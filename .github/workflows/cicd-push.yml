--- conflicted
+++ resolved
@@ -147,11 +147,7 @@
         run: |
           bash .github/utils/utils.sh --type 14 \
               --file cover.out \
-<<<<<<< HEAD
-              --ignore-pkgs "cmd/|internal/cli|internal/controller/model|internal/controller/consensusset|controllers/k8score" 
-=======
               --ignore-pkgs "cmd/|internal/cli|internal/controller/consensusset|internal/controller/model|controllers/k8score" 
->>>>>>> 64556dec
 
       - name: upload coverage report
         uses: codecov/codecov-action@v3
