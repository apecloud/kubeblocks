name: PULL-REQUEST-CHECK

on:
  pull_request_target:
    types: [ edited, opened ]

env:
  GITHUB_TOKEN: ${{ secrets.PERSONAL_ACCESS_TOKEN }}

jobs:
  pr-check:
    name: PR Pre-Check
    if: ${{ !(startsWith(github.head_ref, 'releasing-') && startsWith(github.base_ref, 'release-')) }}
    runs-on: ubuntu-latest
    steps:
      - name: check branch name
        uses: apecloud/check-branch-name@v0.1.0
        with:
<<<<<<< HEAD
          branch_pattern: 'feature/|bugfix/|release/|hotfix/|support/|dependabot/'
          comment_for_invalid_branch_name: 'This branch name is not following the standards: feature/|bugfix/|release/|hotfix/|support/|dependabot/'
=======
          branch_pattern: 'feature/|bugfix/|hotfix/|support/|release/|release-|releasing/|releasing-|dependabot/'
          comment_for_invalid_branch_name: 'This branch name is not following the standards: feature/|bugfix/|hotfix/|support/|release/|release-|releasing/|releasing-|dependabot/'
>>>>>>> c1a9f9bf
          fail_if_invalid_branch_name: 'true'
          ignore_branch_pattern: 'main|master'

      - name: check PR title
        uses: amannn/action-semantic-pull-request@v5

      - uses: actions/checkout@v3
      - name: check issue link
        run: |
          bash ${{ github.workspace }}/.github/utils/issue_link.sh \
            ${{ github.repository }} \
            ${{ github.repository_owner }} \
            ${{ github.event.pull_request.number }} \
            "${{ github.event.pull_request.title }}"<|MERGE_RESOLUTION|>--- conflicted
+++ resolved
@@ -16,13 +16,8 @@
       - name: check branch name
         uses: apecloud/check-branch-name@v0.1.0
         with:
-<<<<<<< HEAD
-          branch_pattern: 'feature/|bugfix/|release/|hotfix/|support/|dependabot/'
-          comment_for_invalid_branch_name: 'This branch name is not following the standards: feature/|bugfix/|release/|hotfix/|support/|dependabot/'
-=======
-          branch_pattern: 'feature/|bugfix/|hotfix/|support/|release/|release-|releasing/|releasing-|dependabot/'
-          comment_for_invalid_branch_name: 'This branch name is not following the standards: feature/|bugfix/|hotfix/|support/|release/|release-|releasing/|releasing-|dependabot/'
->>>>>>> c1a9f9bf
+          branch_pattern: 'feature/|bugfix/|release/|hotfix/|support/|releasing/|dependabot/'
+          comment_for_invalid_branch_name: 'This branch name is not following the standards: feature/|bugfix/|release/|hotfix/|support/|releasing/|dependabot/'
           fail_if_invalid_branch_name: 'true'
           ignore_branch_pattern: 'main|master'
 
