name: RELEASE-CHART

on:
  workflow_dispatch:
    inputs:
      chart_version:
        description: 'The version of helm chart'
        required: true
        default: ''
  release:
    types:
      - published

env:
  GH_TOKEN: ${{ github.token }}
  RELEASE_VERSION: ${{ github.ref_name }}
  RELEASE_BOT_WEBHOOK: ${{ secrets.RELEASE_BOT_WEBHOOK }}


jobs:
  chart-version:
    runs-on: ubuntu-latest
    outputs:
      chart-version: ${{ steps.get_version.outputs.chart_version }}
    steps:
      - name: Get Chart Version
        id: get_version
        run: |
          VERSION=${{ inputs.chart_version }}
          if [ -z "$VERSION" ]; then
              VERSION=${{ env.RELEASE_VERSION }}
          fi
          echo chart_version=$VERSION >> $GITHUB_OUTPUT

  release-chart:
    needs: chart-version
    uses: apecloud/apecloud-cd/.github/workflows/release-charts.yml@v0.1.8
    with:
      MAKE_OPS: "bump-chart-ver"
      VERSION: "${{ needs.chart-version.outputs.chart-version }}"
      CHART_NAME: "kubeblocks"
      CHART_DIR: "deploy/helm"
      DEP_CHART_DIR: "deploy/helm/depend-charts"
<<<<<<< HEAD
      DEP_REPO: "delphic|prometheus-cluster|apecloud-mysql-cluster|tdengine-cluster|redis-cluster|kafka-cluster"
      APECD_REF: "v0.1.4"
=======
      APECD_REF: "v0.1.8"
>>>>>>> 8e578da2
    secrets: inherit

  send-message:
    runs-on: ubuntu-latest
    needs: release-chart
    if: ${{ always() && github.event.action == 'published' }}
    steps:
      - uses: actions/checkout@v3
      - name: send message
        id: send_message
        run: |
          release_result="${{ env.RELEASE_VERSION }}-chart"
          touch ${release_result}
          echo 'release-result='${release_result} >> $GITHUB_OUTPUT
          
          CONTENT="release\u00a0${{ env.RELEASE_VERSION }}\u00a0chart\u00a0error"
          if [[ "${{ needs.release-chart.result }}" == "success" ]]; then
              CONTENT="release\u00a0${{ env.RELEASE_VERSION }}\u00a0chart\u00a0success"
              echo "success" > ${release_result}
          else
              echo "error" > ${release_result}
          fi
          
          bash .github/utils/utils.sh --type 12 \
            --tag-name ${{ env.RELEASE_VERSION }} \
            --content "${CONTENT}"\
            --bot-webhook ${{ env.RELEASE_BOT_WEBHOOK }} \
            --run-url "$GITHUB_SERVER_URL/$GITHUB_REPOSITORY/actions/runs/$GITHUB_RUN_ID"

      - name: delete cache
        continue-on-error: true
        run: |
          bash .github/utils/utils.sh --type 17 --tag-name "${{ steps.send_message.outputs.release-result }}"

      - name: Save Artifact
        id: cache-artifact-save
        uses: actions/cache/save@v3
        with:
          path: |
            ${{ steps.send_message.outputs.release-result }}
          key: ${{ steps.send_message.outputs.release-result }}

<|MERGE_RESOLUTION|>--- conflicted
+++ resolved
@@ -41,12 +41,7 @@
       CHART_NAME: "kubeblocks"
       CHART_DIR: "deploy/helm"
       DEP_CHART_DIR: "deploy/helm/depend-charts"
-<<<<<<< HEAD
-      DEP_REPO: "delphic|prometheus-cluster|apecloud-mysql-cluster|tdengine-cluster|redis-cluster|kafka-cluster"
-      APECD_REF: "v0.1.4"
-=======
       APECD_REF: "v0.1.8"
->>>>>>> 8e578da2
     secrets: inherit
 
   send-message:
