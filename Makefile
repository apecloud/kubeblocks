#
# Copyright 2022 The KubeBlocks Authors
# Licensed under the Apache License, Version 2.0 (the "License");
# you may not use this file except in compliance with the License.
# You may obtain a copy of the License at
#     http://www.apache.org/licenses/LICENSE-2.0
# Unless required by applicable law or agreed to in writing, software
# distributed under the License is distributed on an "AS IS" BASIS,
# WITHOUT WARRANTIES OR CONDITIONS OF ANY KIND, either express or implied.
# See the License for the specific language governing permissions and
# limitations under the License.
#

################################################################################
# Variables                                                                    #
################################################################################

export GO111MODULE ?= on
# export GOPROXY ?= https://proxy.golang.org
export GOPROXY ?= https://goproxy.cn
export GOSUMDB ?= sum.golang.org
export GONOPROXY ?= github.com/apecloud
export GONOSUMDB ?= github.com/apecloud
export GOPRIVATE ?= github.com/apecloud


GITHUB_PROXY ?= https://github.91chi.fun/

GIT_COMMIT  = $(shell git rev-list -1 HEAD)
GIT_VERSION = $(shell git describe --always --abbrev=0 --tag)

# Setting SHELL to bash allows bash commands to be executed by recipes.
# This is a requirement for 'setup-envtest.sh' in the test target.
# Options are set to exit when a recipe line exits non-zero or a piped command fails.
SHELL = /usr/bin/env bash -o pipefail
.SHELLFLAGS = -ec

# ENVTEST_K8S_VERSION refers to the version of kubebuilder assets to be downloaded by envtest binary.
ENVTEST_K8S_VERSION = 1.24.1

ENABLE_WEBHOOKS ?= false

APP_NAME = kubeblocks


VERSION ?= 0.4.0
CHART_PATH = deploy/helm

WEBHOOK_CERT_DIR ?= /tmp/k8s-webhook-server/serving-certs

GO ?= go
GOOS ?= $(shell $(GO) env GOOS)
GOARCH ?= $(shell $(GO) env GOARCH)
# Get the currently used golang install path (in GOPATH/bin, unless GOBIN is set)
ifeq (,$(shell $(GO) env GOBIN))
GOBIN=$(shell $(GO) env GOPATH)/bin
else
GOBIN=$(shell $(GO) env GOBIN)
endif

# Go module support: set `-mod=vendor` to use the vendored sources.
# See also hack/make.sh.
ifeq ($(shell go help mod >/dev/null 2>&1 && echo true), true)
  GO:=GO111MODULE=on $(GO)
  MOD_VENDOR=-mod=vendor
endif

BUILDX_ENABLED ?= false
ifneq ($(BUILDX_ENABLED), false)
	ifeq ($(shell docker buildx inspect 2>/dev/null | awk '/Status/ { print $$2 }'), running)
		BUILDX_ENABLED ?= true
	else
		BUILDX_ENABLED ?= false
	endif
endif

define BUILDX_ERROR
buildx not enabled, refusing to run this recipe
endef

# Which architecture to build - see $(ALL_ARCH) for options.
# if the 'local' rule is being run, detect the ARCH from 'go env'
# if it wasn't specified by the caller.
local : ARCH ?= $(shell go env GOOS)-$(shell go env GOARCH)
ARCH ?= linux-amd64


# BUILDX_PLATFORMS ?= $(subst -,/,$(ARCH))
BUILDX_PLATFORMS ?= linux/amd64,linux/arm64
BUILDX_OUTPUT_TYPE ?= docker

LD_FLAGS="-s -w -X main.version=v${VERSION} -X main.buildDate=`date -u +'%Y-%m-%dT%H:%M:%SZ'` -X main.gitCommit=`git rev-parse HEAD`"

TAG_LATEST ?= false

ifeq ($(TAG_LATEST), true)
	IMAGE_TAGS ?= $(IMG):$(VERSION) $(IMG):latest
else
	IMAGE_TAGS ?= $(IMG):$(VERSION)
endif

DOCKER_BUILD_ARGS =
DOCKER_NO_BUILD_CACHE ?= false

ifeq ($(DOCKER_NO_BUILD_CACHE), true)
	DOCKER_BUILD_ARGS = $(DOCKER_BUILD_ARGS) --no-cache
endif


.DEFAULT_GOAL := help

##@ General

# The help target prints out all targets with their descriptions organized
# beneath their categories. The categories are represented by '##@' and the
# target descriptions by '##'. The awk commands is responsible for reading the
# entire set of makefiles included in this invocation, looking for lines of the
# file as xyz: ## something, and then pretty-format the target and help. Then,
# if there's a line with ##@ something, that gets pretty-printed as a category.
# More info on the usage of ANSI control characters for terminal formatting:
# https://en.wikipedia.org/wiki/ANSI_escape_code#SGR_parameters
# More info on the awk command:
# http://linuxcommand.org/lc3_adv_awk.php
# https://marmelab.com/blog/2016/02/29/auto-documented-makefile.html

.PHONY: help
help: ## Display this help.
	@awk 'BEGIN {FS = ":.*##"; printf "\nUsage:\n  make \033[36m<target>\033[0m\n"} /^[a-zA-Z_0-9-]+:.*?##/ { printf "  \033[36m%-15s\033[0m %s\n", $$1, $$2 } /^##@/ { printf "\n\033[1m%s\033[0m\n", substr($$0, 5) } ' $(MAKEFILE_LIST)

.PHONY: all
all: manager kbcli probe agamotto reloader ## Make all cmd binaries.

##@ Development

.PHONY: manifests
manifests: controller-gen ## Generate WebhookConfiguration, ClusterRole and CustomResourceDefinition objects.
	$(CONTROLLER_GEN) rbac:roleName=manager-role crd:generateEmbeddedObjectMeta=true webhook paths="./apis/...;./controllers/dbaas/...;./controllers/dataprotection/...;./controllers/k8score/...;./cmd/manager/...;./internal/..." output:crd:artifacts:config=config/crd/bases
	@cp config/crd/bases/* $(CHART_PATH)/crds
	@cp config/rbac/role.yaml $(CHART_PATH)/config/rbac/role.yaml
	$(CONTROLLER_GEN) rbac:roleName=loadbalancer-role  paths="./controllers/loadbalancer;./cmd/loadbalancer/controller" output:dir=config/loadbalancer

.PHONY: generate
generate: controller-gen ## Generate code containing DeepCopy, DeepCopyInto, and DeepCopyObject method implementations.
	$(CONTROLLER_GEN) object:headerFile="hack/boilerplate.go.txt" paths="./apis/..."

.PHONY: go-generate
go-generate: ## Run go generate against code.
	$(GO) generate -x ./...
	$(MAKE) fix-license-header

.PHONY: fmt
fmt: ## Run go fmt against code.
	$(GO) fmt ./...

.PHONY: vet
vet: ## Run go vet against code.
	GOOS=linux $(GO) vet ./...

.PHONY: cue-fmt
cue-fmt: cuetool ## Run cue fmt against code.
	git ls-files | grep "\.cue$$" | xargs $(CUE) fmt
	git ls-files | grep "\.cue$$" | xargs $(CUE) fix

.PHONY: fast-lint
fast-lint: golangci staticcheck  # [INTERNAL] fast lint
	$(GOLANGCILINT) run ./...

.PHONY: lint
lint: generate ## Run golangci-lint against code.
	$(MAKE) fast-lint

.PHONY: staticcheck
staticcheck: staticchecktool ## Run staticcheck against code.
	$(STATICCHECK) ./...

.PHONY: loggercheck
loggercheck: loggerchecktool ## Run loggercheck against code.
	$(LOGGERCHECK) ./...

.PHONY: build-checks
build-checks: generate fmt vet goimports fast-lint ## Run build checks.

.PHONY: mod-download
mod-download: ## Run go mod download against go modules.
	$(GO) mod download

.PHONY: mod-vendor
mod-vendor: module ## Run go mod vendor against go modules.
	$(GO) mod vendor

.PHONY: module
module: ## Run go mod tidy->verify against go modules.
	$(GO) mod tidy -compat=1.19
	$(GO) mod verify

TEST_PACKAGES ?= ./internal/... ./apis/... ./controllers/... ./cmd/...

CLUSTER_TYPES=minikube k3d
.PHONY: add-k8s-host
add-k8s-host:  ## add DNS to /etc/hosts when k8s cluster is minikube or k3d
ifneq (, $(findstring $(EXISTING_CLUSTER_TYPE), $(CLUSTER_TYPES)))
ifeq (, $(shell sed -n "/^127.0.0.1[[:space:]]*host.$(EXISTING_CLUSTER_TYPE).internal/p" /etc/hosts))
	sudo bash -c 'echo "127.0.0.1 host.$(EXISTING_CLUSTER_TYPE).internal" >> /etc/hosts'
endif
endif

.PHONY: test-current-ctx
test-current-ctx: manifests generate fmt vet add-k8s-host ## Run operator controller tests with current $KUBECONFIG context. if existing k8s cluster is k3d or minikube, specify EXISTING_CLUSTER_TYPE.
	USE_EXISTING_CLUSTER=true KUBEBUILDER_ASSETS="$(shell $(ENVTEST) use $(ENVTEST_K8S_VERSION) -p path)" $(GO) test  -p 1 -coverprofile cover.out $(TEST_PACKAGES)

.PHONY: test
test: manifests generate fmt vet envtest add-k8s-host ## Run tests. if existing k8s cluster is k3d or minikube, specify EXISTING_CLUSTER_TYPE.
<<<<<<< HEAD
	KUBEBUILDER_ASSETS="$(shell $(ENVTEST) use $(ENVTEST_K8S_VERSION) -p path)" $(GO) test  -coverprofile cover.out $(TEST_PACKAGES)
=======
	KUBEBUILDER_ASSETS="$(shell $(ENVTEST) use $(ENVTEST_K8S_VERSION) -p path)" $(GO) test -short -coverprofile cover.out $(TEST_PACKAGES)
>>>>>>> 34f94c8d

.PHONY: test-uec
test-uec: manifests generate fmt vet envtest add-k8s-host ## Run tests. if existing k8s cluster is k3d or minikube, specify EXISTING_CLUSTER_TYPE.
	KUBEBUILDER_ASSETS="$(shell $(ENVTEST) use $(ENVTEST_K8S_VERSION) -p path)" $(GO) test $(TEST_PACKAGES) -run UseExistingCluster

.PHONY: test-delve
test-delve: manifests generate fmt vet envtest ## Run tests.
	KUBEBUILDER_ASSETS="$(shell $(ENVTEST) use $(ENVTEST_K8S_VERSION) -p path)" dlv --listen=:$(DEBUG_PORT) --headless=true --api-version=2 --accept-multiclient test $(TEST_PACKAGES)

.PHONY: test-webhook-enabled
test-webhook-enabled: ## Run tests with webhooks enabled.
	$(MAKE) test ENABLE_WEBHOOKS=true

.PHONY: cover-report
cover-report: cover-report-probe ## Generate cover.html from cover.out
	$(GO) tool cover -html=cover.out -o cover.html
ifeq ($(GOOS), darwin)
	open ./cover.html
else
	echo "open cover.html with a HTML viewer."
endif


.PHONY: goimports
goimports: goimportstool ## Run goimports against code.
	$(GOIMPORTS) -local github.com/apecloud/kubeblocks -w $$(go list -f {{.Dir}} ./...)


##@ CLI
K3S_VERSION ?= v1.23.8+k3s1
K3D_VERSION ?= 5.4.4
K3S_IMG_TAG ?= $(subst +,-,$(K3S_VERSION))

CLI_LD_FLAGS ="-s -w \
	-X github.com/apecloud/kubeblocks/version.BuildDate=`date -u +'%Y-%m-%dT%H:%M:%SZ'` \
	-X github.com/apecloud/kubeblocks/version.GitCommit=$(GIT_COMMIT) \
	-X github.com/apecloud/kubeblocks/version.GitVersion=$(GIT_VERSION) \
	-X github.com/apecloud/kubeblocks/version.Version=$(VERSION) \
	-X github.com/apecloud/kubeblocks/version.K3sImageTag=$(K3S_IMG_TAG) \
	-X github.com/apecloud/kubeblocks/version.K3dVersion=$(K3D_VERSION) \
	-X github.com/apecloud/kubeblocks/version.DefaultKubeBlocksVersion=$(VERSION)"



bin/kbcli.%: ## Cross build bin/kbcli.$(OS).$(ARCH).
	GOOS=$(word 2,$(subst ., ,$@)) GOARCH=$(word 3,$(subst ., ,$@)) $(GO) build -ldflags=${CLI_LD_FLAGS} -o $@ cmd/cli/main.go

.PHONY: kbcli
kbcli: OS=$(shell $(GO) env GOOS)
kbcli: ARCH=$(shell $(GO) env GOARCH)
kbcli: build-checks ## Build bin/kbcli.
	$(MAKE) bin/kbcli.$(OS).$(ARCH)
	mv bin/kbcli.$(OS).$(ARCH) bin/kbcli

.PHONY: clean
clean-kbcli: ## Clean bin/kbcli*.
	rm -f bin/kbcli*

.PHONY: doc
kbcli-doc: build-checks ## generate CLI command reference manual.
	$(GO) run ./hack/docgen/cli/main.go ./docs/user_docs/cli

##@ Load Balancer

.PHONY: loadbalancer
loadbalancer: go-generate build-checks  ## Build loadbalancer binary.
	$(GO) build -ldflags=${LD_FLAGS} -o bin/loadbalancer-controller ./cmd/loadbalancer/controller
	$(GO) build -ldflags=${LD_FLAGS} -o bin/loadbalancer-agent ./cmd/loadbalancer/agent

##@ Operator Controller Manager

.PHONY: manager
manager: cue-fmt generate go-generate build-checks ## Build manager binary.
	$(GO) build -ldflags=${LD_FLAGS} -o bin/manager ./cmd/manager/main.go

CERT_ROOT_CA ?= $(WEBHOOK_CERT_DIR)/rootCA.key
.PHONY: webhook-cert
webhook-cert: $(CERT_ROOT_CA) ## Create root CA certificates for admission webhooks testing.
$(CERT_ROOT_CA):
	mkdir -p $(WEBHOOK_CERT_DIR)
	cd $(WEBHOOK_CERT_DIR) && \
		step certificate create $(APP_NAME) rootCA.crt rootCA.key --profile root-ca --insecure --no-password && \
		step certificate create $(APP_NAME)-svc tls.crt tls.key --profile leaf \
			--ca rootCA.crt --ca-key rootCA.key \
			--san $(APP_NAME)-svc --san $(APP_NAME)-svc.$(APP_NAME) --san $(APP_NAME)-svc.$(APP_NAME).svc --not-after 43200h --insecure --no-password

.PHONY: run
run: manifests generate fmt vet ## Run a controller from your host.
ifeq ($(ENABLE_WEBHOOKS), true)
	$(MAKE) webhook-cert
endif
	$(GO) run ./cmd/manager/main.go -zap-devel=false -zap-encoder=console -zap-time-encoding=iso8601

# Run with Delve for development purposes against the configured Kubernetes cluster in ~/.kube/config
# Delve is a debugger for the Go programming language. More info: https://github.com/go-delve/delve
GO_PACKAGE=./cmd/manager/main.go
ARGUMENTS=
DEBUG_PORT=2345
run-delve: manifests generate fmt vet  ## Run Delve debugger.
	dlv --listen=:$(DEBUG_PORT) --headless=true --api-version=2 --accept-multiclient debug $(GO_PACKAGE) -- $(ARGUMENTS)


##@ agamotto cmd

AGAMOTTO_LD_FLAGS = "-s -w \
    -X github.com/prometheus/common/version.Version=$(VERSION) \
    -X github.com/prometheus/common/version.Revision=$(GIT_COMMIT) \
    -X github.com/prometheus/common/version.BuildUser=apecloud \
    -X github.com/prometheus/common/version.BuildDate=`date -u +'%Y-%m-%dT%H:%M:%SZ'`"

bin/agamotto.%: ## Cross build bin/agamotto.$(OS).$(ARCH) .
	GOOS=$(word 2,$(subst ., ,$@)) GOARCH=$(word 3,$(subst ., ,$@)) $(GO) build -ldflags=${AGAMOTTO_LD_FLAGS} -o $@ ./cmd/agamotto/main.go

.PHONY: agamotto
agamotto: OS=$(shell $(GO) env GOOS)
agamotto: ARCH=$(shell $(GO) env GOARCH)
agamotto: build-checks ## Build agamotto related binaries
	$(MAKE) bin/agamotto.${OS}.${ARCH}
	mv bin/agamotto.${OS}.${ARCH} bin/agamotto

.PHONY: clean
clean-agamotto: ## Clean bin/agamotto.
	rm -f bin/agamotto

##@ reloader cmd

RELOADER_LD_FLAGS = "-s -w"

bin/reloader.%: ## Cross build bin/reloader.$(OS).$(ARCH) .
	GOOS=$(word 2,$(subst ., ,$@)) GOARCH=$(word 3,$(subst ., ,$@)) $(GO) build -ldflags=${RELOADER_LD_FLAGS} -o $@ ./cmd/reloader/main.go

.PHONY: reloader
reloader: OS=$(shell $(GO) env GOOS)
reloader: ARCH=$(shell $(GO) env GOARCH)
reloader: build-checks ## Build reloader related binaries
	$(MAKE) bin/reloader.${OS}.${ARCH}
	mv bin/reloader.${OS}.${ARCH} bin/reloader

.PHONY: clean
clean-reloader: ## Clean bin/reloader.
	rm -f bin/reloader

##@ cue-helper

CUE_HELPER_LD_FLAGS = "-s -w"

bin/cue-helper.%: ## Cross build bin/cue-helper.$(OS).$(ARCH) .
	GOOS=$(word 2,$(subst ., ,$@)) GOARCH=$(word 3,$(subst ., ,$@)) $(GO) build -ldflags=${CUE_HELPER_LD_FLAGS} -o $@ ./cmd/reloader/tools/cue_auto_generator.go

.PHONY: cue-helper
cue-helper: OS=$(shell $(GO) env GOOS)
cue-helper: ARCH=$(shell $(GO) env GOARCH)
cue-helper: build-checks ## Build cue-helper related binaries
	$(MAKE) bin/cue-helper.${OS}.${ARCH}
	mv bin/cue-helper.${OS}.${ARCH} bin/cue-helper

.PHONY: clean
clean-cue-helper: ## Clean bin/cue-helper.
	rm -f bin/cue-helper


##@ probe cmd

PROBE_LD_FLAGS = "-s -w"

bin/probe.%: ## Cross build bin/probe.$(OS).$(ARCH) .
	GOOS=$(word 2,$(subst ., ,$@)) GOARCH=$(word 3,$(subst ., ,$@)) $(GO) build -ldflags=${PROBE_LD_FLAGS} -o $@  ./cmd/probe/main.go

.PHONY: probe
probe: OS=$(shell $(GO) env GOOS)
probe: ARCH=$(shell $(GO) env GOARCH)
probe: build-checks ## Build probe related binaries
	$(MAKE) bin/probe.${OS}.${ARCH}
	mv bin/probe.${OS}.${ARCH} bin/probe

.PHONY: clean
clean-probe: ## Clean bin/probe.
	rm -f bin/probe

##@ Deployment

ifndef ignore-not-found
  ignore-not-found = false
endif

.PHONY: install
install: manifests kustomize ## Install CRDs into the K8s cluster specified in ~/.kube/config.
	($(KUSTOMIZE) build config/crd | kubectl replace -f -) || ($(KUSTOMIZE) build config/crd | kubectl create -f -)
	$(KUSTOMIZE) build $(shell $(GO) env GOPATH)/pkg/mod/github.com/kubernetes-csi/external-snapshotter/client/v6@v6.0.1/config/crd | kubectl apply -f -

.PHONY: uninstall
uninstall: manifests kustomize ## Uninstall CRDs from the K8s cluster specified in ~/.kube/config. Call with ignore-not-found=true to ignore resource not found errors during deletion.
	$(KUSTOMIZE) build config/crd | kubectl delete --ignore-not-found=$(ignore-not-found) -f -
	$(KUSTOMIZE) build $(shell $(GO) env GOPATH)/pkg/mod/github.com/kubernetes-csi/external-snapshotter/client/v6@v6.0.1/config/crd | kubectl delete --ignore-not-found=$(ignore-not-found) -f -

.PHONY: deploy
deploy: manifests kustomize ## Deploy controller to the K8s cluster specified in ~/.kube/config.
	cd config/manager && $(KUSTOMIZE) edit set image controller=${IMG}
	$(KUSTOMIZE) build config/default | kubectl apply -f -

.PHONY: dry-run
dry-run: manifests kustomize ## Dry-run deploy job.
	cd config/manager && $(KUSTOMIZE) edit set image controller=${IMG}
	mkdir -p dry-run
	$(KUSTOMIZE) build config/default > dry-run/manifests.yaml

.PHONY: undeploy
undeploy: ## Undeploy controller from the K8s cluster specified in ~/.kube/config. Call with ignore-not-found=true to ignore resource not found errors during deletion.
	$(KUSTOMIZE) build config/default | kubectl delete --ignore-not-found=$(ignore-not-found) -f -

##@ CI

.PHONY:
install-git-hooks: githookstool ## Install git hooks.
	git hooks install
	git hooks

.PHONY: ci-test-pre
ci-test-pre: kbcli ## Prepare CI test environment.
	bin/kbcli playground destroy
	bin/kbcli playground init

.PHONY: ci-test
ci-test: ci-test-pre test ## Run CI tests.
	bin/kbcli playground destroy
	$(GO) tool cover -html=cover.out -o cover.html

##@ Contributor

.PHONY: reviewable
reviewable: generate build-checks test check-license-header ## Run code checks to proceed with PR reviews.
	$(GO) mod tidy -compat=1.19

.PHONY: check-diff
check-diff: reviewable ## Run git code diff checker.
	git --no-pager diff
	git diff --quiet || (echo please run 'make reviewable' to include all changes && false)
	echo branch is clean

.PHONY: check-license-header
check-license-header: ## Run license header check.
	@./hack/license/header-check.sh

.PHONY: fix-license-header
fix-license-header: ## Run license header fix.
	@./hack/license/header-check.sh fix

##@ Helm Chart Tasks

.PHONY: bump-chart-ver
bump-chart-ver: ## Bump helm chart version.
ifeq ($(GOOS), darwin)
	sed -i '' "s/^version:.*/version: $(VERSION)/" $(CHART_PATH)/Chart.yaml
	sed -i '' "s/^appVersion:.*/appVersion: $(VERSION)/" $(CHART_PATH)/Chart.yaml
else
	sed -i "s/^version:.*/version: $(VERSION)/" $(CHART_PATH)/Chart.yaml
	sed -i "s/^appVersion:.*/appVersion: $(VERSION)/" $(CHART_PATH)/Chart.yaml
endif


.PHONY: helm-package
helm-package: bump-chart-ver ## Do helm package.
	$(HELM) package $(CHART_PATH) --dependency-update

##@ Build Dependencies

## Location to install dependencies to
LOCALBIN ?= $(shell pwd)/bin
$(LOCALBIN):
	mkdir -p $(LOCALBIN)

## Tool Binaries
KUSTOMIZE ?= $(LOCALBIN)/kustomize
CONTROLLER_GEN ?= $(LOCALBIN)/controller-gen
ENVTEST ?= $(LOCALBIN)/setup-envtest

## Tool Versions
KUSTOMIZE_VERSION ?= v4.5.7
CONTROLLER_TOOLS_VERSION ?= v0.9.0
HELM_VERSION ?= v3.9.0
CUE_VERSION ?= v0.4.3

KUSTOMIZE_INSTALL_SCRIPT ?= "$(GITHUB_PROXY)https://raw.githubusercontent.com/kubernetes-sigs/kustomize/master/hack/install_kustomize.sh"
.PHONY: kustomize
kustomize: $(KUSTOMIZE) ## Download kustomize locally if necessary.
$(KUSTOMIZE): $(LOCALBIN)
ifeq (, $(shell ls $(LOCALBIN)/kustomize 2>/dev/null))
	curl -s $(KUSTOMIZE_INSTALL_SCRIPT) | bash -s -- $(subst v,,$(KUSTOMIZE_VERSION)) $(LOCALBIN)
endif

.PHONY: controller-gen
controller-gen: $(CONTROLLER_GEN) ## Download controller-gen locally if necessary.
$(CONTROLLER_GEN): $(LOCALBIN)
ifeq (, $(shell ls $(LOCALBIN)/controller-gen 2>/dev/null))
	GOBIN=$(LOCALBIN) go install sigs.k8s.io/controller-tools/cmd/controller-gen@$(CONTROLLER_TOOLS_VERSION)
endif

.PHONY: envtest
envtest: $(ENVTEST) ## Download envtest-setup locally if necessary.
$(ENVTEST): $(LOCALBIN)
ifeq (, $(shell ls $(LOCALBIN)/setup-envtest 2>/dev/null))
	GOBIN=$(LOCALBIN) go install sigs.k8s.io/controller-runtime/tools/setup-envtest@latest
endif


.PHONY: install-docker-buildx
install-docker-buildx: ## Create `docker buildx` builder.
	docker buildx create --platform linux/amd64,linux/arm64 --name x-builder --driver docker-container --use

.PHONY: golangci
golangci: GOLANGCILINT_VERSION = v1.49.0
golangci: ## Download golangci-lint locally if necessary.
ifneq ($(shell which golangci-lint),)
	echo golangci-lint is already installed
GOLANGCILINT=$(shell which golangci-lint)
else ifeq (, $(shell which $(GOBIN)/golangci-lint))
	@{ \
	set -e ;\
	echo 'installing golangci-lint-$(GOLANGCILINT_VERSION)' ;\
	curl -sSfL $(GITHUB_PROXY)https://raw.githubusercontent.com/golangci/golangci-lint/master/install.sh | sh -s -- -b $(GOBIN) $(GOLANGCILINT_VERSION) ;\
	echo 'Successfully installed' ;\
	}
GOLANGCILINT=$(GOBIN)/golangci-lint
else
	echo golangci-lint is already installed
GOLANGCILINT=$(GOBIN)/golangci-lint
endif

.PHONY: staticchecktool
staticchecktool: ## Download staticcheck locally if necessary.
ifeq (, $(shell which staticcheck))
	@{ \
	set -e ;\
	echo 'installing honnef.co/go/tools/cmd/staticcheck' ;\
	go install honnef.co/go/tools/cmd/staticcheck@latest;\
	}
STATICCHECK=$(GOBIN)/staticcheck
else
STATICCHECK=$(shell which staticcheck)
endif


.PHONY: loggerchecktool
loggerchecktool: ## Download loggercheck locally if necessary.
ifeq (, $(shell which loggercheck))
	@{ \
	set -e ;\
	echo 'installing github.com/timonwong/loggercheck/cmd/loggercheck' ;\
	go install github.com/timonwong/loggercheck/cmd/loggercheck@latest;\
	}
LOGGERCHECK=$(GOBIN)/loggercheck
else
LOGGERCHECK=$(shell which loggercheck)
endif

.PHONY: goimportstool
goimportstool: ## Download goimports locally if necessary.
ifeq (, $(shell which goimports))
	@{ \
	set -e ;\
	go install golang.org/x/tools/cmd/goimports@latest ;\
	}
GOIMPORTS=$(GOBIN)/goimports
else
GOIMPORTS=$(shell which goimports)
endif

.PHONY: cuetool
cuetool: ## Download cue locally if necessary.
ifeq (, $(shell which cue))
	@{ \
	set -e ;\
	go install cuelang.org/go/cmd/cue@$(CUE_VERSION) ;\
	}
CUE=$(GOBIN)/cue
else
CUE=$(shell which cue)
endif

.PHONY: helmtool
helmtool: ## Download helm locally if necessary.
ifeq (, $(shell which helm))
	@{ \
	set -e ;\
	go install github.com/helm/helm@$(HELM_VERSION);\
	}
HELM=$(GOBIN)/helm
else
HELM=$(shell which helm)
endif

.PHONY: githookstool
githookstool: ## Download git-hooks locally if necessary.
ifeq (, $(shell which git-hook))
	@{ \
	set -e ;\
	go install github.com/git-hooks/git-hooks@latest;\
	}
endif



.PHONY: oras
oras: ORAS_VERSION=0.14.1
oras: ## Download ORAS locally if necessary.
ifeq (, $(shell which oras))
	@{ \
	set -e ;\
	echo 'installing oras' ;\
	curl -LO $(GITHUB_PROXY)https://github.com/oras-project/oras/releases/download/v$(ORAS_VERSION)/oras_$(ORAS_VERSION)_$(GOOS)_$(GOARCH).tar.gz && \
	mkdir -p oras-install/ && \
	tar -zxf oras_$(ORAS_VERSION)_*.tar.gz -C oras-install/ && \
	sudo mv oras-install/oras /usr/local/bin/ && \
	rm -rf oras_$(ORAS_VERSION)_*.tar.gz oras-install/ ;\
	echo 'Successfully installed' ;\
	}
endif
ORAS=$(shell which oras)


.PHONY: minikube
minikube: ## Download minikube locally if necessary.
ifeq (, $(shell which minikube))
	@{ \
	set -e ;\
	echo 'installing minikube' ;\
	curl -Lo minikube https://storage.googleapis.com/minikube/releases/latest/minikube-$(GOOS)-$(GOARCH) && chmod +x minikube && sudo mv minikube /usr/local/bin ;\
	echo 'Successfully installed' ;\
	}
endif
MINIKUBE=$(shell which minikube)


.PHONY: brew-install-prerequisite
brew-install-prerequisite: ## Use `brew install` to install required dependencies.
	brew install go@1.19 kubebuilder delve golangci-lint staticcheck kustomize step cue oras jq yq git-hooks-go

##@ Minikube
K8S_VERSION ?= v1.22.15
MINIKUBE_REGISTRY_MIRROR ?= https://tenxhptk.mirror.aliyuncs.com
MINIKUBE_IMAGE_REPO ?= registry.cn-hangzhou.aliyuncs.com/google_containers
MINIKUBE_START_ARGS = --memory=4g --cpus=4

KICBASE_IMG=$(MINIKUBE_IMAGE_REPO)/kicbase:v0.0.33
PAUSE_IMG=$(MINIKUBE_IMAGE_REPO)/pause:3.5
METRICS_SERVER_IMG=$(MINIKUBE_IMAGE_REPO)/metrics-server:v0.6.1
CSI_PROVISIONER_IMG=$(MINIKUBE_IMAGE_REPO)/csi-provisioner:v2.1.0
CSI_ATTACHER_IMG=$(MINIKUBE_IMAGE_REPO)/csi-attacher:v3.1.0
CSI_EXT_HMC_IMG=$(MINIKUBE_IMAGE_REPO)/csi-external-health-monitor-controller:v0.2.0
CSI_EXT_HMA_IMG=$(MINIKUBE_IMAGE_REPO)/csi-external-health-monitor-agent:v0.2.0
CSI_NODE_DRIVER_REG_IMG=$(MINIKUBE_IMAGE_REPO)/csi-node-driver-registrar:v2.0.1
LIVENESSPROBE_IMG=$(MINIKUBE_IMAGE_REPO)/livenessprobe:v2.2.0
CSI_RESIZER_IMG=$(MINIKUBE_IMAGE_REPO)/csi-resizer:v1.1.0
CSI_SNAPSHOTTER_IMG=$(MINIKUBE_IMAGE_REPO)/csi-snapshotter:v4.0.0
HOSTPATHPLUGIN_IMG=$(MINIKUBE_IMAGE_REPO)/hostpathplugin:v1.6.0
STORAGE_PROVISIONER_IMG=$(MINIKUBE_IMAGE_REPO)/storage-provisioner:v5
SNAPSHOT_CONTROLLER_IMG=$(MINIKUBE_IMAGE_REPO)/snapshot-controller:v4.0.0

.PHONY: pull-all-images
pull-all-images: # Pull required container images
	docker pull -q $(PAUSE_IMG) &
	docker pull -q $(HOSTPATHPLUGIN_IMG) &
	docker pull -q $(LIVENESSPROBE_IMG) &
	docker pull -q $(CSI_PROVISIONER_IMG) &
	docker pull -q $(CSI_ATTACHER_IMG) &
	docker pull -q $(CSI_RESIZER_IMG) &
	docker pull -q $(CSI_RESIZER_IMG) &
	docker pull -q $(CSI_SNAPSHOTTER_IMG) &
	docker pull -q $(SNAPSHOT_CONTROLLER_IMG) &
	docker pull -q $(CSI_EXT_HMC_IMG) &
	docker pull -q $(CSI_NODE_DRIVER_REG_IMG) &
	docker pull -q $(STORAGE_PROVISIONER_IMG) &
	docker pull -q $(METRICS_SERVER_IMG) &
	docker pull -q $(KICBASE_IMG)

.PHONY: minikube-start
# minikube-start: IMG_CACHE_CMD=ssh --native-ssh=false docker pull
minikube-start: IMG_CACHE_CMD=image load --daemon=true
minikube-start: pull-all-images minikube ## Start minikube cluster.
ifneq (, $(shell which minikube))
ifeq (, $(shell $(MINIKUBE) status -n minikube -ojson 2>/dev/null| jq -r '.Host' | grep Running))
	$(MINIKUBE) start --kubernetes-version=$(K8S_VERSION) --registry-mirror=$(REGISTRY_MIRROR) --image-repository=$(MINIKUBE_IMAGE_REPO) $(MINIKUBE_START_ARGS)
endif
endif
	$(MINIKUBE) update-context
	$(MINIKUBE) $(IMG_CACHE_CMD) $(HOSTPATHPLUGIN_IMG)
	$(MINIKUBE) $(IMG_CACHE_CMD) $(LIVENESSPROBE_IMG)
	$(MINIKUBE) $(IMG_CACHE_CMD) $(CSI_PROVISIONER_IMG)
	$(MINIKUBE) $(IMG_CACHE_CMD) $(CSI_ATTACHER_IMG)
	$(MINIKUBE) $(IMG_CACHE_CMD) $(CSI_RESIZER_IMG)
	$(MINIKUBE) $(IMG_CACHE_CMD) $(CSI_SNAPSHOTTER_IMG)
	$(MINIKUBE) $(IMG_CACHE_CMD) $(CSI_EXT_HMA_IMG)
	$(MINIKUBE) $(IMG_CACHE_CMD) $(CSI_EXT_HMC_IMG)
	$(MINIKUBE) $(IMG_CACHE_CMD) $(CSI_NODE_DRIVER_REG_IMG)
	$(MINIKUBE) $(IMG_CACHE_CMD) $(STORAGE_PROVISIONER_IMG)
	$(MINIKUBE) $(IMG_CACHE_CMD) $(METRICS_SERVER_IMG)
	$(MINIKUBE) addons enable metrics-server
	$(MINIKUBE) addons enable volumesnapshots
	$(MINIKUBE) addons enable csi-hostpath-driver
	kubectl patch storageclass standard -p '{"metadata": {"annotations":{"storageclass.kubernetes.io/is-default-class":"false"}}}'
	kubectl patch storageclass csi-hostpath-sc -p '{"metadata": {"annotations":{"storageclass.kubernetes.io/is-default-class":"true"}}}'
	kubectl patch volumesnapshotclass/csi-hostpath-snapclass --type=merge -p '{"metadata": {"annotations": {"snapshot.storage.kubernetes.io/is-default-class": "true"}}}'


.PHONY: minikube-delete
minikube-delete: minikube ## Delete minikube cluster.
	$(MINIKUBE) delete

##@ Docker containers
include docker/docker.mk


##@ Test E2E
.PHONY: test-e2e
test-e2e: ## Test End-to-end.
	$(MAKE) -e VERSION=$(VERSION) -C test/e2e run<|MERGE_RESOLUTION|>--- conflicted
+++ resolved
@@ -210,11 +210,7 @@
 
 .PHONY: test
 test: manifests generate fmt vet envtest add-k8s-host ## Run tests. if existing k8s cluster is k3d or minikube, specify EXISTING_CLUSTER_TYPE.
-<<<<<<< HEAD
-	KUBEBUILDER_ASSETS="$(shell $(ENVTEST) use $(ENVTEST_K8S_VERSION) -p path)" $(GO) test  -coverprofile cover.out $(TEST_PACKAGES)
-=======
 	KUBEBUILDER_ASSETS="$(shell $(ENVTEST) use $(ENVTEST_K8S_VERSION) -p path)" $(GO) test -short -coverprofile cover.out $(TEST_PACKAGES)
->>>>>>> 34f94c8d
 
 .PHONY: test-uec
 test-uec: manifests generate fmt vet envtest add-k8s-host ## Run tests. if existing k8s cluster is k3d or minikube, specify EXISTING_CLUSTER_TYPE.
