--- conflicted
+++ resolved
@@ -14,24 +14,9 @@
 ################################################################################
 # Variables                                                                    #
 ################################################################################
-<<<<<<< HEAD
-
-export GO111MODULE ?= auto
-# export GOPROXY ?= https://proxy.golang.org
-export GOPROXY ?= https://goproxy.cn
-export GOSUMDB ?= sum.golang.org
-export GONOPROXY ?= github.com/apecloud
-export GONOSUMDB ?= github.com/apecloud
-export GOPRIVATE ?= github.com/apecloud
-
-
-GITHUB_PROXY ?= https://github.91chi.fun/
-
-=======
 APP_NAME = kubeblocks
 VERSION ?= 0.5.0-alpha.0
 GITHUB_PROXY ?=
->>>>>>> 916029ef
 GIT_COMMIT  = $(shell git rev-list -1 HEAD)
 GIT_VERSION = $(shell git describe --always --abbrev=0 --tag)
 
@@ -66,9 +51,6 @@
 else
 GOBIN=$(shell $(GO) env GOBIN)
 endif
-<<<<<<< HEAD
-
-=======
 GOPROXY := $(shell go env GOPROXY)
 ifeq ($(GOPROXY),)
 GOPROXY := https://proxy.golang.org
@@ -88,7 +70,6 @@
 
 
 TAG_LATEST ?= false
->>>>>>> 916029ef
 BUILDX_ENABLED ?= false
 ifneq ($(BUILDX_ENABLED), false)
 	ifeq ($(shell docker buildx inspect 2>/dev/null | awk '/Status/ { print $$2 }'), running)
@@ -152,18 +133,16 @@
 	$(CONTROLLER_GEN) rbac:roleName=manager-role crd:generateEmbeddedObjectMeta=true webhook paths="./externalapis/preflight/..." output:crd:artifacts:config=config/crd/preflight
 
 .PHONY: generate
-<<<<<<< HEAD
 generate: controller-gen client-gen ## Generate code containing DeepCopy, DeepCopyInto, and DeepCopyObject method implementations.
 	# $(CONTROLLER_GEN) object:headerFile="hack/boilerplate.go.txt" paths="./apis/..."
 	rm -rf clientset/
-	# $(CLIENT_GEN) --clientset-name versioned --input-base "" --input="./apis/dbaas/v1alpha1" --go-header-file ./hack/boilerplate.go.txt --output-package clientset 
-	/bin/bash ./vendor/k8s.io/code-generator/generate-groups.sh all clientset apis "dbaas:v1alpha1 dataprotection:v1alpha1" -h ./hack/boilerplate.go.txt 
-
+	# $(CLIENT_GEN) --clientset-name versioned --input-base "" --input="./apis/dbaas/v1alpha1" --go-header-file ./hack/boilerplate.go.txt --output-package clientset
+	/bin/bash ./vendor/k8s.io/code-generator/generate-groups.sh all clientset apis "dbaas:v1alpha1 dataprotection:v1alpha1" -h ./hack/boilerplate.go.txt
 #   echo "Generating clientset for ${GROUPS_WITH_VERSIONS} at ${OUTPUT_PKG}/${CLIENTSET_PKG_NAME:-clientset}"
 #   "${gobin}/client-gen" --clientset-name "${CLIENTSET_NAME_VERSIONED:-versioned}" --input-base "" --input "$(codegen::join , "${FQ_APIS[@]}")" --output-package "${OUTPUT_PKG}/${CLIENTSET_PKG_NAME:-clientset}" "$@"
 
-=======
-generate: controller-gen ## Generate code containing DeepCopy, DeepCopyInto, and DeepCopyObject method implementations.
+
+
 	$(CONTROLLER_GEN) object:headerFile="hack/boilerplate.go.txt" paths="./apis/...;./externalapis/..."
 
 .PHONY: manager-go-generate
@@ -177,7 +156,6 @@
 	$(GO) generate -x ./internal/testutil/k8s/mocks/...
 	$(GO) generate -x ./internal/configuration/container/mocks/...
 	$(GO) generate -x ./internal/configuration/proto/mocks/...
->>>>>>> 916029ef
 
 .PHONY: fmt
 fmt: ## Run go fmt against code.
