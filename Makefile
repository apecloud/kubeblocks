--- conflicted
+++ resolved
@@ -314,8 +314,6 @@
 .PHONY: clean
 clean-agamotto: ## Clean bin/mysqld_exporter.
 	rm -f bin/agamotto
-<<<<<<< HEAD
-
 
 ##@ DAP
 
@@ -329,8 +327,6 @@
 	cd $(DAPRD_BUILD_PATH) && $(GO) mod tidy -compat=1.19
 	cd $(DAPRD_BUILD_PATH) && $(GO) mod vendor
 	cd $(DAPRD_BUILD_PATH) && $(GO) mod verify
-=======
->>>>>>> cb53663d
 
 .PHONY: daprd
 daprd: OS=$(shell $(GO) env GOOS)
