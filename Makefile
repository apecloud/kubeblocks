#
# Copyright 2022 The Kubeblocks Authors
# Licensed under the Apache License, Version 2.0 (the "License");
# you may not use this file except in compliance with the License.
# You may obtain a copy of the License at
#     http://www.apache.org/licenses/LICENSE-2.0
# Unless required by applicable law or agreed to in writing, software
# distributed under the License is distributed on an "AS IS" BASIS,
# WITHOUT WARRANTIES OR CONDITIONS OF ANY KIND, either express or implied.
# See the License for the specific language governing permissions and
# limitations under the License.
#

################################################################################
# Variables                                                                    #
################################################################################

export GO111MODULE ?= on
# export GOPROXY ?= https://proxy.golang.org
export GOPROXY ?= https://goproxy.cn
export GOSUMDB ?= sum.golang.org
export GONOPROXY ?= github.com/apecloud
export GONOSUMDB ?= github.com/apecloud
export GOPRIVATE ?= github.com/apecloud



GIT_COMMIT  = $(shell git rev-list -1 HEAD)
GIT_VERSION = $(shell git describe --always --abbrev=7 --dirty)

# Setting SHELL to bash allows bash commands to be executed by recipes.
# This is a requirement for 'setup-envtest.sh' in the test target.
# Options are set to exit when a recipe line exits non-zero or a piped command fails.
SHELL = /usr/bin/env bash -o pipefail
.SHELLFLAGS = -ec

# ENVTEST_K8S_VERSION refers to the version of kubebuilder assets to be downloaded by envtest binary.
ENVTEST_K8S_VERSION = 1.24.1

ENABLE_WEBHOOKS ?= false

APP_NAME = kubeblock


<<<<<<< HEAD
VERSION ?= 0.1.0-alpha.4
=======
# Image URL to use all building/pushing image targets
IMG ?= docker.io/infracreate/$(APP_NAME)
VERSION ?= 0.1.0-alpha.5
>>>>>>> faa3adaf
CHART_PATH = deploy/helm


# NOTES: get OCI registry auth. credential from Sunrun(yimeisun)
CHART_OCI_REGISTRY ?= yimeisun.azurecr.io/helm-chart

WEBHOOK_CERT_DIR ?= /tmp/k8s-webhook-server/serving-certs

GO ?= go
GOOS ?= $(shell $(GO) env GOOS)
GOARCH ?= $(shell $(GO) env GOARCH)
# Get the currently used golang install path (in GOPATH/bin, unless GOBIN is set)
ifeq (,$(shell $(GO) env GOBIN))
GOBIN=$(shell $(GO) env GOPATH)/bin
else
GOBIN=$(shell $(GO) env GOBIN)
endif

# Go module support: set `-mod=vendor` to use the vendored sources.
# See also hack/make.sh.
ifeq ($(shell go help mod >/dev/null 2>&1 && echo true), true)
  GO:=GO111MODULE=on $(GO)
  MOD_VENDOR=-mod=vendor
endif

ifneq ($(BUILDX_ENABLED), false)
	ifeq ($(shell docker buildx inspect 2>/dev/null | awk '/Status/ { print $$2 }'), running)
		BUILDX_ENABLED ?= true
	else
		BUILDX_ENABLED ?= false
	endif
endif

define BUILDX_ERROR
buildx not enabled, refusing to run this recipe
endef

# Which architecture to build - see $(ALL_ARCH) for options.
# if the 'local' rule is being run, detect the ARCH from 'go env'
# if it wasn't specified by the caller.
local : ARCH ?= $(shell go env GOOS)-$(shell go env GOARCH)
ARCH ?= linux-amd64


# BUILDX_PLATFORMS ?= $(subst -,/,$(ARCH))
BUILDX_PLATFORMS ?= linux/amd64,linux/arm64
BUILDX_OUTPUT_TYPE ?= docker

LD_FLAGS="-s -w -X main.version=v${VERSION} -X main.buildDate=`date -u +'%Y-%m-%dT%H:%M:%SZ'` -X main.gitCommit=`git rev-parse HEAD`"

TAG_LATEST ?= false

ifeq ($(TAG_LATEST), true)
	IMAGE_TAGS ?= $(IMG):$(VERSION) $(IMG):latest
else
	IMAGE_TAGS ?= $(IMG):$(VERSION)
endif

DOCKER_BUILD_ARGS = 
DOCKER_NO_BUILD_CACHE ?= false

ifeq ($(DOCKER_NO_BUILD_CACHE), true)
	DOCKER_BUILD_ARGS = $(DOCKER_BUILD_ARGS) --no-cache
endif


.DEFAULT_GOAL := help

##@ General

# The help target prints out all targets with their descriptions organized
# beneath their categories. The categories are represented by '##@' and the
# target descriptions by '##'. The awk commands is responsible for reading the
# entire set of makefiles included in this invocation, looking for lines of the
# file as xyz: ## something, and then pretty-format the target and help. Then,
# if there's a line with ##@ something, that gets pretty-printed as a category.
# More info on the usage of ANSI control characters for terminal formatting:
# https://en.wikipedia.org/wiki/ANSI_escape_code#SGR_parameters
# More info on the awk command:
# http://linuxcommand.org/lc3_adv_awk.php
# https://marmelab.com/blog/2016/02/29/auto-documented-makefile.html

.PHONY: help
help: ## Display this help.
	@awk 'BEGIN {FS = ":.*##"; printf "\nUsage:\n  make \033[36m<target>\033[0m\n"} /^[a-zA-Z_0-9-]+:.*?##/ { printf "  \033[36m%-15s\033[0m %s\n", $$1, $$2 } /^##@/ { printf "\n\033[1m%s\033[0m\n", substr($$0, 5) } ' $(MAKEFILE_LIST)

.PHONY: all
all: manager dbctl ## Make all cmd binaries.

##@ Development

.PHONY: manifests
manifests: controller-gen ## Generate WebhookConfiguration, ClusterRole and CustomResourceDefinition objects.
	$(CONTROLLER_GEN) rbac:roleName=manager-role crd:generateEmbeddedObjectMeta=true webhook paths="./..." output:crd:artifacts:config=config/crd/bases
	@cp config/crd/bases/* $(CHART_PATH)/crds

.PHONY: generate
generate: controller-gen ## Generate code containing DeepCopy, DeepCopyInto, and DeepCopyObject method implementations.
	$(CONTROLLER_GEN) object:headerFile="hack/boilerplate.go.txt" paths="./..."

.PHONY: fmt
fmt: ## Run go fmt against code.
	$(GO) fmt ./...

.PHONY: vet
vet: ## Run go vet against code.
	$(GO) vet ./...

.PHONY: cue-fmt
cue-fmt: cuetool ## Run cue fmt against code.
	$(CUE) fmt controllers/dbaas/cue/*.cue

.PHONY: cue-vet
cue-vet: cuetool ## Run cue vet against code.
	$(CUE) vet controllers/dbaas/cue/*.cue

.PHONY: fast-lint
fast-lint: staticchecktool  # [INTERNAL] fast lint
	$(GOLANGCILINT) run ./...

.PHONY: lint
lint: generate ## Run golangci-lint against code.
	$(MAKE) fast-lint

.PHONY: staticcheck
staticcheck: staticchecktool ## Run staticcheck against code. 
	$(STATICCHECK) ./...

.PHONY: loggercheck
loggercheck: loggerchecktool ## Run loggercheck against code.
	$(LOGGERCHECK) ./...

.PHONY: build-checks
build-checks: generate fmt vet goimports fast-lint ## Run build checks.

.PHONY: mod-download
mod-download: ## Run go mod download against go modules.
	$(GO) mod download

.PHONY: mod-vendor
mod-vendor: ## Run go mod tidy->vendor->verify against go modules.
	$(GO) mod tidy -compat=1.19
	$(GO) mod vendor
	$(GO) mod verify

.PHONY: ctrl-test-current-ctx
ctrl-test-current-ctx: manifests generate fmt vet ## Run operator controller tests with current $KUBECONFIG context
	USE_EXISTING_CLUSTER=true KUBEBUILDER_ASSETS="$(shell $(ENVTEST) use $(ENVTEST_K8S_VERSION) -p path)" $(GO) test ./controllers/... -coverprofile cover.out

.PHONY: test
test: manifests generate fmt vet envtest ## Run tests.
	KUBEBUILDER_ASSETS="$(shell $(ENVTEST) use $(ENVTEST_K8S_VERSION) -p path)" $(GO) test ./... -coverprofile cover.out

.PHONY: test-webhook-enabled
test-webhook-enabled: ## Run tests with webhooks enabled.
	$(MAKE) test ENABLE_WEBHOOKS=true

.PHONY: cover-report
cover-report: ## Generate cover.html from cover.out
	$(GO) tool cover -html=cover.out -o cover.html
ifeq ($(GOOS), darwin)
	open ./cover.html
else
	echo "open cover.html with a HTML viewer."
endif


.PHONY: goimports
goimports: goimportstool ## Run goimports against code.
	$(GOIMPORTS) -local github.com/apecloud/kubeblocks -w $$(go list -f {{.Dir}} ./...)


##@ CLI
<<<<<<< HEAD
ifdef REL_VERSION
	CLI_VERSION := $(REL_VERSION)
else
	CLI_VERSION := edge
	CLI_TAG := latest
endif
=======
CLI_IMG ?= docker.io/infracreate/dbctl
CLI_VERSION ?= 0.5.0
CLI_TAG ?= v$(CLI_VERSION)
>>>>>>> faa3adaf
K3S_VERSION ?= v1.23.8+k3s1
K3D_VERSION ?= 5.4.4
K3S_IMG_TAG ?= $(subst +,-,$(K3S_VERSION))

CLI_LD_FLAGS ="-s -w \
	-X github.com/apecloud/kubeblocks/version.BuildDate=`date -u +'%Y-%m-%dT%H:%M:%SZ'` \
	-X github.com/apecloud/kubeblocks/version.GitCommit=$(GIT_COMMIT) \
	-X github.com/apecloud/kubeblocks/version.GitVersion=$(GIT_VERSION) \
	-X github.com/apecloud/kubeblocks/version.Version=$(CLI_VERSION) \
	-X github.com/apecloud/kubeblocks/version.K3sImageTag=$(K3S_IMG_TAG) \
	-X github.com/apecloud/kubeblocks/version.K3dVersion=$(K3D_VERSION)"



bin/dbctl.%: ## Cross build bin/dbctl.$(OS).$(ARCH) CLI.
	GOOS=$(word 2,$(subst ., ,$@)) GOARCH=$(word 3,$(subst ., ,$@)) $(GO) build -ldflags=${CLI_LD_FLAGS} -o $@ cmd/dbctl/main.go

.PHONY: dbctl
dbctl: OS=$(shell $(GO) env GOOS)
dbctl: ARCH=$(shell $(GO) env GOARCH)
dbctl: build-checks ## Build bin/dbctl CLI.
	$(MAKE) bin/dbctl.$(OS).$(ARCH)
	mv bin/dbctl.$(OS).$(ARCH) bin/dbctl

.PHONY: clean
clean-dbctl: ## Clean bin/dbctl* CLI tools.
	rm -f bin/dbctl*



##@ Operator Controller Manager

.PHONY: manager
manager: cue-fmt build-checks ## Build manager binary.
	$(GO) build -ldflags=${LD_FLAGS} -o bin/manager ./cmd/manager/main.go


CERT_ROOT_CA ?= $(WEBHOOK_CERT_DIR)/rootCA.key
.PHONY: webhook-cert
webhook-cert: $(CERT_ROOT_CA) ## Create root CA certificates for admission webhooks testing.
$(CERT_ROOT_CA):
	mkdir -p $(WEBHOOK_CERT_DIR)
	cd $(WEBHOOK_CERT_DIR) && \
		step certificate create $(APP_NAME) rootCA.crt rootCA.key --profile root-ca --insecure --no-password && \
		step certificate create $(APP_NAME)-svc tls.crt tls.key --profile leaf \
			--ca rootCA.crt --ca-key rootCA.key \
			--san $(APP_NAME)-svc --san $(APP_NAME)-svc.$(APP_NAME) --san $(APP_NAME)-svc.$(APP_NAME).svc --not-after 43200h --insecure --no-password

.PHONY: run
run: manifests generate fmt vet ## Run a controller from your host.
ifeq ($(ENABLE_WEBHOOKS), true)
	$(MAKE) webhook-cert
endif
	$(GO) run ./cmd/manager/main.go -zap-devel=false -zap-encoder=console -zap-time-encoding=iso8601

# Run with Delve for development purposes against the configured Kubernetes cluster in ~/.kube/config
# Delve is a debugger for the Go programming language. More info: https://github.com/go-delve/delve
run-delve: manifests generate fmt vet  ## Run Delve debugger.
	$(GO) build -gcflags "all=-trimpath=$(shell go env GOPATH)" -o bin/manager ./cmd/manager/main.go
	dlv --listen=:2345 --headless=true --api-version=2 --accept-multiclient exec ./bin/manager




##@ Deployment

ifndef ignore-not-found
  ignore-not-found = false
endif

.PHONY: install
install: manifests kustomize ## Install CRDs into the K8s cluster specified in ~/.kube/config.
	$(KUSTOMIZE) build config/crd | kubectl apply -f -

.PHONY: uninstall
uninstall: manifests kustomize ## Uninstall CRDs from the K8s cluster specified in ~/.kube/config. Call with ignore-not-found=true to ignore resource not found errors during deletion.
	$(KUSTOMIZE) build config/crd | kubectl delete --ignore-not-found=$(ignore-not-found) -f -

.PHONY: deploy
deploy: manifests kustomize ## Deploy controller to the K8s cluster specified in ~/.kube/config.
	cd config/manager && $(KUSTOMIZE) edit set image controller=${IMG}
	$(KUSTOMIZE) build config/default | kubectl apply -f -

.PHONY: dry-run
dry-run: manifests kustomize ## Dry-run deploy job.
	cd config/manager && $(KUSTOMIZE) edit set image controller=${IMG}
	mkdir -p dry-run
	$(KUSTOMIZE) build config/default > dry-run/manifests.yaml

.PHONY: undeploy
undeploy: ## Undeploy controller from the K8s cluster specified in ~/.kube/config. Call with ignore-not-found=true to ignore resource not found errors during deletion.
	$(KUSTOMIZE) build config/default | kubectl delete --ignore-not-found=$(ignore-not-found) -f -

##@ CI

.PHONY: ci-test-pre
ci-test-pre: dbctl ## Prepare CI test environment.
	bin/dbctl playground destroy
	bin/dbctl playground init

.PHONY: ci-test
ci-test: ci-test-pre test ## Run CI tests.
	bin/dbctl playground destroy
	$(GO) tool cover -html=cover.out -o cover.html

##@ Contributor

.PHONY: reviewable
reviewable: build-checks ## Run code checks to proceed with PR reviews.
	$(GO) mod tidy -compat=1.18

.PHONY: check-diff
check-diff: reviewable ## Run git code diff checker.
	git --no-pager diff
	git diff --quiet || (echo please run 'make reviewable' to include all changes && false)
	echo branch is clean

##@ Helm Chart Tasks

.PHONY: bump-chart-ver
bump-chart-ver: ## Bump helm chart version.
	sed -i '' "s/^version:.*/version: $(VERSION)/" $(CHART_PATH)/Chart.yaml
	sed -i '' "s/^appVersion:.*/appVersion: $(VERSION)/" $(CHART_PATH)/Chart.yaml

.PHONY: helm-package
helm-package: bump-chart-ver ## Do helm package.
	$(HELM) package $(CHART_PATH)

.PHONY: helm-push
helm-push: helm-package ## Do helm package and push.
	$(HELM) push $(APP_NAME)-$(VERSION).tgz oci://$(CHART_OCI_REGISTRY)

##@ WeSQL Cluster Helm Chart Tasks

WESQL_CLUSTER_CHART_PATH = deploy/helm/wesqlcluster
WESQL_CLUSTER_CHART_NAME = wesqlcluster
WESQL_CLUSTER_CHART_VERSION ?= 0.1.1

.PHONY: bump-chart-ver-wqsql-cluster
bump-chart-ver-wqsql-cluster: ## Bump WeSQL Clsuter helm chart version.
	sed -i '' "s/^version:.*/version: $(WESQL_CLUSTER_CHART_VERSION)/" $(WECLUSTER_CHART_PATH)/Chart.yaml
	# sed -i '' "s/^appVersion:.*/appVersion: $(WESQL_CLUSTER_CHART_VERSION)/" $(WECLUSTER_CHART_PATH)/Chart.yaml

.PHONY: helm-package-wqsql-cluster
helm-package-wqsql-cluster: bump-chart-ver-wqsql-cluster ## Do WeSQL Clsuter helm package.
	$(HELM) package $(WECLUSTER_CHART_PATH)

.PHONY: helm-push-wqsql-cluster
helm-push-wqsql-cluster: helm-package-wqsql-cluster ## Do WeSQL Clsuter helm package and push.
	$(HELM) push $(WESQL_CLUSTER_CHART_NAME)-$(WESQL_CLUSTER_CHART_VERSION).tgz oci://$(CHART_OCI_REGISTRY)


##@ Build Dependencies

## Location to install dependencies to
LOCALBIN ?= $(shell pwd)/bin
$(LOCALBIN):
	mkdir -p $(LOCALBIN)

## Tool Binaries
GITHUB_PROXY ?= https://github.91chi.fun/
KUSTOMIZE ?= $(LOCALBIN)/kustomize
CONTROLLER_GEN ?= $(LOCALBIN)/controller-gen
ENVTEST ?= $(LOCALBIN)/setup-envtest

## Tool Versions
KUSTOMIZE_VERSION ?= v4.5.7
CONTROLLER_TOOLS_VERSION ?= v0.9.0
HELM_VERSION ?= v3.9.0
CUE_VERSION ?= v0.4.3

KUSTOMIZE_INSTALL_SCRIPT ?= "$(GITHUB_PROXY)https://raw.githubusercontent.com/kubernetes-sigs/kustomize/master/hack/install_kustomize.sh"
.PHONY: kustomize
kustomize: $(KUSTOMIZE) ## Download kustomize locally if necessary.
$(KUSTOMIZE): $(LOCALBIN)
	curl -s $(KUSTOMIZE_INSTALL_SCRIPT) | bash -s -- $(subst v,,$(KUSTOMIZE_VERSION)) $(LOCALBIN)

.PHONY: controller-gen
controller-gen: $(CONTROLLER_GEN) ## Download controller-gen locally if necessary.
$(CONTROLLER_GEN): $(LOCALBIN)
	GOBIN=$(LOCALBIN) go install sigs.k8s.io/controller-tools/cmd/controller-gen@$(CONTROLLER_TOOLS_VERSION)

.PHONY: envtest
envtest: $(ENVTEST) ## Download envtest-setup locally if necessary.
$(ENVTEST): $(LOCALBIN)
	GOBIN=$(LOCALBIN) go install sigs.k8s.io/controller-runtime/tools/setup-envtest@latest


.PHONY: install-docker-buildx
install-docker-buildx: ## Create `docker buildx` builder.
	docker buildx create --platform linux/amd64,linux/arm64 --name x-builder --driver docker-container --use

.PHONY: golangci
golangci: GOLANGCILINT_VERSION = 1.49.0
golangci: ## Download golangci-lint locally if necessary.
ifneq ($(shell which golangci-lint),)
	echo golangci-lint is already installed
GOLANGCILINT=$(shell which golangci-lint)
else ifeq (, $(shell which $(GOBIN)/golangci-lint))
	@{ \
	set -e ;\
	echo 'installing golangci-lint-$(GOLANGCILINT_VERSION)' ;\
	curl -sSfL $(GITHUB_PROXY)https://raw.githubusercontent.com/golangci/golangci-lint/master/install.sh | sh -s -- -b $(GOBIN) $(GOLANGCILINT_VERSION) ;\
	echo 'Successfully installed' ;\
	}
GOLANGCILINT=$(GOBIN)/golangci-lint
else
	echo golangci-lint is already installed
GOLANGCILINT=$(GOBIN)/golangci-lint
endif

.PHONY: staticchecktool
staticchecktool: ## Download staticcheck locally if necessary.
ifeq (, $(shell which staticcheck))
	@{ \
	set -e ;\
	echo 'installing honnef.co/go/tools/cmd/staticcheck' ;\
	go install honnef.co/go/tools/cmd/staticcheck@latest;\
	}
STATICCHECK=$(GOBIN)/staticcheck
else
STATICCHECK=$(shell which staticcheck)
endif


.PHONY: loggerchecktool
loggerchecktool: ## Download loggercheck locally if necessary.
ifeq (, $(shell which loggercheck))
	@{ \
	set -e ;\
	echo 'installing github.com/timonwong/loggercheck/cmd/loggercheck' ;\
	go install github.com/timonwong/loggercheck/cmd/loggercheck@latest;\
	}
LOGGERCHECK=$(GOBIN)/loggercheck
else
LOGGERCHECK=$(shell which loggercheck)
endif

.PHONY: goimportstool
goimportstool: ## Download goimports locally if necessary.
ifeq (, $(shell which goimports))
	@{ \
	set -e ;\
	go install golang.org/x/tools/cmd/goimports@latest ;\
	}
GOIMPORTS=$(GOBIN)/goimports
else
GOIMPORTS=$(shell which goimports)
endif

.PHONY: cuetool
cuetool: ## Download cue locally if necessary.
ifeq (, $(shell which cue))
	@{ \
	set -e ;\
	go install cuelang.org/go/cmd/cue@$(CUE_VERSION) ;\
	}
CUE=$(GOBIN)/cue
else
CUE=$(shell which cue)
endif

.PHONY: helmtool
helmtool: ## Download helm locally if necessary.
ifeq (, $(shell which helm))
	@{ \
	set -e ;\
	go install github.com/helm/helm@$(HELM_VERSION);\
	}
HELM=$(GOBIN)/helm
else
HELM=$(shell which helm)
endif

.PHONY: brew-install-prerequisite
brew-install-prerequisite: ## Use `brew install` to install required dependencies. 
<<<<<<< HEAD
	brew install go kubebuilder delve golangci-lint staticcheck kustomize step cue


##@ Docker containers 
include docker/docker.mk
=======
	brew install go@1.18 kubebuilder delve golangci-lint staticcheck kustomize step cue
>>>>>>> faa3adaf
<|MERGE_RESOLUTION|>--- conflicted
+++ resolved
@@ -42,13 +42,7 @@
 APP_NAME = kubeblock
 
 
-<<<<<<< HEAD
-VERSION ?= 0.1.0-alpha.4
-=======
-# Image URL to use all building/pushing image targets
-IMG ?= docker.io/infracreate/$(APP_NAME)
 VERSION ?= 0.1.0-alpha.5
->>>>>>> faa3adaf
 CHART_PATH = deploy/helm
 
 
@@ -222,18 +216,12 @@
 
 
 ##@ CLI
-<<<<<<< HEAD
 ifdef REL_VERSION
 	CLI_VERSION := $(REL_VERSION)
 else
 	CLI_VERSION := edge
 	CLI_TAG := latest
 endif
-=======
-CLI_IMG ?= docker.io/infracreate/dbctl
-CLI_VERSION ?= 0.5.0
-CLI_TAG ?= v$(CLI_VERSION)
->>>>>>> faa3adaf
 K3S_VERSION ?= v1.23.8+k3s1
 K3D_VERSION ?= 5.4.4
 K3S_IMG_TAG ?= $(subst +,-,$(K3S_VERSION))
@@ -510,12 +498,8 @@
 
 .PHONY: brew-install-prerequisite
 brew-install-prerequisite: ## Use `brew install` to install required dependencies. 
-<<<<<<< HEAD
-	brew install go kubebuilder delve golangci-lint staticcheck kustomize step cue
+	brew install go@1.18 kubebuilder delve golangci-lint staticcheck kustomize step cue
 
 
 ##@ Docker containers 
-include docker/docker.mk
-=======
-	brew install go@1.18 kubebuilder delve golangci-lint staticcheck kustomize step cue
->>>>>>> faa3adaf
+include docker/docker.mk