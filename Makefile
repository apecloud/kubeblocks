#
# Copyright 2022 The KubeBlocks Authors
# Licensed under the Apache License, Version 2.0 (the "License");
# you may not use this file except in compliance with the License.
# You may obtain a copy of the License at
#     http://www.apache.org/licenses/LICENSE-2.0
# Unless required by applicable law or agreed to in writing, software
# distributed under the License is distributed on an "AS IS" BASIS,
# WITHOUT WARRANTIES OR CONDITIONS OF ANY KIND, either express or implied.
# See the License for the specific language governing permissions and
# limitations under the License.
#

################################################################################
# Variables                                                                    #
################################################################################
APP_NAME = kubeblocks
VERSION ?= 0.5.0-alpha.0
GITHUB_PROXY ?=
GIT_COMMIT  = $(shell git rev-list -1 HEAD)
GIT_VERSION = $(shell git describe --always --abbrev=0 --tag)
GENERATED_CLIENT_PKG = "pkg/client"
# Setting SHELL to bash allows bash commands to be executed by recipes.
# This is a requirement for 'setup-envtest.sh' in the test target.
# Options are set to exit when a recipe line exits non-zero or a piped command fails.
SHELL = /usr/bin/env bash -o pipefail
.SHELLFLAGS = -ec

# ENVTEST_K8S_VERSION refers to the version of kubebuilder assets to be downloaded by envtest binary.
ENVTEST_K8S_VERSION = 1.25.0
ENABLE_WEBHOOKS ?= false
SKIP_GO_GEN ?= true
CHART_PATH = deploy/helm
WEBHOOK_CERT_DIR ?= /tmp/k8s-webhook-server/serving-certs



# Go setup
export GO111MODULE = auto
export GOSUMDB = sum.golang.org
export GONOPROXY = github.com/apecloud
export GONOSUMDB = github.com/apecloud
export GOPRIVATE = github.com/apecloud
GO ?= go
GOFMT ?= gofmt
GOOS ?= $(shell $(GO) env GOOS)
GOARCH ?= $(shell $(GO) env GOARCH)
# Get the currently used golang install path (in GOPATH/bin, unless GOBIN is set)
ifeq (,$(shell $(GO) env GOBIN))
GOBIN=$(shell $(GO) env GOPATH)/bin
else
GOBIN=$(shell $(GO) env GOBIN)
endif
GOPROXY := $(shell go env GOPROXY)
ifeq ($(GOPROXY),)
GOPROXY := https://proxy.golang.org
## use following GOPROXY settings for Chinese mainland developers.
#GOPROXY := https://goproxy.cn
endif
export GOPROXY


LD_FLAGS="-s -w -X main.version=v${VERSION} -X main.buildDate=`date -u +'%Y-%m-%dT%H:%M:%SZ'` -X main.gitCommit=`git rev-parse HEAD`"
# Which architecture to build - see $(ALL_ARCH) for options.
# if the 'local' rule is being run, detect the ARCH from 'go env'
# if it wasn't specified by the caller.
local : ARCH ?= $(shell go env GOOS)-$(shell go env GOARCH)
ARCH ?= linux-amd64

# build tags
BUILD_TAGS="containers_image_openpgp"


TAG_LATEST ?= false
BUILDX_ENABLED ?= ""
ifeq ($(BUILDX_ENABLED), "")
	ifeq ($(shell docker buildx inspect 2>/dev/null | awk '/Status/ { print $$2 }'), running)
		BUILDX_ENABLED = true
	else
		BUILDX_ENABLED = false
	endif
endif
BUILDX_BUILDER ?= "x-builder"

define BUILDX_ERROR
buildx not enabled, refusing to run this recipe
endef

ifeq ($(TAG_LATEST), true)
	IMAGE_TAGS ?= $(IMG):$(VERSION) $(IMG):latest
else
	IMAGE_TAGS ?= $(IMG):$(VERSION)
endif

DOCKER_BUILD_ARGS =
DOCKER_NO_BUILD_CACHE ?= false

ifeq ($(DOCKER_NO_BUILD_CACHE), true)
	DOCKER_BUILD_ARGS = $(DOCKER_BUILD_ARGS) --no-cache
endif


.DEFAULT_GOAL := help

##@ General

# The help target prints out all targets with their descriptions organized
# beneath their categories. The categories are represented by '##@' and the
# target descriptions by '##'. The awk commands is responsible for reading the
# entire set of makefiles included in this invocation, looking for lines of the
# file as xyz: ## something, and then pretty-format the target and help. Then,
# if there's a line with ##@ something, that gets pretty-printed as a category.
# More info on the usage of ANSI control characters for terminal formatting:
# https://en.wikipedia.org/wiki/ANSI_escape_code#SGR_parameters
# More info on the awk command:
# http://linuxcommand.org/lc3_adv_awk.php
# https://marmelab.com/blog/2016/02/29/auto-documented-makefile.html

.PHONY: help
help: ## Display this help.
	@awk 'BEGIN {FS = ":.*##"; printf "\nUsage:\n  make \033[36m<target>\033[0m\n"} /^[a-zA-Z_0-9-]+:.*?##/ { printf "  \033[36m%-15s\033[0m %s\n", $$1, $$2 } /^##@/ { printf "\n\033[1m%s\033[0m\n", substr($$0, 5) } ' $(MAKEFILE_LIST)

.PHONY: all
all: manager kbcli probe reloader ## Make all cmd binaries.

##@ Development

.PHONY: manifests
manifests: test-go-generate controller-gen ## Generate WebhookConfiguration, ClusterRole and CustomResourceDefinition objects.
	$(CONTROLLER_GEN) rbac:roleName=manager-role crd:generateEmbeddedObjectMeta=true webhook paths="./cmd/manager/...;./apis/...;./controllers/..." output:crd:artifacts:config=config/crd/bases
	@cp config/crd/bases/* $(CHART_PATH)/crds
	@cp config/rbac/role.yaml $(CHART_PATH)/config/rbac/role.yaml
	$(MAKE) client-sdk-gen

.PHONY: preflight-manifests
preflight-manifests: generate ## Generate external Preflight API
	$(CONTROLLER_GEN) rbac:roleName=manager-role crd:generateEmbeddedObjectMeta=true webhook paths="./externalapis/preflight/..." output:crd:artifacts:config=config/crd/preflight

.PHONY: generate
generate: controller-gen build-kbcli-embed-chart ## Generate code containing DeepCopy, DeepCopyInto, and DeepCopyObject method implementations.
	$(CONTROLLER_GEN) object:headerFile="hack/boilerplate.go.txt" paths="./apis/...;./externalapis/..."

.PHONY: client-sdk-gen
client-sdk-gen: module ## Generate CRD client code.
	@./hack/client-sdk-gen.sh

.PHONY: manager-go-generate
manager-go-generate: ## Run go generate against lifecycle manager code.
ifeq ($(SKIP_GO_GEN), false)
	$(GO) generate -x ./internal/configuration/proto
endif

.PHONY: test-go-generate
test-go-generate: ## Run go generate against test code.
	$(GO) generate -x ./internal/testutil/k8s/mocks/...
	$(GO) generate -x ./internal/configuration/container/mocks/...
	$(GO) generate -x ./internal/configuration/proto/mocks/...

.PHONY: fmt
fmt: ## Run go fmt against code.
	$(GOFMT) -l -w -s $$(git ls-files --exclude-standard | grep "\.go$$" | grep -v $(GENERATED_CLIENT_PKG))

.PHONY: vet
vet: ## Run go vet against code.
	GOOS=$(GOOS) $(GO) vet -tags $(BUILD_TAGS) -mod=mod ./...

.PHONY: cue-fmt
cue-fmt: cuetool ## Run cue fmt against code.
	git ls-files --exclude-standard | grep "\.cue$$" | xargs $(CUE) fmt
	git ls-files --exclude-standard | grep "\.cue$$" | xargs $(CUE) fix

.PHONY: lint-fast
lint-fast: staticcheck vet golangci-lint # [INTERNAL] Run all lint job against code.

.PHONY: lint
lint: test-go-generate generate ## Run default lint job against code.
	$(MAKE) golangci-lint

.PHONY: golangci-lint
golangci-lint: golangci generate ## Run golangci-lint against code.
	$(GOLANGCILINT) run ./...

.PHONY: staticcheck
staticcheck: staticchecktool test-go-generate generate ## Run staticcheck against code.
	$(STATICCHECK) -tags $(BUILD_TAGS) ./...

.PHONY: build-checks
build-checks: generate fmt vet goimports lint-fast ## Run build checks.

.PHONY: mod-download
mod-download: ## Run go mod download against go modules.
	$(GO) mod download

.PHONY: mod-vendor
mod-vendor: module ## Run go mod vendor against go modules.
	$(GO) mod vendor

.PHONY: module
module: ## Run go mod tidy->verify against go modules.
	$(GO) mod tidy -compat=1.20
	$(GO) mod verify

TEST_PACKAGES ?= ./internal/... ./apis/... ./controllers/... ./cmd/...

CLUSTER_TYPES=minikube k3d
.PHONY: add-k8s-host
add-k8s-host:  ## add DNS to /etc/hosts when k8s cluster is minikube or k3d
ifneq (, $(findstring $(EXISTING_CLUSTER_TYPE), $(CLUSTER_TYPES)))
ifeq (, $(shell sed -n "/^127.0.0.1[[:space:]]*host.$(EXISTING_CLUSTER_TYPE).internal/p" /etc/hosts))
	sudo bash -c 'echo "127.0.0.1 host.$(EXISTING_CLUSTER_TYPE).internal" >> /etc/hosts'
endif
endif


OUTPUT_COVERAGE=-coverprofile cover.out.tmp && grep -v "zz_generated.deepcopy.go" cover.out.tmp > cover.out && rm cover.out.tmp
.PHONY: test-current-ctx
test-current-ctx: manifests generate add-k8s-host ## Run operator controller tests with current $KUBECONFIG context. if existing k8s cluster is k3d or minikube, specify EXISTING_CLUSTER_TYPE.
	USE_EXISTING_CLUSTER=true KUBEBUILDER_ASSETS="$(shell $(ENVTEST) use $(ENVTEST_K8S_VERSION) -p path)" $(GO) test -tags $(BUILD_TAGS) -p 1 $(TEST_PACKAGES) $(OUTPUT_COVERAGE)

.PHONY: test-fast
test-fast: envtest
	KUBEBUILDER_ASSETS="$(shell $(ENVTEST) use $(ENVTEST_K8S_VERSION) -p path)" $(GO) test -tags $(BUILD_TAGS) -short $(TEST_PACKAGES)  $(OUTPUT_COVERAGE)

.PHONY: test
test: manifests generate test-go-generate add-k8s-host test-fast ## Run tests. if existing k8s cluster is k3d or minikube, specify EXISTING_CLUSTER_TYPE.

.PHONY: race
race:
	KUBEBUILDER_ASSETS="$(shell $(ENVTEST) use $(ENVTEST_K8S_VERSION) -p path)" $(GO) test -tags $(BUILD_TAGS) -race $(TEST_PACKAGES)

.PHONY: test-integration
test-integration: manifests generate envtest add-k8s-host ## Run tests. if existing k8s cluster is k3d or minikube, specify EXISTING_CLUSTER_TYPE.
	KUBEBUILDER_ASSETS="$(shell $(ENVTEST) use $(ENVTEST_K8S_VERSION) -p path)" $(GO) test -tags $(BUILD_TAGS) ./test/integration

.PHONY: test-delve
test-delve: manifests generate envtest ## Run tests.
	KUBEBUILDER_ASSETS="$(shell $(ENVTEST) use $(ENVTEST_K8S_VERSION) -p path)" dlv --listen=:$(DEBUG_PORT) --headless=true --api-version=2 --accept-multiclient test $(TEST_PACKAGES)

.PHONY: test-webhook-enabled
test-webhook-enabled: ## Run tests with webhooks enabled.
	$(MAKE) test ENABLE_WEBHOOKS=true

.PHONY: cover-report
cover-report: ## Generate cover.html from cover.out
	$(GO) tool cover -html=cover.out -o cover.html
ifeq ($(GOOS), darwin)
	open ./cover.html
else
	echo "open cover.html with a HTML viewer."
endif

.PHONY: goimports
goimports: goimportstool ## Run goimports against code.
	$(GOIMPORTS) -local github.com/apecloud/kubeblocks -w $$(git ls-files|grep "\.go$$" | grep -v $(GENERATED_CLIENT_PKG))


##@ CLI
K3S_VERSION ?= v1.23.8+k3s1
K3D_VERSION ?= 5.4.4
K3S_IMG_TAG ?= $(subst +,-,$(K3S_VERSION))

CLI_LD_FLAGS ="-s -w \
	-X github.com/apecloud/kubeblocks/version.BuildDate=`date -u +'%Y-%m-%dT%H:%M:%SZ'` \
	-X github.com/apecloud/kubeblocks/version.GitCommit=$(GIT_COMMIT) \
	-X github.com/apecloud/kubeblocks/version.GitVersion=$(GIT_VERSION) \
	-X github.com/apecloud/kubeblocks/version.Version=$(VERSION) \
	-X github.com/apecloud/kubeblocks/version.K3sImageTag=$(K3S_IMG_TAG) \
	-X github.com/apecloud/kubeblocks/version.K3dVersion=$(K3D_VERSION) \
	-X github.com/apecloud/kubeblocks/version.DefaultKubeBlocksVersion=$(VERSION)"

bin/kbcli.%: test-go-generate ## Cross build bin/kbcli.$(OS).$(ARCH).
<<<<<<< HEAD
	GOOS=$(word 2,$(subst ., ,$@)) GOARCH=$(word 3,$(subst ., ,$@)) CGO_ENABLED=1 $(GO) build -ldflags=${CLI_LD_FLAGS} -o $@ cmd/cli/main.go
=======
	GOOS=$(word 2,$(subst ., ,$@)) GOARCH=$(word 3,$(subst ., ,$@)) CGO_ENABLED=0 $(GO) build -tags $(BUILD_TAGS) -ldflags=${CLI_LD_FLAGS} -o $@ cmd/cli/main.go
>>>>>>> b161bec5

.PHONY: kbcli-fast
kbcli-fast: OS=$(shell $(GO) env GOOS)
kbcli-fast: ARCH=$(shell $(GO) env GOARCH)
kbcli-fast: build-kbcli-embed-chart
	$(MAKE) bin/kbcli.$(OS).$(ARCH)
	@mv bin/kbcli.$(OS).$(ARCH) bin/kbcli

create-kbcli-embed-charts-dir:
	mkdir -p internal/cli/cluster/charts/
build-single-kbcli-embed-chart.%: chart=$(word 2,$(subst ., ,$@))
build-single-kbcli-embed-chart.%:
	$(HELM) dependency update deploy/$(chart) --skip-refresh
	$(HELM) package deploy/$(chart) --version $(VERSION)
	mv $(chart)-*.tgz internal/cli/cluster/charts/$(chart).tgz

.PHONY: build-kbcli-embed-chart
build-kbcli-embed-chart: helmtool create-kbcli-embed-charts-dir \
	build-single-kbcli-embed-chart.apecloud-mysql-cluster \
	build-single-kbcli-embed-chart.redis-cluster
#	build-single-kbcli-embed-chart.postgresql-cluster \
#	build-single-kbcli-embed-chart.clickhouse-cluster \
#	build-single-kbcli-embed-chart.kafka-cluster \
#	build-single-kbcli-embed-chart.mongodb-cluster \
#	build-single-kbcli-embed-chart.milvus-cluster \
#	build-single-kbcli-embed-chart.qdrant-cluster \
#	build-single-kbcli-embed-chart.weaviate-cluster

.PHONY: kbcli
kbcli: test-go-generate build-checks kbcli-fast ## Build bin/kbcli.

.PHONY: clean-kbcli
clean-kbcli: ## Clean bin/kbcli*.
	rm -f bin/kbcli*

.PHONY: kbcli-doc
kbcli-doc: generate test-go-generate ## generate CLI command reference manual.
	$(GO) run -tags $(BUILD_TAGS) ./hack/docgen/cli/main.go ./docs/user_docs/cli

.PHONY: api-doc
api-doc:  ## generate API reference manual.
	@./hack/docgen/api/generate.sh


##@ Operator Controller Manager

.PHONY: manager
manager: cue-fmt generate manager-go-generate test-go-generate build-checks ## Build manager binary.
	$(GO) build -tags $(BUILD_TAGS) -ldflags=${LD_FLAGS} -o bin/manager ./cmd/manager/main.go

CERT_ROOT_CA ?= $(WEBHOOK_CERT_DIR)/rootCA.key
.PHONY: webhook-cert
webhook-cert: $(CERT_ROOT_CA) ## Create root CA certificates for admission webhooks testing.
$(CERT_ROOT_CA):
	mkdir -p $(WEBHOOK_CERT_DIR)
	cd $(WEBHOOK_CERT_DIR) && \
		step certificate create $(APP_NAME) rootCA.crt rootCA.key --profile root-ca --insecure --no-password && \
		step certificate create $(APP_NAME)-svc tls.crt tls.key --profile leaf \
			--ca rootCA.crt --ca-key rootCA.key \
			--san $(APP_NAME)-svc --san $(APP_NAME)-svc.$(APP_NAME) --san $(APP_NAME)-svc.$(APP_NAME).svc --not-after 43200h --insecure --no-password

.PHONY: run
run: manifests generate fmt vet ## Run a controller from your host.
ifeq ($(ENABLE_WEBHOOKS), true)
	$(MAKE) webhook-cert
endif
	$(GO) run ./cmd/manager/main.go --zap-devel=false --zap-encoder=console --zap-time-encoding=iso8601

# Run with Delve for development purposes against the configured Kubernetes cluster in ~/.kube/config
# Delve is a debugger for the Go programming language. More info: https://github.com/go-delve/delve
GO_PACKAGE=./cmd/manager/main.go
ARGUMENTS=
DEBUG_PORT=2345
run-delve: manifests generate fmt vet  ## Run Delve debugger.
	dlv --listen=:$(DEBUG_PORT) --headless=true --api-version=2 --accept-multiclient debug $(GO_PACKAGE) -- $(ARGUMENTS)
##@ Deployment

ifndef ignore-not-found
  ignore-not-found = false
endif

.PHONY: install
install: manifests kustomize ## Install CRDs into the K8s cluster specified in ~/.kube/config.
	($(KUSTOMIZE) build config/crd | kubectl replace -f -) || ($(KUSTOMIZE) build config/crd | kubectl create -f -)

.PHONY: uninstall
uninstall: manifests kustomize ## Uninstall CRDs from the K8s cluster specified in ~/.kube/config. Call with ignore-not-found=true to ignore resource not found errors during deletion.
	$(KUSTOMIZE) build config/crd | kubectl delete --ignore-not-found=$(ignore-not-found) -f -

.PHONY: deploy
deploy: manifests kustomize ## Deploy controller to the K8s cluster specified in ~/.kube/config.
	cd config/manager && $(KUSTOMIZE) edit set image controller=${IMG}
	$(KUSTOMIZE) build config/default | kubectl apply -f -

.PHONY: dry-run
dry-run: manifests kustomize ## Dry-run deploy job.
	cd config/manager && $(KUSTOMIZE) edit set image controller=${IMG}
	mkdir -p dry-run
	$(KUSTOMIZE) build config/default > dry-run/manifests.yaml

.PHONY: undeploy
undeploy: ## Undeploy controller from the K8s cluster specified in ~/.kube/config. Call with ignore-not-found=true to ignore resource not found errors during deletion.
	$(KUSTOMIZE) build config/default | kubectl delete --ignore-not-found=$(ignore-not-found) -f -

##@ Contributor

.PHONY: reviewable
reviewable: generate build-checks test check-license-header ## Run code checks to proceed with PR reviews.
	$(GO) mod tidy -compat=1.20

.PHONY: check-diff
check-diff: reviewable ## Run git code diff checker.
	git --no-pager diff
	git diff --quiet || (echo please run 'make reviewable' to include all changes && false)
	echo branch is clean

.PHONY: check-license-header
check-license-header: ## Run license header check.
	@./hack/license/header-check.sh

.PHONY: fix-license-header
fix-license-header: ## Run license header fix.
	@./hack/license/header-check.sh fix

##@ Helm Chart Tasks

bump-single-chart-appver.%: chart=$*
bump-single-chart-appver.%:
ifeq ($(GOOS), darwin)
	sed -i '' "s/^appVersion:.*/appVersion: $(VERSION)/" deploy/$(chart)/Chart.yaml
else
	sed -i "s/^appVersion:.*/appVersion: $(VERSION)/" deploy/$(chart)/Chart.yaml
endif

bump-single-chart-ver.%: chart=$*
bump-single-chart-ver.%:
ifeq ($(GOOS), darwin)
	sed -i '' "s/^version:.*/version: $(VERSION)/" deploy/$(chart)/Chart.yaml
else
	sed -i "s/^version:.*/version: $(VERSION)/" deploy/$(chart)/Chart.yaml
endif

.PHONY: bump-chart-ver
bump-chart-ver: \
	bump-single-chart-ver.helm \
	bump-single-chart-appver.helm \
	bump-single-chart-ver.apecloud-mysql \
	bump-single-chart-ver.apecloud-mysql-cluster \
	bump-single-chart-ver.clickhouse \
	bump-single-chart-ver.clickhouse-cluster \
	bump-single-chart-ver.kafka \
	bump-single-chart-ver.kafka-cluster \
	bump-single-chart-ver.mongodb \
	bump-single-chart-ver.mongodb-cluster \
	bump-single-chart-ver.nyancat \
	bump-single-chart-appver.nyancat \
	bump-single-chart-ver.postgresql \
	bump-single-chart-ver.postgresql-cluster \
	bump-single-chart-ver.redis \
	bump-single-chart-ver.redis-cluster \
	bump-single-chart-ver.milvus \
	bump-single-chart-ver.milvus-cluster \
	bump-single-chart-ver.qdrant \
	bump-single-chart-ver.qdrant-cluster \
	bump-single-chart-ver.weaviate \
	bump-single-chart-ver.weaviate-cluster \
	bump-single-chart-ver.chatgpt-retrieval-plugin \
	bump-single-chart-ver.tdengine \
	bump-single-chart-ver.tdengine-cluster
bump-chart-ver: ## Bump helm chart version.

.PHONY: helm-package
helm-package: bump-chart-ver ## Do helm package.
	$(HELM) package $(CHART_PATH)

##@ Build Dependencies

## Location to install dependencies to
LOCALBIN ?= $(shell pwd)/bin
$(LOCALBIN):
	mkdir -p $(LOCALBIN)

## Tool Binaries
KUSTOMIZE ?= $(LOCALBIN)/kustomize
CONTROLLER_GEN ?= $(LOCALBIN)/controller-gen
ENVTEST ?= $(LOCALBIN)/setup-envtest

## Tool Versions
KUSTOMIZE_VERSION ?= v4.5.7
CONTROLLER_TOOLS_VERSION ?= v0.9.0
CUE_VERSION ?= v0.4.3

KUSTOMIZE_INSTALL_SCRIPT ?= "$(GITHUB_PROXY)https://raw.githubusercontent.com/kubernetes-sigs/kustomize/master/hack/install_kustomize.sh"
.PHONY: kustomize
kustomize: $(KUSTOMIZE) ## Download kustomize locally if necessary.
$(KUSTOMIZE): $(LOCALBIN)
ifeq (, $(shell ls $(LOCALBIN)/kustomize 2>/dev/null))
	curl -s $(KUSTOMIZE_INSTALL_SCRIPT) | bash -s -- $(subst v,,$(KUSTOMIZE_VERSION)) $(LOCALBIN)
endif

.PHONY: controller-gen
controller-gen: $(CONTROLLER_GEN) ## Download controller-gen locally if necessary.
$(CONTROLLER_GEN): $(LOCALBIN)
ifeq (, $(shell ls $(LOCALBIN)/controller-gen 2>/dev/null))
	GOBIN=$(LOCALBIN) go install sigs.k8s.io/controller-tools/cmd/controller-gen@$(CONTROLLER_TOOLS_VERSION)
endif


.PHONY: envtest
envtest: $(ENVTEST) ## Download envtest-setup locally if necessary.
$(ENVTEST): $(LOCALBIN)
ifeq (, $(shell ls $(LOCALBIN)/setup-envtest 2>/dev/null))
	GOBIN=$(LOCALBIN) go install sigs.k8s.io/controller-runtime/tools/setup-envtest@latest
endif


.PHONY: install-docker-buildx
install-docker-buildx: ## Create `docker buildx` builder.
	@if ! docker buildx inspect $(BUILDX_BUILDER) > /dev/null; then \
		echo "Buildx builder $(BUILDX_BUILDER) does not exist, creating..."; \
		docker buildx create --name=$(BUILDX_BUILDER) --use --driver=docker-container --platform linux/amd64,linux/arm64; \
	else \
		echo "Buildx builder $(BUILDX_BUILDER) already exists"; \
	fi


.PHONY: golangci
golangci: GOLANGCILINT_VERSION = v1.51.2
golangci: ## Download golangci-lint locally if necessary.
ifneq ($(shell which golangci-lint),)
	@echo golangci-lint is already installed
GOLANGCILINT=$(shell which golangci-lint)
else ifeq (, $(shell which $(GOBIN)/golangci-lint))
	@{ \
	set -e ;\
	echo 'installing golangci-lint-$(GOLANGCILINT_VERSION)' ;\
	curl -sSfL $(GITHUB_PROXY)https://raw.githubusercontent.com/golangci/golangci-lint/master/install.sh | sh -s -- -b $(GOBIN) $(GOLANGCILINT_VERSION) ;\
	echo 'Successfully installed' ;\
	}
GOLANGCILINT=$(GOBIN)/golangci-lint
else
	@echo golangci-lint is already installed
GOLANGCILINT=$(GOBIN)/golangci-lint
endif

.PHONY: staticchecktool
staticchecktool: ## Download staticcheck locally if necessary.
ifeq (, $(shell which staticcheck))
	@{ \
	set -e ;\
	echo 'installing honnef.co/go/tools/cmd/staticcheck' ;\
	go install honnef.co/go/tools/cmd/staticcheck@latest;\
	}
STATICCHECK=$(GOBIN)/staticcheck
else
STATICCHECK=$(shell which staticcheck)
endif

.PHONY: goimportstool
goimportstool: ## Download goimports locally if necessary.
ifeq (, $(shell which goimports))
	@{ \
	set -e ;\
	go install golang.org/x/tools/cmd/goimports@latest ;\
	}
GOIMPORTS=$(GOBIN)/goimports
else
GOIMPORTS=$(shell which goimports)
endif

.PHONY: cuetool
cuetool: ## Download cue locally if necessary.
ifeq (, $(shell which cue))
	@{ \
	set -e ;\
	go install cuelang.org/go/cmd/cue@$(CUE_VERSION) ;\
	}
CUE=$(GOBIN)/cue
else
CUE=$(shell which cue)
endif

.PHONY: helmtool
helmtool: ## Download helm locally if necessary.
ifeq (, $(shell which helm))
	@{ \
	set -e ;\
	echo 'installing helm' ;\
	curl https://raw.githubusercontent.com/helm/helm/main/scripts/get-helm-3 | bash;\
	echo 'Successfully installed' ;\
	}
HELM=$(GOBIN)/helm
else
HELM=$(shell which helm)
endif

.PHONY: kubectl
kubectl: ## Download kubectl locally if necessary.
ifeq (, $(shell which kubectl))
	@{ \
	set -e ;\
	echo 'installing kubectl' ;\
	curl -LO "https://dl.k8s.io/release/$(curl -L -s https://dl.k8s.io/release/stable.txt)/bin/$(GOOS)/$(GOARCH)/kubectl" && chmod +x kubectl && sudo mv kubectl /usr/local/bin ;\
	echo 'Successfully installed' ;\
	}
endif
KUBECTL=$(shell which kubectl)

##@ End-to-end (E2E) tests
.PHONY: render-smoke-testdata-manifests
render-smoke-testdata-manifests: ## Update E2E test dataset
	$(HELM) dependency build deploy/apecloud-mysql-cluster --skip-refresh
	$(HELM) template mycluster deploy/apecloud-mysql-cluster > test/e2e/testdata/smoketest/wesql/00_wesqlcluster.yaml
	$(HELM) template mycluster deploy/postgresql-cluster > test/e2e/testdata/smoketest/postgresql/00_postgresqlcluster.yaml
	$(HELM) template mycluster deploy/redis-cluster > test/e2e/testdata/smoketest/redis/00_rediscluster.yaml
	$(HELM) template mycluster deploy/mongodb-cluster > test/e2e/testdata/smoketest/mongodb/00_mongodbcluster.yaml


.PHONY: test-e2e
test-e2e: helm-package render-smoke-testdata-manifests ## Run E2E tests.
	$(MAKE) -e VERSION=$(VERSION) PROVIDER=$(PROVIDER) REGION=$(REGION) SECRET_ID=$(SECRET_ID) SECRET_KEY=$(SECRET_KEY) INIT_ENV=$(INIT_ENV) -C test/e2e run

# NOTE: include must be placed at the end
include docker/docker.mk
include cmd/cmd.mk<|MERGE_RESOLUTION|>--- conflicted
+++ resolved
@@ -269,11 +269,7 @@
 	-X github.com/apecloud/kubeblocks/version.DefaultKubeBlocksVersion=$(VERSION)"
 
 bin/kbcli.%: test-go-generate ## Cross build bin/kbcli.$(OS).$(ARCH).
-<<<<<<< HEAD
-	GOOS=$(word 2,$(subst ., ,$@)) GOARCH=$(word 3,$(subst ., ,$@)) CGO_ENABLED=1 $(GO) build -ldflags=${CLI_LD_FLAGS} -o $@ cmd/cli/main.go
-=======
 	GOOS=$(word 2,$(subst ., ,$@)) GOARCH=$(word 3,$(subst ., ,$@)) CGO_ENABLED=0 $(GO) build -tags $(BUILD_TAGS) -ldflags=${CLI_LD_FLAGS} -o $@ cmd/cli/main.go
->>>>>>> b161bec5
 
 .PHONY: kbcli-fast
 kbcli-fast: OS=$(shell $(GO) env GOOS)
