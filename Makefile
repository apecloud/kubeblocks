#
# Copyright 2022 The KubeBlocks Authors
# Licensed under the Apache License, Version 2.0 (the "License");
# you may not use this file except in compliance with the License.
# You may obtain a copy of the License at
#     http://www.apache.org/licenses/LICENSE-2.0
# Unless required by applicable law or agreed to in writing, software
# distributed under the License is distributed on an "AS IS" BASIS,
# WITHOUT WARRANTIES OR CONDITIONS OF ANY KIND, either express or implied.
# See the License for the specific language governing permissions and
# limitations under the License.
#

################################################################################
# Variables                                                                    #
################################################################################

export GO111MODULE ?= on
# export GOPROXY ?= https://proxy.golang.org
export GOPROXY ?= https://goproxy.cn
export GOSUMDB ?= sum.golang.org
export GONOPROXY ?= github.com/apecloud
export GONOSUMDB ?= github.com/apecloud
export GOPRIVATE ?= github.com/apecloud


GITHUB_PROXY ?= https://github.91chi.fun/

GIT_COMMIT  = $(shell git rev-list -1 HEAD)
GIT_VERSION = $(shell git describe --always --abbrev=0 --tag)

# Setting SHELL to bash allows bash commands to be executed by recipes.
# This is a requirement for 'setup-envtest.sh' in the test target.
# Options are set to exit when a recipe line exits non-zero or a piped command fails.
SHELL = /usr/bin/env bash -o pipefail
.SHELLFLAGS = -ec

# ENVTEST_K8S_VERSION refers to the version of kubebuilder assets to be downloaded by envtest binary.
ENVTEST_K8S_VERSION = 1.24.1

ENABLE_WEBHOOKS ?= false

APP_NAME = kubeblocks


VERSION ?= 0.4.0
CHART_PATH = deploy/helm

WEBHOOK_CERT_DIR ?= /tmp/k8s-webhook-server/serving-certs

GO ?= go
GOOS ?= $(shell $(GO) env GOOS)
GOARCH ?= $(shell $(GO) env GOARCH)
# Get the currently used golang install path (in GOPATH/bin, unless GOBIN is set)
ifeq (,$(shell $(GO) env GOBIN))
GOBIN=$(shell $(GO) env GOPATH)/bin
else
GOBIN=$(shell $(GO) env GOBIN)
endif

# Go module support: set `-mod=vendor` to use the vendored sources.
# See also hack/make.sh.
ifeq ($(shell go help mod >/dev/null 2>&1 && echo true), true)
  GO:=GO111MODULE=on $(GO)
  MOD_VENDOR=-mod=vendor
endif

BUILDX_ENABLED ?= false
ifneq ($(BUILDX_ENABLED), false)
	ifeq ($(shell docker buildx inspect 2>/dev/null | awk '/Status/ { print $$2 }'), running)
		BUILDX_ENABLED ?= true
	else
		BUILDX_ENABLED ?= false
	endif
endif

define BUILDX_ERROR
buildx not enabled, refusing to run this recipe
endef

# Which architecture to build - see $(ALL_ARCH) for options.
# if the 'local' rule is being run, detect the ARCH from 'go env'
# if it wasn't specified by the caller.
local : ARCH ?= $(shell go env GOOS)-$(shell go env GOARCH)
ARCH ?= linux-amd64


# BUILDX_PLATFORMS ?= $(subst -,/,$(ARCH))
BUILDX_PLATFORMS ?= linux/amd64,linux/arm64
BUILDX_OUTPUT_TYPE ?= docker

LD_FLAGS="-s -w -X main.version=v${VERSION} -X main.buildDate=`date -u +'%Y-%m-%dT%H:%M:%SZ'` -X main.gitCommit=`git rev-parse HEAD`"

TAG_LATEST ?= false

ifeq ($(TAG_LATEST), true)
	IMAGE_TAGS ?= $(IMG):$(VERSION) $(IMG):latest
else
	IMAGE_TAGS ?= $(IMG):$(VERSION)
endif

DOCKER_BUILD_ARGS =
DOCKER_NO_BUILD_CACHE ?= false

ifeq ($(DOCKER_NO_BUILD_CACHE), true)
	DOCKER_BUILD_ARGS = $(DOCKER_BUILD_ARGS) --no-cache
endif


.DEFAULT_GOAL := help

##@ General

# The help target prints out all targets with their descriptions organized
# beneath their categories. The categories are represented by '##@' and the
# target descriptions by '##'. The awk commands is responsible for reading the
# entire set of makefiles included in this invocation, looking for lines of the
# file as xyz: ## something, and then pretty-format the target and help. Then,
# if there's a line with ##@ something, that gets pretty-printed as a category.
# More info on the usage of ANSI control characters for terminal formatting:
# https://en.wikipedia.org/wiki/ANSI_escape_code#SGR_parameters
# More info on the awk command:
# http://linuxcommand.org/lc3_adv_awk.php
# https://marmelab.com/blog/2016/02/29/auto-documented-makefile.html

.PHONY: help
help: ## Display this help.
	@awk 'BEGIN {FS = ":.*##"; printf "\nUsage:\n  make \033[36m<target>\033[0m\n"} /^[a-zA-Z_0-9-]+:.*?##/ { printf "  \033[36m%-15s\033[0m %s\n", $$1, $$2 } /^##@/ { printf "\n\033[1m%s\033[0m\n", substr($$0, 5) } ' $(MAKEFILE_LIST)

.PHONY: all
all: manager kbcli probe agamotto reloader ## Make all cmd binaries.

##@ Development

.PHONY: manifests
manifests: controller-gen ## Generate WebhookConfiguration, ClusterRole and CustomResourceDefinition objects.
	$(CONTROLLER_GEN) rbac:roleName=manager-role crd:generateEmbeddedObjectMeta=true webhook paths="./apis/...;./controllers/dbaas/...;./controllers/dataprotection/...;./controllers/k8score/...;./cmd/manager/...;./internal/..." output:crd:artifacts:config=config/crd/bases
	@cp config/crd/bases/* $(CHART_PATH)/crds
	@cp config/rbac/role.yaml $(CHART_PATH)/config/rbac/role.yaml
	$(CONTROLLER_GEN) rbac:roleName=loadbalancer-role  paths="./controllers/loadbalancer;./cmd/loadbalancer/controller" output:dir=config/loadbalancer

.PHONY: generate
generate: controller-gen ## Generate code containing DeepCopy, DeepCopyInto, and DeepCopyObject method implementations.
	$(CONTROLLER_GEN) object:headerFile="hack/boilerplate.go.txt" paths="./apis/..."

.PHONY: go-generate
go-generate: ## Run go generate against code.
	$(GO) generate -x ./...
	$(MAKE) fix-license-header

.PHONY: fmt
fmt: ## Run go fmt against code.
	$(GO) fmt ./...

.PHONY: vet
vet: ## Run go vet against code.
	GOOS=linux $(GO) vet ./...

.PHONY: cue-fmt
cue-fmt: cuetool ## Run cue fmt against code.
	git ls-files | grep "\.cue$$" | xargs $(CUE) fmt
	git ls-files | grep "\.cue$$" | xargs $(CUE) fix

.PHONY: fast-lint
fast-lint: golangci staticcheck  # [INTERNAL] fast lint
	$(GOLANGCILINT) run ./...

.PHONY: lint
lint: generate ## Run golangci-lint against code.
	$(MAKE) fast-lint

.PHONY: staticcheck
staticcheck: staticchecktool ## Run staticcheck against code.
	$(STATICCHECK) ./...

.PHONY: loggercheck
loggercheck: loggerchecktool ## Run loggercheck against code.
	$(LOGGERCHECK) ./...

.PHONY: build-checks
build-checks: generate fmt vet goimports fast-lint ## Run build checks.

.PHONY: mod-download
mod-download: ## Run go mod download against go modules.
	$(GO) mod download

.PHONY: mod-vendor
mod-vendor: module ## Run go mod vendor against go modules.
	$(GO) mod vendor

.PHONY: module
module: ## Run go mod tidy->verify against go modules.
	$(GO) mod tidy -compat=1.19
	$(GO) mod verify

TEST_PACKAGES ?= ./internal/... ./apis/... ./controllers/... ./cmd/...

CLUSTER_TYPES=minikube k3d
.PHONY: add-k8s-host
add-k8s-host:  ## add DNS to /etc/hosts when k8s cluster is minikube or k3d
ifneq (, $(findstring $(EXISTING_CLUSTER_TYPE), $(CLUSTER_TYPES)))
ifeq (, $(shell sed -n "/^127.0.0.1[[:space:]]*host.$(EXISTING_CLUSTER_TYPE).internal/p" /etc/hosts))
	sudo bash -c 'echo "127.0.0.1 host.$(EXISTING_CLUSTER_TYPE).internal" >> /etc/hosts'
endif
endif

.PHONY: test-current-ctx
test-current-ctx: manifests generate fmt vet add-k8s-host ## Run operator controller tests with current $KUBECONFIG context. if existing k8s cluster is k3d or minikube, specify EXISTING_CLUSTER_TYPE.
	USE_EXISTING_CLUSTER=true KUBEBUILDER_ASSETS="$(shell $(ENVTEST) use $(ENVTEST_K8S_VERSION) -p path)" $(GO) test  -p 1 -coverprofile cover.out $(TEST_PACKAGES)

.PHONY: test
<<<<<<< HEAD
test: manifests generate fmt vet envtest add-k8s-host ## Run tests. if existing k8s cluster is k3d or minikube, specify EXISTING_CLUSTER_TYPE.
	KUBEBUILDER_ASSETS="$(shell $(ENVTEST) use $(ENVTEST_K8S_VERSION) -p path)" $(GO) test  -coverprofile cover.out $(TEST_PACKAGES)
=======
test: manifests generate fmt vet envtest add-k8s-host test-probe ## Run tests. if existing k8s cluster is k3d or minikube, specify EXISTING_CLUSTER_TYPE.
	KUBEBUILDER_ASSETS="$(shell $(ENVTEST) use $(ENVTEST_K8S_VERSION) -p path)" $(GO) test -short -coverprofile cover.out $(TEST_PACKAGES)

.PHONY: test-uec
test-uec: # manifests generate fmt vet envtest add-k8s-host ## Run tests. if existing k8s cluster is k3d or minikube, specify EXISTING_CLUSTER_TYPE.
	KUBEBUILDER_ASSETS="$(shell $(ENVTEST) use $(ENVTEST_K8S_VERSION) -p path)" $(GO) test $(TEST_PACKAGES) -run UseExistingCluster
>>>>>>> 8f50a38b

.PHONY: test-delve
test-delve: manifests generate fmt vet envtest ## Run tests.
	KUBEBUILDER_ASSETS="$(shell $(ENVTEST) use $(ENVTEST_K8S_VERSION) -p path)" dlv --listen=:$(DEBUG_PORT) --headless=true --api-version=2 --accept-multiclient test $(TEST_PACKAGES)

.PHONY: test-webhook-enabled
test-webhook-enabled: ## Run tests with webhooks enabled.
	$(MAKE) test ENABLE_WEBHOOKS=true

.PHONY: cover-report
cover-report: cover-report-probe ## Generate cover.html from cover.out
	$(GO) tool cover -html=cover.out -o cover.html
ifeq ($(GOOS), darwin)
	open ./cover.html
else
	echo "open cover.html with a HTML viewer."
endif


.PHONY: goimports
goimports: goimportstool ## Run goimports against code.
	$(GOIMPORTS) -local github.com/apecloud/kubeblocks -w $$(go list -f {{.Dir}} ./...)


##@ CLI
K3S_VERSION ?= v1.23.8+k3s1
K3D_VERSION ?= 5.4.4
K3S_IMG_TAG ?= $(subst +,-,$(K3S_VERSION))

CLI_LD_FLAGS ="-s -w \
	-X github.com/apecloud/kubeblocks/version.BuildDate=`date -u +'%Y-%m-%dT%H:%M:%SZ'` \
	-X github.com/apecloud/kubeblocks/version.GitCommit=$(GIT_COMMIT) \
	-X github.com/apecloud/kubeblocks/version.GitVersion=$(GIT_VERSION) \
	-X github.com/apecloud/kubeblocks/version.Version=$(VERSION) \
	-X github.com/apecloud/kubeblocks/version.K3sImageTag=$(K3S_IMG_TAG) \
	-X github.com/apecloud/kubeblocks/version.K3dVersion=$(K3D_VERSION) \
	-X github.com/apecloud/kubeblocks/version.DefaultKubeBlocksVersion=$(VERSION)"



bin/kbcli.%: ## Cross build bin/kbcli.$(OS).$(ARCH).
	GOOS=$(word 2,$(subst ., ,$@)) GOARCH=$(word 3,$(subst ., ,$@)) $(GO) build -ldflags=${CLI_LD_FLAGS} -o $@ cmd/cli/main.go

.PHONY: kbcli
kbcli: OS=$(shell $(GO) env GOOS)
kbcli: ARCH=$(shell $(GO) env GOARCH)
kbcli: build-checks ## Build bin/kbcli.
	$(MAKE) bin/kbcli.$(OS).$(ARCH)
	mv bin/kbcli.$(OS).$(ARCH) bin/kbcli

.PHONY: clean
clean-kbcli: ## Clean bin/kbcli*.
	rm -f bin/kbcli*

.PHONY: doc
kbcli-doc: build-checks ## generate CLI command reference manual.
	$(GO) run ./hack/docgen/cli/main.go ./docs/user_docs/cli

##@ Load Balancer

.PHONY: loadbalancer
loadbalancer: go-generate build-checks  ## Build loadbalancer binary.
	$(GO) build -ldflags=${LD_FLAGS} -o bin/loadbalancer-controller ./cmd/loadbalancer/controller
	$(GO) build -ldflags=${LD_FLAGS} -o bin/loadbalancer-agent ./cmd/loadbalancer/agent

##@ Operator Controller Manager

.PHONY: manager
manager: cue-fmt generate go-generate build-checks ## Build manager binary.
	$(GO) build -ldflags=${LD_FLAGS} -o bin/manager ./cmd/manager/main.go

CERT_ROOT_CA ?= $(WEBHOOK_CERT_DIR)/rootCA.key
.PHONY: webhook-cert
webhook-cert: $(CERT_ROOT_CA) ## Create root CA certificates for admission webhooks testing.
$(CERT_ROOT_CA):
	mkdir -p $(WEBHOOK_CERT_DIR)
	cd $(WEBHOOK_CERT_DIR) && \
		step certificate create $(APP_NAME) rootCA.crt rootCA.key --profile root-ca --insecure --no-password && \
		step certificate create $(APP_NAME)-svc tls.crt tls.key --profile leaf \
			--ca rootCA.crt --ca-key rootCA.key \
			--san $(APP_NAME)-svc --san $(APP_NAME)-svc.$(APP_NAME) --san $(APP_NAME)-svc.$(APP_NAME).svc --not-after 43200h --insecure --no-password

.PHONY: run
run: manifests generate fmt vet ## Run a controller from your host.
ifeq ($(ENABLE_WEBHOOKS), true)
	$(MAKE) webhook-cert
endif
	$(GO) run ./cmd/manager/main.go -zap-devel=false -zap-encoder=console -zap-time-encoding=iso8601

# Run with Delve for development purposes against the configured Kubernetes cluster in ~/.kube/config
# Delve is a debugger for the Go programming language. More info: https://github.com/go-delve/delve
GO_PACKAGE=./cmd/manager/main.go
ARGUMENTS=
DEBUG_PORT=2345
run-delve: manifests generate fmt vet  ## Run Delve debugger.
	dlv --listen=:$(DEBUG_PORT) --headless=true --api-version=2 --accept-multiclient debug $(GO_PACKAGE) -- $(ARGUMENTS)


##@ agamotto cmd

AGAMOTTO_LD_FLAGS = "-s -w \
    -X github.com/prometheus/common/version.Version=$(VERSION) \
    -X github.com/prometheus/common/version.Revision=$(GIT_COMMIT) \
    -X github.com/prometheus/common/version.BuildUser=apecloud \
    -X github.com/prometheus/common/version.BuildDate=`date -u +'%Y-%m-%dT%H:%M:%SZ'`"

bin/agamotto.%: ## Cross build bin/agamotto.$(OS).$(ARCH) .
	GOOS=$(word 2,$(subst ., ,$@)) GOARCH=$(word 3,$(subst ., ,$@)) $(GO) build -ldflags=${AGAMOTTO_LD_FLAGS} -o $@ ./cmd/agamotto/main.go

.PHONY: agamotto
agamotto: OS=$(shell $(GO) env GOOS)
agamotto: ARCH=$(shell $(GO) env GOARCH)
agamotto: build-checks ## Build agamotto related binaries
	$(MAKE) bin/agamotto.${OS}.${ARCH}
	mv bin/agamotto.${OS}.${ARCH} bin/agamotto

.PHONY: clean
clean-agamotto: ## Clean bin/agamotto.
	rm -f bin/agamotto

##@ reloader cmd

RELOADER_LD_FLAGS = "-s -w"

bin/reloader.%: ## Cross build bin/reloader.$(OS).$(ARCH) .
	GOOS=$(word 2,$(subst ., ,$@)) GOARCH=$(word 3,$(subst ., ,$@)) $(GO) build -ldflags=${RELOADER_LD_FLAGS} -o $@ ./cmd/reloader/main.go

.PHONY: reloader
reloader: OS=$(shell $(GO) env GOOS)
reloader: ARCH=$(shell $(GO) env GOARCH)
reloader: build-checks ## Build reloader related binaries
	$(MAKE) bin/reloader.${OS}.${ARCH}
	mv bin/reloader.${OS}.${ARCH} bin/reloader

.PHONY: clean
clean-reloader: ## Clean bin/reloader.
	rm -f bin/reloader

##@ cue-helper

CUE_HELPER_LD_FLAGS = "-s -w"

bin/cue-helper.%: ## Cross build bin/cue-helper.$(OS).$(ARCH) .
	GOOS=$(word 2,$(subst ., ,$@)) GOARCH=$(word 3,$(subst ., ,$@)) $(GO) build -ldflags=${CUE_HELPER_LD_FLAGS} -o $@ ./cmd/reloader/tools/cue_auto_generator.go

.PHONY: cue-helper
cue-helper: OS=$(shell $(GO) env GOOS)
cue-helper: ARCH=$(shell $(GO) env GOARCH)
cue-helper: build-checks ## Build cue-helper related binaries
	$(MAKE) bin/cue-helper.${OS}.${ARCH}
	mv bin/cue-helper.${OS}.${ARCH} bin/cue-helper

.PHONY: clean
clean-cue-helper: ## Clean bin/cue-helper.
	rm -f bin/cue-helper


##@ probe cmd

PROBE_LD_FLAGS = "-s -w"

bin/probe.%: ## Cross build bin/probe.$(OS).$(ARCH) .
	GOOS=$(word 2,$(subst ., ,$@)) GOARCH=$(word 3,$(subst ., ,$@)) $(GO) build -ldflags=${PROBE_LD_FLAGS} -o $@  ./cmd/probe/main.go

.PHONY: probe
probe: OS=$(shell $(GO) env GOOS)
probe: ARCH=$(shell $(GO) env GOARCH)
probe: build-checks ## Build probe related binaries
	$(MAKE) bin/probe.${OS}.${ARCH}
	mv bin/probe.${OS}.${ARCH} bin/probe

.PHONY: clean
clean-probe: ## Clean bin/probe.
	rm -f bin/probe

##@ Deployment

ifndef ignore-not-found
  ignore-not-found = false
endif

.PHONY: install
install: manifests kustomize ## Install CRDs into the K8s cluster specified in ~/.kube/config.
	($(KUSTOMIZE) build config/crd | kubectl replace -f -) || ($(KUSTOMIZE) build config/crd | kubectl create -f -)
	$(KUSTOMIZE) build $(shell $(GO) env GOPATH)/pkg/mod/github.com/kubernetes-csi/external-snapshotter/client/v6@v6.0.1/config/crd | kubectl apply -f -

.PHONY: uninstall
uninstall: manifests kustomize ## Uninstall CRDs from the K8s cluster specified in ~/.kube/config. Call with ignore-not-found=true to ignore resource not found errors during deletion.
	$(KUSTOMIZE) build config/crd | kubectl delete --ignore-not-found=$(ignore-not-found) -f -
	$(KUSTOMIZE) build $(shell $(GO) env GOPATH)/pkg/mod/github.com/kubernetes-csi/external-snapshotter/client/v6@v6.0.1/config/crd | kubectl delete --ignore-not-found=$(ignore-not-found) -f -

.PHONY: deploy
deploy: manifests kustomize ## Deploy controller to the K8s cluster specified in ~/.kube/config.
	cd config/manager && $(KUSTOMIZE) edit set image controller=${IMG}
	$(KUSTOMIZE) build config/default | kubectl apply -f -

.PHONY: dry-run
dry-run: manifests kustomize ## Dry-run deploy job.
	cd config/manager && $(KUSTOMIZE) edit set image controller=${IMG}
	mkdir -p dry-run
	$(KUSTOMIZE) build config/default > dry-run/manifests.yaml

.PHONY: undeploy
undeploy: ## Undeploy controller from the K8s cluster specified in ~/.kube/config. Call with ignore-not-found=true to ignore resource not found errors during deletion.
	$(KUSTOMIZE) build config/default | kubectl delete --ignore-not-found=$(ignore-not-found) -f -

##@ CI

.PHONY:
install-git-hooks: githookstool ## Install git hooks.
	git hooks install
	git hooks

.PHONY: ci-test-pre
ci-test-pre: kbcli ## Prepare CI test environment.
	bin/kbcli playground destroy
	bin/kbcli playground init

.PHONY: ci-test
ci-test: ci-test-pre test ## Run CI tests.
	bin/kbcli playground destroy
	$(GO) tool cover -html=cover.out -o cover.html

##@ Contributor

.PHONY: reviewable
reviewable: generate build-checks test check-license-header ## Run code checks to proceed with PR reviews.
	$(GO) mod tidy -compat=1.19

.PHONY: check-diff
check-diff: reviewable ## Run git code diff checker.
	git --no-pager diff
	git diff --quiet || (echo please run 'make reviewable' to include all changes && false)
	echo branch is clean

.PHONY: check-license-header
check-license-header: ## Run license header check.
	@./hack/license/header-check.sh

.PHONY: fix-license-header
fix-license-header: ## Run license header fix.
	@./hack/license/header-check.sh fix

##@ Helm Chart Tasks

.PHONY: bump-chart-ver
bump-chart-ver: ## Bump helm chart version.
ifeq ($(GOOS), darwin)
	sed -i '' "s/^version:.*/version: $(VERSION)/" $(CHART_PATH)/Chart.yaml
	sed -i '' "s/^appVersion:.*/appVersion: $(VERSION)/" $(CHART_PATH)/Chart.yaml
else
	sed -i "s/^version:.*/version: $(VERSION)/" $(CHART_PATH)/Chart.yaml
	sed -i "s/^appVersion:.*/appVersion: $(VERSION)/" $(CHART_PATH)/Chart.yaml
endif


.PHONY: helm-package
helm-package: bump-chart-ver ## Do helm package.
	$(HELM) package $(CHART_PATH) --dependency-update

##@ Build Dependencies

## Location to install dependencies to
LOCALBIN ?= $(shell pwd)/bin
$(LOCALBIN):
	mkdir -p $(LOCALBIN)

## Tool Binaries
KUSTOMIZE ?= $(LOCALBIN)/kustomize
CONTROLLER_GEN ?= $(LOCALBIN)/controller-gen
ENVTEST ?= $(LOCALBIN)/setup-envtest

## Tool Versions
KUSTOMIZE_VERSION ?= v4.5.7
CONTROLLER_TOOLS_VERSION ?= v0.9.0
HELM_VERSION ?= v3.9.0
CUE_VERSION ?= v0.4.3

KUSTOMIZE_INSTALL_SCRIPT ?= "$(GITHUB_PROXY)https://raw.githubusercontent.com/kubernetes-sigs/kustomize/master/hack/install_kustomize.sh"
.PHONY: kustomize
kustomize: $(KUSTOMIZE) ## Download kustomize locally if necessary.
$(KUSTOMIZE): $(LOCALBIN)
ifeq (, $(shell ls $(LOCALBIN)/kustomize 2>/dev/null))
	curl -s $(KUSTOMIZE_INSTALL_SCRIPT) | bash -s -- $(subst v,,$(KUSTOMIZE_VERSION)) $(LOCALBIN)
endif

.PHONY: controller-gen
controller-gen: $(CONTROLLER_GEN) ## Download controller-gen locally if necessary.
$(CONTROLLER_GEN): $(LOCALBIN)
ifeq (, $(shell ls $(LOCALBIN)/controller-gen 2>/dev/null))
	GOBIN=$(LOCALBIN) go install sigs.k8s.io/controller-tools/cmd/controller-gen@$(CONTROLLER_TOOLS_VERSION)
endif

.PHONY: envtest
envtest: $(ENVTEST) ## Download envtest-setup locally if necessary.
$(ENVTEST): $(LOCALBIN)
ifeq (, $(shell ls $(LOCALBIN)/setup-envtest 2>/dev/null))
	GOBIN=$(LOCALBIN) go install sigs.k8s.io/controller-runtime/tools/setup-envtest@latest
endif


.PHONY: install-docker-buildx
install-docker-buildx: ## Create `docker buildx` builder.
	docker buildx create --platform linux/amd64,linux/arm64 --name x-builder --driver docker-container --use

.PHONY: golangci
golangci: GOLANGCILINT_VERSION = v1.49.0
golangci: ## Download golangci-lint locally if necessary.
ifneq ($(shell which golangci-lint),)
	echo golangci-lint is already installed
GOLANGCILINT=$(shell which golangci-lint)
else ifeq (, $(shell which $(GOBIN)/golangci-lint))
	@{ \
	set -e ;\
	echo 'installing golangci-lint-$(GOLANGCILINT_VERSION)' ;\
	curl -sSfL $(GITHUB_PROXY)https://raw.githubusercontent.com/golangci/golangci-lint/master/install.sh | sh -s -- -b $(GOBIN) $(GOLANGCILINT_VERSION) ;\
	echo 'Successfully installed' ;\
	}
GOLANGCILINT=$(GOBIN)/golangci-lint
else
	echo golangci-lint is already installed
GOLANGCILINT=$(GOBIN)/golangci-lint
endif

.PHONY: staticchecktool
staticchecktool: ## Download staticcheck locally if necessary.
ifeq (, $(shell which staticcheck))
	@{ \
	set -e ;\
	echo 'installing honnef.co/go/tools/cmd/staticcheck' ;\
	go install honnef.co/go/tools/cmd/staticcheck@latest;\
	}
STATICCHECK=$(GOBIN)/staticcheck
else
STATICCHECK=$(shell which staticcheck)
endif


.PHONY: loggerchecktool
loggerchecktool: ## Download loggercheck locally if necessary.
ifeq (, $(shell which loggercheck))
	@{ \
	set -e ;\
	echo 'installing github.com/timonwong/loggercheck/cmd/loggercheck' ;\
	go install github.com/timonwong/loggercheck/cmd/loggercheck@latest;\
	}
LOGGERCHECK=$(GOBIN)/loggercheck
else
LOGGERCHECK=$(shell which loggercheck)
endif

.PHONY: goimportstool
goimportstool: ## Download goimports locally if necessary.
ifeq (, $(shell which goimports))
	@{ \
	set -e ;\
	go install golang.org/x/tools/cmd/goimports@latest ;\
	}
GOIMPORTS=$(GOBIN)/goimports
else
GOIMPORTS=$(shell which goimports)
endif

.PHONY: cuetool
cuetool: ## Download cue locally if necessary.
ifeq (, $(shell which cue))
	@{ \
	set -e ;\
	go install cuelang.org/go/cmd/cue@$(CUE_VERSION) ;\
	}
CUE=$(GOBIN)/cue
else
CUE=$(shell which cue)
endif

.PHONY: helmtool
helmtool: ## Download helm locally if necessary.
ifeq (, $(shell which helm))
	@{ \
	set -e ;\
	go install github.com/helm/helm@$(HELM_VERSION);\
	}
HELM=$(GOBIN)/helm
else
HELM=$(shell which helm)
endif

.PHONY: githookstool
githookstool: ## Download git-hooks locally if necessary.
ifeq (, $(shell which git-hook))
	@{ \
	set -e ;\
	go install github.com/git-hooks/git-hooks@latest;\
	}
endif



.PHONY: oras
oras: ORAS_VERSION=0.14.1
oras: ## Download ORAS locally if necessary.
ifeq (, $(shell which oras))
	@{ \
	set -e ;\
	echo 'installing oras' ;\
	curl -LO $(GITHUB_PROXY)https://github.com/oras-project/oras/releases/download/v$(ORAS_VERSION)/oras_$(ORAS_VERSION)_$(GOOS)_$(GOARCH).tar.gz && \
	mkdir -p oras-install/ && \
	tar -zxf oras_$(ORAS_VERSION)_*.tar.gz -C oras-install/ && \
	sudo mv oras-install/oras /usr/local/bin/ && \
	rm -rf oras_$(ORAS_VERSION)_*.tar.gz oras-install/ ;\
	echo 'Successfully installed' ;\
	}
endif
ORAS=$(shell which oras)


.PHONY: minikube
minikube: ## Download minikube locally if necessary.
ifeq (, $(shell which minikube))
	@{ \
	set -e ;\
	echo 'installing minikube' ;\
	curl -Lo minikube https://storage.googleapis.com/minikube/releases/latest/minikube-$(GOOS)-$(GOARCH) && chmod +x minikube && sudo mv minikube /usr/local/bin ;\
	echo 'Successfully installed' ;\
	}
endif
MINIKUBE=$(shell which minikube)


.PHONY: brew-install-prerequisite
brew-install-prerequisite: ## Use `brew install` to install required dependencies.
	brew install go@1.19 kubebuilder delve golangci-lint staticcheck kustomize step cue oras jq yq git-hooks-go

##@ Minikube
K8S_VERSION ?= v1.22.15
MINIKUBE_REGISTRY_MIRROR ?= https://tenxhptk.mirror.aliyuncs.com
MINIKUBE_IMAGE_REPO ?= registry.cn-hangzhou.aliyuncs.com/google_containers
MINIKUBE_START_ARGS = --memory=4g --cpus=4

KICBASE_IMG=$(MINIKUBE_IMAGE_REPO)/kicbase:v0.0.33
PAUSE_IMG=$(MINIKUBE_IMAGE_REPO)/pause:3.5
METRICS_SERVER_IMG=$(MINIKUBE_IMAGE_REPO)/metrics-server:v0.6.1
CSI_PROVISIONER_IMG=$(MINIKUBE_IMAGE_REPO)/csi-provisioner:v2.1.0
CSI_ATTACHER_IMG=$(MINIKUBE_IMAGE_REPO)/csi-attacher:v3.1.0
CSI_EXT_HMC_IMG=$(MINIKUBE_IMAGE_REPO)/csi-external-health-monitor-controller:v0.2.0
CSI_EXT_HMA_IMG=$(MINIKUBE_IMAGE_REPO)/csi-external-health-monitor-agent:v0.2.0
CSI_NODE_DRIVER_REG_IMG=$(MINIKUBE_IMAGE_REPO)/csi-node-driver-registrar:v2.0.1
LIVENESSPROBE_IMG=$(MINIKUBE_IMAGE_REPO)/livenessprobe:v2.2.0
CSI_RESIZER_IMG=$(MINIKUBE_IMAGE_REPO)/csi-resizer:v1.1.0
CSI_SNAPSHOTTER_IMG=$(MINIKUBE_IMAGE_REPO)/csi-snapshotter:v4.0.0
HOSTPATHPLUGIN_IMG=$(MINIKUBE_IMAGE_REPO)/hostpathplugin:v1.6.0
STORAGE_PROVISIONER_IMG=$(MINIKUBE_IMAGE_REPO)/storage-provisioner:v5
SNAPSHOT_CONTROLLER_IMG=$(MINIKUBE_IMAGE_REPO)/snapshot-controller:v4.0.0

.PHONY: pull-all-images
pull-all-images: # Pull required container images
	docker pull -q $(PAUSE_IMG) &
	docker pull -q $(HOSTPATHPLUGIN_IMG) &
	docker pull -q $(LIVENESSPROBE_IMG) &
	docker pull -q $(CSI_PROVISIONER_IMG) &
	docker pull -q $(CSI_ATTACHER_IMG) &
	docker pull -q $(CSI_RESIZER_IMG) &
	docker pull -q $(CSI_RESIZER_IMG) &
	docker pull -q $(CSI_SNAPSHOTTER_IMG) &
	docker pull -q $(SNAPSHOT_CONTROLLER_IMG) &
	docker pull -q $(CSI_EXT_HMC_IMG) &
	docker pull -q $(CSI_NODE_DRIVER_REG_IMG) &
	docker pull -q $(STORAGE_PROVISIONER_IMG) &
	docker pull -q $(METRICS_SERVER_IMG) &
	docker pull -q $(KICBASE_IMG)

.PHONY: minikube-start
# minikube-start: IMG_CACHE_CMD=ssh --native-ssh=false docker pull
minikube-start: IMG_CACHE_CMD=image load --daemon=true
minikube-start: pull-all-images minikube ## Start minikube cluster.
ifneq (, $(shell which minikube))
ifeq (, $(shell $(MINIKUBE) status -n minikube -ojson 2>/dev/null| jq -r '.Host' | grep Running))
	$(MINIKUBE) start --kubernetes-version=$(K8S_VERSION) --registry-mirror=$(REGISTRY_MIRROR) --image-repository=$(MINIKUBE_IMAGE_REPO) $(MINIKUBE_START_ARGS)
endif
endif
	$(MINIKUBE) update-context
	$(MINIKUBE) $(IMG_CACHE_CMD) $(HOSTPATHPLUGIN_IMG)
	$(MINIKUBE) $(IMG_CACHE_CMD) $(LIVENESSPROBE_IMG)
	$(MINIKUBE) $(IMG_CACHE_CMD) $(CSI_PROVISIONER_IMG)
	$(MINIKUBE) $(IMG_CACHE_CMD) $(CSI_ATTACHER_IMG)
	$(MINIKUBE) $(IMG_CACHE_CMD) $(CSI_RESIZER_IMG)
	$(MINIKUBE) $(IMG_CACHE_CMD) $(CSI_SNAPSHOTTER_IMG)
	$(MINIKUBE) $(IMG_CACHE_CMD) $(CSI_EXT_HMA_IMG)
	$(MINIKUBE) $(IMG_CACHE_CMD) $(CSI_EXT_HMC_IMG)
	$(MINIKUBE) $(IMG_CACHE_CMD) $(CSI_NODE_DRIVER_REG_IMG)
	$(MINIKUBE) $(IMG_CACHE_CMD) $(STORAGE_PROVISIONER_IMG)
	$(MINIKUBE) $(IMG_CACHE_CMD) $(METRICS_SERVER_IMG)
	$(MINIKUBE) addons enable metrics-server
	$(MINIKUBE) addons enable volumesnapshots
	$(MINIKUBE) addons enable csi-hostpath-driver
	kubectl patch storageclass standard -p '{"metadata": {"annotations":{"storageclass.kubernetes.io/is-default-class":"false"}}}'
	kubectl patch storageclass csi-hostpath-sc -p '{"metadata": {"annotations":{"storageclass.kubernetes.io/is-default-class":"true"}}}'
	kubectl patch volumesnapshotclass/csi-hostpath-snapclass --type=merge -p '{"metadata": {"annotations": {"snapshot.storage.kubernetes.io/is-default-class": "true"}}}'


.PHONY: minikube-delete
minikube-delete: minikube ## Delete minikube cluster.
	$(MINIKUBE) delete

##@ Docker containers
include docker/docker.mk


##@ Test E2E
.PHONY: test-e2e
test-e2e: ## Test End-to-end.
	$(MAKE) -e VERSION=$(VERSION) -C test/e2e run<|MERGE_RESOLUTION|>--- conflicted
+++ resolved
@@ -209,17 +209,12 @@
 	USE_EXISTING_CLUSTER=true KUBEBUILDER_ASSETS="$(shell $(ENVTEST) use $(ENVTEST_K8S_VERSION) -p path)" $(GO) test  -p 1 -coverprofile cover.out $(TEST_PACKAGES)
 
 .PHONY: test
-<<<<<<< HEAD
 test: manifests generate fmt vet envtest add-k8s-host ## Run tests. if existing k8s cluster is k3d or minikube, specify EXISTING_CLUSTER_TYPE.
 	KUBEBUILDER_ASSETS="$(shell $(ENVTEST) use $(ENVTEST_K8S_VERSION) -p path)" $(GO) test  -coverprofile cover.out $(TEST_PACKAGES)
-=======
-test: manifests generate fmt vet envtest add-k8s-host test-probe ## Run tests. if existing k8s cluster is k3d or minikube, specify EXISTING_CLUSTER_TYPE.
-	KUBEBUILDER_ASSETS="$(shell $(ENVTEST) use $(ENVTEST_K8S_VERSION) -p path)" $(GO) test -short -coverprofile cover.out $(TEST_PACKAGES)
 
 .PHONY: test-uec
 test-uec: # manifests generate fmt vet envtest add-k8s-host ## Run tests. if existing k8s cluster is k3d or minikube, specify EXISTING_CLUSTER_TYPE.
 	KUBEBUILDER_ASSETS="$(shell $(ENVTEST) use $(ENVTEST_K8S_VERSION) -p path)" $(GO) test $(TEST_PACKAGES) -run UseExistingCluster
->>>>>>> 8f50a38b
 
 .PHONY: test-delve
 test-delve: manifests generate fmt vet envtest ## Run tests.
