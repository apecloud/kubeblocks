# Code generated by tool. DO NOT EDIT.
# This file is used to track the info used to scaffold your project
# and allow the plugins properly work.
# More info: https://book.kubebuilder.io/reference/project-config.html
domain: kubeblocks.io
layout:
- go.kubebuilder.io/v3
multigroup: true
projectName: kubeblocks
repo: github.com/apecloud/kubeblocks
resources:
- api:
    crdVersion: v1
    namespaced: true
  controller: true
  domain: kubeblocks.io
  group: apps
  kind: Cluster
  path: github.com/apecloud/kubeblocks/apis/apps/v1alpha1
  version: v1alpha1
- api:
    crdVersion: v1
    namespaced: true
  controller: true
  domain: kubeblocks.io
  group: apps
  kind: Cluster
  path: github.com/apecloud/kubeblocks/apis/apps/v1
  version: v1
  webhooks:
    conversion: true
    webhookVersion: v1
- api:
    crdVersion: v1
  controller: true
  domain: kubeblocks.io
  group: apps
  kind: ClusterDefinition
  path: github.com/apecloud/kubeblocks/apis/apps/v1alpha1
  version: v1alpha1
- api:
    crdVersion: v1
  controller: true
  domain: kubeblocks.io
  group: apps
  kind: ClusterDefinition
  path: github.com/apecloud/kubeblocks/apis/apps/v1
  version: v1
  webhooks:
    conversion: true
    webhookVersion: v1
- api:
    crdVersion: v1
  controller: true
  domain: kubeblocks.io
  group: apps
  kind: ClusterVersion
  path: github.com/apecloud/kubeblocks/apis/apps/v1alpha1
  version: v1alpha1
- api:
    crdVersion: v1
    namespaced: true
  controller: true
  domain: kubeblocks.io
  group: dataprotection
  kind: ActionSet
  path: github.com/apecloud/kubeblocks/apis/dataprotection/v1alpha1
  version: v1alpha1
- api:
    crdVersion: v1
    namespaced: true
  controller: true
  domain: kubeblocks.io
  group: dataprotection
  kind: BackupPolicy
  path: github.com/apecloud/kubeblocks/apis/dataprotection/v1alpha1
  version: v1alpha1
- api:
    crdVersion: v1
    namespaced: true
  controller: true
  domain: kubeblocks.io
  group: dataprotection
  kind: Backup
  path: github.com/apecloud/kubeblocks/apis/dataprotection/v1alpha1
  version: v1alpha1
- api:
    crdVersion: v1
    namespaced: true
  controller: true
  domain: kubeblocks.io
  group: dataprotection
  kind: BackupPolicyTemplate
  path: github.com/apecloud/kubeblocks/apis/dataprotection/v1alpha1
  version: v1alpha1
- api:
    crdVersion: v1
  controller: true
  domain: kubeblocks.io
  group: apps
  kind: ConfigConstraint
  path: github.com/apecloud/kubeblocks/apis/apps/v1alpha1
  version: v1alpha1
- api:
    crdVersion: v1
    namespaced: true
  controller: true
  domain: kubeblocks.io
  group: extensions
  kind: Addon
  path: github.com/apecloud/kubeblocks/apis/extensions/v1alpha1
  version: v1alpha1
- api:
    crdVersion: v1
    namespaced: true
  domain: troubleshoot.sh
  kind: HostPreflight
  path: github.com/apecloud/kubeblocks/externalapis/preflight/v1beta2
  version: v1beta2
- api:
    crdVersion: v1
    namespaced: true
  domain: troubleshoot.sh
  kind: Preflight
  path: github.com/apecloud/kubeblocks/externalapis/preflight/v1beta2
  version: v1beta2
- api:
    crdVersion: v1
    namespaced: true
  controller: true
  domain: kubeblocks.io
  group: workloads
  kind: InstanceSet
  path: github.com/apecloud/kubeblocks/apis/workloads/v1alpha1
  version: v1alpha1
- api:
    crdVersion: v1
    namespaced: true
  controller: true
  domain: kubeblocks.io
  group: workloads
  kind: InstanceSet
  path: github.com/apecloud/kubeblocks/apis/workloads/v1
  version: v1
  webhooks:
    conversion: true
    webhookVersion: v1
- api:
    crdVersion: v1
  controller: true
  domain: kubeblocks.io
  group: dataprotection
  kind: BackupRepo
  path: github.com/apecloud/kubeblocks/apis/dataprotection/v1alpha1
  version: v1alpha1
- api:
    crdVersion: v1
  controller: true
  domain: kubeblocks.io
  group: dataprotection
  kind: BackupSchedule
  path: github.com/apecloud/kubeblocks/apis/dataprotection/v1alpha1
  version: v1alpha1
- api:
    crdVersion: v1
    namespaced: true
  controller: true
  domain: kubeblocks.io
  group: apps
  kind: Configuration
  path: github.com/apecloud/kubeblocks/apis/apps/v1alpha1
  version: v1alpha1
- api:
    crdVersion: v1
    namespaced: true
  controller: true
  domain: kubeblocks.io
  group: apps
  kind: ServiceDescriptor
  path: github.com/apecloud/kubeblocks/apis/apps/v1alpha1
  version: v1alpha1
- api:
    crdVersion: v1
    namespaced: true
  controller: true
  domain: kubeblocks.io
  group: apps
  kind: ServiceDescriptor
  path: github.com/apecloud/kubeblocks/apis/apps/v1
  version: v1
  webhooks:
    conversion: true
    webhookVersion: v1
- api:
    crdVersion: v1
    namespaced: true
  controller: true
  domain: kubeblocks.io
  group: dataprotection
  kind: Restore
  path: github.com/apecloud/kubeblocks/apis/dataprotection/v1alpha1
  version: v1alpha1
- api:
    crdVersion: v1
  controller: true
  domain: kubeblocks.io
  group: apps
  kind: ComponentDefinition
  path: github.com/apecloud/kubeblocks/apis/apps/v1alpha1
  version: v1alpha1
- api:
    crdVersion: v1
  controller: true
  domain: kubeblocks.io
  group: apps
  kind: ComponentDefinition
  path: github.com/apecloud/kubeblocks/apis/apps/v1
  version: v1
  webhooks:
    conversion: true
    webhookVersion: v1
- api:
    crdVersion: v1
    namespaced: true
  controller: true
  domain: kubeblocks.io
  group: apps
  kind: Component
  path: github.com/apecloud/kubeblocks/apis/apps/v1alpha1
  version: v1alpha1
- api:
    crdVersion: v1
    namespaced: true
  controller: true
  domain: kubeblocks.io
  group: apps
  kind: Component
  path: github.com/apecloud/kubeblocks/apis/apps/v1
  version: v1
  webhooks:
    conversion: true
    webhookVersion: v1
- api:
    crdVersion: v1
  controller: true
  domain: kubeblocks.io
  group: apps
  kind: ComponentVersion
  path: github.com/apecloud/kubeblocks/apis/apps/v1alpha1
  version: v1alpha1
- api:
    crdVersion: v1
  controller: true
  domain: kubeblocks.io
  group: apps
  kind: ComponentVersion
  path: github.com/apecloud/kubeblocks/apis/apps/v1
  version: v1
  webhooks:
    conversion: true
    webhookVersion: v1
- api:
    crdVersion: v1
  domain: kubeblocks.io
  group: apps
  kind: ConfigConstraint
  path: github.com/apecloud/kubeblocks/apis/apps/v1beta1
  version: v1
- api:
    crdVersion: v1
  controller: true
  domain: kubeblocks.io
  group: dataprotection
  kind: StorageProvider
  path: github.com/apecloud/kubeblocks/apis/dataprotection/v1alpha1
  version: v1alpha1
- api:
    crdVersion: v1
    namespaced: true
  controller: true
  domain: kubeblocks.io
  group: experimental
  kind: NodeCountScaler
  path: github.com/apecloud/kubeblocks/apis/experimental/v1alpha1
  version: v1alpha1
- api:
    crdVersion: v1
    namespaced: true
<<<<<<< HEAD
  controller: true
  domain: kubeblocks.io
  group: trace
  kind: ReconciliationTrace
  path: github.com/apecloud/kubeblocks/apis/trace/v1
  version: v1
- api:
    crdVersion: v1
    namespaced: true
  domain: kubeblocks.io
=======
>>>>>>> f38fc1c9
  controller: true
  domain: kubeblocks.io
  group: operations
  kind: OpsRequest
  path: github.com/apecloud/kubeblocks/apis/operations/v1alpha1
  version: v1alpha1
- api:
    crdVersion: v1
  controller: true
  domain: kubeblocks.io
  group: operations
  kind: OpsDefinition
  path: github.com/apecloud/kubeblocks/apis/apps/v1alpha1
  version: v1alpha1
- api:
    crdVersion: v1
  controller: true
  domain: kubeblocks.io
  group: apps
  kind: ShardingDefinition
  path: github.com/apecloud/kubeblocks/apis/apps/v1
  version: v1
version: "3"<|MERGE_RESOLUTION|>--- conflicted
+++ resolved
@@ -286,8 +286,8 @@
 - api:
     crdVersion: v1
     namespaced: true
-<<<<<<< HEAD
-  controller: true
+  controller: true
+  domain: kubeblocks.io
   domain: kubeblocks.io
   group: trace
   kind: ReconciliationTrace
@@ -296,9 +296,6 @@
 - api:
     crdVersion: v1
     namespaced: true
-  domain: kubeblocks.io
-=======
->>>>>>> f38fc1c9
   controller: true
   domain: kubeblocks.io
   group: operations
