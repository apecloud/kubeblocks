--- conflicted
+++ resolved
@@ -13,17 +13,10 @@
   - [x] PDB
   - [x] label handling:
     - [x] deploy & sts workloads's labels and spec.template.metadata.labels (check https://kubernetes.io/docs/concepts/overview/working-with-objects/common-labels/)
-<<<<<<< HEAD
-- [ ] immutable spec properties handling (via validating webhook)
-- [ ] CR status handling
-- [ ] checked AppVersion CR status
-- [ ] checked ClusterDefinition CR status
-=======
 - [x] immutable spec properties handling (via validating webhook)
 - [x] CR status handling
 - [x] checked AppVersion CR status
 - [x] checked ClusterDefinition CR status
->>>>>>> d115e510
 - [x] CR update handling
   - [x] PVC volume expansion (spec.components[].volumeClaimTemplates only works for initial statefulset creation)
   - [x] spec.components[].serviceType
