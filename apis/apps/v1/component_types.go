/*
Copyright (C) 2022-2024 ApeCloud Co., Ltd

This file is part of KubeBlocks project

This program is free software: you can redistribute it and/or modify
it under the terms of the GNU Affero General Public License as published by
the Free Software Foundation, either version 3 of the License, or
(at your option) any later version.

This program is distributed in the hope that it will be useful
but WITHOUT ANY WARRANTY; without even the implied warranty of
MERCHANTABILITY or FITNESS FOR A PARTICULAR PURPOSE.  See the
GNU Affero General Public License for more details.

You should have received a copy of the GNU Affero General Public License
along with this program.  If not, see <http://www.gnu.org/licenses/>.
*/

package v1

import (
	corev1 "k8s.io/api/core/v1"
	metav1 "k8s.io/apimachinery/pkg/apis/meta/v1"
	"k8s.io/apimachinery/pkg/util/intstr"
)

// +genclient
// +kubebuilder:object:root=true
// +kubebuilder:subresource:status
// +kubebuilder:storageversion
// +kubebuilder:resource:categories={kubeblocks},shortName=cmp
// +kubebuilder:printcolumn:name="DEFINITION",type="string",JSONPath=".spec.compDef",description="component definition"
// +kubebuilder:printcolumn:name="SERVICE-VERSION",type="string",JSONPath=".spec.serviceVersion",description="service version"
// +kubebuilder:printcolumn:name="STATUS",type="string",JSONPath=".status.phase",description="status phase"
// +kubebuilder:printcolumn:name="AGE",type="date",JSONPath=".metadata.creationTimestamp"

// Component is a fundamental building block of a Cluster object.
// For example, a Redis Cluster can include Components like 'redis', 'sentinel', and potentially a proxy like 'twemproxy'.
//
// The Component object is responsible for managing the lifecycle of all replicas within a Cluster component,
// It supports a wide range of operations including provisioning, stopping, restarting, termination, upgrading,
// configuration changes, vertical and horizontal scaling, failover, switchover, cross-node migration,
// scheduling configuration, exposing Services, managing system accounts, enabling/disabling exporter,
// and configuring log collection.
//
// Component is an internal sub-object derived from the user-submitted Cluster object.
// It is designed primarily to be used by the KubeBlocks controllers,
// users are discouraged from modifying Component objects directly and should use them only for monitoring Component statuses.
type Component struct {
	metav1.TypeMeta   `json:",inline"`
	metav1.ObjectMeta `json:"metadata,omitempty"`

	Spec   ComponentSpec   `json:"spec,omitempty"`
	Status ComponentStatus `json:"status,omitempty"`
}

// +kubebuilder:object:root=true

// ComponentList contains a list of Component.
type ComponentList struct {
	metav1.TypeMeta `json:",inline"`
	metav1.ListMeta `json:"metadata,omitempty"`
	Items           []Component `json:"items"`
}

func init() {
	SchemeBuilder.Register(&Component{}, &ComponentList{})
}

// ComponentSpec defines the desired state of Component
type ComponentSpec struct {
	// Specifies the name of the referenced ComponentDefinition.
	//
	// +kubebuilder:validation:Required
	// +kubebuilder:validation:MaxLength=64
	CompDef string `json:"compDef"`

	// ServiceVersion specifies the version of the Service expected to be provisioned by this Component.
	// The version should follow the syntax and semantics of the "Semantic Versioning" specification (http://semver.org/).
	//
	// +kubebuilder:validation:MaxLength=32
	// +optional
	ServiceVersion string `json:"serviceVersion,omitempty"`

	// Defines a list of ServiceRef for a Component, enabling access to both external services and
	// Services provided by other Clusters.
	//
	// Types of services:
	//
	// - External services: Not managed by KubeBlocks or managed by a different KubeBlocks operator;
	//   Require a ServiceDescriptor for connection details.
	// - Services provided by a Cluster: Managed by the same KubeBlocks operator;
	//   identified using Cluster, Component and Service names.
	//
	// ServiceRefs with identical `serviceRef.name` in the same Cluster are considered the same.
	//
	// Example:
	// ```yaml
	// serviceRefs:
	//   - name: "redis-sentinel"
	//     serviceDescriptor:
	//       name: "external-redis-sentinel"
	//   - name: "postgres-cluster"
	//     clusterServiceSelector:
	//       cluster: "my-postgres-cluster"
	//       service:
	//         component: "postgresql"
	// ```
	// The example above includes ServiceRefs to an external Redis Sentinel service and a PostgreSQL Cluster.
	//
	// +optional
	ServiceRefs []ServiceRef `json:"serviceRefs,omitempty"`

	// Specifies Labels to override or add for underlying Pods, PVCs, Account & TLS Secrets, Services Owned by Component.
	//
	// +optional
	Labels map[string]string `json:"labels,omitempty"`

	// Specifies Annotations to override or add for underlying Pods, PVCs, Account & TLS Secrets, Services Owned by Component.
	//
	// +optional
	Annotations map[string]string `json:"annotations,omitempty"`

	// List of environment variables to add.
	//
	// +optional
	Env []corev1.EnvVar `json:"env,omitempty"`

	// Specifies the resources required by the Component.
	// It allows defining the CPU, memory requirements and limits for the Component's containers.
	//
	// +kubebuilder:pruning:PreserveUnknownFields
	// +optional
	Resources corev1.ResourceRequirements `json:"resources,omitempty"`

	// Specifies a list of PersistentVolumeClaim templates that define the storage requirements for the Component.
	// Each template specifies the desired characteristics of a persistent volume, such as storage class,
	// size, and access modes.
	// These templates are used to dynamically provision persistent volumes for the Component.
	//
	// +optional
	// +patchMergeKey=name
	// +patchStrategy=merge,retainKeys
	VolumeClaimTemplates []ClusterComponentVolumeClaimTemplate `json:"volumeClaimTemplates,omitempty" patchStrategy:"merge,retainKeys" patchMergeKey:"name"`

	// List of volumes to override.
	//
	// +optional
	Volumes []corev1.Volume `json:"volumes,omitempty"`

	// Overrides Services defined in referenced ComponentDefinition and exposes endpoints that can be accessed by clients.
	//
	// +optional
	Services []ComponentService `json:"services,omitempty"`

	// Overrides system accounts defined in referenced ComponentDefinition.
	//
	// +optional
	SystemAccounts []ComponentSystemAccount `json:"systemAccounts,omitempty"`

	// Specifies the desired number of replicas in the Component for enhancing availability and durability, or load balancing.
	//
	// +kubebuilder:validation:Required
	// +kubebuilder:validation:Minimum=0
	// +kubebuilder:default=1
	Replicas int32 `json:"replicas"`

	// Specifies the configuration content of a config template.
	//
	// +optional
	Configs []ClusterComponentConfig `json:"configs,omitempty"`

	// Specifies the name of the ServiceAccount required by the running Component.
	// This ServiceAccount is used to grant necessary permissions for the Component's Pods to interact
	// with other Kubernetes resources, such as modifying Pod labels or sending events.
	//
	// Defaults:
	// If not specified, KubeBlocks automatically assigns a default ServiceAccount named "kb-{cluster.name}",
	// bound to a default role defined during KubeBlocks installation.
	//
	// Future Changes:
	// Future versions might change the default ServiceAccount creation strategy to one per Component,
	// potentially revising the naming to "kb-{cluster.name}-{component.name}".
	//
	// Users can override the automatic ServiceAccount assignment by explicitly setting the name of
	// an existed ServiceAccount in this field.
	//
	// +optional
	ServiceAccountName string `json:"serviceAccountName,omitempty"`

	// Controls the concurrency of pods during initial scale up, when replacing pods on nodes,
	// or when scaling down. It only used when `PodManagementPolicy` is set to `Parallel`.
	// The default Concurrency is 100%.
	//
	// +optional
	ParallelPodManagementConcurrency *intstr.IntOrString `json:"parallelPodManagementConcurrency,omitempty"`

	// PodUpdatePolicy indicates how pods should be updated
	//
	// - `StrictInPlace` indicates that only allows in-place upgrades.
	// Any attempt to modify other fields will be rejected.
	// - `PreferInPlace` indicates that we will first attempt an in-place upgrade of the Pod.
	// If that fails, it will fall back to the ReCreate, where pod will be recreated.
	// Default value is "PreferInPlace"
	//
	// +optional
	PodUpdatePolicy *PodUpdatePolicyType `json:"podUpdatePolicy,omitempty"`

	// Specifies the scheduling policy for the Component.
	//
	// +optional
	SchedulingPolicy *SchedulingPolicy `json:"schedulingPolicy,omitempty"`

	// Specifies the TLS configuration for the Component, including:
	//
	// - A boolean flag that indicates whether the Component should use Transport Layer Security (TLS) for secure communication.
	// - An optional field that specifies the configuration for the TLS certificates issuer when TLS is enabled.
	//   It allows defining the issuer name and the reference to the secret containing the TLS certificates and key.
	//	 The secret should contain the CA certificate, TLS certificate, and private key in the specified keys.
	//
	// +optional
	TLSConfig *TLSConfig `json:"tlsConfig,omitempty"`

	// Allows for the customization of configuration values for each instance within a Component.
	// An Instance represent a single replica (Pod and associated K8s resources like PVCs, Services, and ConfigMaps).
	// While instances typically share a common configuration as defined in the ClusterComponentSpec,
	// they can require unique settings in various scenarios:
	//
	// For example:
	// - A database Component might require different resource allocations for primary and secondary instances,
	//   with primaries needing more resources.
	// - During a rolling upgrade, a Component may first update the image for one or a few instances,
	//   and then update the remaining instances after verifying that the updated instances are functioning correctly.
	//
	// InstanceTemplate allows for specifying these unique configurations per instance.
	// Each instance's name is constructed using the pattern: $(component.name)-$(template.name)-$(ordinal),
	// starting with an ordinal of 0.
	// It is crucial to maintain unique names for each InstanceTemplate to avoid conflicts.
	//
	// The sum of replicas across all InstanceTemplates should not exceed the total number of Replicas specified for the Component.
	// Any remaining replicas will be generated using the default template and will follow the default naming rules.
	//
	// +optional
	Instances []InstanceTemplate `json:"instances,omitempty" patchStrategy:"merge,retainKeys" patchMergeKey:"name"`

	// Specifies the names of instances to be transitioned to offline status.
	//
	// Marking an instance as offline results in the following:
	//
	// 1. The associated Pod is stopped, and its PersistentVolumeClaim (PVC) is retained for potential
	//    future reuse or data recovery, but it is no longer actively used.
	// 2. The ordinal number assigned to this instance is preserved, ensuring it remains unique
	//    and avoiding conflicts with new instances.
	//
	// Setting instances to offline allows for a controlled scale-in process, preserving their data and maintaining
	// ordinal consistency within the Cluster.
	// Note that offline instances and their associated resources, such as PVCs, are not automatically deleted.
	// The administrator must manually manage the cleanup and removal of these resources when they are no longer needed.
	//
	//
	// +optional
	OfflineInstances []string `json:"offlineInstances,omitempty"`

	// Defines runtimeClassName for all Pods managed by this Component.
	// +optional
	RuntimeClassName *string `json:"runtimeClassName,omitempty"`

	// Determines whether metrics exporter information is annotated on the Component's headless Service.
	//
	// If set to true, the following annotations will not be patched into the Service:
	//
	// - "monitor.kubeblocks.io/path"
	// - "monitor.kubeblocks.io/port"
	// - "monitor.kubeblocks.io/scheme"
	//
	// These annotations allow the Prometheus installed by KubeBlocks to discover and scrape metrics from the exporter.
	//
	// +optional
	DisableExporter *bool `json:"disableExporter,omitempty"`

	// Stop the Component.
	// If set, all the computing resources will be released.
	//
	// +optional
	Stop *bool `json:"stop,omitempty"`

	// Specifies the sidecars to be injected into the Component.
	//
	// +optional
	Sidecars []Sidecar `json:"sidecars,omitempty"`
}

// ComponentStatus represents the observed state of a Component within the Cluster.
type ComponentStatus struct {
	// Specifies the most recent generation observed for this Component object.
	//
	// +optional
	ObservedGeneration int64 `json:"observedGeneration,omitempty"`

	// Represents a list of detailed status of the Component object.
	// Each condition in the list provides real-time information about certain aspect of the Component object.
	//
	// This field is crucial for administrators and developers to monitor and respond to changes within the Component.
	// It provides a history of state transitions and a snapshot of the current state that can be used for
	// automated logic or direct inspection.
	//
	// +optional
	Conditions []metav1.Condition `json:"conditions,omitempty"`

	// Indicates the current phase of the Component, with each phase indicating specific conditions:
	//
	// - Creating: The initial phase for new Components, transitioning from 'empty'("").
	// - Running: All Pods are up-to-date and in a Running state.
	// - Updating: The Component is currently being updated, with no failed Pods present.
	// - Failed: A significant number of Pods have failed.
	// - Stopping: All Pods are being terminated, with current replica count at zero.
	// - Stopped: All associated Pods have been successfully deleted.
	// - Deleting: The Component is being deleted.
	Phase ComponentPhase `json:"phase,omitempty"`

	// A map that stores detailed message about the Component.
	// Each entry in the map provides insights into specific elements of the Component, such as Pods or workloads.
	//
	// Keys in this map are formatted as `ObjectKind/Name`, where `ObjectKind` could be a type like Pod,
	// and `Name` is the specific name of the object.
	//
	// +optional
	Message map[string]string `json:"message,omitempty"`
}

<<<<<<< HEAD
type Sidecar struct {
	// Name specifies the unique name of the sidecar.
	//
	// The name will be used as the name of the sidecar container in the Pod.
	//
	// +kubebuilder:validation:Required
	Name string `json:"name"`

	// Specifies the exact component definition that the sidecar belongs to.
	//
	// A sidecar will be updated when the owner component definition is updated only.
	//
	// +kubebuilder:validation:Required
	Owner string `json:"owner"`

	// Specifies the sidecar definition CR to be used to create the sidecar.
	//
	// +kubebuilder:validation:Required
	SidecarDef string `json:"sidecarDef"`
}
=======
// ComponentPhase defines the phase of the Component within the .status.phase field.
//
// +enum
// +kubebuilder:validation:Enum={Creating,Deleting,Updating,Stopping,Running,Stopped,Failed}
type ComponentPhase string

const (
	// CreatingComponentPhase indicates the component is currently being created.
	CreatingComponentPhase ComponentPhase = "Creating"

	// DeletingComponentPhase indicates the component is currently being deleted.
	DeletingComponentPhase ComponentPhase = "Deleting"

	// UpdatingComponentPhase indicates the component is currently being updated.
	UpdatingComponentPhase ComponentPhase = "Updating"

	// StoppingComponentPhase indicates the component is currently being stopped.
	StoppingComponentPhase ComponentPhase = "Stopping"

	// RunningComponentPhase indicates that all pods of the component are up-to-date and in a 'Running' state.
	RunningComponentPhase ComponentPhase = "Running"

	// StoppedComponentPhase indicates the component is stopped.
	StoppedComponentPhase ComponentPhase = "Stopped"

	// FailedComponentPhase indicates that there are some pods of the component not in a 'Running' state.
	FailedComponentPhase ComponentPhase = "Failed"
)
>>>>>>> aeb55662
<|MERGE_RESOLUTION|>--- conflicted
+++ resolved
@@ -329,7 +329,6 @@
 	Message map[string]string `json:"message,omitempty"`
 }
 
-<<<<<<< HEAD
 type Sidecar struct {
 	// Name specifies the unique name of the sidecar.
 	//
@@ -350,7 +349,7 @@
 	// +kubebuilder:validation:Required
 	SidecarDef string `json:"sidecarDef"`
 }
-=======
+
 // ComponentPhase defines the phase of the Component within the .status.phase field.
 //
 // +enum
@@ -378,5 +377,4 @@
 
 	// FailedComponentPhase indicates that there are some pods of the component not in a 'Running' state.
 	FailedComponentPhase ComponentPhase = "Failed"
-)
->>>>>>> aeb55662
+)