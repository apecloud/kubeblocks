--- conflicted
+++ resolved
@@ -149,11 +149,7 @@
 	// +optional
 	Volumes []corev1.Volume `json:"volumes,omitempty"`
 
-<<<<<<< HEAD
-	// Overrides Services defined in referenced ComponentDefinition.
-=======
 	// Overrides Services defined in referenced ComponentDefinition and exposes endpoints that can be accessed by clients.
->>>>>>> 240bbf84
 	//
 	// +optional
 	Services []ComponentService `json:"services,omitempty"`
