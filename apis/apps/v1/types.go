/*
Copyright (C) 2022-2025 ApeCloud Co., Ltd

Licensed under the Apache License, Version 2.0 (the "License");
you may not use this file except in compliance with the License.
You may obtain a copy of the License at

    http://www.apache.org/licenses/LICENSE-2.0

Unless required by applicable law or agreed to in writing, software
distributed under the License is distributed on an "AS IS" BASIS,
WITHOUT WARRANTIES OR CONDITIONS OF ANY KIND, either express or implied.
See the License for the specific language governing permissions and
limitations under the License.
*/

package v1

import (
	corev1 "k8s.io/api/core/v1"
	"k8s.io/apimachinery/pkg/util/intstr"
)

const (
	APIVersion            = "apps.kubeblocks.io/v1"
	ClusterDefinitionKind = "ClusterDefinition"
	ClusterKind           = "Cluster"
	ComponentKind         = "Component"
)

// Phase represents the status of a CR.
//
// +enum
// +kubebuilder:validation:Enum={Available,Unavailable}
type Phase string

const (
	// AvailablePhase indicates that a CR is in an available state.
	AvailablePhase Phase = "Available"

	// UnavailablePhase indicates that a CR is in an unavailable state.
	UnavailablePhase Phase = "Unavailable"
)

const (
	ConditionTypeProvisioningStarted = "ProvisioningStarted" // ConditionTypeProvisioningStarted the operator starts resource provisioning to create or change the cluster
	ConditionTypeApplyResources      = "ApplyResources"      // ConditionTypeApplyResources the operator start to apply resources to create or change the cluster
	ConditionTypeReady               = "Ready"               // ConditionTypeReady all components and shardings are running
	ConditionTypeAvailable           = "Available"           // ConditionTypeAvailable indicates whether the target object is available for serving.
)

type ServiceRef struct {
	// Specifies the identifier of the service reference declaration.
	// It corresponds to the serviceRefDeclaration name defined in either:
	//
	// - `componentDefinition.spec.serviceRefDeclarations[*].name`
	// - `clusterDefinition.spec.componentDefs[*].serviceRefDeclarations[*].name` (deprecated)
	//
	// +kubebuilder:validation:Required
	Name string `json:"name"`

	// Specifies the namespace of the referenced Cluster or the namespace of the referenced ServiceDescriptor object.
	// If not provided, the referenced Cluster and ServiceDescriptor will be searched in the namespace of the current
	// Cluster by default.
	//
	// +optional
	Namespace string `json:"namespace,omitempty"`

	// Specifies the name of the KubeBlocks Cluster being referenced.
	// This is used when services from another KubeBlocks Cluster are consumed.
	//
	// By default, the referenced KubeBlocks Cluster's `clusterDefinition.spec.connectionCredential`
	// will be utilized to bind to the current Component. This credential should include:
	// `endpoint`, `port`, `username`, and `password`.
	//
	// Note:
	//
	// - The `ServiceKind` and `ServiceVersion` specified in the service reference within the
	//   ClusterDefinition are not validated when using this approach.
	// - If both `cluster` and `serviceDescriptor` are present, `cluster` will take precedence.
	//
	// Deprecated since v0.9 since `clusterDefinition.spec.connectionCredential` is deprecated,
	// use `clusterServiceSelector` instead.
	// This field is maintained for backward compatibility and its use is discouraged.
	// Existing usage should be updated to the current preferred approach to avoid compatibility issues in future releases.
	//
	// +kubebuilder:deprecatedversion:warning="This field has been deprecated since 0.9.0"
	// +optional
	Cluster string `json:"cluster,omitempty"`

	// References a service provided by another KubeBlocks Cluster.
	// It specifies the ClusterService and the account credentials needed for access.
	//
	// +optional
	ClusterServiceSelector *ServiceRefClusterSelector `json:"clusterServiceSelector,omitempty"`

	// Specifies the name of the ServiceDescriptor object that describes a service provided by external sources.
	//
	// When referencing a service provided by external sources, a ServiceDescriptor object is required to establish
	// the service binding.
	// The `serviceDescriptor.spec.serviceKind` and `serviceDescriptor.spec.serviceVersion` should match the serviceKind
	// and serviceVersion declared in the definition.
	//
	// If both `cluster` and `serviceDescriptor` are specified, the `cluster` takes precedence.
	//
	// +optional
	ServiceDescriptor string `json:"serviceDescriptor,omitempty"`
}

type ServiceRefClusterSelector struct {
	// The name of the Cluster being referenced.
	//
	// +kubebuilder:validation:Required
	Cluster string `json:"cluster"`

	// Identifies a ClusterService from the list of Services defined in `cluster.spec.services` of the referenced Cluster.
	//
	// +optional
	Service *ServiceRefServiceSelector `json:"service,omitempty"`

	// +optional
	PodFQDNs *ServiceRefPodFQDNsSelector `json:"podFQDNs,omitempty"`

	// Specifies the SystemAccount to authenticate and establish a connection with the referenced Cluster.
	// The SystemAccount should be defined in `componentDefinition.spec.systemAccounts`
	// of the Component providing the service in the referenced Cluster.
	//
	// +optional
	Credential *ServiceRefCredentialSelector `json:"credential,omitempty"`
}

type ServiceRefServiceSelector struct {
	// The name of the Component where the Service resides in.
	//
	// It is required when referencing a Component's Service.
	//
	// +optional
	Component string `json:"component,omitempty"`

	// The name of the Service to be referenced.
	//
	// Leave it empty to reference the default Service. Set it to "headless" to reference the default headless Service.
	//
	// If the referenced Service is of pod-service type (a Service per Pod), there will be multiple Service objects matched,
	// and the resolved value will be presented in the following format: service1.name,service2.name...
	//
	// +kubebuilder:validation:Required
	Service string `json:"service"`

	// The port name of the Service to be referenced.
	//
	// If there is a non-zero node-port exist for the matched Service port, the node-port will be selected first.
	//
	// If the referenced Service is of pod-service type (a Service per Pod), there will be multiple Service objects matched,
	// and the resolved value will be presented in the following format: service1.name:port1,service2.name:port2...
	//
	// +optional
	Port string `json:"port,omitempty"`
}

type ServiceRefPodFQDNsSelector struct {
	// The name of the Component where the pods reside in.
	//
	// +kubebuilder:validation:Required
	Component string `json:"component"`

	// The role of the pods to reference.
	//
	// +optional
	Role *string `json:"role,omitempty"`
}

type ServiceRefCredentialSelector struct {
	// The name of the Component where the credential resides in.
	//
	// +kubebuilder:validation:Required
	Component string `json:"component"`

	// The name of the credential (SystemAccount) to reference.
	//
	// +kubebuilder:validation:Required
	Name string `json:"name"`
}

type PersistentVolumeClaimTemplate struct {
	// Refers to the name of a volumeMount defined in either:
	//
	// - `componentDefinition.spec.runtime.containers[*].volumeMounts`
	//
	// The value of `name` must match the `name` field of a volumeMount specified in the corresponding `volumeMounts` array.
	//
	// +kubebuilder:validation:Required
	Name string `json:"name"`

	// Specifies the prefix of the PVC name for the volume.
	//
	// For each replica, the final name of the PVC will be in format: <persistentVolumeClaimName>-<ordinal>
	//
	// +optional
	PersistentVolumeClaimName *string `json:"persistentVolumeClaimName,omitempty"`

	// Specifies the labels for the PVC of the volume.
	//
	// +optional
	Labels map[string]string `json:"labels,omitempty"`

	// Specifies the annotations for the PVC of the volume.
	//
	// +optional
	Annotations map[string]string `json:"annotations,omitempty"`

	// Defines the desired characteristics of a PersistentVolumeClaim that will be created for the volume
	// with the mount name specified in the `name` field.
	//
	// +optional
	Spec corev1.PersistentVolumeClaimSpec `json:"spec,omitempty"`
}

// PersistentVolumeClaimRetentionPolicy describes the policy used for PVCs created from the VolumeClaimTemplates.
type PersistentVolumeClaimRetentionPolicy struct {
	// WhenDeleted specifies what happens to PVCs created from VolumeClaimTemplates when the workload is deleted.
	// The `Retain` policy causes PVCs to not be affected by workload deletion.
	// The default policy of `Delete` causes those PVCs to be deleted.
	//
	// +optional
	WhenDeleted PersistentVolumeClaimRetentionPolicyType `json:"whenDeleted,omitempty"`

	// WhenScaled specifies what happens to PVCs created from VolumeClaimTemplates when the workload is scaled down.
	// The `Retain` policy causes PVCs to not be affected by a scale down.
	// The default policy of `Delete` causes the associated PVCs for pods scaled down to be deleted.
	//
	// +optional
	WhenScaled PersistentVolumeClaimRetentionPolicyType `json:"whenScaled,omitempty"`
}

// PersistentVolumeClaimRetentionPolicyType is a string enumeration of the policies that will determine
// when volumes from the VolumeClaimTemplates will be deleted when the controlling StatefulSet is
// deleted or scaled down.
//
// +enum
// +kubebuilder:validation:Enum={Retain,Delete}
type PersistentVolumeClaimRetentionPolicyType string

const (
	// RetainPersistentVolumeClaimRetentionPolicyType is the default PersistentVolumeClaimRetentionPolicy
	// and specifies that PersistentVolumeClaims associated with VolumeClaimTemplates will not be deleted.
	RetainPersistentVolumeClaimRetentionPolicyType PersistentVolumeClaimRetentionPolicyType = "Retain"

	// DeletePersistentVolumeClaimRetentionPolicyType specifies that PersistentVolumeClaims associated with
	// VolumeClaimTemplates will be deleted in the scenario specified in PersistentVolumeClaimRetentionPolicy.
	DeletePersistentVolumeClaimRetentionPolicyType PersistentVolumeClaimRetentionPolicyType = "Delete"
)

type Service struct {
	// Name defines the name of the service.
	// otherwise, it indicates the name of the service.
	// Others can refer to this service by its name. (e.g., connection credential)
	// Cannot be updated.
	//
	// +kubebuilder:validation:Required
	// +kubebuilder:validation:MaxLength=25
	Name string `json:"name"`

	// ServiceName defines the name of the underlying service object.
	// If not specified, the default service name with different patterns will be used:
	//
	// - CLUSTER_NAME: for cluster-level services
	// - CLUSTER_NAME-COMPONENT_NAME: for component-level services
	//
	// Only one default service name is allowed.
	// Cannot be updated.
	//
	// +kubebuilder:validation:MaxLength=25
	// +kubebuilder:validation:Pattern:=`^[a-z]([a-z0-9\-]*[a-z0-9])?$`
	//
	// +optional
	ServiceName string `json:"serviceName,omitempty"`

	// If ServiceType is LoadBalancer, cloud provider related parameters can be put here
	// More info: https://kubernetes.io/docs/concepts/services-networking/service/#loadbalancer.
	//
	// +optional
	Annotations map[string]string `json:"annotations,omitempty"`

	// Spec defines the behavior of a service.
	// https://git.k8s.io/community/contributors/devel/sig-architecture/api-conventions.md#spec-and-status
	//
	// +optional
	Spec corev1.ServiceSpec `json:"spec,omitempty"`

	// Extends the above `serviceSpec.selector` by allowing you to specify defined role as selector for the service.
	// When `roleSelector` is set, it adds a label selector "kubeblocks.io/role: {roleSelector}"
	// to the `serviceSpec.selector`.
	// Example usage:
	//
	//	  roleSelector: "leader"
	//
	// In this example, setting `roleSelector` to "leader" will add a label selector
	// "kubeblocks.io/role: leader" to the `serviceSpec.selector`.
	// This means that the service will select and route traffic to Pods with the label
	// "kubeblocks.io/role" set to "leader".
	//
	// Note that if `podService` sets to true, RoleSelector will be ignored.
	// The `podService` flag takes precedence over `roleSelector` and generates a service for each Pod.
	//
	// +optional
	RoleSelector string `json:"roleSelector,omitempty"`
}

// ComponentService defines a service that would be exposed as an inter-component service within a Cluster.
// A Service defined in the ComponentService is expected to be accessed by other Components within the same Cluster.
//
// When a Component needs to use a ComponentService provided by another Component within the same Cluster,
// it can declare a variable in the `componentDefinition.spec.vars` section and bind it to the specific exposed address
// of the ComponentService using the `serviceVarRef` field.
type ComponentService struct {
	Service `json:",inline"`

	// Indicates whether to create a corresponding Service for each Pod of the selected Component.
	// When set to true, a set of Services will be automatically generated for each Pod,
	// and the `roleSelector` field will be ignored.
	//
	// The names of the generated Services will follow the same suffix naming pattern: `$(serviceName)-$(podOrdinal)`.
	// The total number of generated Services will be equal to the number of replicas specified for the Component.
	//
	// Example usage:
	//
	// ```yaml
	// name: my-service
	// serviceName: my-service
	// podService: true
	// disableAutoProvision: true
	// spec:
	//   type: NodePort
	//   ports:
	//   - name: http
	//     port: 80
	//     targetPort: 8080
	// ```
	//
	// In this example, if the Component has 3 replicas, three Services will be generated:
	// - my-service-0: Points to the first Pod (podOrdinal: 0)
	// - my-service-1: Points to the second Pod (podOrdinal: 1)
	// - my-service-2: Points to the third Pod (podOrdinal: 2)
	//
	// Each generated Service will have the specified spec configuration and will target its respective Pod.
	//
	// This feature is useful when you need to expose each Pod of a Component individually, allowing external access
	// to specific instances of the Component.
	//
	// +kubebuilder:default=false
	// +optional
	PodService *bool `json:"podService,omitempty"`

	// Indicates whether the automatic provisioning of the service should be disabled.
	//
	// If set to true, the service will not be automatically created at the component provisioning.
	// Instead, you can enable the creation of this service by specifying it explicitly in the cluster API.
	//
	// +optional
	DisableAutoProvision *bool `json:"disableAutoProvision,omitempty"`
}

type ComponentSystemAccount struct {
	// The name of the system account.
	//
	// +kubebuilder:validation:Required
	Name string `json:"name"`

	// Specifies whether the system account is disabled.
	//
	// +kubebuilder:default=false
	// +optional
	Disabled *bool `json:"disabled,omitempty"`

	// Specifies the policy for generating the account's password.
	//
	// This field is immutable once set.
	//
	// +optional
	PasswordConfig *PasswordConfig `json:"passwordConfig,omitempty"`

	// Refers to the secret from which data will be copied to create the new account.
	//
	// For user-specified passwords, the maximum length is limited to 64 bytes.
	//
	// This field is immutable once set.
	//
	// +optional
	SecretRef *ProvisionSecretRef `json:"secretRef,omitempty"`
}

// PasswordConfig helps provide to customize complexity of password generation pattern.
type PasswordConfig struct {
	// The length of the password.
	//
	// +kubebuilder:validation:Maximum=32
	// +kubebuilder:validation:Minimum=8
	// +kubebuilder:default=16
	// +optional
	Length int32 `json:"length,omitempty"`

	// The number of digits in the password.
	//
	// +kubebuilder:validation:Maximum=8
	// +kubebuilder:validation:Minimum=0
	// +kubebuilder:default=4
	// +optional
	NumDigits int32 `json:"numDigits,omitempty"`

	// The number of symbols in the password.
	//
	// +kubebuilder:validation:Maximum=8
	// +kubebuilder:validation:Minimum=0
	// +kubebuilder:default=0
	// +optional
	NumSymbols int32 `json:"numSymbols,omitempty"`

	// The case of the letters in the password.
	//
	// +kubebuilder:default=MixedCases
	// +optional
	LetterCase LetterCase `json:"letterCase,omitempty"`

	// Seed to generate the account's password.
	// Cannot be updated.
	//
	// +optional
	Seed string `json:"seed,omitempty"`
}

// LetterCase defines the available cases to be used in password generation.
//
// +enum
// +kubebuilder:validation:Enum={LowerCases,UpperCases,MixedCases}
type LetterCase string

const (
	// LowerCases represents the use of lower case letters only.
	LowerCases LetterCase = "LowerCases"

	// UpperCases represents the use of upper case letters only.
	UpperCases LetterCase = "UpperCases"

	// MixedCases represents the use of a mix of both lower and upper case letters.
	MixedCases LetterCase = "MixedCases"
)

// ProvisionSecretRef represents the reference to a secret.
type ProvisionSecretRef struct {
	// The unique identifier of the secret.
	//
	// +kubebuilder:validation:Required
	Name string `json:"name"`

	// The namespace where the secret is located.
	//
	// +kubebuilder:validation:Required
	Namespace string `json:"namespace"`

	// The key in the secret data that contains the password.
	//
	// +kubebuilder:default="password"
	// +optional
	Password string `json:"password,omitempty"`
}

// ClusterComponentConfig represents a configuration for a component.
type ClusterComponentConfig struct {
	// The name of the config.
	//
	// +kubebuilder:validation:MaxLength=63
	// +kubebuilder:validation:Pattern:=`^[a-z0-9]([a-z0-9\.\-]*[a-z0-9])?$`
	// +optional
	Name *string `json:"name,omitempty"`

	// Variables are key-value pairs for dynamic configuration values that can be provided by the user.
	//
	// +optional
	Variables map[string]string `json:"variables,omitempty"`

	// The external source for the configuration.
	ClusterComponentConfigSource `json:",inline"`

	// The custom reconfigure action to reload the service configuration whenever changes to this config are detected.
	//
	// The container executing this action has access to following variables:
	//
	// - KB_CONFIG_FILES_CREATED: file1,file2...
	// - KB_CONFIG_FILES_REMOVED: file1,file2...
	// - KB_CONFIG_FILES_UPDATED: file1:checksum1,file2:checksum2...
	//
	// Note: This field is immutable once it has been set.
	//
	// +optional
	Reconfigure *Action `json:"reconfigure,omitempty"`

	// ExternalManaged indicates whether the configuration is managed by an external system.
	// When set to true, the controller will use the user-provided template and reconfigure action,
	// ignoring the default template and update behavior.
	//
	// +optional
	ExternalManaged *bool `json:"externalManaged,omitempty"`
}

// ClusterComponentConfigSource represents the source of a configuration for a component.
type ClusterComponentConfigSource struct {
	// ConfigMap source for the config.
	//
	// +optional
	ConfigMap *corev1.ConfigMapVolumeSource `json:"configMap,omitempty"`

	// TODO: additional fields can be added to support other types of sources in the future, such as:
	// - Config template of other components within the same cluster
	// - Config template of components from other clusters
	// - Secret
	// - Local file
}

type PodUpdatePolicyType string

const (
	// StrictInPlacePodUpdatePolicyType indicates that only allows in-place upgrades.
	// Any attempt to modify other fields will be rejected.
	StrictInPlacePodUpdatePolicyType PodUpdatePolicyType = "StrictInPlace"

	// PreferInPlacePodUpdatePolicyType indicates that we will first attempt an in-place upgrade of the Pod.
	// If that fails, it will fall back to the ReCreate, where pod will be recreated.
	PreferInPlacePodUpdatePolicyType PodUpdatePolicyType = "PreferInPlace"
)

// InstanceUpdateStrategy defines fine-grained control over the spec update process of all instances.
type InstanceUpdateStrategy struct {
	// Indicates the type of the update strategy.
	// Default is RollingUpdate.
	//
	// +optional
	Type InstanceUpdateStrategyType `json:"type,omitempty"`

	// Specifies how the rolling update should be applied.
	//
	// +optional
	RollingUpdate *RollingUpdate `json:"rollingUpdate,omitempty"`
}

// InstanceUpdateStrategyType is a string enumeration type that enumerates
// all possible update strategies for the KubeBlocks controllers.
//
// +enum
// +kubebuilder:validation:Enum={RollingUpdate,OnDelete}
type InstanceUpdateStrategyType string

const (
	// RollingUpdateStrategyType indicates that update will be
	// applied to all Instances with respect to the workload
	// ordering constraints.
	RollingUpdateStrategyType InstanceUpdateStrategyType = "RollingUpdate"
	// OnDeleteStrategyType indicates that ordered rolling restarts are disabled. Instances are recreated
	// when they are manually deleted.
	OnDeleteStrategyType InstanceUpdateStrategyType = "OnDelete"
)

// RollingUpdate specifies how the rolling update should be applied.
type RollingUpdate struct {
	// Indicates the number of instances that should be updated during a rolling update.
	// The remaining instances will remain untouched. This is helpful in defining how many instances
	// should participate in the update process.
	// Value can be an absolute number (ex: 5) or a percentage of desired instances (ex: 10%).
	// Absolute number is calculated from percentage by rounding up.
	// The default value is ComponentSpec.Replicas (i.e., update all instances).
	//
	// +optional
	Replicas *intstr.IntOrString `json:"replicas,omitempty"`

	// The maximum number of instances that can be unavailable during the update.
	// Value can be an absolute number (ex: 5) or a percentage of desired instances (ex: 10%).
	// Absolute number is calculated from percentage by rounding up. This can not be 0.
	// Defaults to 1. The field applies to all instances. That means if there is any unavailable pod,
	// it will be counted towards MaxUnavailable.
	//
	// +optional
	MaxUnavailable *intstr.IntOrString `json:"maxUnavailable,omitempty"`
}

type SchedulingPolicy struct {
	// If specified, the Pod will be dispatched by specified scheduler.
	// If not specified, the Pod will be dispatched by default scheduler.
	//
	// +optional
	SchedulerName string `json:"schedulerName,omitempty"`

	// NodeSelector is a selector which must be true for the Pod to fit on a node.
	// Selector which must match a node's labels for the Pod to be scheduled on that node.
	// More info: https://kubernetes.io/docs/concepts/configuration/assign-pod-node/
	//
	// +optional
	// +mapType=atomic
	NodeSelector map[string]string `json:"nodeSelector,omitempty"`

	// NodeName is a request to schedule this Pod onto a specific node. If it is non-empty,
	// the scheduler simply schedules this Pod onto that node, assuming that it fits resource
	// requirements.
	//
	// +optional
	NodeName string `json:"nodeName,omitempty"`

	// Specifies a group of affinity scheduling rules of the Cluster, including NodeAffinity, PodAffinity, and PodAntiAffinity.
	//
	// +optional
	Affinity *corev1.Affinity `json:"affinity,omitempty"`

	// Allows Pods to be scheduled onto nodes with matching taints.
	// Each toleration in the array allows the Pod to tolerate node taints based on
	// specified `key`, `value`, `effect`, and `operator`.
	//
	// - The `key`, `value`, and `effect` identify the taint that the toleration matches.
	// - The `operator` determines how the toleration matches the taint.
	//
	// Pods with matching tolerations are allowed to be scheduled on tainted nodes, typically reserved for specific purposes.
	//
	// +optional
	Tolerations []corev1.Toleration `json:"tolerations,omitempty"`

	// TopologySpreadConstraints describes how a group of Pods ought to spread across topology
	// domains. Scheduler will schedule Pods in a way which abides by the constraints.
	// All topologySpreadConstraints are ANDed.
	//
	// +optional
	TopologySpreadConstraints []corev1.TopologySpreadConstraint `json:"topologySpreadConstraints,omitempty"`
}

type TLSConfig struct {
	// A boolean flag that indicates whether the Component should use Transport Layer Security (TLS)
	// for secure communication.
	// When set to true, the Component will be configured to use TLS encryption for its network connections.
	// This ensures that the data transmitted between the Component and its clients or other Components is encrypted
	// and protected from unauthorized access.
	// If TLS is enabled, the Component may require additional configuration,
	// such as specifying TLS certificates and keys, to properly set up the secure communication channel.
	//
	// +kubebuilder:default=false
	// +optional
	Enable bool `json:"enable,omitempty"`

	// Specifies the configuration for the TLS certificates issuer.
	// It allows defining the issuer name and the reference to the secret containing the TLS certificates and key.
	// The secret should contain the CA certificate, TLS certificate, and private key in the specified keys.
	// Required when TLS is enabled.
	//
	// +optional
	Issuer *Issuer `json:"issuer,omitempty"`
}

// Issuer defines the TLS certificates issuer for the Cluster.
type Issuer struct {
	// The issuer for TLS certificates.
	// It only allows two enum values: `KubeBlocks` and `UserProvided`.
	//
	// - `KubeBlocks` indicates that the self-signed TLS certificates generated by the KubeBlocks Operator will be used.
	// - `UserProvided` means that the user is responsible for providing their own CA, Cert, and Key.
	//   In this case, the user-provided CA certificate, server certificate, and private key will be used
	//   for TLS communication.
	//
	// +kubebuilder:validation:Enum={KubeBlocks, UserProvided}
	// +kubebuilder:default=KubeBlocks
	// +kubebuilder:validation:Required
	Name IssuerName `json:"name"`

	// SecretRef is the reference to the secret that contains user-provided certificates.
	// It is required when the issuer is set to `UserProvided`.
	//
	// +optional
	SecretRef *TLSSecretRef `json:"secretRef,omitempty"`
}

// IssuerName defines the name of the TLS certificates issuer.
// +enum
// +kubebuilder:validation:Enum={KubeBlocks,UserProvided}
type IssuerName string

const (
	// IssuerKubeBlocks represents certificates that are signed by the KubeBlocks Operator.
	IssuerKubeBlocks IssuerName = "KubeBlocks"

	// IssuerUserProvided indicates that the user has provided their own CA-signed certificates.
	IssuerUserProvided IssuerName = "UserProvided"
)

// TLSSecretRef defines the Secret that contains TLS certs.
type TLSSecretRef struct {
	// The namespace where the secret is located.
	// If not provided, the secret is assumed to be in the same namespace as the Cluster object.
	//
	// +optional
	Namespace string `json:"namespace"`

	// Name of the Secret that contains user-provided certificates.
	// +kubebuilder:validation:Required
	Name string `json:"name"`

	// Key of CA cert in Secret
	// +kubebuilder:validation:Required
	CA string `json:"ca"`

	// Key of Cert in Secret
	// +kubebuilder:validation:Required
	Cert string `json:"cert"`

	// Key of TLS private key in Secret
	// +kubebuilder:validation:Required
	Key string `json:"key"`
}

// InstanceTemplate allows customization of individual replica configurations in a Component.
type InstanceTemplate struct {
	// Name specifies the unique name of the instance Pod created using this InstanceTemplate.
	// This name is constructed by concatenating the Component's name, the template's name, and the instance's ordinal
	// using the pattern: $(cluster.name)-$(component.name)-$(template.name)-$(ordinal). Ordinals start from 0.
	// The specified name overrides any default naming conventions or patterns.
	//
	// +kubebuilder:validation:MaxLength=54
	// +kubebuilder:validation:Pattern:=`^[a-z0-9]([a-z0-9\.\-]*[a-z0-9])?$`
	// +kubebuilder:validation:Required
	Name string `json:"name"`

	// ServiceVersion specifies the version of the Service expected to be provisioned by this InstanceTemplate.
	// The version should follow the syntax and semantics of the "Semantic Versioning" specification (http://semver.org/).
	//
	// +kubebuilder:validation:MaxLength=32
	// +optional
	ServiceVersion string `json:"serviceVersion,omitempty"`

<<<<<<< HEAD
	// Specifies the name of the referenced ComponentDefinition.
	//
	// +kubebuilder:validation:MaxLength=64
	CompDef string `json:"compDef"`
=======
	// Indicate whether the instances belonging to this template are canary instances.
	//
	// +optional
	Canary *bool `json:"canary,omitempty"`
>>>>>>> f2a85b31

	// Specifies the number of instances (Pods) to create from this InstanceTemplate.
	// This field allows setting how many replicated instances of the Component,
	// with the specific overrides in the InstanceTemplate, are created.
	// The default value is 1. A value of 0 disables instance creation.
	//
	// +kubebuilder:default=1
	// +kubebuilder:validation:Minimum=0
	// +optional
	Replicas *int32 `json:"replicas,omitempty"`

	// Specifies the desired Ordinals of this InstanceTemplate.
	// The Ordinals used to specify the ordinal of the instance (pod) names to be generated under this InstanceTemplate.
	//
	// For example, if Ordinals is {ranges: [{start: 0, end: 1}], discrete: [7]},
	// then the instance names generated under this InstanceTemplate would be
	// $(cluster.name)-$(component.name)-$(template.name)-0、$(cluster.name)-$(component.name)-$(template.name)-1 and
	// $(cluster.name)-$(component.name)-$(template.name)-7
	Ordinals Ordinals `json:"ordinals,omitempty"`

	// Specifies a map of key-value pairs to be merged into the Pod's existing annotations.
	// Existing keys will have their values overwritten, while new keys will be added to the annotations.
	//
	// +optional
	Annotations map[string]string `json:"annotations,omitempty"`

	// Specifies a map of key-value pairs that will be merged into the Pod's existing labels.
	// Values for existing keys will be overwritten, and new keys will be added.
	//
	// +optional
	Labels map[string]string `json:"labels,omitempty"`

	// Specifies the scheduling policy for the instance.
	// If defined, it will overwrite the scheduling policy defined in ClusterSpec and/or ClusterComponentSpec.
	//
	// +optional
	SchedulingPolicy *SchedulingPolicy `json:"schedulingPolicy,omitempty"`

	// Specifies an override for the resource requirements of the first container in the Pod.
	// This field allows for customizing resource allocation (CPU, memory, etc.) for the container.
	//
	// +optional
	Resources *corev1.ResourceRequirements `json:"resources,omitempty"`

	// Defines Env to override.
	// Add new or override existing envs.
	// +optional
	Env []corev1.EnvVar `json:"env,omitempty"`

	// Specifies an override for the storage requirements of the instances.
	//
	// +optional
	VolumeClaimTemplates []PersistentVolumeClaimTemplate `json:"volumeClaimTemplates,omitempty"`
}

// Range represents a range with a start and an end value.
// It is used to define a continuous segment.
type Range struct {
	Start int32 `json:"start"`
	End   int32 `json:"end"`
}

// Ordinals represents a combination of continuous segments and individual values.
type Ordinals struct {
	Ranges   []Range `json:"ranges,omitempty"`
	Discrete []int32 `json:"discrete,omitempty"`
}<|MERGE_RESOLUTION|>--- conflicted
+++ resolved
@@ -730,17 +730,15 @@
 	// +optional
 	ServiceVersion string `json:"serviceVersion,omitempty"`
 
-<<<<<<< HEAD
 	// Specifies the name of the referenced ComponentDefinition.
 	//
 	// +kubebuilder:validation:MaxLength=64
 	CompDef string `json:"compDef"`
-=======
+
 	// Indicate whether the instances belonging to this template are canary instances.
 	//
 	// +optional
 	Canary *bool `json:"canary,omitempty"`
->>>>>>> f2a85b31
 
 	// Specifies the number of instances (Pods) to create from this InstanceTemplate.
 	// This field allows setting how many replicated instances of the Component,
