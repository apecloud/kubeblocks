/*
Copyright (C) 2022-2024 ApeCloud Co., Ltd

Licensed under the Apache License, Version 2.0 (the "License");
you may not use this file except in compliance with the License.
You may obtain a copy of the License at

    http://www.apache.org/licenses/LICENSE-2.0

Unless required by applicable law or agreed to in writing, software
distributed under the License is distributed on an "AS IS" BASIS,
WITHOUT WARRANTIES OR CONDITIONS OF ANY KIND, either express or implied.
See the License for the specific language governing permissions and
limitations under the License.
*/

package v1alpha1

import (
	metav1 "k8s.io/apimachinery/pkg/apis/meta/v1"

	dpv1alpha1 "github.com/apecloud/kubeblocks/apis/dataprotection/v1alpha1"
)

// BackupPolicyTemplateSpec defines the desired state of BackupPolicyTemplate
type BackupPolicyTemplateSpec struct {
	// Specifies a reference to the ClusterDefinition name. This is an immutable attribute that cannot be changed after creation.
	//
	// +kubebuilder:validation:Required
	// +kubebuilder:validation:Pattern:=`^[a-z0-9]([a-z0-9\.\-]*[a-z0-9])?$`
	// +kubebuilder:validation:XValidation:rule="self == oldSelf",message="clusterDefinitionRef is immutable"
	ClusterDefRef string `json:"clusterDefinitionRef"`

	// Represents an array of backup policy templates for the specified ComponentDefinition.
	//
	// +kubebuilder:validation:Required
	// +kubebuilder:validation:MinItems=1
	BackupPolicies []BackupPolicy `json:"backupPolicies"`

	// Acts as a unique identifier for this BackupPolicyTemplate. This identifier will be used as a suffix for the automatically generated backupPolicy name.
	// It is required when multiple BackupPolicyTemplates exist to prevent backupPolicy override.
	//
	// +optional
	// +kubebuilder:validation:MaxLength=20
	Identifier string `json:"identifier,omitempty"`
}

type BackupPolicy struct {
	// References a componentDef defined in the ClusterDefinition spec.
	// Must comply with the IANA Service Naming rule.
	//
	// +kubebuilder:validation:MaxLength=22
	// +kubebuilder:validation:Pattern:=`^[a-z]([a-z0-9\-]*[a-z0-9])?$`
	// +optional
	ComponentDefRef string `json:"componentDefRef,omitempty"`

	// References to componentDefinitions.
	// Must comply with the IANA Service Naming rule.
	//
	// +optional
	ComponentDefs []string `json:"componentDefs,omitempty"`

	// The instance to be backed up.
	//
	// +optional
	Target TargetInstance `json:"target"`

	// Define the policy for backup scheduling.
	//
	// +optional
	Schedules []SchedulePolicy `json:"schedules,omitempty"`

	// Define the methods to be used for backups.
	//
	// +kubebuilder:validation:Required
	BackupMethods []BackupMethod `json:"backupMethods"`

	// Specifies the number of retries before marking the backup as failed.
	//
	// +optional
	// +kubebuilder:validation:Minimum=0
	// +kubebuilder:validation:Maximum=10
	BackoffLimit *int32 `json:"backoffLimit,omitempty"`
}

type BackupMethod struct {
	// Method for backup
	dpv1alpha1.BackupMethod `json:",inline"`

	// Specifies the instance where the backup will be stored.
	//
	// +optional
	Target *TargetInstance `json:"target"`

	// Defines the mapping between the environment variables of the cluster and the keys of the environment values.
	//
	// +optional
	EnvMapping []EnvMappingVar `json:"envMapping,omitempty"`
}

type EnvMappingVar struct {
	// Specifies the environment variable key that requires mapping.
	//
	// +kubebuilder:validation:Required
	Key string `json:"key"`

	// Defines the source from which the environment variable value is derived.
	//
	// +kubebuilder:validation:Required
	ValueFrom ValueFrom `json:"valueFrom"`
}

type ValueFrom struct {
	// Maps to the environment value. This is an optional field.
	//
	// +optional
	ClusterVersionRef []ValueMapping `json:"clusterVersionRef,omitempty"`

	// Maps to the environment value. This is also an optional field.
	//
	// +optional
	ComponentDef []ValueMapping `json:"componentDef,omitempty"`
}

type ValueMapping struct {
	// Represents an array of ClusterVersion names that can be mapped to an environment variable value.
	//
	// +kubebuilder:validation:Required
	Names []string `json:"names"`

	// The value that corresponds to the specified ClusterVersion names.
	//
	// +kubebuilder:validation:Required
	MappingValue string `json:"mappingValue"`
}

type SchedulePolicy struct {

	// Specifies whether the backup schedule is enabled or not.
	//
	// +optional
	Enabled *bool `json:"enabled,omitempty"`

	// Defines the backup method name that is defined in backupPolicy.
	//
	// +kubebuilder:validation:Required
	BackupMethod string `json:"backupMethod"`

	// Represents the cron expression for schedule, with the timezone set in UTC.
	// Refer to https://en.wikipedia.org/wiki/Cron for more details.
	//
	// +kubebuilder:validation:Required
	CronExpression string `json:"cronExpression"`

<<<<<<< HEAD
	// Determines the duration for which the backup should be retained.
	// The controller will remove all backups that are older than the RetentionPeriod.
	// For instance, a RetentionPeriod of `30d` will retain only the backups from the last 30 days.
	//
	// The duration format can be in years (2y), months (6mo), days (30d), hours (12h), or minutes (30m).
	// These durations can also be combined, for example: 30d12h30m.
=======
	// retentionPeriod determines a duration up to which the backup should be kept.
	// controller will remove all backups that are older than the RetentionPeriod.
	// For example, RetentionPeriod of `30d` will keep only the backups of last 30 days.
	// Sample duration format:
	//
	// - years: 	2y
	// - months: 	6mo
	// - days: 		30d
	// - hours: 	12h
	// - minutes: 	30m
	// You can also combine the above durations. For example: 30d12h30m
>>>>>>> ce2f5fa8
	//
	// +optional
	// +kubebuilder:default="7d"
	RetentionPeriod dpv1alpha1.RetentionPeriod `json:"retentionPeriod,omitempty"`
}

type TargetInstance struct {
<<<<<<< HEAD
	// Specifies the instance of the corresponding role for backup. The roles can be:
	// - Leader, Follower, or Leaner for the Consensus component.
	// - Primary or Secondary for the Replication component.
	//
	// Invalid roles of the component will be ignored. For example, if the workload type is Replication and the component's replicas is 1,
	// the secondary role is invalid. It will also be ignored when the component is Stateful or Stateless.
	//
	// The role will be transformed into a role LabelSelector for the BackupPolicy's target attribute.
=======
	// select instance of corresponding role for backup, role are:
	//
	// - the name of Leader/Follower/Leaner for Consensus component.
	// - primary or secondary for Replication component.
	//
	// finally, invalid role of the component will be ignored.
	// such as if workload type is Replication and component's replicas is 1,
	// the secondary role is invalid. and it also will be ignored when component is Stateful/Stateless.
	// the role will be transformed to a role LabelSelector for BackupPolicy's target attribute.
>>>>>>> ce2f5fa8
	Role string `json:"role"`

	// Refers to spec.componentDef.systemAccounts.accounts[*].name in the ClusterDefinition.
	// The secret created by this account will be used to connect to the database.
	// If not set, the secret created by spec.ConnectionCredential of the ClusterDefinition will be used.
	//
	// It will be transformed into a secret for the BackupPolicy's target secret.
	//
	// +optional
	Account string `json:"account,omitempty"`

	// Specifies the PodSelectionStrategy to use when multiple pods are
	// selected for the backup target.
	// Valid values are:
<<<<<<< HEAD
	// - Any: Selects any one pod that matches the labelsSelector.
	// - All: Selects all pods that match the labelsSelector.
=======
	//
	// - Any: select any one pod that match the labelsSelector.
	// - All: select all pods that match the labelsSelector.
>>>>>>> ce2f5fa8
	//
	// +optional
	Strategy dpv1alpha1.PodSelectionStrategy `json:"strategy,omitempty"`

	// Defines the connection credential key in the secret
	// created by spec.ConnectionCredential of the ClusterDefinition.
	// It will be ignored when the "account" is set.
	//
	// +optional
	ConnectionCredentialKey ConnectionCredentialKey `json:"connectionCredentialKey,omitempty"`
}

type ConnectionCredentialKey struct {
	// Represents the key of the password in the ConnectionCredential secret.
	// If not specified, the default key "password" is used.
	//
	// +optional
	PasswordKey *string `json:"passwordKey,omitempty"`

	// Represents the key of the username in the ConnectionCredential secret.
	// If not specified, the default key "username" is used.
	//
	// +optional
	UsernameKey *string `json:"usernameKey,omitempty"`

	// Defines the map key of the host in the connection credential secret.
	HostKey *string `json:"hostKey,omitempty"`

	// Indicates the map key of the port in the connection credential secret.
	PortKey *string `json:"portKey,omitempty"`
}

// BackupPolicyTemplateStatus defines the observed state of BackupPolicyTemplate
type BackupPolicyTemplateStatus struct {
}

// +genclient
// +genclient:nonNamespaced
// +k8s:openapi-gen=true
// +kubebuilder:object:root=true
// +kubebuilder:subresource:status
// +kubebuilder:resource:categories={kubeblocks},scope=Cluster,shortName=bpt
// +kubebuilder:printcolumn:name="CLUSTER-DEFINITION",type="string",JSONPath=".spec.clusterDefinitionRef",description="ClusterDefinition referenced by cluster."
// +kubebuilder:printcolumn:name="AGE",type="date",JSONPath=".metadata.creationTimestamp"

// BackupPolicyTemplate is the Schema for the BackupPolicyTemplates API (defined by provider)
type BackupPolicyTemplate struct {
	// The metadata for the API version and kind of the BackupPolicyTemplate.
	metav1.TypeMeta `json:",inline"`

	// The metadata for the BackupPolicyTemplate object, including name, namespace, labels, and annotations.
	metav1.ObjectMeta `json:"metadata,omitempty"`

	// Defines the desired state of the BackupPolicyTemplate.
	Spec BackupPolicyTemplateSpec `json:"spec,omitempty"`

	// Populated by the system, it represents the current information about the BackupPolicyTemplate.
	Status BackupPolicyTemplateStatus `json:"status,omitempty"`
}

// +kubebuilder:object:root=true

// BackupPolicyTemplateList contains a list of BackupPolicyTemplate
type BackupPolicyTemplateList struct {
	// Contains the metadata for the API objects, including the Kind and Version of the object.
	metav1.TypeMeta `json:",inline"`

	// Contains the metadata for the list objects, including the continue and remainingItemCount for the list.
	metav1.ListMeta `json:"metadata,omitempty"`

	// Contains the list of BackupPolicyTemplate.
	Items []BackupPolicyTemplate `json:"items"`
}

func init() {
	SchemeBuilder.Register(&BackupPolicyTemplate{}, &BackupPolicyTemplateList{})
}<|MERGE_RESOLUTION|>--- conflicted
+++ resolved
@@ -152,17 +152,9 @@
 	// +kubebuilder:validation:Required
 	CronExpression string `json:"cronExpression"`
 
-<<<<<<< HEAD
 	// Determines the duration for which the backup should be retained.
 	// The controller will remove all backups that are older than the RetentionPeriod.
 	// For instance, a RetentionPeriod of `30d` will retain only the backups from the last 30 days.
-	//
-	// The duration format can be in years (2y), months (6mo), days (30d), hours (12h), or minutes (30m).
-	// These durations can also be combined, for example: 30d12h30m.
-=======
-	// retentionPeriod determines a duration up to which the backup should be kept.
-	// controller will remove all backups that are older than the RetentionPeriod.
-	// For example, RetentionPeriod of `30d` will keep only the backups of last 30 days.
 	// Sample duration format:
 	//
 	// - years: 	2y
@@ -170,8 +162,8 @@
 	// - days: 		30d
 	// - hours: 	12h
 	// - minutes: 	30m
-	// You can also combine the above durations. For example: 30d12h30m
->>>>>>> ce2f5fa8
+	//
+	// These durations can also be combined, for example: 30d12h30m.
 	//
 	// +optional
 	// +kubebuilder:default="7d"
@@ -179,8 +171,8 @@
 }
 
 type TargetInstance struct {
-<<<<<<< HEAD
 	// Specifies the instance of the corresponding role for backup. The roles can be:
+	//
 	// - Leader, Follower, or Leaner for the Consensus component.
 	// - Primary or Secondary for the Replication component.
 	//
@@ -188,17 +180,6 @@
 	// the secondary role is invalid. It will also be ignored when the component is Stateful or Stateless.
 	//
 	// The role will be transformed into a role LabelSelector for the BackupPolicy's target attribute.
-=======
-	// select instance of corresponding role for backup, role are:
-	//
-	// - the name of Leader/Follower/Leaner for Consensus component.
-	// - primary or secondary for Replication component.
-	//
-	// finally, invalid role of the component will be ignored.
-	// such as if workload type is Replication and component's replicas is 1,
-	// the secondary role is invalid. and it also will be ignored when component is Stateful/Stateless.
-	// the role will be transformed to a role LabelSelector for BackupPolicy's target attribute.
->>>>>>> ce2f5fa8
 	Role string `json:"role"`
 
 	// Refers to spec.componentDef.systemAccounts.accounts[*].name in the ClusterDefinition.
@@ -213,14 +194,9 @@
 	// Specifies the PodSelectionStrategy to use when multiple pods are
 	// selected for the backup target.
 	// Valid values are:
-<<<<<<< HEAD
+	//
 	// - Any: Selects any one pod that matches the labelsSelector.
 	// - All: Selects all pods that match the labelsSelector.
-=======
-	//
-	// - Any: select any one pod that match the labelsSelector.
-	// - All: select all pods that match the labelsSelector.
->>>>>>> ce2f5fa8
 	//
 	// +optional
 	Strategy dpv1alpha1.PodSelectionStrategy `json:"strategy,omitempty"`
