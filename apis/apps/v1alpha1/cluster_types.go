--- conflicted
+++ resolved
@@ -104,7 +104,14 @@
 	// +optional
 	Parameters map[string]string `json:"parameters,omitempty"`
 
-<<<<<<< HEAD
+	// monitor specifies the configuration of monitor
+	// +optional
+	Monitor ClusterMonitor `json:"monitor,omitempty"`
+
+	// network specifies the configuration of network
+	// +optional
+	Network *ClusterNetwork `json:"network,omitempty"`
+
 	// cluster backup configuration.
 	// +optional
 	Backup *ClusterBackup `json:"backup,omitempty"`
@@ -148,15 +155,6 @@
 	// +kubebuilder:default=true
 	// +optional
 	PITREnabled bool `json:"pitrEnabled,omitempty"`
-=======
-	// monitor specifies the configuration of monitor
-	// +optional
-	Monitor ClusterMonitor `json:"monitor,omitempty"`
-
-	// network specifies the configuration of network
-	// +optional
-	Network *ClusterNetwork `json:"network,omitempty"`
->>>>>>> 2d5d8617
 }
 
 type ClusterResources struct {
