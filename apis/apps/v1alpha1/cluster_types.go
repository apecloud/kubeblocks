--- conflicted
+++ resolved
@@ -321,26 +321,6 @@
 	Tenancy TenancyType `json:"tenancy,omitempty"`
 }
 
-<<<<<<< HEAD
-=======
-type Operations struct {
-	// volumeExpandable which components of the cluster and its volumeClaimTemplates support volumeExpansion.
-	// +listType=map
-	// +listMapKey=name
-	// +optional
-	VolumeExpandable []OperationComponent `json:"volumeExpandable,omitempty"`
-}
-
-type OperationComponent struct {
-	// name reference component name.
-	// +kubebuilder:validation:Required
-	Name string `json:"name"`
-
-	// volumeClaimTemplateNames which VolumeClaimTemplate of the component support volumeExpansion.
-	// +optional
-	VolumeClaimTemplateNames []string `json:"volumeClaimTemplateNames,omitempty"`
-}
-
 // Issuer defines Tls certs issuer
 type Issuer struct {
 	// Name of issuer
@@ -377,7 +357,6 @@
 	Key string `json:"key"`
 }
 
->>>>>>> b9c027b5
 //+kubebuilder:object:root=true
 //+kubebuilder:subresource:status
 //+kubebuilder:resource:categories={kubeblocks,all}
