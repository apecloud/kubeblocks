--- conflicted
+++ resolved
@@ -319,11 +319,7 @@
 	// ServiceVersion string `json:"serviceVersion,omitempty"`
 
 	// classDefRef references the class defined in ComponentClassDefinition.
-<<<<<<< HEAD
-	// +kubebuilder:deprecatedversion:warning="This field has been deprecated since 0.9.0"
-=======
 	// +kubebuilder:deprecatedversion:warning="Due to the lack of practical use cases, this field is deprecated from KB 0.9.0."
->>>>>>> 5886d6af
 	// +optional
 	ClassDefRef *ClassDefRef `json:"classDefRef,omitempty"`
 
