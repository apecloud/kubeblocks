/*
Copyright (C) 2022-2023 ApeCloud Co., Ltd

Licensed under the Apache License, Version 2.0 (the "License");
you may not use this file except in compliance with the License.
You may obtain a copy of the License at

    http://www.apache.org/licenses/LICENSE-2.0

Unless required by applicable law or agreed to in writing, software
distributed under the License is distributed on an "AS IS" BASIS,
WITHOUT WARRANTIES OR CONDITIONS OF ANY KIND, either express or implied.
See the License for the specific language governing permissions and
limitations under the License.
*/

package v1alpha1

import (
	"context"
	"fmt"
	"strings"

	"github.com/pkg/errors"
	corev1 "k8s.io/api/core/v1"
	"k8s.io/apimachinery/pkg/api/resource"
	metav1 "k8s.io/apimachinery/pkg/apis/meta/v1"
	"k8s.io/apimachinery/pkg/util/intstr"
	"sigs.k8s.io/controller-runtime/pkg/client"

	dpv1alpha1 "github.com/apecloud/kubeblocks/apis/dataprotection/v1alpha1"
	workloads "github.com/apecloud/kubeblocks/apis/workloads/v1alpha1"
	"github.com/apecloud/kubeblocks/pkg/constant"
	viper "github.com/apecloud/kubeblocks/pkg/viperx"
)

// ClusterSpec defines the desired state of Cluster.
type ClusterSpec struct {
	// Cluster referencing ClusterDefinition name. This is an immutable attribute.
	// If ClusterDefRef is not specified, ComponentDef must be specified for each Component in ComponentSpecs.
	// +kubebuilder:validation:MaxLength=63
	// +kubebuilder:validation:Pattern:=`^[a-z0-9]([a-z0-9\.\-]*[a-z0-9])?$`
	// +kubebuilder:validation:XValidation:rule="self == oldSelf",message="clusterDefinitionRef is immutable"
	// +optional
	ClusterDefRef string `json:"clusterDefinitionRef,omitempty"`

	// Cluster referencing ClusterVersion name.
	// +kubebuilder:validation:MaxLength=63
	// +kubebuilder:validation:Pattern:=`^[a-z0-9]([a-z0-9\.\-]*[a-z0-9])?$`
	// +optional
	ClusterVersionRef string `json:"clusterVersionRef,omitempty"`

	// Cluster termination policy. Valid values are DoNotTerminate, Halt, Delete, WipeOut.
	// DoNotTerminate will block delete operation.
	// Halt will delete workload resources such as statefulset, deployment workloads but keep PVCs.
	// Delete is based on Halt and deletes PVCs.
	// WipeOut is based on Delete and wipe out all volume snapshots and snapshot data from backup storage location.
	// +kubebuilder:validation:Required
	TerminationPolicy TerminationPolicyType `json:"terminationPolicy"`

	// List of componentSpecs you want to replace in ClusterDefinition and ClusterVersion. It will replace the field in ClusterDefinition's and ClusterVersion's component if type is matching.
	// +patchMergeKey=name
	// +patchStrategy=merge,retainKeys
	// +listType=map
	// +listMapKey=name
	// +kubebuilder:validation:Required
	// +kubebuilder:validation:MinItems=1
	// +kubebuilder:validation:MaxItems=128
	// +kubebuilder:validation:XValidation:rule="self.all(x, size(self.filter(c, c.name == x.name)) == 1)",message="duplicated component"
	// +kubebuilder:validation:XValidation:rule="self.all(x, oldSelf.exists(y, y.name == x.name))",message="component can not be added dynamically"
	// +kubebuilder:validation:XValidation:rule="oldSelf.all(x, self.exists(y, y.name == x.name))",message="component can not be removed dynamically"
	ComponentSpecs []ClusterComponentSpec `json:"componentSpecs,omitempty" patchStrategy:"merge,retainKeys" patchMergeKey:"name"`

	// services defines the services to access a cluster.
	// +kubebuilder:pruning:PreserveUnknownFields
	// +optional
	Services []ClusterService `json:"services,omitempty"`

	// credentials defines the credentials used to access a cluster.
	// +kubebuilder:pruning:PreserveUnknownFields
	// +optional
	Credentials []ClusterCredential `json:"credentials,omitempty"`

	// tenancy describes how pods are distributed across node.
	// SharedNode means multiple pods may share the same node.
	// DedicatedNode means each pod runs on their own dedicated node.
	// +optional
	Tenancy TenancyType `json:"tenancy,omitempty"`

	// availabilityPolicy describes the availability policy, including zone, node, and none.
	// +optional
	AvailabilityPolicy AvailabilityPolicyType `json:"availabilityPolicy,omitempty"`

	// affinity is a group of affinity scheduling rules.
	// +optional
	Affinity *Affinity `json:"affinity,omitempty"`

	// tolerations are attached to tolerate any taint that matches the triple `key,value,effect` using the matching operator `operator`.
	// +kubebuilder:pruning:PreserveUnknownFields
	// +optional
	Tolerations []corev1.Toleration `json:"tolerations,omitempty"`

	// replicas specifies the replicas of the first componentSpec, if the replicas of the first componentSpec is specified, this value will be ignored.
	// +optional
	Replicas *int32 `json:"replicas,omitempty"`

	// resources specifies the resources of the first componentSpec, if the resources of the first componentSpec is specified, this value will be ignored.
	// +optional
	Resources ClusterResources `json:"resources,omitempty"`

	// storage specifies the storage of the first componentSpec, if the storage of the first componentSpec is specified, this value will be ignored.
	// +optional
	Storage ClusterStorage `json:"storage,omitempty"`

	// monitor specifies the configuration of monitor
	// +optional
	Monitor ClusterMonitor `json:"monitor,omitempty"`

	// network specifies the configuration of network
	// +optional
	Network *ClusterNetwork `json:"network,omitempty"`

	// cluster backup configuration.
	// +optional
	Backup *ClusterBackup `json:"backup,omitempty"`
}

type ClusterBackup struct {
	// enabled defines whether to enable automated backup.
	// +kubebuilder:default=false
	// +optional
	Enabled *bool `json:"enabled,omitempty"`

	// retentionPeriod determines a duration up to which the backup should be kept.
	// controller will remove all backups that are older than the RetentionPeriod.
	// For example, RetentionPeriod of `30d` will keep only the backups of last 30 days.
	// Sample duration format:
	// - years: 	2y
	// - months: 	6mo
	// - days: 		30d
	// - hours: 	12h
	// - minutes: 	30m
	// You can also combine the above durations. For example: 30d12h30m
	// +kubebuilder:default="7d"
	// +optional
	RetentionPeriod dpv1alpha1.RetentionPeriod `json:"retentionPeriod,omitempty"`

	// backup method name to use, that is defined in backupPolicy.
	// +optional
	Method string `json:"method"`

	// the cron expression for schedule, the timezone is in UTC. see https://en.wikipedia.org/wiki/Cron.
	// +optional
	CronExpression string `json:"cronExpression,omitempty"`

	// startingDeadlineMinutes defines the deadline in minutes for starting the backup job
	// if it misses scheduled time for any reason.
	// +kubebuilder:validation:Minimum=0
	// +kubebuilder:validation:Maximum=1440
	// +optional
	StartingDeadlineMinutes *int64 `json:"startingDeadlineMinutes,omitempty"`

	// repoName is the name of the backupRepo, if not set, will use the default backupRepo.
	// +optional
	RepoName string `json:"repoName,omitempty"`

	// pitrEnabled defines whether to enable point-in-time recovery.
	// +kubebuilder:default=false
	// +optional
	PITREnabled *bool `json:"pitrEnabled,omitempty"`
}

type ClusterResources struct {

	// cpu resource needed, more info: https://kubernetes.io/docs/concepts/configuration/manage-resources-containers/
	// +optional
	CPU resource.Quantity `json:"cpu,omitempty"`

	// memory resource needed, more info: https://kubernetes.io/docs/concepts/configuration/manage-resources-containers/
	// +optional
	Memory resource.Quantity `json:"memory,omitempty"`
}

type ClusterStorage struct {

	// storage size needed, more info: https://kubernetes.io/docs/concepts/configuration/manage-resources-containers/
	// +optional
	Size resource.Quantity `json:"size,omitempty"`
}

type ResourceMeta struct {
	// name is the name of the referenced the Configmap/Secret object.
	// +kubebuilder:validation:Required
	// +kubebuilder:validation:MaxLength=63
	// +kubebuilder:validation:Pattern:=`^[a-z0-9]([a-z0-9\.\-]*[a-z0-9])?$`
	Name string `json:"name"`

	// mountPath is the path at which to mount the volume.
	// +kubebuilder:validation:Required
	// +kubebuilder:validation:MaxLength=256
	// +kubebuilder:validation:Pattern:=`^/[a-z]([a-z0-9\-]*[a-z0-9])?$`
	MountPoint string `json:"mountPoint"`

	// subPath is a relative file path within the volume to mount.
	// +optional
	SubPath string `json:"subPath,omitempty"`

	// asVolumeFrom defines the list of containers where volumeMounts will be injected into.
	// +listType=set
	// +optional
	AsVolumeFrom []string `json:"asVolumeFrom,omitempty"`
}

type SecretRef struct {
	ResourceMeta `json:",inline"`

	// secret defines the secret volume source.
	// +kubebuilder:validation:Required
	Secret corev1.SecretVolumeSource `json:"secret"`
}

type ConfigMapRef struct {
	ResourceMeta `json:",inline"`

	// configMap defines the configmap volume source.
	// +kubebuilder:validation:Required
	ConfigMap corev1.ConfigMapVolumeSource `json:"configMap"`
}

type UserResourceRefs struct {
	// secretRefs defines the user-defined secrets.
	// +patchMergeKey=name
	// +patchStrategy=merge,retainKeys
	// +listType=map
	// +listMapKey=name
	// +optional
	SecretRefs []SecretRef `json:"secretRefs,omitempty"`

	// configMapRefs defines the user-defined configmaps.
	// +patchMergeKey=name
	// +patchStrategy=merge,retainKeys
	// +listType=map
	// +listMapKey=name
	// +optional
	ConfigMapRefs []ConfigMapRef `json:"configMapRefs,omitempty"`
}

// ClusterStatus defines the observed state of Cluster.
type ClusterStatus struct {
	// observedGeneration is the most recent generation observed for this
	// Cluster. It corresponds to the Cluster's generation, which is
	// updated on mutation by the API Server.
	// +optional
	ObservedGeneration int64 `json:"observedGeneration,omitempty"`

	// phase describes the phase of the Cluster, the detail information of the phases are as following:
	// Creating: all components are in `Creating` phase.
	// Running: all components are in `Running` phase, means the cluster is working well.
	// Updating: all components are in `Creating`, `Running` or `Updating` phase,
	// and at least one component is in `Creating` or `Updating` phase, means the cluster is doing an update.
	// Stopping: at least one component is in `Stopping` phase, means the cluster is in a stop progress.
	// Stopped: all components are in 'Stopped` phase, means the cluster has stopped and didn't provide any function anymore.
	// Failed: all components are in `Failed` phase, means the cluster is unavailable.
	// Abnormal: some components are in `Failed` or `Abnormal` phase, means the cluster in a fragile state. troubleshoot need to be done.
	// Deleting: the cluster is being deleted.
	// +optional
	Phase ClusterPhase `json:"phase,omitempty"`

	// message describes cluster details message in current phase.
	// +optional
	Message string `json:"message,omitempty"`

	// components record the current status information of all components of the cluster.
	// +optional
	Components map[string]ClusterComponentStatus `json:"components,omitempty"`

	// clusterDefGeneration represents the generation number of ClusterDefinition referenced.
	// +optional
	ClusterDefGeneration int64 `json:"clusterDefGeneration,omitempty"`

	// Describe current state of cluster API Resource, like warning.
	// +optional
	Conditions []metav1.Condition `json:"conditions,omitempty"`
}

// ClusterComponentSpec defines the cluster component spec.
// +kubebuilder:validation:XValidation:rule="has(self.componentDefRef) || has(self.componentDef)",message="either componentDefRef or componentDef should be provided"
// +kubebuilder:validation:XValidation:rule="!has(oldSelf.componentDefRef) || has(self.componentDefRef)", message="componentDefRef is required once set"
// +kubebuilder:validation:XValidation:rule="!has(oldSelf.componentDef) || has(self.componentDef)", message="componentDef is required once set"
type ClusterComponentSpec struct {
	// name defines cluster's component name, this name is also part of Service DNS name, so this name will
	// comply with IANA Service Naming rule.
	// +kubebuilder:validation:Required
	// +kubebuilder:validation:MaxLength=22
	// +kubebuilder:validation:Pattern:=`^[a-z]([a-z0-9\-]*[a-z0-9])?$`
	// +kubebuilder:validation:XValidation:rule="self == oldSelf",message="name is immutable"
	Name string `json:"name"`

	// componentDefRef references componentDef defined in ClusterDefinition spec. Need to
	// comply with IANA Service Naming rule.
	// +kubebuilder:validation:MaxLength=22
	// +kubebuilder:validation:Pattern:=`^[a-z]([a-z0-9\-]*[a-z0-9])?$`
	// +kubebuilder:validation:XValidation:rule="self == oldSelf",message="componentDefRef is immutable"
	// +optional
	ComponentDefRef string `json:"componentDefRef,omitempty"`

	// componentDef references the name of the ComponentDefinition.
	// If both componentDefRef and componentDef are provided, the componentDef will take precedence over componentDefRef.
	// +kubebuilder:validation:MaxLength=22
	// +kubebuilder:validation:Pattern:=`^[a-z0-9]([a-z0-9\.\-]*[a-z0-9])?$`
	// +kubebuilder:validation:XValidation:rule="self == oldSelf",message="componentDef is immutable"
	// +optional
	ComponentDef string `json:"componentDef,omitempty"`

	// classDefRef references the class defined in ComponentClassDefinition.
	// +optional
	ClassDefRef *ClassDefRef `json:"classDefRef,omitempty"`

	// serviceRefs define service references for the current component. Based on the referenced services, they can be categorized into two types:
	// Service provided by external sources: These services are provided by external sources and are not managed by KubeBlocks. They can be Kubernetes-based or non-Kubernetes services. For external services, you need to provide an additional ServiceDescriptor object to establish the service binding.
	// Service provided by other KubeBlocks clusters: These services are provided by other KubeBlocks clusters. You can bind to these services by specifying the name of the hosting cluster.
	// Each type of service reference requires specific configurations and bindings to establish the connection and interaction with the respective services.
	// It should be noted that the ServiceRef has cluster-level semantic consistency, meaning that within the same Cluster, service references with the same ServiceRef.Name are considered to be the same service. It is only allowed to bind to the same Cluster or ServiceDescriptor.
	// +optional
	ServiceRefs []ServiceRef `json:"serviceRefs,omitempty"`

	// monitor is a switch to enable monitoring and is set as false by default.
	// KubeBlocks provides an extension mechanism to support component level monitoring,
	// which will scrape metrics auto or manually from servers in component and export
	// metrics to Time Series Database.
	// +kubebuilder:default=false
	// +optional
	Monitor bool `json:"monitor,omitempty"`

	// enabledLogs indicates which log file takes effect in the database cluster.
	// element is the log type which is defined in cluster definition logConfig.name,
	// and will set relative variables about this log type in database kernel.
	// +listType=set
	// +optional
	EnabledLogs []string `json:"enabledLogs,omitempty"`

	// Component replicas. The default value is used in ClusterDefinition spec if not specified.
	// +kubebuilder:validation:Required
	// +kubebuilder:validation:Minimum=0
	// +kubebuilder:default=1
	Replicas int32 `json:"replicas"`

	// affinity describes affinities specified by users.
	// +optional
	Affinity *Affinity `json:"affinity,omitempty"`

	// Component tolerations will override ClusterSpec.Tolerations if specified.
	// +kubebuilder:pruning:PreserveUnknownFields
	// +optional
	Tolerations []corev1.Toleration `json:"tolerations,omitempty"`

	// Resources requests and limits of workload.
	// +kubebuilder:pruning:PreserveUnknownFields
	// +optional
	Resources corev1.ResourceRequirements `json:"resources,omitempty"`

	// volumeClaimTemplates information for statefulset.spec.volumeClaimTemplates.
	// +optional
	// +patchMergeKey=name
	// +patchStrategy=merge,retainKeys
	VolumeClaimTemplates []ClusterComponentVolumeClaimTemplate `json:"volumeClaimTemplates,omitempty" patchStrategy:"merge,retainKeys" patchMergeKey:"name"`

	// Services expose endpoints that can be accessed by clients.
	// +optional
	Services []ClusterComponentService `json:"services,omitempty"`

	// switchPolicy defines the strategy for switchover and failover when workloadType is Replication.
	// +optional
	SwitchPolicy *ClusterSwitchPolicy `json:"switchPolicy,omitempty"`

	// Enables or disables TLS certs.
	// +optional
	TLS bool `json:"tls,omitempty"`

	// issuer defines provider context for TLS certs.
	// required when TLS enabled
	// +optional
	Issuer *Issuer `json:"issuer,omitempty"`

	// serviceAccountName is the name of the ServiceAccount that running component depends on.
	// +optional
	ServiceAccountName string `json:"serviceAccountName,omitempty"`

	// noCreatePDB defines the PodDisruptionBudget creation behavior and is set to true if creation of PodDisruptionBudget
	// for this component is not needed. It defaults to false.
	// +kubebuilder:default=false
	// +optional
	NoCreatePDB bool `json:"noCreatePDB,omitempty"`

<<<<<<< HEAD
	// updateStrategy defines the update strategy for the component.
	// +optional
	UpdateStrategy *UpdateStrategy `json:"updateStrategy,omitempty"`
=======
	// userResourceRefs defines the user-defined volumes.
	// +optional
	UserResourceRefs *UserResourceRefs `json:"userResourceRefs,omitempty"`
>>>>>>> 605e82da
}

// GetMinAvailable wraps the 'prefer' value return. As for component replicaCount <= 1, it will return 0,
// and as for replicaCount=2 it will return 1.
func (r *ClusterComponentSpec) GetMinAvailable(prefer *intstr.IntOrString) *intstr.IntOrString {
	if r == nil || r.NoCreatePDB || prefer == nil {
		return nil
	}
	if r.Replicas <= 1 {
		m := intstr.FromInt(0)
		return &m
	} else if r.Replicas == 2 {
		m := intstr.FromInt(1)
		return &m
	}
	return prefer
}

type ComponentMessageMap map[string]string

// ClusterComponentStatus records components status.
type ClusterComponentStatus struct {
	// phase describes the phase of the component and the detail information of the phases are as following:
	// Creating: `Creating` is a special `Updating` with previous phase `empty`(means "") or `Creating`.
	// Running: component replicas > 0 and all pod specs are latest with a Running state.
	// Updating: component replicas > 0 and has no failed pods. the component is being updated.
	// Abnormal: component replicas > 0 but having some failed pods. the component basically works but in a fragile state.
	// Failed: component replicas > 0 but having some failed pods. the component doesn't work anymore.
	// Stopping: component replicas = 0 and has terminating pods.
	// Stopped: component replicas = 0 and all pods have been deleted.
	// Deleting: the component is being deleted.
	Phase ClusterComponentPhase `json:"phase,omitempty"`

	// message records the component details message in current phase.
	// Keys are podName or deployName or statefulSetName. The format is `ObjectKind/Name`.
	// +optional
	Message ComponentMessageMap `json:"message,omitempty"`

	// podsReady checks if all pods of the component are ready.
	// +optional
	PodsReady *bool `json:"podsReady,omitempty"`

	// podsReadyTime what time point of all component pods are ready,
	// this time is the ready time of the last component pod.
	// +optional
	PodsReadyTime *metav1.Time `json:"podsReadyTime,omitempty"`

	// consensusSetStatus specifies the mapping of role and pod name.
	// +optional
	// +kubebuilder:deprecatedversion:warning="This field is deprecated from KB 0.7.0, use MembersStatus instead."
	ConsensusSetStatus *ConsensusSetStatus `json:"consensusSetStatus,omitempty"`

	// replicationSetStatus specifies the mapping of role and pod name.
	// +optional
	// +kubebuilder:deprecatedversion:warning="This field is deprecated from KB 0.7.0, use MembersStatus instead."
	ReplicationSetStatus *ReplicationSetStatus `json:"replicationSetStatus,omitempty"`

	// members' status.
	// +optional
	MembersStatus []workloads.MemberStatus `json:"membersStatus,omitempty"`
}

type ConsensusSetStatus struct {
	// Leader status.
	// +kubebuilder:validation:Required
	Leader ConsensusMemberStatus `json:"leader"`

	// Followers status.
	// +optional
	Followers []ConsensusMemberStatus `json:"followers,omitempty"`

	// Learner status.
	// +optional
	Learner *ConsensusMemberStatus `json:"learner,omitempty"`
}

type ConsensusMemberStatus struct {
	// Defines the role name.
	// +kubebuilder:validation:Required
	// +kubebuilder:default=leader
	Name string `json:"name"`

	// accessMode defines what service this pod provides.
	// +kubebuilder:validation:Required
	// +kubebuilder:default=ReadWrite
	AccessMode AccessMode `json:"accessMode"`

	// Pod name.
	// +kubebuilder:validation:Required
	// +kubebuilder:default=Unknown
	Pod string `json:"pod"`
}

type ReplicationSetStatus struct {
	// Primary status.
	// +kubebuilder:validation:Required
	Primary ReplicationMemberStatus `json:"primary"`

	// Secondaries status.
	// +optional
	Secondaries []ReplicationMemberStatus `json:"secondaries,omitempty"`
}

type ReplicationMemberStatus struct {
	// Pod name.
	// +kubebuilder:validation:Required
	// +kubebuilder:default=Unknown
	Pod string `json:"pod"`
}

type ClusterSwitchPolicy struct {
	// TODO other attribute extensions

	// clusterSwitchPolicy defines type of the switchPolicy when workloadType is Replication.
	// MaximumAvailability: [WIP] when the primary is active, do switch if the synchronization delay = 0 in the user-defined lagProbe data delay detection logic, otherwise do not switch. The primary is down, switch immediately. It will be available in future versions.
	// MaximumDataProtection: [WIP] when the primary is active, do switch if synchronization delay = 0 in the user-defined lagProbe data lag detection logic, otherwise do not switch. If the primary is down, if it can be judged that the primary and secondary data are consistent, then do the switch, otherwise do not switch. It will be available in future versions.
	// Noop: KubeBlocks will not perform high-availability switching on components. Users need to implement HA by themselves or integrate open source HA solution.
	// +kubebuilder:validation:Required
	// +kubebuilder:default=Noop
	// +optional
	Type SwitchPolicyType `json:"type"`
}

type ClusterComponentVolumeClaimTemplate struct {
	// Reference `ClusterDefinition.spec.componentDefs.containers.volumeMounts.name`.
	// +kubebuilder:validation:Required
	Name string `json:"name"`
	// spec defines the desired characteristics of a volume requested by a pod author.
	// +optional
	Spec PersistentVolumeClaimSpec `json:"spec,omitempty"`
}

func (r *ClusterComponentVolumeClaimTemplate) toVolumeClaimTemplate() corev1.PersistentVolumeClaimTemplate {
	return corev1.PersistentVolumeClaimTemplate{
		ObjectMeta: metav1.ObjectMeta{
			Name: r.Name,
		},
		Spec: r.Spec.ToV1PersistentVolumeClaimSpec(),
	}
}

type PersistentVolumeClaimSpec struct {
	// accessModes contains the desired access modes the volume should have.
	// More info: https://kubernetes.io/docs/concepts/storage/persistent-volumes#access-modes-1.
	// +kubebuilder:pruning:PreserveUnknownFields
	// +optional
	AccessModes []corev1.PersistentVolumeAccessMode `json:"accessModes,omitempty" protobuf:"bytes,1,rep,name=accessModes,casttype=PersistentVolumeAccessMode"`
	// resources represents the minimum resources the volume should have.
	// If RecoverVolumeExpansionFailure feature is enabled users are allowed to specify resource requirements
	// that are lower than previous value but must still be higher than capacity recorded in the
	// status field of the claim.
	// More info: https://kubernetes.io/docs/concepts/storage/persistent-volumes#resources.
	// +kubebuilder:pruning:PreserveUnknownFields
	// +optional
	Resources corev1.ResourceRequirements `json:"resources,omitempty" protobuf:"bytes,2,opt,name=resources"`
	// storageClassName is the name of the StorageClass required by the claim.
	// More info: https://kubernetes.io/docs/concepts/storage/persistent-volumes#class-1.
	// +optional
	StorageClassName *string `json:"storageClassName,omitempty" protobuf:"bytes,5,opt,name=storageClassName"`
	// volumeMode defines what type of volume is required by the claim.
	// +optional
	VolumeMode *corev1.PersistentVolumeMode `json:"volumeMode,omitempty" protobuf:"bytes,6,opt,name=volumeMode,casttype=PersistentVolumeMode"`
}

// ToV1PersistentVolumeClaimSpec converts to corev1.PersistentVolumeClaimSpec.
func (r *PersistentVolumeClaimSpec) ToV1PersistentVolumeClaimSpec() corev1.PersistentVolumeClaimSpec {
	return corev1.PersistentVolumeClaimSpec{
		AccessModes:      r.AccessModes,
		Resources:        r.Resources,
		StorageClassName: r.getStorageClassName(viper.GetString(constant.CfgKeyDefaultStorageClass)),
		VolumeMode:       r.VolumeMode,
	}
}

// getStorageClassName returns PersistentVolumeClaimSpec.StorageClassName if a value is assigned; otherwise,
// it returns preferSC argument.
func (r *PersistentVolumeClaimSpec) getStorageClassName(preferSC string) *string {
	if r.StorageClassName != nil && *r.StorageClassName != "" {
		return r.StorageClassName
	}
	if preferSC != "" {
		return &preferSC
	}
	return nil
}

type Affinity struct {
	// podAntiAffinity describes the anti-affinity level of pods within a component.
	// Preferred means try spread pods by `TopologyKeys`.
	// Required means must spread pods by `TopologyKeys`.
	// +kubebuilder:default=Preferred
	// +optional
	PodAntiAffinity PodAntiAffinity `json:"podAntiAffinity,omitempty"`

	// topologyKey is the key of node labels.
	// Nodes that have a label with this key and identical values are considered to be in the same topology.
	// It's used as the topology domain for pod anti-affinity and pod spread constraint.
	// Some well-known label keys, such as "kubernetes.io/hostname" and "topology.kubernetes.io/zone"
	// are often used as TopologyKey, as well as any other custom label key.
	// +listType=set
	// +optional
	TopologyKeys []string `json:"topologyKeys,omitempty"`

	// nodeLabels describes that pods must be scheduled to the nodes with the specified node labels.
	// +optional
	NodeLabels map[string]string `json:"nodeLabels,omitempty"`

	// tenancy describes how pods are distributed across node.
	// SharedNode means multiple pods may share the same node.
	// DedicatedNode means each pod runs on their own dedicated node.
	// +kubebuilder:default=SharedNode
	// +optional
	Tenancy TenancyType `json:"tenancy,omitempty"`
}

type TLSConfig struct {
	// +kubebuilder:default=false
	// +optional
	Enable bool `json:"enable,omitempty"`

	// +optional
	Issuer *Issuer `json:"issuer,omitempty"`
}

// Issuer defines Tls certs issuer
type Issuer struct {
	// Name of issuer.
	// Options supported:
	// - KubeBlocks - Certificates signed by KubeBlocks Operator.
	// - UserProvided - User provided own CA-signed certificates.
	// +kubebuilder:validation:Enum={KubeBlocks, UserProvided}
	// +kubebuilder:default=KubeBlocks
	// +kubebuilder:validation:Required
	Name IssuerName `json:"name"`

	// secretRef. TLS certs Secret reference
	// required when from is UserProvided
	// +optional
	SecretRef *TLSSecretRef `json:"secretRef,omitempty"`
}

// TLSSecretRef defines Secret contains Tls certs
type TLSSecretRef struct {
	// Name of the Secret
	// +kubebuilder:validation:Required
	Name string `json:"name"`

	// CA cert key in Secret
	// +kubebuilder:validation:Required
	CA string `json:"ca"`

	// Cert key in Secret
	// +kubebuilder:validation:Required
	Cert string `json:"cert"`

	// Key of TLS private key in Secret
	// +kubebuilder:validation:Required
	Key string `json:"key"`
}

type ClusterService struct {
	// The name of the cluster service.
	// Others can refer to this service by its name.
	// Cannot be updated.
	// +required
	Name string `json:"name"`

	// Cannot be updated.
	// +required
	Service corev1.Service `json:"service"`

	// ComponentSelector extends the ServiceSpec.Selector by allowing you to specify a component as selectors for the service.
	// Cannot be updated.
	// +optional
	ComponentSelector string `json:"componentSelector,omitempty"`

	// RoleSelector extends the ServiceSpec.Selector by allowing you to specify defined roles as selector for the service.
	// Cannot be updated.
	// +optional
	RoleSelector string `json:"roleSelector,omitempty"`
}

type ClusterComponentService struct {
	// Service name
	// +kubebuilder:validation:Required
	// +kubebuilder:validation:MaxLength=15
	Name string `json:"name"`

	// serviceType determines how the Service is exposed. Valid
	// options are ClusterIP, NodePort, and LoadBalancer.
	// "ClusterIP" allocates a cluster-internal IP address for load-balancing
	// to endpoints. Endpoints are determined by the selector or if that is not
	// specified, they are determined by manual construction of an Endpoints object or
	// EndpointSlice objects. If clusterIP is "None", no virtual IP is
	// allocated and the endpoints are published as a set of endpoints rather
	// than a virtual IP.
	// "NodePort" builds on ClusterIP and allocates a port on every node which
	// routes to the same endpoints as the clusterIP.
	// "LoadBalancer" builds on NodePort and creates an external load-balancer
	// (if supported in the current cloud) which routes to the same endpoints
	// as the clusterIP.
	// More info: https://kubernetes.io/docs/concepts/services-networking/service/#publishing-services-service-types.
	// +kubebuilder:default=ClusterIP
	// +kubebuilder:validation:Enum={ClusterIP,NodePort,LoadBalancer}
	// +kubebuilder:pruning:PreserveUnknownFields
	// +optional
	ServiceType corev1.ServiceType `json:"serviceType,omitempty"`

	// If ServiceType is LoadBalancer, cloud provider related parameters can be put here
	// More info: https://kubernetes.io/docs/concepts/services-networking/service/#loadbalancer.
	// +optional
	Annotations map[string]string `json:"annotations,omitempty"`
}

type ClusterCredential struct {
	// The name of the ConnectionCredential.
	// Cannot be updated.
	// +required
	Name string `json:"name"`

	// ServiceName specifies the name of service to use for accessing the cluster.
	// Cannot be updated.
	// +optional
	ServiceName string `json:"serviceName,omitempty"`

	// PortName specifies the name of the port to access the service.
	// If the service has multiple ports, a specific port must be specified to use here.
	// Otherwise, the unique port of the service will be used.
	// Cannot be updated.
	// +optional
	PortName string `json:"portName,omitempty"`

	// Cannot be updated.
	// +optional
	ComponentName string `json:"componentName,omitempty"`

	// AccountName specifies the account used to access the component service.
	// If specified, the account must be defined in @SystemAccounts.
	// Cannot be updated.
	// +optional
	AccountName string `json:"accountName,omitempty"`
}

type ClassDefRef struct {
	// Name refers to the name of the ComponentClassDefinition.
	// +kubebuilder:validation:MaxLength=63
	// +kubebuilder:validation:Pattern:=`^[a-z0-9]([a-z0-9\.\-]*[a-z0-9])?$`
	// +optional
	Name string `json:"name,omitempty"`

	// Class refers to the name of the class that is defined in the ComponentClassDefinition.
	// +kubebuilder:validation:Required
	Class string `json:"class"`
}

type ClusterMonitor struct {

	// monitoringInterval specifies interval of monitoring, no monitor if set to 0
	// +kubebuilder:validation:XIntOrString
	// +optional
	MonitoringInterval *intstr.IntOrString `json:"monitoringInterval,omitempty"`
}

type ClusterNetwork struct {

	// hostNetworkAccessible specifies whether host network is accessible. It defaults to false
	// +kubebuilder:default=false
	// +optional
	HostNetworkAccessible bool `json:"hostNetworkAccessible,omitempty"`

	// publiclyAccessible specifies whether it is publicly accessible. It defaults to false
	// +kubebuilder:default=false
	// +optional
	PubliclyAccessible bool `json:"publiclyAccessible,omitempty"`
}

type ServiceRef struct {
	// name of the service reference declaration. references the serviceRefDeclaration name defined in clusterDefinition.componentDefs[*].serviceRefDeclarations[*].name
	// +kubebuilder:validation:Required
	Name string `json:"name"`

	// namespace defines the namespace of the referenced Cluster or the namespace of the referenced ServiceDescriptor object.
	// If not set, the referenced Cluster and ServiceDescriptor will be searched in the namespace of the current cluster by default.
	// +optional
	Namespace string `json:"namespace,omitempty" protobuf:"bytes,3,opt,name=namespace"`

	// When referencing a service provided by other KubeBlocks cluster, you need to provide the name of the Cluster being referenced.
	// By default, when other KubeBlocks Cluster are referenced, the ClusterDefinition.spec.connectionCredential secret corresponding to the referenced Cluster will be used to bind to the current component.
	// Currently, if a KubeBlocks cluster is to be referenced, the connection credential secret should include and correspond to the following fields: endpoint, port, username, and password.
	// Under this referencing approach, the ServiceKind and ServiceVersion of service reference declaration defined in the ClusterDefinition will not be validated.
	// If both Cluster and ServiceDescriptor are specified, the Cluster takes precedence.
	// +optional
	Cluster string `json:"cluster,omitempty"`

	// serviceDescriptor defines the service descriptor of the service provided by external sources.
	// When referencing a service provided by external sources, you need to provide the ServiceDescriptor object name to establish the service binding.
	// And serviceDescriptor is the name of the ServiceDescriptor object, furthermore, the ServiceDescriptor.spec.serviceKind and ServiceDescriptor.spec.serviceVersion
	// should match clusterDefinition.componentDefs[*].serviceRefDeclarations[*].serviceRefDeclarationSpecs[*].serviceKind
	// and the regular expression defines in clusterDefinition.componentDefs[*].serviceRefDeclarations[*].serviceRefDeclarationSpecs[*].serviceVersion.
	// If both Cluster and ServiceDescriptor are specified, the Cluster takes precedence.
	// +optional
	ServiceDescriptor string `json:"serviceDescriptor,omitempty"`
}

// +genclient
// +k8s:openapi-gen=true
// +kubebuilder:object:root=true
// +kubebuilder:subresource:status
// +kubebuilder:resource:categories={kubeblocks,all}
// +kubebuilder:printcolumn:name="CLUSTER-DEFINITION",type="string",JSONPath=".spec.clusterDefinitionRef",description="ClusterDefinition referenced by cluster."
// +kubebuilder:printcolumn:name="VERSION",type="string",JSONPath=".spec.clusterVersionRef",description="Cluster Application Version."
// +kubebuilder:printcolumn:name="TERMINATION-POLICY",type="string",JSONPath=".spec.terminationPolicy",description="Cluster termination policy."
// +kubebuilder:printcolumn:name="STATUS",type="string",JSONPath=".status.phase",description="Cluster Status."
// +kubebuilder:printcolumn:name="AGE",type="date",JSONPath=".metadata.creationTimestamp"

// Cluster is the Schema for the clusters API.
type Cluster struct {
	metav1.TypeMeta   `json:",inline"`
	metav1.ObjectMeta `json:"metadata,omitempty"`

	Spec   ClusterSpec   `json:"spec,omitempty"`
	Status ClusterStatus `json:"status,omitempty"`
}

// +kubebuilder:object:root=true

// ClusterList contains a list of Cluster.
type ClusterList struct {
	metav1.TypeMeta `json:",inline"`
	metav1.ListMeta `json:"metadata,omitempty"`
	Items           []Cluster `json:"items"`
}

func init() {
	SchemeBuilder.Register(&Cluster{}, &ClusterList{})
}

func (r Cluster) IsDeleting() bool {
	if r.GetDeletionTimestamp().IsZero() {
		return false
	}
	return r.Spec.TerminationPolicy != DoNotTerminate
}

func (r Cluster) IsUpdating() bool {
	return r.Status.ObservedGeneration != r.Generation
}

func (r Cluster) IsStatusUpdating() bool {
	return !r.IsDeleting() && !r.IsUpdating()
}

// GetVolumeClaimNames gets all PVC names of component compName.
//
// r.Spec.GetComponentByName(compName).VolumeClaimTemplates[*].Name will be used if no claimNames provided
//
// nil return if:
// 1. component compName not found or
// 2. len(VolumeClaimTemplates)==0 or
// 3. any claimNames not found
func (r *Cluster) GetVolumeClaimNames(compName string, claimNames ...string) []string {
	if r == nil {
		return nil
	}
	comp := r.Spec.GetComponentByName(compName)
	if comp == nil {
		return nil
	}
	if len(comp.VolumeClaimTemplates) == 0 {
		return nil
	}
	if len(claimNames) == 0 {
		for _, template := range comp.VolumeClaimTemplates {
			claimNames = append(claimNames, template.Name)
		}
	}
	allExist := true
	for _, name := range claimNames {
		found := false
		for _, template := range comp.VolumeClaimTemplates {
			if template.Name == name {
				found = true
				break
			}
		}
		if !found {
			allExist = false
			break
		}
	}
	if !allExist {
		return nil
	}

	pvcNames := make([]string, 0)
	for _, claimName := range claimNames {
		for i := 0; i < int(comp.Replicas); i++ {
			pvcName := fmt.Sprintf("%s-%s-%s-%d", claimName, r.Name, compName, i)
			pvcNames = append(pvcNames, pvcName)
		}
	}
	return pvcNames
}

// GetComponentByName gets component by name.
func (r ClusterSpec) GetComponentByName(componentName string) *ClusterComponentSpec {
	for _, v := range r.ComponentSpecs {
		if v.Name == componentName {
			return &v
		}
	}
	return nil
}

// GetComponentDefRefName gets the name of referenced component definition.
func (r ClusterSpec) GetComponentDefRefName(componentName string) string {
	for _, component := range r.ComponentSpecs {
		if componentName == component.Name {
			return component.ComponentDefRef
		}
	}
	return ""
}

// ValidateEnabledLogs validates enabledLogs config in cluster.yaml, and returns metav1.Condition when detecting invalid values.
func (r ClusterSpec) ValidateEnabledLogs(cd *ClusterDefinition) error {
	message := make([]string, 0)
	for _, comp := range r.ComponentSpecs {
		invalidLogNames := cd.ValidateEnabledLogConfigs(comp.ComponentDefRef, comp.EnabledLogs)
		if len(invalidLogNames) == 0 {
			continue
		}
		message = append(message, fmt.Sprintf("EnabledLogs: %s are not defined in Component: %s of the clusterDefinition", invalidLogNames, comp.Name))
	}
	if len(message) > 0 {
		return errors.New(strings.Join(message, ";"))
	}
	return nil
}

// GetDefNameMappingComponents returns ComponentDefRef name mapping ClusterComponentSpec.
func (r ClusterSpec) GetDefNameMappingComponents() map[string][]ClusterComponentSpec {
	m := map[string][]ClusterComponentSpec{}
	for _, c := range r.ComponentSpecs {
		v := m[c.ComponentDefRef]
		v = append(v, c)
		m[c.ComponentDefRef] = v
	}
	return m
}

// GetMessage gets message map deep copy object.
func (r ClusterComponentStatus) GetMessage() ComponentMessageMap {
	messageMap := map[string]string{}
	for k, v := range r.Message {
		messageMap[k] = v
	}
	return messageMap
}

// SetMessage overrides message map object.
func (r *ClusterComponentStatus) SetMessage(messageMap ComponentMessageMap) {
	if r == nil {
		return
	}
	r.Message = messageMap
}

// SetObjectMessage sets K8s workload message to component status message map.
func (r *ClusterComponentStatus) SetObjectMessage(objectKind, objectName, message string) {
	if r == nil {
		return
	}
	if r.Message == nil {
		r.Message = map[string]string{}
	}
	messageKey := fmt.Sprintf("%s/%s", objectKind, objectName)
	r.Message[messageKey] = message
}

// GetObjectMessage gets the k8s workload message in component status message map
func (r ClusterComponentStatus) GetObjectMessage(objectKind, objectName string) string {
	messageKey := fmt.Sprintf("%s/%s", objectKind, objectName)
	return r.Message[messageKey]
}

// SetObjectMessage sets k8s workload message to component status message map
func (r ComponentMessageMap) SetObjectMessage(objectKind, objectName, message string) {
	if r == nil {
		return
	}
	messageKey := fmt.Sprintf("%s/%s", objectKind, objectName)
	r[messageKey] = message
}

// SetComponentStatus does safe operation on ClusterStatus.Components map object update.
func (r *ClusterStatus) SetComponentStatus(name string, status ClusterComponentStatus) {
	r.checkedInitComponentsMap()
	r.Components[name] = status
}

func (r *ClusterStatus) checkedInitComponentsMap() {
	if r.Components == nil {
		r.Components = map[string]ClusterComponentStatus{}
	}
}

// ToVolumeClaimTemplates convert r.VolumeClaimTemplates to []corev1.PersistentVolumeClaimTemplate.
func (r *ClusterComponentSpec) ToVolumeClaimTemplates() []corev1.PersistentVolumeClaimTemplate {
	if r == nil {
		return nil
	}
	var ts []corev1.PersistentVolumeClaimTemplate
	for _, t := range r.VolumeClaimTemplates {
		ts = append(ts, t.toVolumeClaimTemplate())
	}
	return ts
}

// GetClusterUpRunningPhases returns Cluster running or partially running phases.
func GetClusterUpRunningPhases() []ClusterPhase {
	return []ClusterPhase{
		RunningClusterPhase,
		AbnormalClusterPhase,
		FailedClusterPhase, // REVIEW/TODO: single component with single pod component are handled as FailedClusterPhase, ought to remove this.
	}
}

// GetReconfiguringRunningPhases return Cluster running or partially running phases.
func GetReconfiguringRunningPhases() []ClusterPhase {
	return []ClusterPhase{
		RunningClusterPhase,
		UpdatingClusterPhase, // enable partial running for reconfiguring
		AbnormalClusterPhase,
		FailedClusterPhase,
	}
}

// GetComponentTerminalPhases return Cluster's component terminal phases.
func GetComponentTerminalPhases() []ClusterComponentPhase {
	return []ClusterComponentPhase{
		RunningClusterCompPhase,
		StoppedClusterCompPhase,
		FailedClusterCompPhase,
		AbnormalClusterCompPhase,
	}
}

// GetComponentUpRunningPhase returns component running or partially running phases.
func GetComponentUpRunningPhase() []ClusterComponentPhase {
	return []ClusterComponentPhase{
		RunningClusterCompPhase,
		AbnormalClusterCompPhase,
		FailedClusterCompPhase,
	}
}

// ComponentPodsAreReady checks if the pods of component are ready.
func ComponentPodsAreReady(podsAreReady *bool) bool {
	return podsAreReady != nil && *podsAreReady
}

// GetComponentDefByCluster gets component from ClusterDefinition with compDefName
func GetComponentDefByCluster(ctx context.Context, cli client.Client, cluster Cluster,
	compDefName string) (*ClusterComponentDefinition, error) {
	clusterDef := &ClusterDefinition{}
	if err := cli.Get(ctx, client.ObjectKey{Name: cluster.Spec.ClusterDefRef}, clusterDef); err != nil {
		return nil, err
	}
	for _, component := range clusterDef.Spec.ComponentDefs {
		if component.Name == compDefName {
			return &component, nil
		}
	}
	return nil, ErrNotMatchingCompDef
}<|MERGE_RESOLUTION|>--- conflicted
+++ resolved
@@ -392,15 +392,13 @@
 	// +optional
 	NoCreatePDB bool `json:"noCreatePDB,omitempty"`
 
-<<<<<<< HEAD
 	// updateStrategy defines the update strategy for the component.
 	// +optional
 	UpdateStrategy *UpdateStrategy `json:"updateStrategy,omitempty"`
-=======
+
 	// userResourceRefs defines the user-defined volumes.
 	// +optional
 	UserResourceRefs *UserResourceRefs `json:"userResourceRefs,omitempty"`
->>>>>>> 605e82da
 }
 
 // GetMinAvailable wraps the 'prefer' value return. As for component replicaCount <= 1, it will return 0,
