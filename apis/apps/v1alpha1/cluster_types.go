--- conflicted
+++ resolved
@@ -294,15 +294,9 @@
 	Pod string `json:"pod"`
 }
 
-<<<<<<< HEAD
-type CandidateInstance struct {
-	// index of the candidate instance, -1 <= index <= componentSpecs[x].replicas-1.
-	// +kubebuilder:validation:Minimum=-1
-=======
 type SwitchoverCandidate struct {
 	// index of the candidate instance, 0 <= index <= componentSpecs[x].replicas-1.
 	// +kubebuilder:validation:Minimum=0
->>>>>>> 6def2859
 	// +kubebuilder:validation:Required
 	Index int32 `json:"index"`
 
