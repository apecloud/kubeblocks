--- conflicted
+++ resolved
@@ -1583,34 +1583,6 @@
 	return ""
 }
 
-<<<<<<< HEAD
-// GetDefNameMappingComponents returns ComponentDefRef name mapping ClusterComponentSpec.
-func (r ClusterSpec) GetDefNameMappingComponents() map[string][]ClusterComponentSpec {
-	m := map[string][]ClusterComponentSpec{}
-	for _, c := range r.ComponentSpecs {
-		v := m[c.ComponentDefRef]
-		v = append(v, c)
-		m[c.ComponentDefRef] = v
-	}
-	return m
-=======
-// ValidateEnabledLogs validates enabledLogs config in cluster.yaml, and returns metav1.Condition when detecting invalid values.
-func (r ClusterSpec) ValidateEnabledLogs(cd *ClusterDefinition) error {
-	message := make([]string, 0)
-	for _, comp := range r.ComponentSpecs {
-		invalidLogNames := cd.ValidateEnabledLogConfigs(comp.ComponentDefRef, comp.EnabledLogs)
-		if len(invalidLogNames) == 0 {
-			continue
-		}
-		message = append(message, fmt.Sprintf("EnabledLogs: %s are not defined in Component: %s of the clusterDefinition", invalidLogNames, comp.Name))
-	}
-	if len(message) > 0 {
-		return errors.New(strings.Join(message, ";"))
-	}
-	return nil
->>>>>>> 23d1defc
-}
-
 // GetMessage gets message map deep copy object.
 func (r ClusterComponentStatus) GetMessage() ComponentMessageMap {
 	messageMap := map[string]string{}
