/*
Copyright (C) 2022-2024 ApeCloud Co., Ltd

Licensed under the Apache License, Version 2.0 (the "License");
you may not use this file except in compliance with the License.
You may obtain a copy of the License at

    http://www.apache.org/licenses/LICENSE-2.0

Unless required by applicable law or agreed to in writing, software
distributed under the License is distributed on an "AS IS" BASIS,
WITHOUT WARRANTIES OR CONDITIONS OF ANY KIND, either express or implied.
See the License for the specific language governing permissions and
limitations under the License.
*/

package v1alpha1

import (
	"fmt"
	"testing"
	"time"

	. "github.com/onsi/ginkgo/v2"
	. "github.com/onsi/gomega"

	corev1 "k8s.io/api/core/v1"
	metav1 "k8s.io/apimachinery/pkg/apis/meta/v1"

	"github.com/apecloud/kubeblocks/pkg/constant"
	viper "github.com/apecloud/kubeblocks/pkg/viperx"
)

var _ = Describe("", func() {
	It("test toVolumeClaimTemplate", func() {
		r := ClusterComponentVolumeClaimTemplate{}
		r.Name = "test-name"
		Expect(r.toVolumeClaimTemplate().ObjectMeta.Name).Should(BeEquivalentTo(r.Name))
	})

	It("test ToV1PersistentVolumeClaimSpec", func() {
		r := PersistentVolumeClaimSpec{}
		pvcSpec := r.ToV1PersistentVolumeClaimSpec()
		Expect(pvcSpec.AccessModes).Should(BeEquivalentTo(r.AccessModes))
		Expect(pvcSpec.Resources).Should(BeEquivalentTo(r.Resources))
		Expect(pvcSpec.StorageClassName).Should(BeEquivalentTo(r.getStorageClassName(viper.GetString(constant.CfgKeyDefaultStorageClass))))
		Expect(pvcSpec.VolumeMode).Should(BeEquivalentTo(r.VolumeMode))
	})

	It("test ToV1PersistentVolumeClaimSpec with default storage class", func() {
		scName := "test-sc"
		viper.Set(constant.CfgKeyDefaultStorageClass, scName)
		r := PersistentVolumeClaimSpec{}
		pvcSpec := r.ToV1PersistentVolumeClaimSpec()
		Expect(pvcSpec.StorageClassName).Should(BeEquivalentTo(&scName))
		viper.Set(constant.CfgKeyDefaultStorageClass, "")
	})

	It("test ToV1PersistentVolumeClaimSpec with volume mode", func() {
		for _, mode := range []corev1.PersistentVolumeMode{corev1.PersistentVolumeBlock, corev1.PersistentVolumeFilesystem} {
			r := PersistentVolumeClaimSpec{
				VolumeMode: &mode,
			}
			pvcSpec := r.ToV1PersistentVolumeClaimSpec()
			Expect(pvcSpec.VolumeMode).Should(BeEquivalentTo(r.VolumeMode))
		}
	})

	It("test getStorageClassName", func() {
		preferSC := "prefer-sc"
		r := PersistentVolumeClaimSpec{}
		r.StorageClassName = nil
		Expect(r.getStorageClassName(preferSC)).Should(BeEquivalentTo(&preferSC))
		scName := "test-sc"
		r.StorageClassName = &scName
		Expect(r.getStorageClassName(preferSC)).Should(BeEquivalentTo(&scName))
	})

	It("test IsDeleting", func() {
		r := Cluster{}
		Expect(r.IsDeleting()).Should(Equal(false))

		r.Spec.TerminationPolicy = DoNotTerminate
		Expect(r.IsDeleting()).Should(Equal(false))

		r.DeletionTimestamp = &metav1.Time{Time: time.Now()}
		r.Spec.TerminationPolicy = ""
		Expect(r.IsDeleting()).Should(Equal(true))

		r.Spec.TerminationPolicy = DoNotTerminate
		Expect(r.IsDeleting()).Should(Equal(false))
	})

	It("test IsUpdating", func() {
		r := Cluster{}
		r.Status = ClusterStatus{
			ObservedGeneration: int64(0),
		}
		r.Generation = 1
		Expect(r.IsUpdating()).Should(Equal(true))
	})

	It("test IsStatusUpdating", func() {
		r := Cluster{}
		r.Status = ClusterStatus{
			ObservedGeneration: int64(1),
		}
		r.Generation = 1
		Expect(r.IsStatusUpdating()).Should(Equal(true))
	})

	It("test GetVolumeClaimNames", func() {
		r := Cluster{}
		clusterName := "test-cluster"
		r.Name = clusterName
		Expect(r.GetVolumeClaimNames("")).Should(BeNil())
		compName := "test-comp"
		comp := ClusterComponentSpec{}
		comp.Name = compName
		r.Spec.ComponentSpecs = []ClusterComponentSpec{
			comp,
		}
		Expect(r.GetVolumeClaimNames("")).Should(BeNil())
		comp.VolumeClaimTemplates = []ClusterComponentVolumeClaimTemplate{
			{
				Name: compName,
				Spec: PersistentVolumeClaimSpec{},
			},
		}
		comp.Replicas = 1
		r.Spec.ComponentSpecs = []ClusterComponentSpec{
			comp,
		}
		Expect(r.GetVolumeClaimNames(compName)).ShouldNot(BeNil())
		Expect(r.GetVolumeClaimNames(compName)).Should(ContainElement(fmt.Sprintf("%s-%s-%s-%d", compName, r.Name, compName, 0)))
	})

	It("test SetComponentStatus", func() {
		r := ClusterStatus{}
		status := ClusterComponentStatus{}
		compName := "test-comp"
		r.Components = map[string]ClusterComponentStatus{
			compName: {
				Phase:         "",
				Message:       nil,
				PodsReady:     nil,
				PodsReadyTime: nil,
			},
		}
		r.SetComponentStatus(compName, status)
		Expect(r.Components[compName]).Should(Equal(status))
	})

	It("test checkedInitComponentsMap", func() {
		r := ClusterStatus{}
		r.Components = nil
		r.checkedInitComponentsMap()
		Expect(r.Components).ShouldNot(BeNil())
	})

	It("test ToVolumeClaimTemplates", func() {
		r := ClusterComponentSpec{}
		r.VolumeClaimTemplates = []ClusterComponentVolumeClaimTemplate{{
			Name: "",
			Spec: PersistentVolumeClaimSpec{},
		}}
		Expect(r.ToVolumeClaimTemplates()).Should(HaveLen(1))
	})

	It("test GetClusterUpRunningPhases", func() {
		Expect(GetClusterUpRunningPhases()).Should(ContainElements([]ClusterPhase{
			RunningClusterPhase,
			AbnormalClusterPhase,
			FailedClusterPhase,
		}))
	})

	It("GetComponentTerminalPhases", func() {
		Expect(GetComponentTerminalPhases()).Should(ContainElements([]ClusterComponentPhase{
			RunningClusterCompPhase,
			StoppedClusterCompPhase,
			FailedClusterCompPhase,
			AbnormalClusterCompPhase,
		}))
	})

	It("GetComponentUpRunningPhase", func() {
		Expect(GetComponentUpRunningPhase()).Should(ContainElements([]ClusterComponentPhase{
			RunningClusterCompPhase,
			AbnormalClusterCompPhase,
			FailedClusterCompPhase,
		}))
	})

	It("ComponentPodsAreReady", func() {
		ready := true
		Expect(ComponentPodsAreReady(&ready)).Should(BeTrue())
	})
})

<<<<<<< HEAD
func TestValidateEnabledLogs(t *testing.T) {
	cluster := &Cluster{}
	clusterDef := &ClusterDefinition{}
	clusterByte := `
apiVersion: apps.kubeblocks.io/v1alpha1
kind: Cluster
metadata:
  name: wesql
spec:
  clusterVersionRef: cluster-version-consensus
  clusterDefinitionRef: cluster-definition-consensus
  componentSpecs:
    - name: wesql-test
      componentDefRef: replicasets
      enabledLogs: [error, slow]
`
	clusterDefByte := `
apiVersion: apps.kubeblocks.io/v1alpha1
kind: ClusterDefinition
metadata:
  name: cluster-definition-consensus
spec:
  componentDefs:
    - name: replicasets
      logConfigs:
        - name: error
          filePathPattern: /log/mysql/mysqld.err
        - name: slow
          filePathPattern: /log/mysql/*slow.log
      podSpec:
        containers:
          - name: mysql
            imagePullPolicy: IfNotPresent`
	_ = yaml.Unmarshal([]byte(clusterByte), cluster)
	_ = yaml.Unmarshal([]byte(clusterDefByte), clusterDef)
	// normal case
	if err := cluster.Spec.ValidateEnabledLogs(clusterDef); err != nil {
		t.Error("Expected empty conditionList")
	}
	// corner case
	cluster.Spec.ComponentSpecs[0].EnabledLogs = []string{"error-test", "slow"}
	if err := cluster.Spec.ValidateEnabledLogs(clusterDef); err == nil {
		t.Error("Expected one element conditionList")
	}
}

=======
>>>>>>> af21346f
func TestGetMessage(t *testing.T) {
	podKey := "Pod/test-01"
	compStatus := ClusterComponentStatus{
		Message: map[string]string{
			podKey: "failed Scheduled",
		},
	}
	message := compStatus.GetMessage()
	message[podKey] = "insufficient cpu"
	if compStatus.Message[podKey] == message[podKey] {
		t.Error("Expected component status message not changed")
	}
}

func TestSetMessage(t *testing.T) {
	podKey := "Pod/test-01"
	compStatus := ClusterComponentStatus{}
	compStatus.SetMessage(
		map[string]string{
			podKey: "failed Scheduled",
		})
	if compStatus.Message[podKey] != "failed Scheduled" {
		t.Error(`Expected get message "failed Scheduled"`)
	}
}

func TestSetAndGetObjectMessage(t *testing.T) {
	componentStatus := ClusterComponentStatus{}
	val := "insufficient cpu"
	componentStatus.SetObjectMessage("Pod", "test-01", val)
	message := componentStatus.GetObjectMessage("Pod", "test-01")
	if message != val {
		t.Errorf(`Expected get message "%s"`, val)
	}
}

func TestSetObjectMessage(t *testing.T) {
	componentStatus := ClusterComponentStatus{}
	messageMap := ComponentMessageMap{
		"Pod/test-01": "failed Scheduled",
	}
	val := "insufficient memory"
	messageMap.SetObjectMessage("Pod", "test-01", val)
	componentStatus.SetMessage(messageMap)
	if componentStatus.GetObjectMessage("Pod", "test-01") != val {
		t.Errorf(`Expected get message "%s"`, val)
	}
}

func TestGetComponentOrName(t *testing.T) {
	var (
		componentDefName = "mysqlType"
		componentName    = "mysql"
	)
	cluster := Cluster{
		Spec: ClusterSpec{
			ComponentSpecs: []ClusterComponentSpec{
				{Name: componentName, ComponentDefRef: componentDefName},
			},
		},
	}
	compDefName := cluster.Spec.GetComponentDefRefName(componentName)
	if compDefName != componentDefName {
		t.Errorf(`function GetComponentDefRefName should return %s`, componentDefName)
	}
	component := cluster.Spec.GetComponentByName(componentName)
	if component == nil {
		t.Errorf("function GetComponentByName should not return nil")
	}
	componentName = "mysql1"
	compDefName = cluster.Spec.GetComponentDefRefName(componentName)
	if compDefName != "" {
		t.Errorf(`function GetComponentDefRefName should return ""`)
	}
	component = cluster.Spec.GetComponentByName(componentName)
	if component != nil {
		t.Error("function GetComponentByName should return nil")
	}
}<|MERGE_RESOLUTION|>--- conflicted
+++ resolved
@@ -198,55 +198,6 @@
 	})
 })
 
-<<<<<<< HEAD
-func TestValidateEnabledLogs(t *testing.T) {
-	cluster := &Cluster{}
-	clusterDef := &ClusterDefinition{}
-	clusterByte := `
-apiVersion: apps.kubeblocks.io/v1alpha1
-kind: Cluster
-metadata:
-  name: wesql
-spec:
-  clusterVersionRef: cluster-version-consensus
-  clusterDefinitionRef: cluster-definition-consensus
-  componentSpecs:
-    - name: wesql-test
-      componentDefRef: replicasets
-      enabledLogs: [error, slow]
-`
-	clusterDefByte := `
-apiVersion: apps.kubeblocks.io/v1alpha1
-kind: ClusterDefinition
-metadata:
-  name: cluster-definition-consensus
-spec:
-  componentDefs:
-    - name: replicasets
-      logConfigs:
-        - name: error
-          filePathPattern: /log/mysql/mysqld.err
-        - name: slow
-          filePathPattern: /log/mysql/*slow.log
-      podSpec:
-        containers:
-          - name: mysql
-            imagePullPolicy: IfNotPresent`
-	_ = yaml.Unmarshal([]byte(clusterByte), cluster)
-	_ = yaml.Unmarshal([]byte(clusterDefByte), clusterDef)
-	// normal case
-	if err := cluster.Spec.ValidateEnabledLogs(clusterDef); err != nil {
-		t.Error("Expected empty conditionList")
-	}
-	// corner case
-	cluster.Spec.ComponentSpecs[0].EnabledLogs = []string{"error-test", "slow"}
-	if err := cluster.Spec.ValidateEnabledLogs(clusterDef); err == nil {
-		t.Error("Expected one element conditionList")
-	}
-}
-
-=======
->>>>>>> af21346f
 func TestGetMessage(t *testing.T) {
 	podKey := "Pod/test-01"
 	compStatus := ClusterComponentStatus{
