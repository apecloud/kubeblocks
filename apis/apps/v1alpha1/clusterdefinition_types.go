--- conflicted
+++ resolved
@@ -580,32 +580,6 @@
 	//
 	// +optional
 	SystemAccounts *SystemAccountSpec `json:"systemAccounts,omitempty"`
-
-<<<<<<< HEAD
-	// Used for custom label tags which you want to add to the component resources.
-	//
-	// +listType=map
-	// +listMapKey=key
-	// +optional
-	CustomLabelSpecs []CustomLabelSpec `json:"customLabelSpecs,omitempty"`
-=======
-	// Used to describe the purpose of the volumes mapping the name of the VolumeMounts in the PodSpec.Container field,
-	// such as data volume, log volume, etc. When backing up the volume, the volume can be correctly backed up according
-	// to the volumeType.
-	//
-	// For example:
-	//
-	// - `name: data, type: data` means that the volume named `data` is used to store `data`.
-	// - `name: binlog, type: log` means that the volume named `binlog` is used to store `log`.
-	//
-	// NOTE: When volumeTypes is not defined, the backup function will not be supported, even if a persistent volume has
-	// been specified.
-	//
-	// +listType=map
-	// +listMapKey=name
-	// +optional
-	VolumeTypes []VolumeTypeSpec `json:"volumeTypes,omitempty"`
->>>>>>> 4f4265fb
 
 	// Defines command to do switchover.
 	// In particular, when workloadType=Replication, the command defined in switchoverSpec will only be executed under
