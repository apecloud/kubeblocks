/*
Copyright (C) 2022-2024 ApeCloud Co., Ltd

Licensed under the Apache License, Version 2.0 (the "License");
you may not use this file except in compliance with the License.
You may obtain a copy of the License at

    http://www.apache.org/licenses/LICENSE-2.0

Unless required by applicable law or agreed to in writing, software
distributed under the License is distributed on an "AS IS" BASIS,
WITHOUT WARRANTIES OR CONDITIONS OF ANY KIND, either express or implied.
See the License for the specific language governing permissions and
limitations under the License.
*/

package v1alpha1

import (
	appsv1 "k8s.io/api/apps/v1"
	corev1 "k8s.io/api/core/v1"
	metav1 "k8s.io/apimachinery/pkg/apis/meta/v1"
	"k8s.io/apimachinery/pkg/util/intstr"

	workloads "github.com/apecloud/kubeblocks/apis/workloads/v1alpha1"
)

// ClusterDefinitionSpec defines the desired state of ClusterDefinition.
type ClusterDefinitionSpec struct {
	// Provides the definitions for the cluster components.
	//
	// Deprecated since v0.9.
	// Components should now be individually defined using ComponentDefinition and
	// collectively referenced via `topology.components`.
	// This field is maintained for backward compatibility and its use is discouraged.
	// Existing usage should be updated to the current preferred approach to avoid compatibility issues in future releases.
	//
	// +kubebuilder:deprecatedversion:warning="This field has been deprecated since 0.9.0"
	// +patchMergeKey=name
	// +patchStrategy=merge,retainKeys
	// +listType=map
	// +listMapKey=name
	// +optional
	ComponentDefs []ClusterComponentDefinition `json:"componentDefs" patchStrategy:"merge,retainKeys" patchMergeKey:"name"`

	// Connection credential template used for creating a connection credential secret for cluster objects.
	//
	// Built-in objects are:
	//
	// - `$(RANDOM_PASSWD)` random 8 characters.
	// - `$(STRONG_RANDOM_PASSWD)` random 16 characters, with mixed cases, digits and symbols.
	// - `$(UUID)` generate a random UUID v4 string.
	// - `$(UUID_B64)` generate a random UUID v4 BASE64 encoded string.
	// - `$(UUID_STR_B64)` generate a random UUID v4 string then BASE64 encoded.
	// - `$(UUID_HEX)` generate a random UUID v4 HEX representation.
	// - `$(HEADLESS_SVC_FQDN)` headless service FQDN placeholder, value pattern is `$(CLUSTER_NAME)-$(1ST_COMP_NAME)-headless.$(NAMESPACE).svc`,
	//    where 1ST_COMP_NAME is the 1st component that provide `ClusterDefinition.spec.componentDefs[].service` attribute;
	// - `$(SVC_FQDN)` service FQDN placeholder, value pattern is `$(CLUSTER_NAME)-$(1ST_COMP_NAME).$(NAMESPACE).svc`,
	//    where 1ST_COMP_NAME is the 1st component that provide `ClusterDefinition.spec.componentDefs[].service` attribute;
	// - `$(SVC_PORT_{PORT-NAME})` is ServicePort's port value with specified port name, i.e, a servicePort JSON struct:
	//    `{"name": "mysql", "targetPort": "mysqlContainerPort", "port": 3306}`, and `$(SVC_PORT_mysql)` in the
	//    connection credential value is 3306.
	//
	// Deprecated since v0.9.
	// This field is maintained for backward compatibility and its use is discouraged.
	// Existing usage should be updated to the current preferred approach to avoid compatibility issues in future releases.
	//
	// +kubebuilder:deprecatedversion:warning="This field has been deprecated since 0.9.0"
	// +optional
	ConnectionCredential map[string]string `json:"connectionCredential,omitempty"`

	// Topologies defines all possible topologies within the cluster.
	//
	// +kubebuilder:validation:MinItems=1
	// +kubebuilder:validation:MaxItems=128
	// +optional
	Topologies []ClusterTopology `json:"topologies,omitempty"`
}

// ClusterTopology represents the definition for a specific cluster topology.
type ClusterTopology struct {
	// Name is the unique identifier for the cluster topology.
	// Cannot be updated.
	//
	// +kubebuilder:validation:Required
	// +kubebuilder:validation:MaxLength=32
	Name string `json:"name"`

	// Components specifies the components in the topology.
	//
	// +kubebuilder:validation:Required
	// +kubebuilder:validation:MinItems=1
	// +kubebuilder:validation:MaxItems=128
	Components []ClusterTopologyComponent `json:"components"`

	// Specifies the sequence in which components within a cluster topology are
	// started, stopped, and upgraded.
	// This ordering is crucial for maintaining the correct dependencies and operational flow across components.
	//
	// +optional
	Orders *ClusterTopologyOrders `json:"orders,omitempty"`

	// Default indicates whether this topology serves as the default configuration.
	// When set to true, this topology is automatically used unless another is explicitly specified.
	//
	// +optional
	Default bool `json:"default,omitempty"`
}

// ClusterTopologyComponent defines a Component within a ClusterTopology.
type ClusterTopologyComponent struct {
	// Defines the unique identifier of the component within the cluster topology.
	// It follows IANA Service naming rules and is used as part of the Service's DNS name.
	// The name must start with a lowercase letter, can contain lowercase letters, numbers,
	// and hyphens, and must end with a lowercase letter or number.
	//
	// Cannot be updated once set.
	//
	// +kubebuilder:validation:Required
	// +kubebuilder:validation:MaxLength=16
	// +kubebuilder:validation:Pattern:=`^[a-z]([a-z0-9\-]*[a-z0-9])?$`
	Name string `json:"name"`

	// Specifies the name or prefix of the ComponentDefinition custom resource(CR) that
	// defines the Component's characteristics and behavior.
	//
	// When a prefix is used, the system selects the ComponentDefinition CR with the latest version that matches the prefix.
	// This approach allows:
	//
	// 1. Precise selection by providing the exact name of a ComponentDefinition CR.
	// 2. Flexible and automatic selection of the most up-to-date ComponentDefinition CR by specifying a prefix.
	//
	// Once set, this field cannot be updated.
	//
	// +kubebuilder:validation:Required
	// +kubebuilder:validation:MaxLength=64
	CompDef string `json:"compDef"`
}

// ClusterTopologyOrders manages the lifecycle of components within a cluster by defining their provisioning,
// terminating, and updating sequences.
// It organizes components into stages or groups, where each group indicates a set of components
// that can be managed concurrently.
// These groups are processed sequentially, allowing precise control based on component dependencies and requirements.
type ClusterTopologyOrders struct {
	// Specifies the order for creating and initializing components.
	// This is designed for components that depend on one another. Components without dependencies can be grouped together.
	//
	// Components that can be provisioned independently or have no dependencies can be listed together in the same stage,
	// separated by commas.
	//
	// +optional
	Provision []string `json:"provision,omitempty"`

	// Outlines the order for stopping and deleting components.
	// This sequence is designed for components that require a graceful shutdown or have interdependencies.
	//
	// Components that can be terminated independently or have no dependencies can be listed together in the same stage,
	// separated by commas.
	//
	// +optional
	Terminate []string `json:"terminate,omitempty"`

	// Update determines the order for updating components' specifications, such as image upgrades or resource scaling.
	// This sequence is designed for components that have dependencies or require specific update procedures.
	//
	// Components that can be updated independently or have no dependencies can be listed together in the same stage,
	// separated by commas.
	//
	// +optional
	Update []string `json:"update,omitempty"`
}

// CmdExecutorConfig specifies how to perform creation and deletion statements.
//
// Deprecated since v0.8.
type CmdExecutorConfig struct {
	CommandExecutorEnvItem `json:",inline"`
	CommandExecutorItem    `json:",inline"`
}

// PasswordConfig helps provide to customize complexity of password generation pattern.
type PasswordConfig struct {
	// The length of the password.
	//
	// +kubebuilder:validation:Maximum=32
	// +kubebuilder:validation:Minimum=8
	// +kubebuilder:default=16
	// +optional
	Length int32 `json:"length,omitempty"`

	// The number of digits in the password.
	//
	// +kubebuilder:validation:Maximum=8
	// +kubebuilder:validation:Minimum=0
	// +kubebuilder:default=4
	// +optional
	NumDigits int32 `json:"numDigits,omitempty"`

	// The number of symbols in the password.
	//
	// +kubebuilder:validation:Maximum=8
	// +kubebuilder:validation:Minimum=0
	// +kubebuilder:default=0
	// +optional
	NumSymbols int32 `json:"numSymbols,omitempty"`

	// The case of the letters in the password.
	//
	// +kubebuilder:default=MixedCases
	// +optional
	LetterCase LetterCase `json:"letterCase,omitempty"`

	// Seed to generate the account's password.
	// Cannot be updated.
	//
	// +optional
	Seed string `json:"seed,omitempty"`
}

// ProvisionSecretRef represents the reference to a secret.
type ProvisionSecretRef struct {
	// The unique identifier of the secret.
	//
	// +kubebuilder:validation:Required
	Name string `json:"name"`

	// The namespace where the secret is located.
	//
	// +kubebuilder:validation:Required
	Namespace string `json:"namespace"`
}

// ClusterDefinitionStatus defines the observed state of ClusterDefinition
type ClusterDefinitionStatus struct {
	// Represents the most recent generation observed for this ClusterDefinition.
	//
	// +optional
	ObservedGeneration int64 `json:"observedGeneration,omitempty"`

	// Specifies the current phase of the ClusterDefinition. Valid values are `empty`, `Available`, `Unavailable`.
	// When `Available`, the ClusterDefinition is ready and can be referenced by related objects.
	Phase Phase `json:"phase,omitempty"`

	// Provides additional information about the current phase.
	//
	// +optional
	Message string `json:"message,omitempty"`

	// Topologies this ClusterDefinition supported.
	//
	// +optional
	Topologies string `json:"topologies,omitempty"`

	// The service references declared by this ClusterDefinition.
	//
	// +optional
	ServiceRefs string `json:"serviceRefs,omitempty"`
}

func (r ClusterDefinitionStatus) GetTerminalPhases() []Phase {
	return []Phase{AvailablePhase}
}

type LogConfig struct {
	// Specifies a descriptive label for the log type, such as 'slow' for a MySQL slow log file.
	// It provides a clear identification of the log's purpose and content.
	//
	// +kubebuilder:validation:Required
	// +kubebuilder:validation:MaxLength=128
	Name string `json:"name"`

	// Specifies the paths or patterns identifying where the log files are stored.
	// This field allows the system to locate and manage log files effectively.
	//
	// Examples:
	//
	// - /home/postgres/pgdata/pgroot/data/log/postgresql-*
	// - /data/mysql/log/mysqld-error.log
	//
	// +kubebuilder:validation:Required
	// +kubebuilder:validation:MaxLength=4096
	FilePathPattern string `json:"filePathPattern"`
}

// VolumeProtectionSpec is deprecated since v0.9, replaced with ComponentVolume.HighWatermark.
type VolumeProtectionSpec struct {
	// The high watermark threshold for volume space usage.
	// If there is any specified volumes who's space usage is over the threshold, the pre-defined "LOCK" action
	// will be triggered to degrade the service to protect volume from space exhaustion, such as to set the instance
	// as read-only. And after that, if all volumes' space usage drops under the threshold later, the pre-defined
	// "UNLOCK" action will be performed to recover the service normally.
	//
	// +kubebuilder:validation:Maximum=100
	// +kubebuilder:validation:Minimum=0
	// +kubebuilder:default=90
	// +optional
	HighWatermark int `json:"highWatermark,omitempty"`

	// The Volumes to be protected.
	//
	// +optional
	Volumes []ProtectedVolume `json:"volumes,omitempty"`
}

// ProtectedVolume is deprecated since v0.9, replaced with ComponentVolume.HighWatermark.
type ProtectedVolume struct {
	// The Name of the volume to protect.
	//
	// +optional
	Name string `json:"name,omitempty"`

	// Defines the high watermark threshold for the volume, it will override the component level threshold.
	// If the value is invalid, it will be ignored and the component level threshold will be used.
	//
	// +kubebuilder:validation:Maximum=100
	// +kubebuilder:validation:Minimum=0
	// +optional
	HighWatermark *int `json:"highWatermark,omitempty"`
}

// ServiceRefDeclaration represents a reference to a service that can be either provided by a KubeBlocks Cluster
// or an external service.
// It acts as a placeholder for the actual service reference, which is determined later when a Cluster is created.
//
// The purpose of ServiceRefDeclaration is to declare a service dependency without specifying the concrete details
// of the service.
// It allows for flexibility and abstraction in defining service references within a Component.
// By using ServiceRefDeclaration, you can define service dependencies in a declarative manner, enabling loose coupling
// and easier management of service references across different components and clusters.
//
// Upon Cluster creation, the ServiceRefDeclaration is bound to an actual service through the ServiceRef field,
// effectively resolving and connecting to the specified service.
type ServiceRefDeclaration struct {
	// Specifies the name of the ServiceRefDeclaration.
	//
	// +kubebuilder:validation:Required
	Name string `json:"name"`

	// Defines a list of constraints and requirements for services that can be bound to this ServiceRefDeclaration
	// upon Cluster creation.
	// Each ServiceRefDeclarationSpec defines a ServiceKind and ServiceVersion,
	// outlining the acceptable service types and versions that are compatible.
	//
	// This flexibility allows a ServiceRefDeclaration to be fulfilled by any one of the provided specs.
	// For example, if it requires an OLTP database, specs for both MySQL and PostgreSQL are listed,
	// either MySQL or PostgreSQL services can be used when binding.
	//
	// +kubebuilder:validation:Required
	ServiceRefDeclarationSpecs []ServiceRefDeclarationSpec `json:"serviceRefDeclarationSpecs"`

	// Specifies whether the service reference can be optional.
	//
	// For an optional service-ref, the component can still be created even if the service-ref is not provided.
	//
	// +optional
	Optional *bool `json:"optional,omitempty"`
}

type ServiceRefDeclarationSpec struct {
	// Specifies the type or nature of the service. This should be a well-known application cluster type, such as
	// {mysql, redis, mongodb}.
	// The field is case-insensitive and supports abbreviations for some well-known databases.
	// For instance, both `zk` and `zookeeper` are considered as a ZooKeeper cluster, while `pg`, `postgres`, `postgresql`
	// are all recognized as a PostgreSQL cluster.
	//
	// +kubebuilder:validation:Required
	ServiceKind string `json:"serviceKind"`

	// Defines the service version of the service reference. This is a regular expression that matches a version number pattern.
	// For instance, `^8.0.8$`, `8.0.\d{1,2}$`, `^[v\-]*?(\d{1,2}\.){0,3}\d{1,2}$` are all valid patterns.
	//
	// +kubebuilder:validation:Required
	ServiceVersion string `json:"serviceVersion"`
}

// ClusterComponentDefinition defines a Component within a ClusterDefinition but is deprecated and
// has been replaced by ComponentDefinition.
//
// Deprecated: Use ComponentDefinition instead. This type is deprecated as of version 0.8.
//
// +kubebuilder:validation:XValidation:rule="has(self.workloadType) && self.workloadType == 'Consensus' ? (has(self.consensusSpec) || has(self.rsmSpec)) : !has(self.consensusSpec)",message="componentDefs.consensusSpec(deprecated) or componentDefs.rsmSpec(recommended) is required when componentDefs.workloadType is Consensus, and forbidden otherwise"
type ClusterComponentDefinition struct {
	// This name could be used as default name of `cluster.spec.componentSpecs.name`, and needs to conform with same
	// validation rules as `cluster.spec.componentSpecs.name`, currently complying with IANA Service Naming rule.
	// This name will apply to cluster objects as the value of label "apps.kubeblocks.io/component-name".
	//
	// +kubebuilder:validation:Required
	// +kubebuilder:validation:MaxLength=22
	// +kubebuilder:validation:Pattern:=`^[a-z]([a-z0-9\-]*[a-z0-9])?$`
	Name string `json:"name"`

	// Defines the type of the workload.
	//
	// - `Stateless` describes stateless applications.
	// - `Stateful` describes common stateful applications.
	// - `Consensus` describes applications based on consensus protocols, such as raft and paxos.
	// - `Replication` describes applications based on the primary-secondary data replication protocol.
	//
	// +kubebuilder:validation:Required
	WorkloadType WorkloadType `json:"workloadType"`

	// Settings for health checks.
	//
	// +optional
	Probes *ClusterDefinitionProbes `json:"probes,omitempty"`

	// Defines the pod spec template of component.
	//
	// +kubebuilder:pruning:PreserveUnknownFields
	// +optional
	PodSpec *corev1.PodSpec `json:"podSpec,omitempty"`

	// Defines spec for `Stateless` workloads.
	//
	// +kubebuilder:deprecatedversion:warning="This field is deprecated from KB 0.7.0, use RSMSpec instead."
	// +optional
	StatelessSpec *StatelessSetSpec `json:"statelessSpec,omitempty"`

	// Defines spec for `Stateful` workloads.
	//
	// +kubebuilder:deprecatedversion:warning="This field is deprecated from KB 0.7.0, use RSMSpec instead."
	// +optional
	StatefulSpec *StatefulSetSpec `json:"statefulSpec,omitempty"`

	// Defines spec for `Consensus` workloads. It's required if the workload type is `Consensus`.
	//
	// +kubebuilder:deprecatedversion:warning="This field is deprecated from KB 0.7.0, use RSMSpec instead."
	// +optional
	ConsensusSpec *ConsensusSetSpec `json:"consensusSpec,omitempty"`

	// Defines spec for `Replication` workloads.
	//
	// +kubebuilder:deprecatedversion:warning="This field is deprecated from KB 0.7.0, use RSMSpec instead."
	// +optional
	ReplicationSpec *ReplicationSetSpec `json:"replicationSpec,omitempty"`

	// Defines workload spec of this component.
	// From KB 0.7.0, RSM(InstanceSetSpec) will be the underlying CR which powers all kinds of workload in KB.
	// RSM is an enhanced stateful workload extension dedicated for heavy-state workloads like databases.
	//
	// +optional
	RSMSpec *RSMSpec `json:"rsmSpec,omitempty"`

	// Defines the behavior of horizontal scale.
	//
	// +optional
	HorizontalScalePolicy *HorizontalScalePolicy `json:"horizontalScalePolicy,omitempty"`

<<<<<<< HEAD
	// Used to describe the purpose of the volumes mapping the name of the VolumeMounts in the PodSpec.Container field,
	// such as data volume, log volume, etc. When backing up the volume, the volume can be correctly backed up according
	// to the volumeType.
	//
	// For example:
	//
	// - `name: data, type: data` means that the volume named `data` is used to store `data`.
	// - `name: binlog, type: log` means that the volume named `binlog` is used to store `log`.
	//
	// NOTE: When volumeTypes is not defined, the backup function will not be supported, even if a persistent volume has
	// been specified.
	//
	// +listType=map
	// +listMapKey=name
	// +optional
	VolumeTypes []VolumeTypeSpec `json:"volumeTypes,omitempty"`

	// Used for custom label tags which you want to add to the component resources.
	//
	// +listType=map
	// +listMapKey=key
	// +optional
	CustomLabelSpecs []CustomLabelSpec `json:"customLabelSpecs,omitempty"`
=======
	// Defines system accounts needed to manage the component, and the statement to create them.
	//
	// +optional
	SystemAccounts *SystemAccountSpec `json:"systemAccounts,omitempty"`
>>>>>>> f67c9f1e

	// Defines command to do switchover.
	// In particular, when workloadType=Replication, the command defined in switchoverSpec will only be executed under
	// the condition of cluster.componentSpecs[x].SwitchPolicy.type=Noop.
	//
	// +optional
	SwitchoverSpec *SwitchoverSpec `json:"switchoverSpec,omitempty"`

<<<<<<< HEAD
	// Defines settings to do volume protect.
	//
	// +optional
	VolumeProtectionSpec *VolumeProtectionSpec `json:"volumeProtectionSpec,omitempty"`

	// Used to inject values from other components into the current component. Values will be saved and updated in a
	// configmap and mounted to the current component.
	//
	// +patchMergeKey=componentDefName
	// +patchStrategy=merge,retainKeys
	// +listType=map
	// +listMapKey=componentDefName
	// +optional
	ComponentDefRef []ComponentDefRef `json:"componentDefRef,omitempty" patchStrategy:"merge" patchMergeKey:"componentDefName"`

	// Used to declare the service reference of the current component.
	//
	// +optional
	ServiceRefDeclarations []ServiceRefDeclaration `json:"serviceRefDeclarations,omitempty"`

	// Defines the metrics exporter.
	//
	// +optional
	Exporter *Exporter `json:"exporter,omitempty"`

	// Deprecated since v0.9
	// monitor is monitoring config which provided by provider.
	//
	// +kubebuilder:deprecatedversion:warning="This field has been deprecated since 0.10.0"
	// +optional
	Monitor *MonitorConfig `json:"monitor,omitempty"`
=======
	// Defines the command to be executed when the component is ready, and the command will only be executed once after
	// the component becomes ready.
	//
	// +optional
	PostStartSpec *PostStartAction `json:"postStartSpec,omitempty"`
>>>>>>> f67c9f1e
}

func (r *ClusterComponentDefinition) GetStatefulSetWorkload() StatefulSetWorkload {
	switch r.WorkloadType {
	case Stateless:
		return nil
	case Stateful:
		return r.StatefulSpec
	case Consensus:
		return r.ConsensusSpec
	case Replication:
		return r.ReplicationSpec
	}
	panic("unreachable")
}

func (r *ClusterComponentDefinition) IsStatelessWorkload() bool {
	return r.WorkloadType == Stateless
}

func (r *ClusterComponentDefinition) GetCommonStatefulSpec() (*StatefulSetSpec, error) {
	if r.IsStatelessWorkload() {
		return nil, ErrWorkloadTypeIsStateless
	}
	switch r.WorkloadType {
	case Stateful:
		return r.StatefulSpec, nil
	case Consensus:
		if r.ConsensusSpec != nil {
			return &r.ConsensusSpec.StatefulSetSpec, nil
		}
	case Replication:
		if r.ReplicationSpec != nil {
			return &r.ReplicationSpec.StatefulSetSpec, nil
		}
	default:
		panic("unreachable")
		// return nil, ErrWorkloadTypeIsUnknown
	}
	return nil, nil
}

// HorizontalScalePolicy is deprecated since v0.8.
type HorizontalScalePolicy struct {
	// Determines the data synchronization method when a component scales out.
	// The policy can be one of the following: {None, CloneVolume}. The default policy is `None`.
	//
	// - `None`: This is the default policy. It creates an empty volume without data cloning.
	// - `CloneVolume`: This policy clones data to newly scaled pods. It first tries to use a volume snapshot.
	//   If volume snapshot is not enabled, it will attempt to use a backup tool. If neither method works, it will report an error.
	// - `Snapshot`: This policy is deprecated and is an alias for CloneVolume.
	//
	// +kubebuilder:default=None
	// +optional
	Type HScaleDataClonePolicyType `json:"type,omitempty"`

	// Refers to the backup policy template.
	//
	// +optional
	BackupPolicyTemplateName string `json:"backupPolicyTemplateName,omitempty"`

	// Specifies the volumeMount of the container to backup.
	// This only works if Type is not None. If not specified, the first volumeMount will be selected.
	//
	// +optional
	VolumeMountsName string `json:"volumeMountsName,omitempty"`
}

// ClusterDefinitionProbeCMDs is deprecated since v0.8.
type ClusterDefinitionProbeCMDs struct {
	// Defines write checks that are executed on the probe sidecar.
	//
	// +optional
	Writes []string `json:"writes,omitempty"`

	// Defines read checks that are executed on the probe sidecar.
	//
	// +optional
	Queries []string `json:"queries,omitempty"`
}

// ClusterDefinitionProbe is deprecated since v0.8.
type ClusterDefinitionProbe struct {
	// How often (in seconds) to perform the probe.
	//
	// +kubebuilder:default=1
	// +kubebuilder:validation:Minimum=1
	PeriodSeconds int32 `json:"periodSeconds,omitempty"`

	// Number of seconds after which the probe times out. Defaults to 1 second.
	//
	// +kubebuilder:default=1
	// +kubebuilder:validation:Minimum=1
	TimeoutSeconds int32 `json:"timeoutSeconds,omitempty"`

	// Minimum consecutive failures for the probe to be considered failed after having succeeded.
	//
	// +kubebuilder:default=3
	// +kubebuilder:validation:Minimum=2
	FailureThreshold int32 `json:"failureThreshold,omitempty"`

	// Commands used to execute for probe.
	//
	// +optional
	Commands *ClusterDefinitionProbeCMDs `json:"commands,omitempty"`
}

// ClusterDefinitionProbes is deprecated since v0.8.
type ClusterDefinitionProbes struct {
	// Specifies the probe used for checking the running status of the component.
	//
	// +optional
	RunningProbe *ClusterDefinitionProbe `json:"runningProbe,omitempty"`

	// Specifies the probe used for checking the status of the component.
	//
	// +optional
	StatusProbe *ClusterDefinitionProbe `json:"statusProbe,omitempty"`

	// Specifies the probe used for checking the role of the component.
	//
	// +kubebuilder:deprecatedversion:warning="This field is deprecated from KB 0.7.0, use RSMSpec instead."
	// +optional
	RoleProbe *ClusterDefinitionProbe `json:"roleProbe,omitempty"`

	// Defines the timeout (in seconds) for the role probe after all pods of the component are ready.
	// The system will check if the application is available in the pod.
	// If pods exceed the InitializationTimeoutSeconds time without a role label, this component will enter the
	// Failed/Abnormal phase.
	//
	// Note that this configuration will only take effect if the component supports RoleProbe
	// and will not affect the life cycle of the pod. default values are 60 seconds.
	//
	// +kubebuilder:validation:Minimum=30
	// +optional
	RoleProbeTimeoutAfterPodsReady int32 `json:"roleProbeTimeoutAfterPodsReady,omitempty"`
}

// StatelessSetSpec is deprecated since v0.7.
type StatelessSetSpec struct {
	// Specifies the deployment strategy that will be used to replace existing pods with new ones.
	//
	// +patchStrategy=retainKeys
	// +optional
	UpdateStrategy appsv1.DeploymentStrategy `json:"updateStrategy,omitempty"`
}

// StatefulSetSpec is deprecated since v0.7.
type StatefulSetSpec struct {
	// Specifies the strategy for updating Pods.
	// For workloadType=`Consensus`, the update strategy can be one of the following:
	//
	// - `Serial`: Updates Members sequentially to minimize component downtime.
	// - `BestEffortParallel`: Updates Members in parallel to minimize component write downtime. Majority remains online
	// at all times.
	// - `Parallel`: Forces parallel updates.
	//
	// +kubebuilder:default=Serial
	// +optional
	UpdateStrategy UpdateStrategy `json:"updateStrategy,omitempty"`

	// Controls the creation of pods during initial scale up, replacement of pods on nodes, and scaling down.
	//
	// - `OrderedReady`: Creates pods in increasing order (pod-0, then pod-1, etc). The controller waits until each pod
	// is ready before continuing. Pods are removed in reverse order when scaling down.
	// - `Parallel`: Creates pods in parallel to match the desired scale without waiting. All pods are deleted at once
	// when scaling down.
	//
	// +optional
	LLPodManagementPolicy appsv1.PodManagementPolicyType `json:"llPodManagementPolicy,omitempty"`

	// Specifies the low-level StatefulSetUpdateStrategy to be used when updating Pods in the StatefulSet upon a
	// revision to the Template.
	// `UpdateStrategy` will be ignored if this is provided.
	//
	// +optional
	LLUpdateStrategy *appsv1.StatefulSetUpdateStrategy `json:"llUpdateStrategy,omitempty"`
}

var _ StatefulSetWorkload = &StatefulSetSpec{}

func (r *StatefulSetSpec) GetUpdateStrategy() UpdateStrategy {
	if r == nil {
		return SerialStrategy
	}
	return r.UpdateStrategy
}

func (r *StatefulSetSpec) FinalStsUpdateStrategy() (appsv1.PodManagementPolicyType, appsv1.StatefulSetUpdateStrategy) {
	if r == nil {
		r = &StatefulSetSpec{
			UpdateStrategy: SerialStrategy,
		}
	}
	return r.finalStsUpdateStrategy()
}

func (r *StatefulSetSpec) finalStsUpdateStrategy() (appsv1.PodManagementPolicyType, appsv1.StatefulSetUpdateStrategy) {
	if r.LLUpdateStrategy != nil {
		return r.LLPodManagementPolicy, *r.LLUpdateStrategy
	}

	zeroPartition := int32(0)
	switch r.UpdateStrategy {
	case BestEffortParallelStrategy:
		m := intstr.FromString("49%")
		return appsv1.ParallelPodManagement, appsv1.StatefulSetUpdateStrategy{
			Type: appsv1.RollingUpdateStatefulSetStrategyType,
			RollingUpdate: &appsv1.RollingUpdateStatefulSetStrategy{
				// explicitly set the partition as 0 to avoid update workload unexpectedly.
				Partition: &zeroPartition,
				// alpha feature since v1.24
				// ref: https://kubernetes.io/docs/concepts/workloads/controllers/statefulset/#maximum-unavailable-pods
				MaxUnavailable: &m,
			},
		}
	case ParallelStrategy:
		return appsv1.ParallelPodManagement, appsv1.StatefulSetUpdateStrategy{
			Type: appsv1.RollingUpdateStatefulSetStrategyType,
		}
	case SerialStrategy:
		fallthrough
	default:
		m := intstr.FromInt(1)
		return appsv1.OrderedReadyPodManagement, appsv1.StatefulSetUpdateStrategy{
			Type: appsv1.RollingUpdateStatefulSetStrategyType,
			RollingUpdate: &appsv1.RollingUpdateStatefulSetStrategy{
				// explicitly set the partition as 0 to avoid update workload unexpectedly.
				Partition: &zeroPartition,
				// alpha feature since v1.24
				// ref: https://kubernetes.io/docs/concepts/workloads/controllers/statefulset/#maximum-unavailable-pods
				MaxUnavailable: &m,
			},
		}
	}
}

// ConsensusSetSpec is deprecated since v0.7.
type ConsensusSetSpec struct {
	StatefulSetSpec `json:",inline"`

	// Represents a single leader in the consensus set.
	//
	// +kubebuilder:validation:Required
	Leader ConsensusMember `json:"leader"`

	// Members of the consensus set that have voting rights but are not the leader.
	//
	// +optional
	Followers []ConsensusMember `json:"followers,omitempty"`

	// Represents a member of the consensus set that does not have voting rights.
	//
	// +optional
	Learner *ConsensusMember `json:"learner,omitempty"`
}

var _ StatefulSetWorkload = &ConsensusSetSpec{}

func (r *ConsensusSetSpec) GetUpdateStrategy() UpdateStrategy {
	if r == nil {
		return SerialStrategy
	}
	return r.UpdateStrategy
}

func (r *ConsensusSetSpec) FinalStsUpdateStrategy() (appsv1.PodManagementPolicyType, appsv1.StatefulSetUpdateStrategy) {
	if r == nil {
		r = NewConsensusSetSpec()
	}
	if r.LLUpdateStrategy != nil {
		return r.LLPodManagementPolicy, *r.LLUpdateStrategy
	}
	_, s := r.StatefulSetSpec.finalStsUpdateStrategy()
	// switch r.UpdateStrategy {
	// case SerialStrategy, BestEffortParallelStrategy:
	s.Type = appsv1.OnDeleteStatefulSetStrategyType
	s.RollingUpdate = nil
	// }
	return appsv1.ParallelPodManagement, s
}

func NewConsensusSetSpec() *ConsensusSetSpec {
	return &ConsensusSetSpec{
		Leader: DefaultLeader,
		StatefulSetSpec: StatefulSetSpec{
			UpdateStrategy: SerialStrategy,
		},
	}
}

// ConsensusMember is deprecated since v0.7.
type ConsensusMember struct {
	// Specifies the name of the consensus member.
	//
	// +kubebuilder:validation:Required
	// +kubebuilder:default=leader
	Name string `json:"name"`

	// Specifies the services that this member is capable of providing.
	//
	// +kubebuilder:validation:Required
	// +kubebuilder:default=ReadWrite
	AccessMode AccessMode `json:"accessMode"`

	// Indicates the number of Pods that perform this role.
	// The default is 1 for `Leader`, 0 for `Learner`, others for `Followers`.
	//
	// +kubebuilder:default=0
	// +kubebuilder:validation:Minimum=0
	// +optional
	Replicas *int32 `json:"replicas,omitempty"`
}

// RSMSpec is deprecated since v0.8.
type RSMSpec struct {
	// Specifies a list of roles defined within the system.
	//
	// +optional
	Roles []workloads.ReplicaRole `json:"roles,omitempty"`

	// Defines the method used to probe a role.
	//
	// +optional
	RoleProbe *workloads.RoleProbe `json:"roleProbe,omitempty"`

	// Indicates the actions required for dynamic membership reconfiguration.
	//
	// +optional
	MembershipReconfiguration *workloads.MembershipReconfiguration `json:"membershipReconfiguration,omitempty"`

	// Describes the strategy for updating Members (Pods).
	//
	// - `Serial`: Updates Members sequentially to ensure minimum component downtime.
	// - `BestEffortParallel`: Updates Members in parallel to ensure minimum component write downtime.
	// - `Parallel`: Forces parallel updates.
	//
	// +kubebuilder:validation:Enum={Serial,BestEffortParallel,Parallel}
	// +optional
	MemberUpdateStrategy *workloads.MemberUpdateStrategy `json:"memberUpdateStrategy,omitempty"`
}

// ReplicationSetSpec is deprecated since v0.7.
type ReplicationSetSpec struct {
	StatefulSetSpec `json:",inline"`
}

var _ StatefulSetWorkload = &ReplicationSetSpec{}

func (r *ReplicationSetSpec) GetUpdateStrategy() UpdateStrategy {
	if r == nil {
		return SerialStrategy
	}
	return r.UpdateStrategy
}

func (r *ReplicationSetSpec) FinalStsUpdateStrategy() (appsv1.PodManagementPolicyType, appsv1.StatefulSetUpdateStrategy) {
	if r == nil {
		r = &ReplicationSetSpec{}
	}
	if r.LLUpdateStrategy != nil {
		return r.LLPodManagementPolicy, *r.LLUpdateStrategy
	}
	_, s := r.StatefulSetSpec.finalStsUpdateStrategy()
	s.Type = appsv1.OnDeleteStatefulSetStrategyType
	s.RollingUpdate = nil
	return appsv1.ParallelPodManagement, s
}

// SwitchoverSpec is deprecated since v0.8.
type SwitchoverSpec struct {
	// Represents the action of switching over to a specified candidate primary or leader instance.
	//
	// +optional
	WithCandidate *SwitchoverAction `json:"withCandidate,omitempty"`

	// Represents the action of switching over without specifying a candidate primary or leader instance.
	//
	// +optional
	WithoutCandidate *SwitchoverAction `json:"withoutCandidate,omitempty"`
}

// SwitchoverAction is deprecated since v0.8.
type SwitchoverAction struct {
	// Specifies the switchover command.
	//
	// +kubebuilder:validation:Required
	CmdExecutorConfig *CmdExecutorConfig `json:"cmdExecutorConfig"`

	// Used to select the script that need to be referenced.
	// When defined, the scripts defined in scriptSpecs can be referenced within the SwitchoverAction.CmdExecutorConfig.
	//
	// +kubebuilder:deprecatedversion:warning="This field is deprecated from KB 0.9.0"
	// +optional
	ScriptSpecSelectors []ScriptSpecSelector `json:"scriptSpecSelectors,omitempty"`
}

type ScriptSpecSelector struct {
	// Represents the name of the ScriptSpec referent.
	//
	// +kubebuilder:validation:Required
	// +kubebuilder:validation:MaxLength=63
	// +kubebuilder:validation:Pattern:=`^[a-z0-9]([a-z0-9\.\-]*[a-z0-9])?$`
	Name string `json:"name"`
}

// CommandExecutorEnvItem is deprecated since v0.8.
type CommandExecutorEnvItem struct {
	// Specifies the image used to execute the command.
	//
	// +kubebuilder:validation:Required
	Image string `json:"image"`

	// A list of environment variables that will be injected into the command execution context.
	//
	// +kubebuilder:pruning:PreserveUnknownFields
	// +patchMergeKey=name
	// +patchStrategy=merge,retainKeys
	// +optional
	Env []corev1.EnvVar `json:"env,omitempty" patchStrategy:"merge" patchMergeKey:"name"`
}

// CommandExecutorItem is deprecated since v0.8.
type CommandExecutorItem struct {
	// The command to be executed.
	//
	// +kubebuilder:validation:Required
	// +kubebuilder:validation:MinItems=1
	Command []string `json:"command"`

	// Additional parameters used in the execution of the command.
	//
	// +optional
	Args []string `json:"args,omitempty"`
}

// TODO(API):
//  1. how to display the aggregated topologies and its service references line by line?
//  2. the services and versions supported

// +genclient
// +genclient:nonNamespaced
// +k8s:openapi-gen=true
// +kubebuilder:object:root=true
// +kubebuilder:subresource:status
// +kubebuilder:resource:categories={kubeblocks},scope=Cluster,shortName=cd
// +kubebuilder:printcolumn:name="Topologies",type="string",JSONPath=".status.topologies",description="topologies"
// +kubebuilder:printcolumn:name="ServiceRefs",type="string",JSONPath=".status.serviceRefs",description="service references"
// +kubebuilder:printcolumn:name="STATUS",type="string",JSONPath=".status.phase",description="status phase"
// +kubebuilder:printcolumn:name="AGE",type="date",JSONPath=".metadata.creationTimestamp"

// ClusterDefinition defines the topology for databases or storage systems,
// offering a variety of topological configurations to meet diverse deployment needs and scenarios.
//
// It includes a list of Components, each linked to a ComponentDefinition, which enhances reusability and reduce redundancy.
// For example, widely used components such as etcd and Zookeeper can be defined once and reused across multiple ClusterDefinitions,
// simplifying the setup of new systems.
//
// Additionally, ClusterDefinition also specifies the sequence of startup, upgrade, and shutdown for Components,
// ensuring a controlled and predictable management of component lifecycles.
type ClusterDefinition struct {
	metav1.TypeMeta   `json:",inline"`
	metav1.ObjectMeta `json:"metadata,omitempty"`

	Spec   ClusterDefinitionSpec   `json:"spec,omitempty"`
	Status ClusterDefinitionStatus `json:"status,omitempty"`
}

// +kubebuilder:object:root=true

// ClusterDefinitionList contains a list of ClusterDefinition
type ClusterDefinitionList struct {
	metav1.TypeMeta `json:",inline"`
	metav1.ListMeta `json:"metadata,omitempty"`
	Items           []ClusterDefinition `json:"items"`
}

func init() {
	SchemeBuilder.Register(&ClusterDefinition{}, &ClusterDefinitionList{})
}

// GetComponentDefByName gets component definition from ClusterDefinition with compDefName
func (r *ClusterDefinition) GetComponentDefByName(compDefName string) *ClusterComponentDefinition {
	for _, component := range r.Spec.ComponentDefs {
		if component.Name == compDefName {
			return &component
		}
	}
	return nil
}

// FailurePolicyType specifies the type of failure policy.
//
// +enum
// +kubebuilder:validation:Enum={Ignore,Fail}
type FailurePolicyType string

const (
	// FailurePolicyIgnore means that an error will be ignored but logged.
	FailurePolicyIgnore FailurePolicyType = "Ignore"
	// FailurePolicyFail means that an error will be reported.
	FailurePolicyFail FailurePolicyType = "Fail"
)<|MERGE_RESOLUTION|>--- conflicted
+++ resolved
@@ -447,83 +447,12 @@
 	// +optional
 	HorizontalScalePolicy *HorizontalScalePolicy `json:"horizontalScalePolicy,omitempty"`
 
-<<<<<<< HEAD
-	// Used to describe the purpose of the volumes mapping the name of the VolumeMounts in the PodSpec.Container field,
-	// such as data volume, log volume, etc. When backing up the volume, the volume can be correctly backed up according
-	// to the volumeType.
-	//
-	// For example:
-	//
-	// - `name: data, type: data` means that the volume named `data` is used to store `data`.
-	// - `name: binlog, type: log` means that the volume named `binlog` is used to store `log`.
-	//
-	// NOTE: When volumeTypes is not defined, the backup function will not be supported, even if a persistent volume has
-	// been specified.
-	//
-	// +listType=map
-	// +listMapKey=name
-	// +optional
-	VolumeTypes []VolumeTypeSpec `json:"volumeTypes,omitempty"`
-
-	// Used for custom label tags which you want to add to the component resources.
-	//
-	// +listType=map
-	// +listMapKey=key
-	// +optional
-	CustomLabelSpecs []CustomLabelSpec `json:"customLabelSpecs,omitempty"`
-=======
-	// Defines system accounts needed to manage the component, and the statement to create them.
-	//
-	// +optional
-	SystemAccounts *SystemAccountSpec `json:"systemAccounts,omitempty"`
->>>>>>> f67c9f1e
-
 	// Defines command to do switchover.
 	// In particular, when workloadType=Replication, the command defined in switchoverSpec will only be executed under
 	// the condition of cluster.componentSpecs[x].SwitchPolicy.type=Noop.
 	//
 	// +optional
 	SwitchoverSpec *SwitchoverSpec `json:"switchoverSpec,omitempty"`
-
-<<<<<<< HEAD
-	// Defines settings to do volume protect.
-	//
-	// +optional
-	VolumeProtectionSpec *VolumeProtectionSpec `json:"volumeProtectionSpec,omitempty"`
-
-	// Used to inject values from other components into the current component. Values will be saved and updated in a
-	// configmap and mounted to the current component.
-	//
-	// +patchMergeKey=componentDefName
-	// +patchStrategy=merge,retainKeys
-	// +listType=map
-	// +listMapKey=componentDefName
-	// +optional
-	ComponentDefRef []ComponentDefRef `json:"componentDefRef,omitempty" patchStrategy:"merge" patchMergeKey:"componentDefName"`
-
-	// Used to declare the service reference of the current component.
-	//
-	// +optional
-	ServiceRefDeclarations []ServiceRefDeclaration `json:"serviceRefDeclarations,omitempty"`
-
-	// Defines the metrics exporter.
-	//
-	// +optional
-	Exporter *Exporter `json:"exporter,omitempty"`
-
-	// Deprecated since v0.9
-	// monitor is monitoring config which provided by provider.
-	//
-	// +kubebuilder:deprecatedversion:warning="This field has been deprecated since 0.10.0"
-	// +optional
-	Monitor *MonitorConfig `json:"monitor,omitempty"`
-=======
-	// Defines the command to be executed when the component is ready, and the command will only be executed once after
-	// the component becomes ready.
-	//
-	// +optional
-	PostStartSpec *PostStartAction `json:"postStartSpec,omitempty"`
->>>>>>> f67c9f1e
 }
 
 func (r *ClusterComponentDefinition) GetStatefulSetWorkload() StatefulSetWorkload {
