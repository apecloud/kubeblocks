--- conflicted
+++ resolved
@@ -398,11 +398,10 @@
 	// in particular, when workloadType=Replication, the command defined in switchoverSpec will only be executed under the condition of cluster.componentSpecs[x].SwitchPolicy.type=Noop.
 	// +optional
 	SwitchoverSpec *SwitchoverSpec `json:"switchoverSpec,omitempty"`
-<<<<<<< HEAD
 
 	// +optional
 	VolumeProtectionSpec *VolumeProtectionSpec `json:"volumeProtectionSpec,omitempty"`
-=======
+
 	// componentDefRef is used to inject values from other components into the current component.
 	// values will be saved and updated in a configmap and mounted to the current component.
 	// +patchMergeKey=componentDefName
@@ -411,7 +410,6 @@
 	// +listMapKey=componentDefName
 	// +optional
 	ComponentDefRef []ComponentDefRef `json:"componentDefRef,omitempty" patchStrategy:"merge" patchMergeKey:"componentDefName"`
->>>>>>> 588e59ff
 }
 
 func (r *ClusterComponentDefinition) GetStatefulSetWorkload() StatefulSetWorkload {
