--- conflicted
+++ resolved
@@ -250,17 +250,13 @@
 
 // ClusterDefinitionStatus defines the observed state of ClusterDefinition
 type ClusterDefinitionStatus struct {
-<<<<<<< HEAD
 	// observedGeneration is the most recent generation observed for this
 	// ClusterDefinition. It corresponds to the ClusterDefinition's generation, which is
 	// updated on mutation by the API Server.
 	// +optional
 	ObservedGeneration int64 `json:"observedGeneration,omitempty"`
 
-	// ClusterDefinition phase, valid values are `empty`, `Available`, 'Unavailable`.
-=======
 	// ClusterDefinition phase, valid values are `empty`, `Available`, `Unavailable`.
->>>>>>> 0df28b8f
 	// Available is ClusterDefinition become available, and can be referenced for co-related objects.
 	Phase Phase `json:"phase,omitempty"`
 
