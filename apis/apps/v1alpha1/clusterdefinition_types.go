--- conflicted
+++ resolved
@@ -29,27 +29,17 @@
 
 // ClusterDefinitionSpec defines the desired state of ClusterDefinition
 type ClusterDefinitionSpec struct {
-<<<<<<< HEAD
-	// Cluster definition type defines well known application cluster type, e.g. mysql/redis/mongodb
-=======
 	// Specifies the well-known application cluster type, such as mysql, redis, or mongodb.
 	//
->>>>>>> db5bd297
 	// +kubebuilder:validation:MaxLength=24
 	// +kubebuilder:validation:Pattern:=`^[a-z0-9]([a-z0-9\-]*[a-z0-9])?$`
 	// +kubebuilder:deprecatedversion:warning="This field has been deprecated since 0.9.0"
 	// +optional
 	Type string `json:"type,omitempty"`
 
-<<<<<<< HEAD
-	// componentDefs provides cluster components definitions.
+	// Provides the definitions for the cluster components.
+	//
 	// +kubebuilder:deprecatedversion:warning="This field has been deprecated since 0.9.0"
-=======
-	// Provides the definitions for the cluster components.
-	//
-	// +kubebuilder:validation:Required
-	// +kubebuilder:validation:MinItems=1
->>>>>>> db5bd297
 	// +patchMergeKey=name
 	// +patchStrategy=merge,retainKeys
 	// +listType=map
@@ -74,15 +64,13 @@
 	// - `$(SVC_PORT_{PORT-NAME})` is ServicePort's port value with specified port name, i.e, a servicePort JSON struct:
 	//    `{"name": "mysql", "targetPort": "mysqlContainerPort", "port": 3306}`, and `$(SVC_PORT_mysql)` in the
 	//    connection credential value is 3306.
-<<<<<<< HEAD
+	//
 	// +kubebuilder:deprecatedversion:warning="This field has been deprecated since 0.9.0"
-=======
-	//
->>>>>>> db5bd297
 	// +optional
 	ConnectionCredential map[string]string `json:"connectionCredential,omitempty"`
 
 	// Topologies represents the different topologies within the cluster.
+	//
 	// +kubebuilder:validation:MinItems=1
 	// +kubebuilder:validation:MaxItems=128
 	// +optional
@@ -93,21 +81,25 @@
 type ClusterTopology struct {
 	// Name is the unique identifier for the cluster topology.
 	// Cannot be updated.
+	//
 	// +kubebuilder:validation:MaxLength=32
 	// +required
 	Name string `json:"name"`
 
 	// Components specifies the components in the topology.
+	//
 	// +kubebuilder:validation:MinItems=1
 	// +kubebuilder:validation:MaxItems=128
 	// +required
 	Components []ClusterTopologyComponent `json:"components"`
 
 	// Orders defines the orders of components within the topology.
+	//
 	// +optional
 	Orders *ClusterTopologyOrders `json:"orders,omitempty"`
 
 	// Default indicates whether this topology is the default configuration.
+	//
 	// + optional
 	Default bool `json:"default,omitempty"`
 }
@@ -117,6 +109,7 @@
 	// Name defines the name of the component.
 	// This name is also part of Service DNS name, following IANA Service Naming rules.
 	// Cannot be updated.
+	//
 	// +kubebuilder:validation:Required
 	// +kubebuilder:validation:MaxLength=16
 	// +kubebuilder:validation:Pattern:=`^[a-z]([a-z0-9\-]*[a-z0-9])?$`
@@ -124,6 +117,7 @@
 
 	// CompDef specifies the component definition to use, either as a specific name or a name prefix.
 	// Cannot be updated.
+	//
 	// +kubebuilder:validation:Required
 	// +kubebuilder:validation:MaxLength=128
 	CompDef string `json:"compDef"`
@@ -131,6 +125,7 @@
 	// ServiceVersion specifies the service version associated with the referenced component definition.
 	// This field helps in determining the appropriate version of the component definition, considering multiple available versions.
 	// If not explicitly specified, the latest available version will be used.
+	//
 	// +kubebuilder:validation:MaxLength=32
 	// +optional
 	ServiceVersion string `json:"serviceVersion,omitempty"`
@@ -140,16 +135,19 @@
 type ClusterTopologyOrders struct {
 	// StartupOrder defines the order in which components should be started in the cluster.
 	// Components with the same order can be listed together, separated by commas.
+	//
 	// +optional
 	StartupOrder []string `json:"startupOrder,omitempty"`
 
 	// ShutdownOrder defines the order in which components should be shut down in the cluster.
 	// Components with the same order can be listed together, separated by commas.
+	//
 	// +optional
 	ShutdownOrder []string `json:"shutdownOrder,omitempty"`
 
 	// UpdateOrder defines the order in which components should be updated in the cluster.
 	// Components with the same order can be listed together, separated by commas.
+	//
 	// +optional
 	UpdateOrder []string `json:"updateOrder,omitempty"`
 
@@ -296,19 +294,13 @@
 
 // ClusterDefinitionStatus defines the observed state of ClusterDefinition
 type ClusterDefinitionStatus struct {
-<<<<<<< HEAD
-	// observedGeneration is the most recent generation observed for this
-	// ClusterDefinition. It corresponds to the ClusterDefinition's generation, which is
-	// updated on mutation by the API Server.
+	// Represents the most recent generation observed for this ClusterDefinition.
+	//
 	// +optional
 	ObservedGeneration int64 `json:"observedGeneration,omitempty"`
 
-	// ClusterDefinition phase, valid values are `empty`, `Available`, `Unavailable`.
-	// Available is ClusterDefinition become available, and can be referenced for co-related objects.
-=======
 	// Specifies the current phase of the ClusterDefinition. Valid values are `empty`, `Available`, `Unavailable`.
 	// When `Available`, the ClusterDefinition is ready and can be referenced by related objects.
->>>>>>> db5bd297
 	Phase Phase `json:"phase,omitempty"`
 
 	// Provides additional information about the current phase.
@@ -316,12 +308,8 @@
 	// +optional
 	Message string `json:"message,omitempty"`
 
-<<<<<<< HEAD
 	// Topologies this ClusterDefinition supported.
-=======
-	// Represents the most recent generation observed for this ClusterDefinition.
-	//
->>>>>>> db5bd297
+	//
 	// +optional
 	Topologies string `json:"topologies,omitempty"`
 
