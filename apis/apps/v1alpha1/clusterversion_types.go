/*
Copyright (C) 2022-2023 ApeCloud Co., Ltd

Licensed under the Apache License, Version 2.0 (the "License");
you may not use this file except in compliance with the License.
You may obtain a copy of the License at

    http://www.apache.org/licenses/LICENSE-2.0

Unless required by applicable law or agreed to in writing, software
distributed under the License is distributed on an "AS IS" BASIS,
WITHOUT WARRANTIES OR CONDITIONS OF ANY KIND, either express or implied.
See the License for the specific language governing permissions and
limitations under the License.
*/

package v1alpha1

import (
	corev1 "k8s.io/api/core/v1"
	metav1 "k8s.io/apimachinery/pkg/apis/meta/v1"
)

// ClusterVersionSpec defines the desired state of ClusterVersion
type ClusterVersionSpec struct {
	// ref ClusterDefinition.
	// +kubebuilder:validation:Required
	// +kubebuilder:validation:Pattern:=`^[a-z0-9]([a-z0-9\.\-]*[a-z0-9])?$`
	ClusterDefinitionRef string `json:"clusterDefinitionRef"`

	// List of components' containers versioning context, i.e., container image ID, container commands, args., and environments.
	// +kubebuilder:validation:Required
	// +kubebuilder:validation:MinItems=1
	// +patchMergeKey=componentDefRef
	// +patchStrategy=merge,retainKeys
	// +listType=map
	// +listMapKey=componentDefRef
	ComponentVersions []ClusterComponentVersion `json:"componentVersions" patchStrategy:"merge,retainKeys" patchMergeKey:"componentDefRef"`
}

// ClusterVersionStatus defines the observed state of ClusterVersion
type ClusterVersionStatus struct {
	// phase - in list of [Available,Unavailable]
	// +optional
	Phase Phase `json:"phase,omitempty"`

	// A human readable message indicating details about why the ClusterVersion is in this phase.
	// +optional
	Message string `json:"message,omitempty"`

	// generation number
	// +optional
	ObservedGeneration int64 `json:"observedGeneration,omitempty"`

	// clusterDefGeneration represents the generation number of ClusterDefinition referenced.
	// +optional
	ClusterDefGeneration int64 `json:"clusterDefGeneration,omitempty"`
}

func (r ClusterVersionStatus) GetTerminalPhases() []Phase {
	return []Phase{AvailablePhase}
}

// ClusterComponentVersion is an application version component spec.
type ClusterComponentVersion struct {
	// componentDefRef reference one of the cluster component definition names in ClusterDefinition API (spec.componentDefs.name).
	// +kubebuilder:validation:Required
	// +kubebuilder:validation:MaxLength=63
	// +kubebuilder:validation:Pattern:=`^[a-z0-9]([a-z0-9\.\-]*[a-z0-9])?$`
	ComponentDefRef string `json:"componentDefRef"`

	// configSpecs defines a configuration extension mechanism to handle configuration differences between versions,
	// the configTemplateRefs field, together with configTemplateRefs in the ClusterDefinition,
	// determines the final configuration file.
	// +optional
	// +patchMergeKey=name
	// +patchStrategy=merge,retainKeys
	// +listType=map
	// +listMapKey=name
	ConfigSpecs []ComponentConfigSpec `json:"configSpecs,omitempty" patchStrategy:"merge,retainKeys" patchMergeKey:"name"`

	// systemAccountSpec define image for the component to connect database or engines.
	// It overrides `image` and `env` attributes defined in ClusterDefinition.spec.componentDefs.systemAccountSpec.cmdExecutorConfig.
	// To clean default envs settings, set `SystemAccountSpec.CmdExecutorConfig.Env` to empty list.
	// +optional
	SystemAccountSpec *SystemAccountShortSpec `json:"systemAccountSpec,omitempty"`

	// versionContext defines containers images' context for component versions,
	// this value replaces ClusterDefinition.spec.componentDefs.podSpec.[initContainers | containers]
	VersionsCtx VersionsContext `json:"versionsContext"`

<<<<<<< HEAD
	// Provide Database manage tools image for sqlchannel
	// +optional
	ToolsImage string `json:"toolsImage,omitempty"`
=======
	// switchoverSpec defines images for the component to do switchover.
	// It overrides `image` and `env` attributes defined in ClusterDefinition.spec.componentDefs.SwitchoverSpec.CommandExecutorEnvItem.
	// +optional
	SwitchoverSpec *SwitchoverShortSpec `json:"switchoverSpec,omitempty"`
>>>>>>> 3483f50f
}

// SystemAccountShortSpec is a short version of SystemAccountSpec, with only CmdExecutorConfig field.
type SystemAccountShortSpec struct {
	// cmdExecutorConfig configs how to get client SDK and perform statements.
	// +kubebuilder:validation:Required
	CmdExecutorConfig *CommandExecutorEnvItem `json:"cmdExecutorConfig"`
}

// SwitchoverShortSpec is a short version of SwitchoverSpec, with only CommandExecutorEnvItem field.
type SwitchoverShortSpec struct {
	// CmdExecutorConfig is the command executor config.
	// +kubebuilder:validation:Required
	CmdExecutorConfig *CommandExecutorEnvItem `json:"cmdExecutorConfig"`
}

type VersionsContext struct {
	// Provide ClusterDefinition.spec.componentDefs.podSpec.initContainers override
	// values, typical scenarios are application container image updates.
	// +kubebuilder:pruning:PreserveUnknownFields
	// +patchMergeKey=name
	// +patchStrategy=merge
	// +listType=map
	// +listMapKey=name
	// +optional
	InitContainers []corev1.Container `json:"initContainers,omitempty"`

	// Provide ClusterDefinition.spec.componentDefs.podSpec.containers override
	// values, typical scenarios are application container image updates.
	// +kubebuilder:pruning:PreserveUnknownFields
	// +patchMergeKey=name
	// +patchStrategy=merge
	// +listType=map
	// +listMapKey=name
	// +optional
	Containers []corev1.Container `json:"containers,omitempty"`
}

// +genclient
// +genclient:nonNamespaced
// +k8s:openapi-gen=true
// +kubebuilder:object:root=true
// +kubebuilder:subresource:status
// +kubebuilder:resource:categories={kubeblocks},scope=Cluster,shortName=cv
// +kubebuilder:printcolumn:name="CLUSTER-DEFINITION",type="string",JSONPath=".spec.clusterDefinitionRef",description="ClusterDefinition referenced by cluster."
// +kubebuilder:printcolumn:name="STATUS",type="string",JSONPath=".status.phase",description="status phase"
// +kubebuilder:printcolumn:name="AGE",type="date",JSONPath=".metadata.creationTimestamp"

// ClusterVersion is the Schema for the ClusterVersions API
type ClusterVersion struct {
	metav1.TypeMeta   `json:",inline"`
	metav1.ObjectMeta `json:"metadata,omitempty"`

	Spec   ClusterVersionSpec   `json:"spec,omitempty"`
	Status ClusterVersionStatus `json:"status,omitempty"`
}

// +kubebuilder:object:root=true

// ClusterVersionList contains a list of ClusterVersion
type ClusterVersionList struct {
	metav1.TypeMeta `json:",inline"`
	metav1.ListMeta `json:"metadata,omitempty"`
	Items           []ClusterVersion `json:"items"`
}

func init() {
	SchemeBuilder.Register(&ClusterVersion{}, &ClusterVersionList{})
}

// GetDefNameMappingComponents returns ComponentDefRef name mapping ClusterComponentVersion.
func (r ClusterVersionSpec) GetDefNameMappingComponents() map[string]*ClusterComponentVersion {
	m := map[string]*ClusterComponentVersion{}
	for i, c := range r.ComponentVersions {
		m[c.ComponentDefRef] = &r.ComponentVersions[i]
	}
	return m
}<|MERGE_RESOLUTION|>--- conflicted
+++ resolved
@@ -89,16 +89,10 @@
 	// this value replaces ClusterDefinition.spec.componentDefs.podSpec.[initContainers | containers]
 	VersionsCtx VersionsContext `json:"versionsContext"`
 
-<<<<<<< HEAD
-	// Provide Database manage tools image for sqlchannel
-	// +optional
-	ToolsImage string `json:"toolsImage,omitempty"`
-=======
 	// switchoverSpec defines images for the component to do switchover.
 	// It overrides `image` and `env` attributes defined in ClusterDefinition.spec.componentDefs.SwitchoverSpec.CommandExecutorEnvItem.
 	// +optional
 	SwitchoverSpec *SwitchoverShortSpec `json:"switchoverSpec,omitempty"`
->>>>>>> 3483f50f
 }
 
 // SystemAccountShortSpec is a short version of SystemAccountSpec, with only CmdExecutorConfig field.
