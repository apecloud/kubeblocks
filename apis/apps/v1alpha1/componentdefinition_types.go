--- conflicted
+++ resolved
@@ -732,31 +732,4 @@
 	// Default to 10 seconds. Minimum value is 1.
 	// +optional
 	PeriodSeconds int32 `json:"periodSeconds,omitempty" protobuf:"varint,4,opt,name=periodSeconds"`
-<<<<<<< HEAD
-=======
-	// Minimum consecutive successes for the probe to be considered successful after having failed.
-	// Defaults to 1. Must be 1 for liveness and startup. Minimum value is 1.
-	// +optional
-	SuccessThreshold int32 `json:"successThreshold,omitempty" protobuf:"varint,5,opt,name=successThreshold"`
-	// Minimum consecutive failures for the probe to be considered failed after having succeeded.
-	// Defaults to 3. Minimum value is 1.
-	// +optional
-	FailureThreshold int32 `json:"failureThreshold,omitempty" protobuf:"varint,6,opt,name=failureThreshold"`
-	// Optional duration in seconds the pod needs to terminate gracefully upon probe failure.
-	//
-	// The grace period is the duration in seconds after the processes running in the pod are sent
-	// a termination signal and the time when the processes are forcibly halted with a kill signal.
-	// Set this value longer than the expected cleanup time for your process.
-	//
-	// If this value is nil, the pod's terminationGracePeriodSeconds will be used. Otherwise, this
-	// value overrides the value provided by the pod spec.
-	// Value must be non-negative integer. The value zero indicates stop immediately via
-	// the kill signal (no opportunity to shut down).
-	//
-	// This is a beta field and requires enabling ProbeTerminationGracePeriod feature gate.
-	// Minimum value is 1. spec.terminationGracePeriodSeconds is used if unset.
-	//
-	// +optional
-	TerminationGracePeriodSeconds *int64 `json:"terminationGracePeriodSeconds,omitempty" protobuf:"varint,7,opt,name=terminationGracePeriodSeconds"`
->>>>>>> f2dfa7ed
 }