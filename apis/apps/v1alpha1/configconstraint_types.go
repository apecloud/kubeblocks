--- conflicted
+++ resolved
@@ -122,10 +122,13 @@
 }
 
 type FormatterConfig struct {
-<<<<<<< HEAD
-	// formatter describes the format of the configuration file
-	// +kubebuilder:validation:Required
-	// +kubebuilder:validation:Enum={xml,ini,yaml,json,dotenv,hcl,properties,toml}
+	// The FormatterOptions represents the special options of configuration file.
+	// This is optional for now. If not specified.
+	// +optional
+	FormatterOptions `json:",inline"`
+
+	// The configuration file format. Valid values are ini, xml, yaml, json,
+	// hcl, dotenv, properties and toml.
 	//
 	// ini: a configuration file that consists of a text-based content with a structure and syntax comprising key–value pairs for properties, reference wiki: https://en.wikipedia.org/wiki/INI_file
 	// xml: reference wiki: https://en.wikipedia.org/wiki/XML
@@ -135,17 +138,6 @@
 	// dotenv: this was a plain text file with simple key–value pairs, reference wiki: https://en.wikipedia.org/wiki/Configuration_file#MS-DOS
 	// properties: a file extension mainly used in Java, reference wiki: https://en.wikipedia.org/wiki/.properties
 	// toml: reference wiki: https://en.wikipedia.org/wiki/TOML
-	Formatter ConfigurationFormatter `json:"formatter"`
-
-=======
->>>>>>> f55aa213
-	// The FormatterOptions represents the special options of configuration file.
-	// This is optional for now. If not specified.
-	// +optional
-	FormatterOptions `json:",inline"`
-
-	// The configuration file format. Valid values are ini, yaml, json, xml,
-	// hcl, and dotenv.
 	// +kubebuilder:validation:Required
 	Format CfgFileFormat `json:"format"`
 }
