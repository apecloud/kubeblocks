--- conflicted
+++ resolved
@@ -22,151 +22,6 @@
 
 var componentName = "mysql"
 
-<<<<<<< HEAD
-func mockRestartOps() *OpsRequest {
-	ops := &OpsRequest{}
-	ops.Spec.Type = RestartType
-	ops.Spec.RestartList = []ComponentOps{
-		{
-			ComponentName: componentName,
-		},
-	}
-	return ops
-}
-
-func TestGetRestartComponentNameSet(t *testing.T) {
-	ops := mockRestartOps()
-	componentNameSet := ops.Spec.GetRestartComponentNameSet()
-	checkComponentMap(t, componentNameSet, len(ops.Spec.RestartList), componentName)
-	componentNameSet1 := ops.GetComponentNameSet()
-	checkComponentMap(t, componentNameSet1, len(ops.Spec.RestartList), componentName)
-}
-
-func mockVerticalScalingOps() *OpsRequest {
-	ops := &OpsRequest{}
-	ops.Spec.Type = VerticalScalingType
-	ops.Spec.VerticalScalingList = []VerticalScaling{
-		{
-			ComponentOps: ComponentOps{
-				ComponentName: componentName,
-			},
-		},
-	}
-	return ops
-}
-
-func TestGetVerticalScalingComponentNameSet(t *testing.T) {
-	ops := mockVerticalScalingOps()
-	componentNameSet := ops.Spec.GetVerticalScalingComponentNameSet()
-	checkComponentMap(t, componentNameSet, len(ops.Spec.VerticalScalingList), componentName)
-	componentNameSet1 := ops.GetComponentNameSet()
-	checkComponentMap(t, componentNameSet1, len(ops.Spec.VerticalScalingList), componentName)
-}
-
-func mockHorizontalScalingOps() *OpsRequest {
-	ops := &OpsRequest{}
-	ops.Spec.Type = HorizontalScalingType
-	ops.Spec.HorizontalScalingList = []HorizontalScaling{
-		{
-			ComponentOps: ComponentOps{
-				ComponentName: componentName,
-			},
-		},
-	}
-	return ops
-}
-
-func TestGetHorizontalScalingComponentNameSet(t *testing.T) {
-	ops := mockHorizontalScalingOps()
-	componentNameSet := ops.Spec.GetHorizontalScalingComponentNameSet()
-	checkComponentMap(t, componentNameSet, len(ops.Spec.HorizontalScalingList), componentName)
-	componentNameSet1 := ops.GetComponentNameSet()
-	checkComponentMap(t, componentNameSet1, len(ops.Spec.HorizontalScalingList), componentName)
-}
-
-func mockVolumeExpansionOps() *OpsRequest {
-	ops := &OpsRequest{}
-	ops.Spec.Type = VolumeExpansionType
-	ops.Spec.VolumeExpansionList = []VolumeExpansion{
-		{
-			ComponentOps: ComponentOps{
-				ComponentName: componentName,
-			},
-		},
-	}
-	return ops
-}
-
-func TestVolumeExpansioncomponentNameSet(t *testing.T) {
-	ops := mockVolumeExpansionOps()
-	componentNameSet := ops.Spec.GetVolumeExpansionComponentNameSet()
-	checkComponentMap(t, componentNameSet, len(ops.Spec.VolumeExpansionList), componentName)
-	componentNameSet1 := ops.GetComponentNameSet()
-	checkComponentMap(t, componentNameSet1, len(ops.Spec.VolumeExpansionList), componentName)
-}
-
-func checkComponentMap(t *testing.T, componentNameSet map[string]struct{}, expectLen int, expectName string) {
-	if len(componentNameSet) != expectLen {
-		t.Error(`Expected component name map length equals list length`)
-	}
-	if _, ok := componentNameSet[expectName]; !ok {
-		t.Error(`Expected component name map exists the key of "mysql"`)
-	}
-}
-
-func TestToVerticalScalingListToMap(t *testing.T) {
-	ops := mockVerticalScalingOps()
-	verticalScalingMap := ops.Spec.ToVerticalScalingListToMap()
-	if len(verticalScalingMap) != len(ops.Spec.VerticalScalingList) {
-		t.Error(`Expected vertical scaling map length equals list length`)
-	}
-	if _, ok := verticalScalingMap[componentName]; !ok {
-		t.Error(`Expected component name map exists the key of "mysql"`)
-	}
-}
-
-func TestConvertVolumeExpansionListToMap(t *testing.T) {
-	ops := mockVolumeExpansionOps()
-	volumeExpansionMap := ops.Spec.ToVolumeExpansionListToMap()
-	if len(volumeExpansionMap) != len(ops.Spec.VolumeExpansionList) {
-		t.Error(`Expected volume expansion map length equals list length`)
-	}
-	if _, ok := volumeExpansionMap[componentName]; !ok {
-		t.Error(`Expected component name map exists the key of "mysql"`)
-	}
-}
-
-func TestToHorizontalScalingListToMap(t *testing.T) {
-	ops := mockHorizontalScalingOps()
-	horizontalScalingMap := ops.Spec.ToHorizontalScalingListToMap()
-	if len(horizontalScalingMap) != len(ops.Spec.HorizontalScalingList) {
-		t.Error(`Expected horizontal scaling map length equals list length`)
-	}
-	if _, ok := horizontalScalingMap[componentName]; !ok {
-		t.Error(`Expected component name map exists the key of "mysql"`)
-	}
-}
-
-func TestGetUpgradeComponentNameSet(t *testing.T) {
-	ops := &OpsRequest{}
-	ops.Spec.Type = UpgradeType
-	componentNameSet := ops.GetUpgradeComponentNameSet()
-	if componentNameSet != nil {
-		t.Error(`Expected component name map of upgrade ops is nil`)
-	}
-	ops.Spec.Upgrade = &Upgrade{}
-	ops.Status.Components = map[string]OpsRequestComponentStatus{
-		componentName: {},
-	}
-
-	componentNameSet = ops.GetUpgradeComponentNameSet()
-	checkComponentMap(t, componentNameSet, len(ops.Status.Components), componentName)
-	componentNameSet1 := ops.GetComponentNameSet()
-	checkComponentMap(t, componentNameSet1, len(ops.Status.Components), componentName)
-}
-
-=======
->>>>>>> 0e34a119
 func mockExposeOps() *OpsRequest {
 	ops := &OpsRequest{}
 	ops.Spec.Type = ExposeType
