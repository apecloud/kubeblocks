/*
Copyright ApeCloud, Inc.

Licensed under the Apache License, Version 2.0 (the "License");
you may not use this file except in compliance with the License.
You may obtain a copy of the License at

    http://www.apache.org/licenses/LICENSE-2.0

Unless required by applicable law or agreed to in writing, software
distributed under the License is distributed on an "AS IS" BASIS,
WITHOUT WARRANTIES OR CONDITIONS OF ANY KIND, either express or implied.
See the License for the specific language governing permissions and
limitations under the License.
*/

package v1alpha1

import (
	"context"
	"encoding/json"
	"fmt"
	"reflect"
	"strings"

	"github.com/pkg/errors"
	"golang.org/x/exp/slices"
	corev1 "k8s.io/api/core/v1"
	apierrors "k8s.io/apimachinery/pkg/api/errors"
	"k8s.io/apimachinery/pkg/api/resource"
	"k8s.io/apimachinery/pkg/runtime"
	"k8s.io/apimachinery/pkg/runtime/schema"
	"k8s.io/apimachinery/pkg/types"
	"k8s.io/apimachinery/pkg/util/validation/field"
	ctrl "sigs.k8s.io/controller-runtime"
	"sigs.k8s.io/controller-runtime/pkg/client"
	logf "sigs.k8s.io/controller-runtime/pkg/log"
	"sigs.k8s.io/controller-runtime/pkg/webhook"
)

// log is for logging in this package.
var (
	opsrequestlog           = logf.Log.WithName("opsrequest-resource")
	opsRequestAnnotationKey = "kubeblocks.io/ops-request"

	// OpsRequestBehaviourMapper records in which cluster phases OpsRequest can run
	OpsRequestBehaviourMapper = map[OpsType]OpsRequestBehaviour{}
)

func (r *OpsRequest) SetupWebhookWithManager(mgr ctrl.Manager) error {
	return ctrl.NewWebhookManagedBy(mgr).
		For(r).
		Complete()
}

// TODO(user): change verbs to "verbs=create;update;delete" if you want to enable deletion validation.
//+kubebuilder:webhook:path=/validate-apps-kubeblocks-io-v1alpha1-opsrequest,mutating=false,failurePolicy=fail,sideEffects=None,groups=apps.kubeblocks.io,resources=opsrequests,verbs=create;update,versions=v1alpha1,name=vopsrequest.kb.io,admissionReviewVersions=v1

var _ webhook.Validator = &OpsRequest{}

// ValidateCreate implements webhook.Validator so a webhook will be registered for the type
func (r *OpsRequest) ValidateCreate() error {
	opsrequestlog.Info("validate create", "name", r.Name)
	return r.validateEntry(true)
}

// ValidateUpdate implements webhook.Validator so a webhook will be registered for the type
func (r *OpsRequest) ValidateUpdate(old runtime.Object) error {
	opsrequestlog.Info("validate update", "name", r.Name)
	lastOpsRequest := old.(*OpsRequest)
	if r.isForbiddenUpdate() && !reflect.DeepEqual(lastOpsRequest.Spec, r.Spec) {
		return newInvalidError(OpsRequestKind, r.Name, "spec", fmt.Sprintf("update OpsRequest is forbidden when status.Phase is %s", r.Status.Phase))
	}
	// if no spec updated, we should skip validation.
	// if not, we can not delete the OpsRequest when cluster has been deleted.
	// because when cluster not existed, r.validate will report an error.
	if reflect.DeepEqual(lastOpsRequest.Spec, r.Spec) {
		return nil
	}
	return r.validateEntry(false)
}

// ValidateDelete implements webhook.Validator so a webhook will be registered for the type
func (r *OpsRequest) ValidateDelete() error {
	opsrequestlog.Info("validate delete", "name", r.Name)
	return nil
}

// IsForbiddenUpdate OpsRequest cannot modify the spec when status is in [Succeed,Running,Failed].
func (r *OpsRequest) isForbiddenUpdate() bool {
	return slices.Contains([]Phase{SucceedPhase, RunningPhase, FailedPhase}, r.Status.Phase)
}

// validateClusterPhase validates whether the current cluster state supports the OpsRequest
func (r *OpsRequest) validateClusterPhase(cluster *Cluster) error {
	opsBehaviour := OpsRequestBehaviourMapper[r.Spec.Type]
	// if the OpsType has no cluster phases, ignores it
	if len(opsBehaviour.FromClusterPhases) == 0 {
		return nil
	}
	if !slices.Contains(opsBehaviour.FromClusterPhases, cluster.Status.Phase) {
		return newInvalidError(OpsRequestKind, r.Name, "spec.type", fmt.Sprintf("%s is forbidden when Cluster.status.Phase is %s", r.Spec.Type, cluster.Status.Phase))
	}
	// validate whether existing the same type OpsRequest
	var (
		opsRequestValue string
		opsRecorder     []OpsRecorder
		ok              bool
	)
	if cluster.Annotations == nil {
		return nil
	}
	if opsRequestValue, ok = cluster.Annotations[opsRequestAnnotationKey]; !ok {
		return nil
	}
	// opsRequest annotation value in cluster to map
	if err := json.Unmarshal([]byte(opsRequestValue), &opsRecorder); err != nil {
		return nil
	}
	for _, v := range opsRecorder {
		if v.Name != r.Name {
			return newInvalidError(OpsRequestKind, r.Name, "spec.type", fmt.Sprintf("Existing OpsRequest: %s is running in Cluster: %s, handle this OpsRequest first", v.Name, cluster.Name))
		}
	}
	return nil
}

// getCluster gets cluster with webhook client
func (r *OpsRequest) getCluster(ctx context.Context, k8sClient client.Client) (*Cluster, error) {
	if k8sClient == nil {
		return nil, nil
	}
	cluster := &Cluster{}
	// get cluster resource
	if err := k8sClient.Get(ctx, types.NamespacedName{Namespace: r.Namespace, Name: r.Spec.ClusterRef}, cluster); err != nil {
		return nil, newInvalidError(OpsRequestKind, r.Name, "spec.clusterRef", err.Error())
	}
	return cluster, nil
}

func (r *OpsRequest) getClusterDefinition(ctx context.Context, cli client.Client, cluster *Cluster) (*ClusterDefinition, error) {
	cd := &ClusterDefinition{}
	if err := cli.Get(ctx, types.NamespacedName{Name: cluster.Spec.ClusterDefRef}, cd); err != nil {
		return nil, err
	}
	return cd, nil
}

// Validate validates OpsRequest
func (r *OpsRequest) Validate(ctx context.Context,
	k8sClient client.Client,
	cluster *Cluster,
	isCreate bool) error {
	var allErrs field.ErrorList
	if isCreate {
		if err := r.validateClusterPhase(cluster); err != nil {
			return err
		}
	}
	r.validateOps(ctx, k8sClient, cluster, &allErrs)
	if len(allErrs) > 0 {
		return apierrors.NewInvalid(schema.GroupKind{Group: APIVersion, Kind: OpsRequestKind}, r.Name, allErrs)
	}
	return nil
}

// ValidateEntry OpsRequest webhook validate entry
func (r *OpsRequest) validateEntry(isCreate bool) error {
	if webhookMgr == nil || webhookMgr.client == nil {
		return nil
	}
	ctx := context.Background()
	k8sClient := webhookMgr.client
	cluster, err := r.getCluster(ctx, k8sClient)
	if err != nil {
		return err
	}
	return r.Validate(ctx, k8sClient, cluster, isCreate)
}

// validateOps validates ops attributes
func (r *OpsRequest) validateOps(ctx context.Context,
	k8sClient client.Client,
	cluster *Cluster,
	allErrs *field.ErrorList) {
	// Check whether the corresponding attribute is legal according to the operation type
	switch r.Spec.Type {
	case UpgradeType:
		r.validateUpgrade(ctx, k8sClient, cluster, allErrs)
	case VerticalScalingType:
		r.validateVerticalScaling(cluster, allErrs)
	case HorizontalScalingType:
		r.validateHorizontalScaling(ctx, k8sClient, cluster, allErrs)
	case VolumeExpansionType:
		r.validateVolumeExpansion(cluster, allErrs)
	case RestartType:
		r.validateRestart(cluster, allErrs)
	case ReconfiguringType:
		r.validateReconfigure(cluster, allErrs)
	}
}

// validateUpgrade validates spec.restart
func (r *OpsRequest) validateRestart(cluster *Cluster, allErrs *field.ErrorList) {
	restartList := r.Spec.RestartList
	if len(restartList) == 0 {
		addInvalidError(allErrs, "spec.restart", restartList, "can not be empty")
		return
	}

	compNames := make([]string, len(restartList))
	for i, v := range restartList {
		compNames[i] = v.ComponentName
	}
	r.checkComponentExistence(nil, cluster, compNames, allErrs)
}

// validateUpgrade validates spec.clusterOps.upgrade
func (r *OpsRequest) validateUpgrade(ctx context.Context,
	k8sClient client.Client,
	cluster *Cluster,
	allErrs *field.ErrorList) {
	if r.Spec.Upgrade == nil {
		addNotFoundError(allErrs, "spec.upgrade", "")
		return
	}

	cvList := &ClusterVersionList{}
	labelKey := "clusterdefinition.kubeblocks.io/name" // TODO(leon)
	if err := k8sClient.List(ctx, cvList, client.MatchingLabels{labelKey: cluster.Spec.ClusterDefRef}); err != nil {
		addInvalidError(allErrs, "spec.type", r.Spec.Type, err.Error())
		return
	}

	if len(cvList.Items) <= 1 {
		addInvalidError(allErrs, "spec.type", r.Spec.Type, fmt.Sprintf("not supported in Cluster: %s, ClusterVersion must be greater than 1", r.Spec.ClusterRef))
		return
	}

	targetClusterVersion := r.Spec.Upgrade.ClusterVersionRef
	for _, cv := range cvList.Items {
		if cv.Name == targetClusterVersion {
			return
		}
	}
	addInvalidError(allErrs, "spec.upgrade.clusterVersionRef", targetClusterVersion, fmt.Sprintf("target CluterVersion to upgrade not found"))
}

// validateVerticalScaling validates api when spec.type is VerticalScaling
func (r *OpsRequest) validateVerticalScaling(cluster *Cluster, allErrs *field.ErrorList) {
	verticalScalingList := r.Spec.VerticalScalingList
	if len(verticalScalingList) == 0 {
		addInvalidError(allErrs, "spec.verticalScaling", verticalScalingList, "can not be empty")
		return
	}

	// validate resources is legal and get component name slice
	componentNames := make([]string, len(verticalScalingList))
	for i, v := range verticalScalingList {
		componentNames[i] = v.ComponentName
		if invalidValue, err := validateVerticalResourceList(v.Requests); err != nil {
			addInvalidError(allErrs, fmt.Sprintf("spec.verticalScaling[%d].requests", i), invalidValue, err.Error())
			continue
		}
		if invalidValue, err := validateVerticalResourceList(v.Limits); err != nil {
			addInvalidError(allErrs, fmt.Sprintf("spec.verticalScaling[%d].limits", i), invalidValue, err.Error())
			continue
		}
		if invalidValue, err := compareRequestsAndLimits(v.ResourceRequirements); err != nil {
			addInvalidError(allErrs, fmt.Sprintf("spec.verticalScaling[%d].requests", i), invalidValue, err.Error())
		}
	}

	r.checkComponentExistence(nil, cluster, componentNames, allErrs)
}

// validateVerticalScaling validate api is legal when spec.type is VerticalScaling
func (r *OpsRequest) validateReconfigure(cluster *Cluster, allErrs *field.ErrorList) {
	reconfigure := r.Spec.Reconfigure
	if reconfigure == nil {
		addInvalidError(allErrs, "spec.reconfigure", reconfigure, "can not be empty")
		return
	}

	// TODO validate updated params
}

// compareRequestsAndLimits compares the resource requests and limits
func compareRequestsAndLimits(resources corev1.ResourceRequirements) (string, error) {
	requests := resources.Requests
	limits := resources.Limits
	if requests == nil || limits == nil {
		return "", nil
	}
	for k, v := range requests {
		if limitQuantity, ok := limits[k]; !ok {
			continue
		} else if compareQuantity(&v, &limitQuantity) {
			return v.String(), errors.New(fmt.Sprintf(`must be less than or equal to %s limit`, k))
		}
	}
	return "", nil
}

// compareQuantity compares requests quantity and limits quantity
func compareQuantity(requestQuantity, limitQuantity *resource.Quantity) bool {
	return requestQuantity != nil && limitQuantity != nil && requestQuantity.Cmp(*limitQuantity) > 0
}

// validateHorizontalScaling validates api when spec.type is HorizontalScaling
func (r *OpsRequest) validateHorizontalScaling(ctx context.Context, cli client.Client, cluster *Cluster, allErrs *field.ErrorList) {
	horizontalScalingList := r.Spec.HorizontalScalingList
	if len(horizontalScalingList) == 0 {
		addInvalidError(allErrs, "spec.horizontalScaling", horizontalScalingList, "can not be empty")
		return
	}

	componentNames := make([]string, len(horizontalScalingList))
	for i, v := range horizontalScalingList {
		componentNames[i] = v.ComponentName
	}
<<<<<<< HEAD
	// TODO(leon): whether to check against cluster definition?
	r.checkComponentExistence(allErrs, cluster, componentNames)
=======

	clusterDef, err := r.getClusterDefinition(ctx, cli, cluster)
	if err != nil {
		addInvalidError(allErrs, "spec.horizontalScaling", horizontalScalingList, "get cluster definition error: "+err.Error())
		return
	}
	r.checkComponentExistence(clusterDef, cluster, componentNames, allErrs)
>>>>>>> b9c027b5
}

// validateVolumeExpansion validates volumeExpansion api when spec.type is VolumeExpansion
func (r *OpsRequest) validateVolumeExpansion(cluster *Cluster, allErrs *field.ErrorList) {
	volumeExpansionList := r.Spec.VolumeExpansionList
	if len(volumeExpansionList) == 0 {
		addInvalidError(allErrs, "spec.volumeExpansion", volumeExpansionList, "can not be empty")
		return
	}

	componentNames := make([]string, len(volumeExpansionList))
	for i, v := range volumeExpansionList {
		componentNames[i] = v.ComponentName
	}
	r.checkComponentExistence(allErrs, cluster, componentNames)

	// TODO(leon): check each vct's SC whether supports expansion
	// The error message:
	//foreach comp in volumeExpansionList:
	//	var invalidVCTNames []string
	//	...
	//	message := "not support volume expansion, check the StorageClass whether allow volume expansion."
	//	addInvalidError(allErrs, fmt.Sprintf("spec.volumeExpansion[%d].volumeClaimTemplates[*].name", i), invalidVCTNames, message)
}

// checkComponentExistence checks whether components to be operated exist in cluster spec.
func (r *OpsRequest) checkComponentExistence(clusterDef *ClusterDefinition, cluster *Cluster, compNames []string, errs *field.ErrorList) {
	compSpecNameMap := make(map[string]bool)
	for _, compSpec := range cluster.Spec.ComponentSpecs {
		compSpecNameMap[compSpec.Name] = true
	}

	// To keep the compatibility, do a cross validation with ClusterDefinition's components to meet the topology constraint,
	// but we should still carefully consider the necessity for the validation here.
	validCompNameMap := make(map[string]bool)
	if clusterDef == nil {
		validCompNameMap = compSpecNameMap
	} else {
		for _, compSpec := range cluster.Spec.ComponentSpecs {
			for _, compDef := range clusterDef.Spec.ComponentDefs {
				if compSpec.ComponentDefRef == compDef.Name {
					validCompNameMap[compSpec.Name] = true
					break
				}
			}
		}
	}

	var notFoundCompNames []string
	var notSupportCompNames []string
	for _, compName := range compNames {
		if _, ok := compSpecNameMap[compName]; !ok {
			notFoundCompNames = append(notFoundCompNames, compName)
			continue
		}
		if _, ok := validCompNameMap[compName]; !ok {
			notSupportCompNames = append(notSupportCompNames, compName)
		}
	}

	if len(notFoundCompNames) > 0 {
		addInvalidError(errs, fmt.Sprintf("spec.%s[*].componentName", lowercaseInitial(r.Spec.Type)),
			notFoundCompNames, "not found in Cluster.spec.components[*].name")
	}
	if len(notSupportCompNames) > 0 {
		addInvalidError(errs, fmt.Sprintf("spec.%s[*].componentName", lowercaseInitial(r.Spec.Type)),
			notSupportCompNames, fmt.Sprintf("not supported the %s operation", r.Spec.Type))
	}
}

func lowercaseInitial(opsType OpsType) string {
	str := string(opsType)
	return strings.ToLower(str[:1]) + str[1:]
}

// validateVerticalResourceList checks if k8s resourceList is legal
func validateVerticalResourceList(resourceList map[corev1.ResourceName]resource.Quantity) (string, error) {
	for k := range resourceList {
		if k != corev1.ResourceCPU && k != corev1.ResourceMemory && !strings.HasPrefix(k.String(), corev1.ResourceHugePagesPrefix) {
			return string(k), fmt.Errorf("resource key is not cpu or memory or hugepages- ")
		}
	}
	return "", nil
}

func addInvalidError(allErrs *field.ErrorList, fieldPath string, value interface{}, msg string) {
	*allErrs = append(*allErrs, field.Invalid(field.NewPath(fieldPath), value, msg))
}

func addNotFoundError(allErrs *field.ErrorList, fieldPath string, value interface{}) {
	*allErrs = append(*allErrs, field.NotFound(field.NewPath(fieldPath), value))
}<|MERGE_RESOLUTION|>--- conflicted
+++ resolved
@@ -319,10 +319,6 @@
 	for i, v := range horizontalScalingList {
 		componentNames[i] = v.ComponentName
 	}
-<<<<<<< HEAD
-	// TODO(leon): whether to check against cluster definition?
-	r.checkComponentExistence(allErrs, cluster, componentNames)
-=======
 
 	clusterDef, err := r.getClusterDefinition(ctx, cli, cluster)
 	if err != nil {
@@ -330,7 +326,6 @@
 		return
 	}
 	r.checkComponentExistence(clusterDef, cluster, componentNames, allErrs)
->>>>>>> b9c027b5
 }
 
 // validateVolumeExpansion validates volumeExpansion api when spec.type is VolumeExpansion
