/*
Copyright ApeCloud, Inc.

Licensed under the Apache License, Version 2.0 (the "License");
you may not use this file except in compliance with the License.
You may obtain a copy of the License at

    http://www.apache.org/licenses/LICENSE-2.0

Unless required by applicable law or agreed to in writing, software
distributed under the License is distributed on an "AS IS" BASIS,
WITHOUT WARRANTIES OR CONDITIONS OF ANY KIND, either express or implied.
See the License for the specific language governing permissions and
limitations under the License.
*/

package v1alpha1

import (
	"context"
	"encoding/json"
	"fmt"
	"reflect"
	"strings"

	"github.com/pkg/errors"
	"golang.org/x/exp/slices"
	corev1 "k8s.io/api/core/v1"
	apierrors "k8s.io/apimachinery/pkg/api/errors"
	"k8s.io/apimachinery/pkg/api/resource"
	"k8s.io/apimachinery/pkg/runtime"
	"k8s.io/apimachinery/pkg/runtime/schema"
	"k8s.io/apimachinery/pkg/types"
	"k8s.io/apimachinery/pkg/util/validation/field"
	ctrl "sigs.k8s.io/controller-runtime"
	"sigs.k8s.io/controller-runtime/pkg/client"
	logf "sigs.k8s.io/controller-runtime/pkg/log"
	"sigs.k8s.io/controller-runtime/pkg/webhook"
)

// log is for logging in this package.
var (
	opsrequestlog           = logf.Log.WithName("opsrequest-resource")
	opsRequestAnnotationKey = "kubeblocks.io/ops-request"

	// OpsRequestBehaviourMapper records in which cluster phases OpsRequest can run
	OpsRequestBehaviourMapper = map[OpsType]OpsRequestBehaviour{}
)

func (r *OpsRequest) SetupWebhookWithManager(mgr ctrl.Manager) error {
	return ctrl.NewWebhookManagedBy(mgr).
		For(r).
		Complete()
}

// TODO(user): change verbs to "verbs=create;update;delete" if you want to enable deletion validation.
//+kubebuilder:webhook:path=/validate-apps-kubeblocks-io-v1alpha1-opsrequest,mutating=false,failurePolicy=fail,sideEffects=None,groups=apps.kubeblocks.io,resources=opsrequests,verbs=create;update,versions=v1alpha1,name=vopsrequest.kb.io,admissionReviewVersions=v1

var _ webhook.Validator = &OpsRequest{}

// ValidateCreate implements webhook.Validator so a webhook will be registered for the type
func (r *OpsRequest) ValidateCreate() error {
	opsrequestlog.Info("validate create", "name", r.Name)
	return r.validateEntry(true)
}

// ValidateUpdate implements webhook.Validator so a webhook will be registered for the type
func (r *OpsRequest) ValidateUpdate(old runtime.Object) error {
	opsrequestlog.Info("validate update", "name", r.Name)
	lastOpsRequest := old.(*OpsRequest)
	if r.isForbiddenUpdate() && !reflect.DeepEqual(lastOpsRequest.Spec, r.Spec) {
		return newInvalidError(OpsRequestKind, r.Name, "spec", fmt.Sprintf("update OpsRequest is forbidden when status.Phase is %s", r.Status.Phase))
	}
	// if no spec updated, we should skip validation.
	// if not, we can not delete the OpsRequest when cluster has been deleted.
	// because when cluster not existed, r.validate will report an error.
	if reflect.DeepEqual(lastOpsRequest.Spec, r.Spec) {
		return nil
	}
	return r.validateEntry(false)
}

// ValidateDelete implements webhook.Validator so a webhook will be registered for the type
func (r *OpsRequest) ValidateDelete() error {
	opsrequestlog.Info("validate delete", "name", r.Name)
	return nil
}

// IsForbiddenUpdate OpsRequest cannot modify the spec when status is in [Succeed,Running,Failed].
func (r *OpsRequest) isForbiddenUpdate() bool {
	return slices.Contains([]Phase{SucceedPhase, RunningPhase, FailedPhase}, r.Status.Phase)
}

// validateClusterPhase validates whether the current cluster state supports the OpsRequest
func (r *OpsRequest) validateClusterPhase(cluster *Cluster) error {
	opsBehaviour := OpsRequestBehaviourMapper[r.Spec.Type]
	// if the OpsType has no cluster phases, ignores it
	if len(opsBehaviour.FromClusterPhases) == 0 {
		return nil
	}
	if !slices.Contains(opsBehaviour.FromClusterPhases, cluster.Status.Phase) {
		return newInvalidError(OpsRequestKind, r.Name, "spec.type", fmt.Sprintf("%s is forbidden when Cluster.status.Phase is %s", r.Spec.Type, cluster.Status.Phase))
	}
	// validate whether existing the same type OpsRequest
	var (
		opsRequestValue string
		opsRecorder     []OpsRecorder
		ok              bool
	)
	if cluster.Annotations == nil {
		return nil
	}
	if opsRequestValue, ok = cluster.Annotations[opsRequestAnnotationKey]; !ok {
		return nil
	}
	// opsRequest annotation value in cluster to map
	if err := json.Unmarshal([]byte(opsRequestValue), &opsRecorder); err != nil {
		return nil
	}
	for _, v := range opsRecorder {
		if v.Name != r.Name {
			return newInvalidError(OpsRequestKind, r.Name, "spec.type", fmt.Sprintf("Existing OpsRequest: %s is running in Cluster: %s, handle this OpsRequest first", v.Name, cluster.Name))
		}
	}
	return nil
}

// getCluster gets cluster with webhook client
func (r *OpsRequest) getCluster(ctx context.Context, k8sClient client.Client) (*Cluster, error) {
	if k8sClient == nil {
		return nil, nil
	}
	cluster := &Cluster{}
	// get cluster resource
	if err := k8sClient.Get(ctx, types.NamespacedName{Namespace: r.Namespace, Name: r.Spec.ClusterRef}, cluster); err != nil {
		return nil, newInvalidError(OpsRequestKind, r.Name, "spec.clusterRef", err.Error())
	}
	return cluster, nil
}

func (r *OpsRequest) getClusterDefinition(ctx context.Context, cli client.Client, cluster *Cluster) (*ClusterDefinition, error) {
	cd := &ClusterDefinition{}
	if err := cli.Get(ctx, types.NamespacedName{Name: cluster.Spec.ClusterDefRef}, cd); err != nil {
		return nil, err
	}
	return cd, nil
}

// Validate validates OpsRequest
func (r *OpsRequest) Validate(ctx context.Context,
	k8sClient client.Client,
	cluster *Cluster,
	isCreate bool) error {
	var allErrs field.ErrorList
	if isCreate {
		if err := r.validateClusterPhase(cluster); err != nil {
			return err
		}
	}
	r.validateOps(ctx, k8sClient, cluster, &allErrs)
	if len(allErrs) > 0 {
		return apierrors.NewInvalid(schema.GroupKind{Group: APIVersion, Kind: OpsRequestKind}, r.Name, allErrs)
	}
	return nil
}

// ValidateEntry OpsRequest webhook validate entry
func (r *OpsRequest) validateEntry(isCreate bool) error {
	if webhookMgr == nil || webhookMgr.client == nil {
		return nil
	}
	ctx := context.Background()
	k8sClient := webhookMgr.client
	cluster, err := r.getCluster(ctx, k8sClient)
	if err != nil {
		return err
	}
	return r.Validate(ctx, k8sClient, cluster, isCreate)
}

// validateOps validates ops attributes
func (r *OpsRequest) validateOps(ctx context.Context,
	k8sClient client.Client,
	cluster *Cluster,
	allErrs *field.ErrorList) {
	if cluster.Status.Operations == nil {
		cluster.Status.Operations = &Operations{}
	}

	// Check whether the corresponding attribute is legal according to the operation type
	switch r.Spec.Type {
	case UpgradeType:
		r.validateUpgrade(ctx, k8sClient, cluster, allErrs)
	case VerticalScalingType:
		r.validateVerticalScaling(cluster, allErrs)
	case HorizontalScalingType:
		r.validateHorizontalScaling(ctx, k8sClient, cluster, allErrs)
	case VolumeExpansionType:
		r.validateVolumeExpansion(cluster, allErrs)
	case RestartType:
		r.validateRestart(cluster, allErrs)
	case ReconfiguringType:
		r.validateReconfigure(cluster, allErrs)
	}
}

// validateUpgrade validates spec.restart
func (r *OpsRequest) validateRestart(cluster *Cluster, allErrs *field.ErrorList) {
	restartList := r.Spec.RestartList
	if len(restartList) == 0 {
		addInvalidError(allErrs, "spec.restart", restartList, "can not be empty")
		return
	}

	compNames := make([]string, len(restartList))
	for i, v := range restartList {
		compNames[i] = v.ComponentName
	}
	r.checkComponentExistence(nil, cluster, compNames, allErrs)
}

// validateUpgrade validates spec.clusterOps.upgrade
func (r *OpsRequest) validateUpgrade(ctx context.Context,
	k8sClient client.Client,
	cluster *Cluster,
	allErrs *field.ErrorList) {
<<<<<<< HEAD
=======
	if !cluster.Status.Operations.Upgradable {
		addInvalidError(allErrs, "spec.type", r.Spec.Type, fmt.Sprintf("not supported in Cluster: %s, ClusterVersion must be greater than 1", r.Spec.ClusterRef))
		return
	}
>>>>>>> d63eb804
	if r.Spec.Upgrade == nil {
		addNotFoundError(allErrs, "spec.upgrade", "")
		return
	}

	cvList := &ClusterVersionList{}
	labelKey := "clusterdefinition.kubeblocks.io/name" // TODO(leon)
	if err := k8sClient.List(ctx, cvList, client.MatchingLabels{labelKey: cluster.Spec.ClusterDefRef}); err != nil {
		addInvalidError(allErrs, "spec.type", r.Spec.Type, err.Error())
		return
	}

	if len(cvList.Items) <= 1 {
		addInvalidError(allErrs, "spec.type", r.Spec.Type, fmt.Sprintf("not supported in Cluster: %s, ClusterVersion must be greater than 1", r.Spec.ClusterRef))
		return
	}

	targetClusterVersion := r.Spec.Upgrade.ClusterVersionRef
	for _, cv := range cvList.Items {
		if cv.Name == targetClusterVersion {
			return
		}
	}
	addInvalidError(allErrs, "spec.upgrade.clusterVersionRef", targetClusterVersion, fmt.Sprintf("target CluterVersion to upgrade not found"))
}

// validateVerticalScaling validates api when spec.type is VerticalScaling
func (r *OpsRequest) validateVerticalScaling(cluster *Cluster, allErrs *field.ErrorList) {
	verticalScalingList := r.Spec.VerticalScalingList
	if len(verticalScalingList) == 0 {
		addInvalidError(allErrs, "spec.verticalScaling", verticalScalingList, "can not be empty")
		return
	}

	// validate resources is legal and get component name slice
	componentNames := make([]string, len(verticalScalingList))
	for i, v := range verticalScalingList {
		componentNames[i] = v.ComponentName
		if invalidValue, err := validateVerticalResourceList(v.Requests); err != nil {
			addInvalidError(allErrs, fmt.Sprintf("spec.verticalScaling[%d].requests", i), invalidValue, err.Error())
			continue
		}
		if invalidValue, err := validateVerticalResourceList(v.Limits); err != nil {
			addInvalidError(allErrs, fmt.Sprintf("spec.verticalScaling[%d].limits", i), invalidValue, err.Error())
			continue
		}
		if invalidValue, err := compareRequestsAndLimits(v.ResourceRequirements); err != nil {
			addInvalidError(allErrs, fmt.Sprintf("spec.verticalScaling[%d].requests", i), invalidValue, err.Error())
		}
	}

	r.checkComponentExistence(nil, cluster, componentNames, allErrs)
}

// validateVerticalScaling validate api is legal when spec.type is VerticalScaling
func (r *OpsRequest) validateReconfigure(cluster *Cluster, allErrs *field.ErrorList) {
	reconfigure := r.Spec.Reconfigure
	if reconfigure == nil {
		addInvalidError(allErrs, "spec.reconfigure", reconfigure, "can not be empty")
		return
	}

	// TODO validate updated params
}

// compareRequestsAndLimits compares the resource requests and limits
func compareRequestsAndLimits(resources corev1.ResourceRequirements) (string, error) {
	requests := resources.Requests
	limits := resources.Limits
	if requests == nil || limits == nil {
		return "", nil
	}
	for k, v := range requests {
		if limitQuantity, ok := limits[k]; !ok {
			continue
		} else if compareQuantity(&v, &limitQuantity) {
			return v.String(), errors.New(fmt.Sprintf(`must be less than or equal to %s limit`, k))
		}
	}
	return "", nil
}

// compareQuantity compares requests quantity and limits quantity
func compareQuantity(requestQuantity, limitQuantity *resource.Quantity) bool {
	return requestQuantity != nil && limitQuantity != nil && requestQuantity.Cmp(*limitQuantity) > 0
}

// validateHorizontalScaling validates api when spec.type is HorizontalScaling
func (r *OpsRequest) validateHorizontalScaling(ctx context.Context, cli client.Client, cluster *Cluster, allErrs *field.ErrorList) {
	horizontalScalingList := r.Spec.HorizontalScalingList
	if len(horizontalScalingList) == 0 {
		addInvalidError(allErrs, "spec.horizontalScaling", horizontalScalingList, "can not be empty")
		return
	}

	componentNames := make([]string, len(horizontalScalingList))
	for i, v := range horizontalScalingList {
		componentNames[i] = v.ComponentName
	}

	clusterDef, err := r.getClusterDefinition(ctx, cli, cluster)
	if err != nil {
		addInvalidError(allErrs, "spec.horizontalScaling", horizontalScalingList, "get cluster definition error: "+err.Error())
		return
	}
	r.checkComponentExistence(clusterDef, cluster, componentNames, allErrs)
}

// validateVolumeExpansion validates volumeExpansion api when spec.type is VolumeExpansion
func (r *OpsRequest) validateVolumeExpansion(cluster *Cluster, allErrs *field.ErrorList) {
	volumeExpansionList := r.Spec.VolumeExpansionList
	if len(volumeExpansionList) == 0 {
		addInvalidError(allErrs, "spec.volumeExpansion", volumeExpansionList, "can not be empty")
		return
	}
	// validate whether the cluster support volume expansion
	supportedComponentMap := convertOperationComponentsToMap(cluster.Status.Operations.VolumeExpandable)
	if err := r.validateClusterIsSupported(supportedComponentMap); err != nil {
		*allErrs = append(*allErrs, err)
		return
	}
	// validate volumeClaimTemplates is legal and get component name slice
	componentNames := make([]string, len(volumeExpansionList))
	for i, v := range volumeExpansionList {
		var (
			supportedVCTMap = map[string]struct{}{}
			invalidVCTNames []string
		)
		componentNames[i] = v.ComponentName
		operationComponent := supportedComponentMap[v.ComponentName]
		if operationComponent == nil {
			continue
		}
		// convert slice to map
		for _, vctName := range operationComponent.VolumeClaimTemplateNames {
			supportedVCTMap[vctName] = struct{}{}
		}
		// check the volumeClaimTemplate is support volumeExpansion
		for _, vct := range v.VolumeClaimTemplates {
			if _, ok := supportedVCTMap[vct.Name]; !ok {
				invalidVCTNames = append(invalidVCTNames, vct.Name)
			}
		}
		if len(invalidVCTNames) > 0 {
			message := "not support volume expansion, check the StorageClass whether allow volume expansion."
			addInvalidError(allErrs, fmt.Sprintf("spec.volumeExpansion[%d].volumeClaimTemplates[*].name", i), invalidVCTNames, message)
		}
	}

	r.validateComponentName(allErrs, cluster, supportedComponentMap, componentNames)
}

// validateClusterIsSupported validates whether cluster supports the operation when it in component scope
func (r *OpsRequest) validateClusterIsSupported(supportedComponentMap map[string]*OperationComponent) *field.Error {
	if len(supportedComponentMap) > 0 {
		return nil
	}
	var (
		opsType = r.Spec.Type
		message string
	)
	switch opsType {
	case VolumeExpansionType:
		message = fmt.Sprintf("not supported in Cluster: %s, check the StorageClass whether allow volume expansion.", r.Spec.ClusterRef)
	default:
		message = fmt.Sprintf("not supported in Cluster: %s", r.Spec.ClusterRef)
	}
	return field.Invalid(field.NewPath("spec.type"), opsType, message)
}

// commonValidateWithComponentOps does common validation, when the operation in component scope
func (r *OpsRequest) validateComponentName(allErrs *field.ErrorList,
	cluster *Cluster,
	supportedComponentMap map[string]*OperationComponent,
	operationComponentNames []string) {
	var (
		clusterComponentNameMap    = map[string]struct{}{}
		notFoundComponentNames     []string
		notSupportedComponentNames []string
		ok                         bool
		opsType                    = r.Spec.Type
	)
	for _, v := range cluster.Spec.ComponentSpecs {
		clusterComponentNameMap[v.Name] = struct{}{}
	}
	for _, v := range operationComponentNames {
		// check component name whether exist in Cluster.spec.components[*].name
		if _, ok = clusterComponentNameMap[v]; !ok {
			notFoundComponentNames = append(notFoundComponentNames, v)
			continue
		}
		// check if the component supports the operation
		if _, ok = supportedComponentMap[v]; !ok {
			notSupportedComponentNames = append(notSupportedComponentNames, v)
		}
	}

	if len(notFoundComponentNames) > 0 {
		addInvalidError(allErrs, fmt.Sprintf("spec.%s[*].componentName", lowercaseInitial(opsType)),
			notFoundComponentNames, "not found in Cluster.spec.components[*].name")
	}

	if len(notSupportedComponentNames) > 0 {
		addInvalidError(allErrs, fmt.Sprintf("spec.%s[*].componentName", lowercaseInitial(opsType)),
			notSupportedComponentNames, fmt.Sprintf("not supported the %s operation", opsType))
	}
}

// checkComponentExistence checks whether components to be operated exist in cluster spec.
func (r *OpsRequest) checkComponentExistence(clusterDef *ClusterDefinition, cluster *Cluster, compNames []string, errs *field.ErrorList) {
	compSpecNameMap := make(map[string]bool)
	for _, compSpec := range cluster.Spec.ComponentSpecs {
		compSpecNameMap[compSpec.Name] = true
	}

	// To keep the compatibility, do a cross validation with ClusterDefinition's components to meet the topology constraint,
	// but we should still carefully consider the necessity for the validation here.
	validCompNameMap := make(map[string]bool)
	if clusterDef == nil {
		validCompNameMap = compSpecNameMap
	} else {
		for _, compSpec := range cluster.Spec.ComponentSpecs {
			for _, compDef := range clusterDef.Spec.ComponentDefs {
				if compSpec.ComponentDefRef == compDef.Name {
					validCompNameMap[compSpec.Name] = true
					break
				}
			}
		}
	}

	var notFoundCompNames []string
	var notSupportCompNames []string
	for _, compName := range compNames {
		if _, ok := compSpecNameMap[compName]; !ok {
			notFoundCompNames = append(notFoundCompNames, compName)
			continue
		}
		if _, ok := validCompNameMap[compName]; !ok {
			notSupportCompNames = append(notSupportCompNames, compName)
		}
	}

	if len(notFoundCompNames) > 0 {
		addInvalidError(errs, fmt.Sprintf("spec.%s[*].componentName", lowercaseInitial(r.Spec.Type)),
			notFoundCompNames, "not found in Cluster.spec.components[*].name")
	}
	if len(notSupportCompNames) > 0 {
		addInvalidError(errs, fmt.Sprintf("spec.%s[*].componentName", lowercaseInitial(r.Spec.Type)),
			notSupportCompNames, fmt.Sprintf("not supported the %s operation", r.Spec.Type))
	}
}

func lowercaseInitial(opsType OpsType) string {
	str := string(opsType)
	return strings.ToLower(str[:1]) + str[1:]
}

// convertOperationComponentsToMap converts supportedOperationComponent slice to map
func convertOperationComponentsToMap(componentNames []OperationComponent) map[string]*OperationComponent {
	supportedComponentMap := map[string]*OperationComponent{}
	for _, v := range componentNames {
		supportedComponentMap[v.Name] = &v
	}
	return supportedComponentMap
}

// checkResourceList checks if k8s resourceList is legal
func validateVerticalResourceList(resourceList map[corev1.ResourceName]resource.Quantity) (string, error) {
	for k := range resourceList {
		if k != corev1.ResourceCPU && k != corev1.ResourceMemory && !strings.HasPrefix(k.String(), corev1.ResourceHugePagesPrefix) {
			return string(k), fmt.Errorf("resource key is not cpu or memory or hugepages- ")
		}
	}
	return "", nil
}

func addInvalidError(allErrs *field.ErrorList, fieldPath string, value interface{}, msg string) {
	*allErrs = append(*allErrs, field.Invalid(field.NewPath(fieldPath), value, msg))
}

func addNotFoundError(allErrs *field.ErrorList, fieldPath string, value interface{}) {
	*allErrs = append(*allErrs, field.NotFound(field.NewPath(fieldPath), value))
}<|MERGE_RESOLUTION|>--- conflicted
+++ resolved
@@ -224,13 +224,6 @@
 	k8sClient client.Client,
 	cluster *Cluster,
 	allErrs *field.ErrorList) {
-<<<<<<< HEAD
-=======
-	if !cluster.Status.Operations.Upgradable {
-		addInvalidError(allErrs, "spec.type", r.Spec.Type, fmt.Sprintf("not supported in Cluster: %s, ClusterVersion must be greater than 1", r.Spec.ClusterRef))
-		return
-	}
->>>>>>> d63eb804
 	if r.Spec.Upgrade == nil {
 		addNotFoundError(allErrs, "spec.upgrade", "")
 		return
@@ -254,7 +247,7 @@
 			return
 		}
 	}
-	addInvalidError(allErrs, "spec.upgrade.clusterVersionRef", targetClusterVersion, fmt.Sprintf("target CluterVersion to upgrade not found"))
+	addInvalidError(allErrs, "spec.upgrade.clusterVersionRef", targetClusterVersion, "target CluterVersion to upgrade not found")
 }
 
 // validateVerticalScaling validates api when spec.type is VerticalScaling
