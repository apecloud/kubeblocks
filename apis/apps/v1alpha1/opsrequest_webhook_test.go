--- conflicted
+++ resolved
@@ -155,16 +155,6 @@
 	}
 
 	testVerticalScaling := func(cluster *Cluster) {
-<<<<<<< HEAD
-		By("By testing verticalScaling opsRequest components is not consistent")
-		opsRequest := createTestOpsRequest(clusterName, opsRequestName, VerticalScalingType)
-		verticalScaling := VerticalScaling{}
-		verticalScaling.ComponentName = "proxy"
-		verticalScaling.ResourceRequirements = corev1.ResourceRequirements{
-			Requests: corev1.ResourceList{
-				"cpu":    resource.MustParse("100m"),
-				"memory": resource.MustParse("100Mi"),
-=======
 		verticalScalingList := []VerticalScaling{
 			{
 				ComponentOps:         ComponentOps{ComponentName: "vscale-not-exist-component"},
@@ -178,7 +168,6 @@
 						"memory": resource.MustParse("100Mi"),
 					},
 				},
->>>>>>> 1fbc4462
 			},
 			{
 				ComponentOps: ComponentOps{ComponentName: replicaSetComponentName},
