--- conflicted
+++ resolved
@@ -147,51 +147,6 @@
 		}, timeout, interval).Should(BeTrue())
 	}
 
-<<<<<<< HEAD
-	//testVerticalScaling := func(cluster *Cluster) {
-	//	By("By testing verticalScaling opsRequest components is not consistent")
-	//	opsRequest := createTestOpsRequest(clusterName, opsRequestName, VerticalScalingType)
-	//	verticalScaling := VerticalScaling{}
-	//	verticalScaling.ComponentName = "proxy"
-	//	verticalScaling.ResourceRequirements = corev1.ResourceRequirements{
-	//		Requests: corev1.ResourceList{
-	//			"cpu":    resource.MustParse("100m"),
-	//			"memory": resource.MustParse("100Mi"),
-	//		},
-	//	}
-	//	opsRequest.Spec.VerticalScalingList = []VerticalScaling{verticalScaling}
-	//	Expect(testCtx.CreateObj(ctx, opsRequest).Error()).To(ContainSubstring("not supported the VerticalScaling operation"))
-	//	Eventually(func() bool {
-	//		opsRequest.Spec.VerticalScalingList[0].ComponentName = replicaSetComponentName
-	//		err := testCtx.CheckedCreateObj(ctx, opsRequest)
-	//		return err == nil
-	//	}, timeout, interval).Should(BeTrue())
-	//
-	//	By("By testing requests cpu less than limits cpu")
-	//	opsRequest = createTestOpsRequest(clusterName, opsRequestName, VerticalScalingType)
-	//	opsRequest.Spec.VerticalScalingList = []VerticalScaling{
-	//		{
-	//			ComponentOps: ComponentOps{ComponentName: replicaSetComponentName},
-	//			ResourceRequirements: corev1.ResourceRequirements{
-	//				Requests: corev1.ResourceList{
-	//					"cpu":    resource.MustParse("200m"),
-	//					"memory": resource.MustParse("100Mi"),
-	//				},
-	//				Limits: corev1.ResourceList{
-	//					"cpu":    resource.MustParse("100m"),
-	//					"memory": resource.MustParse("100Mi"),
-	//				},
-	//			},
-	//		},
-	//	}
-	//	Expect(testCtx.CreateObj(ctx, opsRequest).Error()).To(ContainSubstring("must be less than or equal to cpu limit"))
-	//	Eventually(func() bool {
-	//		opsRequest.Spec.VerticalScalingList[0].Requests[corev1.ResourceCPU] = resource.MustParse("100m")
-	//		err := testCtx.CheckedCreateObj(ctx, opsRequest)
-	//		return err == nil
-	//	}, timeout, interval).Should(BeTrue())
-	//}
-=======
 	testVerticalScaling := func(cluster *Cluster) {
 		verticalScalingList := []VerticalScaling{
 			{
@@ -248,7 +203,6 @@
 			return err == nil
 		}, timeout, interval).Should(BeTrue())
 	}
->>>>>>> c0d87152
 
 	testVolumeExpansion := func(cluster *Cluster) {
 		By("test not support volume expansion")
