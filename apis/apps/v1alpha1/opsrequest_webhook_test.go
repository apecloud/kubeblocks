/*
Copyright ApeCloud, Inc.

Licensed under the Apache License, Version 2.0 (the "License");
you may not use this file except in compliance with the License.
You may obtain a copy of the License at

    http://www.apache.org/licenses/LICENSE-2.0

Unless required by applicable law or agreed to in writing, software
distributed under the License is distributed on an "AS IS" BASIS,
WITHOUT WARRANTIES OR CONDITIONS OF ANY KIND, either express or implied.
See the License for the specific language governing permissions and
limitations under the License.
*/

package v1alpha1

import (
	"context"
	"fmt"
	"time"

	. "github.com/onsi/ginkgo/v2"
	. "github.com/onsi/gomega"

	"github.com/sethvargo/go-password/password"
	"k8s.io/apimachinery/pkg/api/resource"
	"k8s.io/apimachinery/pkg/util/yaml"
	"sigs.k8s.io/controller-runtime/pkg/client"
)

var _ = Describe("OpsRequest webhook", func() {

	var (
		randomStr                    = testCtx.GetRandomStr()
		clusterDefinitionName        = "opswebhook-mysql-definition-" + randomStr
		clusterVersionName           = "opswebhook-mysql-clusterversion-" + randomStr
		clusterVersionNameForUpgrade = "opswebhook-mysql-upgrade-" + randomStr
		clusterName                  = "opswebhook-mysql-" + randomStr
		opsRequestName               = "opswebhook-mysql-ops-" + randomStr
		timeout                      = time.Second * 10
		interval                     = time.Second
		replicaSetComponentName      = "replicasets"
		proxyComponentName           = "proxy"
	)
	cleanupObjects := func() {
		// Add any setup steps that needs to be executed before each test
		err := k8sClient.DeleteAllOf(ctx, &OpsRequest{}, client.InNamespace(testCtx.DefaultNamespace), client.HasLabels{testCtx.TestObjLabelKey})
		Expect(err).NotTo(HaveOccurred())
		err = k8sClient.DeleteAllOf(ctx, &Cluster{}, client.InNamespace(testCtx.DefaultNamespace), client.HasLabels{testCtx.TestObjLabelKey})
		Expect(err).NotTo(HaveOccurred())
		err = k8sClient.DeleteAllOf(ctx, &ClusterVersion{}, client.HasLabels{testCtx.TestObjLabelKey})
		Expect(err).NotTo(HaveOccurred())
		err = k8sClient.DeleteAllOf(ctx, &ClusterDefinition{}, client.HasLabels{testCtx.TestObjLabelKey})
		Expect(err).NotTo(HaveOccurred())
	}
	BeforeEach(func() {
		// Add any setup steps that needs to be executed before each test
		cleanupObjects()
	})

	AfterEach(func() {
		// Add any teardown steps that needs to be executed after each test
		cleanupObjects()
	})

	addClusterRequestAnnotation := func(cluster *Cluster, opsName string, toClusterPhase Phase) {
		clusterPatch := client.MergeFrom(cluster.DeepCopy())
		cluster.Annotations = map[string]string{
			opsRequestAnnotationKey: fmt.Sprintf(`[{"name":"%s","clusterPhase":"%s"}]`, opsName, toClusterPhase),
		}
		Expect(k8sClient.Patch(ctx, cluster, clusterPatch)).Should(Succeed())
	}

	testUpgrade := func(cluster *Cluster) {
		opsRequest := createTestOpsRequest(clusterName, opsRequestName+"-upgrade", UpgradeType)

		By("By testing when spec.upgrade is null")
		Expect(testCtx.CreateObj(ctx, opsRequest).Error()).To(ContainSubstring("spec.upgrade"))

		By("By testing when only one cluster version exist")
		opsRequest.Spec.Upgrade = &Upgrade{ClusterVersionRef: clusterVersionName}
		Expect(testCtx.CreateObj(ctx, opsRequest).Error()).To(ContainSubstring("ClusterVersion must be greater than 1"))

		By("By creating a new clusterVersion for upgrade")
		newClusterVersion := createTestClusterVersionObj(clusterDefinitionName, clusterVersionNameForUpgrade)
		Expect(testCtx.CreateObj(ctx, newClusterVersion)).Should(Succeed())

		By("By testing when target cluster version not exist")
		opsRequest.Spec.Upgrade = &Upgrade{ClusterVersionRef: clusterVersionName + "-not-exist"}
		Expect(testCtx.CreateObj(ctx, opsRequest).Error()).To(ContainSubstring("target CluterVersion to upgrade not found"))

		By("Test Cluster Phase")
		opsRequest.Spec.Upgrade = &Upgrade{ClusterVersionRef: clusterVersionName}
		OpsRequestBehaviourMapper[UpgradeType] = OpsRequestBehaviour{
			FromClusterPhases: []Phase{RunningPhase},
			ToClusterPhase:    VersionUpgradingPhase,
		}
		Expect(testCtx.CreateObj(ctx, opsRequest).Error()).To(ContainSubstring("Upgrade is forbidden"))
		// update cluster phase to Running
		clusterPatch := client.MergeFrom(cluster.DeepCopy())
		cluster.Status.Phase = RunningPhase
		Expect(k8sClient.Status().Patch(ctx, cluster, clusterPatch)).Should(Succeed())

		By("Test existing other operations in cluster")
		// update cluster existing operations
		addClusterRequestAnnotation(cluster, "testOpsName", VersionUpgradingPhase)
		Eventually(func() string {
			err := testCtx.CreateObj(ctx, opsRequest)
			if err == nil {
				return ""
			}
			return err.Error()
		}, timeout, interval).Should(ContainSubstring("Existing OpsRequest: testOpsName"))
		// test opsRequest reentry
		addClusterRequestAnnotation(cluster, opsRequest.Name, VersionUpgradingPhase)
		By("By creating a upgrade opsRequest, it should be succeed")
		Eventually(func() bool {
			opsRequest.Spec.Upgrade.ClusterVersionRef = newClusterVersion.Name
			err := testCtx.CheckedCreateObj(ctx, opsRequest)
			return err == nil
		}, timeout, interval).Should(BeTrue())

		// wait until OpsRequest created
		Eventually(func() bool {
			err := k8sClient.Get(context.Background(), client.ObjectKey{Name: opsRequest.Name,
				Namespace: opsRequest.Namespace}, opsRequest)
			return err == nil
		}, timeout, interval).Should(BeTrue())

		newClusterName := clusterName + "1"
		newCluster, _ := createTestCluster(clusterDefinitionName, clusterVersionName, newClusterName)
		Expect(testCtx.CheckedCreateObj(ctx, newCluster)).Should(Succeed())

		By("By testing Immutable when status.phase in Succeed")
		// if running in real cluster, the opsRequest will reconcile all the time.
		// so we should add eventually block.
		Eventually(func() bool {
			patch := client.MergeFrom(opsRequest.DeepCopy())
			opsRequest.Status.Phase = SucceedPhase
			Expect(k8sClient.Status().Patch(ctx, opsRequest, patch)).Should(Succeed())

			patch = client.MergeFrom(opsRequest.DeepCopy())
			opsRequest.Spec.ClusterRef = newClusterName
			return Expect(k8sClient.Patch(ctx, opsRequest, patch).Error()).To(ContainSubstring("update OpsRequest is forbidden when status.Phase is Succeed"))
		}, timeout, interval).Should(BeTrue())
	}

	testVerticalScaling := func(cluster *Cluster) {
		verticalScalingList := []VerticalScaling{
			{
				ComponentOps:         ComponentOps{ComponentName: "vs-not-exist"},
				ResourceRequirements: corev1.ResourceRequirements{},
			},
			{
				ComponentOps: ComponentOps{ComponentName: proxyComponentName},
				ResourceRequirements: corev1.ResourceRequirements{
					Requests: corev1.ResourceList{
						"cpu":    resource.MustParse("100m"),
						"memory": resource.MustParse("100Mi"),
					},
				},
			},
			{
				ComponentOps: ComponentOps{ComponentName: replicaSetComponentName},
				ResourceRequirements: corev1.ResourceRequirements{
					Requests: corev1.ResourceList{
						"cpu":    resource.MustParse("200m"),
						"memory": resource.MustParse("100Mi"),
					},
					Limits: corev1.ResourceList{
						"cpu":    resource.MustParse("100m"),
						"memory": resource.MustParse("100Mi"),
					},
				},
			},
		}

		By("By testing verticalScaling opsRequest components is not exist")
		opsRequest := createTestOpsRequest(clusterName, opsRequestName, VerticalScalingType)
		opsRequest.Spec.VerticalScalingList = []VerticalScaling{verticalScalingList[0]}
		Expect(testCtx.CreateObj(ctx, opsRequest).Error()).To(ContainSubstring("not found in Cluster.spec.components[*].name"))

		By("By testing verticalScaling opsRequest components is not consistent")
		opsRequest = createTestOpsRequest(clusterName, opsRequestName, VerticalScalingType)
		// [0] is not exist, and [1] is valid.
		opsRequest.Spec.VerticalScalingList = []VerticalScaling{verticalScalingList[0], verticalScalingList[1]}
		Expect(testCtx.CreateObj(ctx, opsRequest).Error()).To(ContainSubstring("not found in Cluster.spec.components[*].name"))

		By("By testing verticalScaling opsRequest components partly")
		opsRequest = createTestOpsRequest(clusterName, opsRequestName, VerticalScalingType)
		opsRequest.Spec.VerticalScalingList = []VerticalScaling{verticalScalingList[1]}
		Expect(testCtx.CreateObj(ctx, opsRequest) == nil).Should(BeTrue())

		By("By testing requests cpu less than limits cpu")
		opsRequest = createTestOpsRequest(clusterName, opsRequestName, VerticalScalingType)
		opsRequest.Spec.VerticalScalingList = []VerticalScaling{verticalScalingList[2]}
		Expect(testCtx.CreateObj(ctx, opsRequest).Error()).To(ContainSubstring("must be less than or equal to cpu limit"))
		Eventually(func() bool {
			opsRequest.Spec.VerticalScalingList[0].Requests[corev1.ResourceCPU] = resource.MustParse("100m")
			err := testCtx.CheckedCreateObj(ctx, opsRequest)
			return err == nil
		}, timeout, interval).Should(BeTrue())
	}

	testVolumeExpansion := func(cluster *Cluster) {
		By("test not support volume expansion")
		opsRequest := createTestOpsRequest(clusterName, opsRequestName, VolumeExpansionType)
		opsRequest.Spec.VolumeExpansionList = []VolumeExpansion{
			{
				ComponentOps: ComponentOps{ComponentName: replicaSetComponentName},
				VolumeClaimTemplates: []OpsRequestVolumeClaimTemplate{
					{
						Name:    "data",
						Storage: resource.MustParse("2Gi"),
					},
				},
			},
		}
		Expect(testCtx.CreateObj(ctx, opsRequest).Error()).To(ContainSubstring(`Invalid value: "VolumeExpansion": not supported in Cluster`))
		// set cluster support volumeExpansion
		patch := client.MergeFrom(cluster.DeepCopy())
		if cluster.Status.Operations == nil {
			cluster.Status.Operations = &Operations{}
		}
		cluster.Status.Operations.VolumeExpandable = []OperationComponent{
			{
				Name:                     replicaSetComponentName,
				VolumeClaimTemplateNames: []string{"data"},
			},
		}
		Expect(k8sClient.Status().Patch(ctx, cluster, patch)).Should(Succeed())

		By("By testing volumeExpansion volumeClaimTemplate name is not consistent")
		Eventually(func(g Gomega) {
			opsRequest.Spec.VolumeExpansionList[0].VolumeClaimTemplates[0].Name = "data1"
			g.Expect(testCtx.CreateObj(ctx, opsRequest).Error()).To(ContainSubstring("not support volume expansion"))
		}, timeout, interval).Should(Succeed())

		By("By testing volumeExpansion. if api is legal, it will create successfully")
		Eventually(func() bool {
			opsRequest.Spec.VolumeExpansionList[0].VolumeClaimTemplates[0].Name = "data"
			err := testCtx.CheckedCreateObj(ctx, opsRequest)
			return err == nil
		}, timeout, interval).Should(BeTrue())
	}

	testHorizontalScaling := func(clusterDef *ClusterDefinition, cluster *Cluster) {
		hScalingList := []HorizontalScaling{
			{
				ComponentOps: ComponentOps{ComponentName: "hs-not-exist"},
				Replicas:     2,
			},
<<<<<<< HEAD
			{
				ComponentOps: ComponentOps{ComponentName: proxyComponentName},
				Replicas:     2,
			},
			{
=======
			{
				ComponentOps: ComponentOps{ComponentName: proxyComponentName},
				Replicas:     2,
			},
			{
>>>>>>> d63eb804
				ComponentOps: ComponentOps{ComponentName: replicaSetComponentName},
				Replicas:     2,
			},
		}

		By("By testing horizontalScaling - delete component proxy from cluster definition which is exist in cluster")
		patch := client.MergeFrom(clusterDef.DeepCopy())
		// delete component proxy from cluster definition
		if clusterDef.Spec.ComponentDefs[0].Name == proxyComponentName {
			clusterDef.Spec.ComponentDefs = clusterDef.Spec.ComponentDefs[1:]
		} else {
			clusterDef.Spec.ComponentDefs = clusterDef.Spec.ComponentDefs[:1]
		}
		Expect(k8sClient.Patch(ctx, clusterDef, patch)).Should(Succeed())
		Eventually(func() bool {
			tmp := &ClusterDefinition{}
			_ = k8sClient.Get(context.Background(), client.ObjectKey{Name: clusterDef.Name, Namespace: clusterDef.Namespace}, tmp)
			return len(tmp.Spec.ComponentDefs) == 1
		}, timeout, interval).Should(BeTrue())

		By("By testing horizontalScaling - target component not exist")
		opsRequest := createTestOpsRequest(clusterName, opsRequestName, HorizontalScalingType)
		opsRequest.Spec.HorizontalScalingList = []HorizontalScaling{hScalingList[0]}
		Expect(testCtx.CreateObj(ctx, opsRequest).Error()).To(ContainSubstring("not found in Cluster.spec.components[*].name"))

		By("By testing horizontalScaling - target component not exist partly")
		opsRequest = createTestOpsRequest(clusterName, opsRequestName, HorizontalScalingType)
		opsRequest.Spec.HorizontalScalingList = []HorizontalScaling{hScalingList[0], hScalingList[2]}
		Expect(testCtx.CreateObj(ctx, opsRequest).Error()).To(ContainSubstring("not found in Cluster.spec.components[*].name"))

		By("By testing horizontalScaling - target component not supported")
		opsRequest = createTestOpsRequest(clusterName, opsRequestName, HorizontalScalingType)
		opsRequest.Spec.HorizontalScalingList = []HorizontalScaling{hScalingList[1]}
		Expect(testCtx.CreateObj(ctx, opsRequest).Error()).To(ContainSubstring("not supported the HorizontalScaling operation"))

		By("By testing horizontalScaling - target component not supported partly")
		opsRequest = createTestOpsRequest(clusterName, opsRequestName, HorizontalScalingType)
		opsRequest.Spec.HorizontalScalingList = []HorizontalScaling{hScalingList[1], hScalingList[2]}
		Expect(testCtx.CreateObj(ctx, opsRequest).Error()).To(ContainSubstring("not supported the HorizontalScaling operation"))

		By("By testing horizontalScaling - target component not exist and not supported partly")
		opsRequest = createTestOpsRequest(clusterName, opsRequestName, HorizontalScalingType)
		opsRequest.Spec.HorizontalScalingList = []HorizontalScaling{hScalingList[0], hScalingList[1], hScalingList[2]}
		err := testCtx.CreateObj(ctx, opsRequest)
		Expect(err.Error()).To(ContainSubstring("not found in Cluster.spec.components[*].name"))
		Expect(err.Error()).To(ContainSubstring("not supported the HorizontalScaling operation"))

		By("By testing horizontalScaling. if api is legal, it will create successfully")
		opsRequest = createTestOpsRequest(clusterName, opsRequestName, HorizontalScalingType)
		Eventually(func() bool {
			opsRequest.Spec.HorizontalScalingList = []HorizontalScaling{hScalingList[2]}
			return testCtx.CheckedCreateObj(ctx, opsRequest) == nil
		}, timeout, interval).Should(BeTrue())

		By("test min, max is zero")
		opsRequest = createTestOpsRequest(clusterName, opsRequestName, HorizontalScalingType)
		Eventually(func() bool {
			opsRequest.Spec.HorizontalScalingList = []HorizontalScaling{hScalingList[2]}
			opsRequest.Spec.HorizontalScalingList[0].Replicas = 5
			return testCtx.CheckedCreateObj(ctx, opsRequest) == nil
		}, timeout, interval).Should(BeTrue())
	}

	testWhenClusterDeleted := func(cluster *Cluster, opsRequest *OpsRequest) {
		By("delete cluster")
		newCluster := &Cluster{}
		Expect(k8sClient.Get(ctx, client.ObjectKey{Name: clusterName, Namespace: cluster.Namespace}, newCluster)).Should(Succeed())
		Expect(k8sClient.Delete(ctx, newCluster)).Should(Succeed())

		By("test path labels")
		Eventually(func() bool {
			err := k8sClient.Get(ctx, client.ObjectKey{Name: clusterName, Namespace: cluster.Namespace}, &Cluster{})
			return err != nil
		}, timeout, interval).Should(BeTrue())

		patch := client.MergeFrom(opsRequest.DeepCopy())
		opsRequest.Labels["test"] = "test-ops"
		Expect(k8sClient.Patch(ctx, opsRequest, patch)).Should(Succeed())
	}

	testRestart := func(cluster *Cluster) *OpsRequest {
		By("By testing restart when componentNames is not correct")
		opsRequest := createTestOpsRequest(clusterName, opsRequestName, RestartType)
		opsRequest.Spec.RestartList = []ComponentOps{
			{ComponentName: "replicasets1"},
		}
		Expect(testCtx.CreateObj(ctx, opsRequest).Error()).To(ContainSubstring("not found in Cluster.spec.components[*].name"))

		By("By testing restart. if api is legal, it will create successfully")
		Eventually(func() bool {
			opsRequest.Spec.RestartList[0].ComponentName = replicaSetComponentName
			err := testCtx.CheckedCreateObj(ctx, opsRequest)
			return err == nil
		}, timeout, interval).Should(BeTrue())
		return opsRequest
	}

	Context("When clusterVersion create and update", func() {
		It("Should webhook validate passed", func() {
			By("By create a clusterDefinition")

			clusterDef := &ClusterDefinition{}
			// wait until ClusterDefinition and ClusterVersion created
			Eventually(func() bool {
				clusterDef, _ = createTestClusterDefinitionObj(clusterDefinitionName)
				Expect(testCtx.CheckedCreateObj(ctx, clusterDef)).Should(Succeed())
				By("By creating a clusterVersion")
				clusterVersion := createTestClusterVersionObj(clusterDefinitionName, clusterVersionName)
				err := testCtx.CheckedCreateObj(ctx, clusterVersion)
				return err == nil
			}, timeout, interval).Should(BeTrue())

			opsRequest := createTestOpsRequest(clusterName, opsRequestName, UpgradeType)
			cluster := &Cluster{}
			// wait until Cluster created
			Eventually(func() bool {
				By("By testing spec.clusterDef is legal")
				Expect(testCtx.CheckedCreateObj(ctx, opsRequest)).ShouldNot(Succeed())
				By("By create a new cluster ")
				cluster, _ = createTestCluster(clusterDefinitionName, clusterVersionName, clusterName)
				err := testCtx.CheckedCreateObj(ctx, cluster)
				return err == nil
			}, timeout, interval).Should(BeTrue())

			testUpgrade(cluster)

			//testVerticalScaling(cluster)

			testVolumeExpansion(cluster)

			testHorizontalScaling(clusterDef, cluster)

			opsRequest = testRestart(cluster)

			testWhenClusterDeleted(cluster, opsRequest)
		})
	})
})

func createTestOpsRequest(clusterName, opsRequestName string, opsType OpsType) *OpsRequest {
	randomStr, _ := password.Generate(6, 0, 0, true, false)
	opsRequestYaml := fmt.Sprintf(`
apiVersion: apps.kubeblocks.io/v1alpha1
kind: OpsRequest
metadata:
  name: %s
  namespace: default
spec:
  clusterRef: %s
  type: %s
`, opsRequestName+randomStr, clusterName, opsType)
	opsRequest := &OpsRequest{}
	_ = yaml.Unmarshal([]byte(opsRequestYaml), opsRequest)
	return opsRequest
}<|MERGE_RESOLUTION|>--- conflicted
+++ resolved
@@ -25,6 +25,7 @@
 	. "github.com/onsi/gomega"
 
 	"github.com/sethvargo/go-password/password"
+	corev1 "k8s.io/api/core/v1"
 	"k8s.io/apimachinery/pkg/api/resource"
 	"k8s.io/apimachinery/pkg/util/yaml"
 	"sigs.k8s.io/controller-runtime/pkg/client"
@@ -252,19 +253,11 @@
 				ComponentOps: ComponentOps{ComponentName: "hs-not-exist"},
 				Replicas:     2,
 			},
-<<<<<<< HEAD
 			{
 				ComponentOps: ComponentOps{ComponentName: proxyComponentName},
 				Replicas:     2,
 			},
 			{
-=======
-			{
-				ComponentOps: ComponentOps{ComponentName: proxyComponentName},
-				Replicas:     2,
-			},
-			{
->>>>>>> d63eb804
 				ComponentOps: ComponentOps{ComponentName: replicaSetComponentName},
 				Replicas:     2,
 			},
@@ -391,7 +384,7 @@
 
 			testUpgrade(cluster)
 
-			//testVerticalScaling(cluster)
+			testVerticalScaling(cluster)
 
 			testVolumeExpansion(cluster)
 
