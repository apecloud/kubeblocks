/*
Copyright ApeCloud, Inc.

Licensed under the Apache License, Version 2.0 (the "License");
you may not use this file except in compliance with the License.
You may obtain a copy of the License at

    http://www.apache.org/licenses/LICENSE-2.0

Unless required by applicable law or agreed to in writing, software
distributed under the License is distributed on an "AS IS" BASIS,
WITHOUT WARRANTIES OR CONDITIONS OF ANY KIND, either express or implied.
See the License for the specific language governing permissions and
limitations under the License.
*/

// Package v1alpha1 contains API Schema definitions for the apps v1alpha1 API group
package v1alpha1

import (
	"sigs.k8s.io/controller-runtime/pkg/client"
	"sigs.k8s.io/controller-runtime/pkg/manager"
)

const (
	APIVersion            = "apps.kubeblocks.io/v1alpha1"
	ClusterVersionKind    = "ClusterVersion"
	ClusterDefinitionKind = "ClusterDefinition"
	ClusterKind           = "Cluster"
	OpsRequestKind        = "OpsRequestKind"
)

// Phase defines the CR .Status.Phase
// +enum
type Phase string

const (
	AvailablePhase         Phase = "Available"
	UnavailablePhase       Phase = "Unavailable"
	DeletingPhase          Phase = "Deleting"
	CreatingPhase          Phase = "Creating"
	PendingPhase           Phase = "Pending"
	RunningPhase           Phase = "Running"
	FailedPhase            Phase = "Failed"
	SpecUpdatingPhase      Phase = "SpecUpdating"
	VolumeExpandingPhase   Phase = "VolumeExpanding"
	HorizontalScalingPhase Phase = "HorizontalScaling"
	VerticalScalingPhase   Phase = "VerticalScaling"
	RebootingPhase         Phase = "Rebooting"
	VersionUpgradingPhase  Phase = "VersionUpgrading"
	SucceedPhase           Phase = "Succeed"
	AbnormalPhase          Phase = "Abnormal"
	ConditionsErrorPhase   Phase = "ConditionsError"
	ReconfiguringPhase     Phase = "Reconfiguring"
	StoppedPhase           Phase = "Stopped"
	StoppingPhase          Phase = "Stopping"
	StartingPhase          Phase = "Starting"
)

// OpsType defines operation types.
// +enum
// +kubebuilder:validation:Enum={Upgrade,VerticalScaling,VolumeExpansion,HorizontalScaling,Restart,Reconfiguring,Start,Stop}
type OpsType string

const (
	VerticalScalingType   OpsType = "VerticalScaling"
	HorizontalScalingType OpsType = "HorizontalScaling"
	VolumeExpansionType   OpsType = "VolumeExpansion"
	UpgradeType           OpsType = "Upgrade"
	ReconfiguringType     OpsType = "Reconfiguring"
	RestartType           OpsType = "Restart"
	StopType              OpsType = "Stop"
	StartType             OpsType = "Start"
)

// AccessMode define SVC access mode enums.
// +enum
// +kubebuilder:validation:Enum={None,Readonly,ReadWrite}
type AccessMode string

const (
	ReadWrite AccessMode = "ReadWrite"
	Readonly  AccessMode = "Readonly"
	None      AccessMode = "None"
)

// UpdateStrategy define Cluster Component update strategy.
// +enum
// +kubebuilder:validation:Enum={Serial,BestEffortParallel,Parallel}
type UpdateStrategy string

const (
	SerialStrategy             UpdateStrategy = "Serial"
	BestEffortParallelStrategy UpdateStrategy = "BestEffortParallel"
	ParallelStrategy           UpdateStrategy = "Parallel"
)

var DefaultLeader = ConsensusMember{
	Name:       "leader",
	AccessMode: ReadWrite,
}

// WorkloadType defines ClusterDefinition's component workload type.
// +enum
// +kubebuilder:validation:Enum={Stateless,Stateful,Consensus,Replication}
type WorkloadType string

const (
	Stateless   WorkloadType = "Stateless"
	Stateful    WorkloadType = "Stateful"
	Consensus   WorkloadType = "Consensus"
	Replication WorkloadType = "Replication"
)

var WorkloadTypes = []string{"Stateless", "Stateful", "Consensus", "Replication"}

// TerminationPolicyType define termination policy types.
// +enum
// +kubebuilder:validation:Enum={DoNotTerminate,Halt,Delete,WipeOut}
type TerminationPolicyType string

const (
	DoNotTerminate TerminationPolicyType = "DoNotTerminate"
	Halt           TerminationPolicyType = "Halt"
	Delete         TerminationPolicyType = "Delete"
	WipeOut        TerminationPolicyType = "WipeOut"
)

// HScaleDataClonePolicyType defines data clone policy when horizontal scaling.
// +enum
// +kubebuilder:validation:Enum={None,Snapshot}
type HScaleDataClonePolicyType string

const (
	HScaleDataClonePolicyNone         HScaleDataClonePolicyType = "None"
	HScaleDataClonePolicyFromSnapshot HScaleDataClonePolicyType = "Snapshot"
	HScaleDataClonePolicyFromBackup   HScaleDataClonePolicyType = "Backup"
)

// PodAntiAffinity define pod anti-affinity strategy.
// +enum
// +kubebuilder:validation:Enum={Preferred,Required}
type PodAntiAffinity string

const (
	Preferred PodAntiAffinity = "Preferred"
	Required  PodAntiAffinity = "Required"
)

// TenancyType for cluster tenant resources.
// +enum
// +kubebuilder:validation:Enum={SharedNode,DedicatedNode}
type TenancyType string

const (
	SharedNode    TenancyType = "SharedNode"
	DedicatedNode TenancyType = "DedicatedNode"
)

// ProgressStatus defined
// +enum
// +kubebuilder:validation:Enum={Processing,Pending,Failed,Succeed}
type ProgressStatus string

const (
	PendingProgressStatus    ProgressStatus = "Pending"
	ProcessingProgressStatus ProgressStatus = "Processing"
	FailedProgressStatus     ProgressStatus = "Failed"
	SucceedProgressStatus    ProgressStatus = "Succeed"
)

// OpsRequestBehaviour record what cluster status that can trigger this OpsRequest
// and what status that the cluster enters after trigger OpsRequest.
type OpsRequestBehaviour struct {
	FromClusterPhases []Phase
	ToClusterPhase    Phase
}

// OpsRecorder recorder the running OpsRequest info in cluster annotation
type OpsRecorder struct {
	// Name OpsRequest name
	Name string `json:"name"`
	// ToClusterPhase the cluster phase when the OpsRequest is running
	ToClusterPhase Phase `json:"clusterPhase"`
}

// ProvisionPolicyType defines the policy for creating accounts.
// +enum
type ProvisionPolicyType string

const (
	// CreateByStmt will create account w.r.t. deleteion and creation statement given by provider.
	CreateByStmt ProvisionPolicyType = "CreateByStmt"
	// ReferToExisting will not create account, but create a secret by copying data from referred secret file.
	ReferToExisting ProvisionPolicyType = "ReferToExisting"
)

// ProvisionScope defines the scope (within component) of provision.
// +enum
type ProvisionScope string

const (
	// AllPods will create accounts for all pods belong to the component.
	AllPods ProvisionScope = "AllPods"
	// AndyPods will only create accounts on one pod.
	AnyPods ProvisionScope = "AnyPods"
)

// KBAccountType is used for bitwise operation.
type KBAccountType uint8

// System accounts represented in bit.
const (
	KBAccountInvalid        KBAccountType = 0
	KBAccountAdmin                        = 1
	KBAccountDataprotection               = 1 << 1
	KBAccountProbe                        = 1 << 2
	KBAccountMonitor                      = 1 << 3
	KBAccountReplicator                   = 1 << 4
	KBAccountMAX                          = KBAccountReplicator // KBAccountMAX indicates the max value of KBAccountType, used for validation.
)

// AccountName defines system account names.
// +enum
// +kubebuilder:validation:Enum={kbadmin,kbdataprotection,kbprobe,kbmonitoring,kbreplicator}
type AccountName string

const (
	AdminAccount          AccountName = "kbadmin"
	DataprotectionAccount AccountName = "kbdataprotection"
	ProbeAccount          AccountName = "kbprobe"
	MonitorAccount        AccountName = "kbmonitoring"
	ReplicatorAccount     AccountName = "kbreplicator"
)

func (r AccountName) GetAccountID() KBAccountType {
	switch r {
	case AdminAccount:
		return KBAccountAdmin
	case DataprotectionAccount:
		return KBAccountDataprotection
	case ProbeAccount:
		return KBAccountProbe
	case MonitorAccount:
		return KBAccountMonitor
	case ReplicatorAccount:
		return KBAccountReplicator
	}
	return KBAccountInvalid
}

// LetterCase defines cases to use in password generation.
// +enum
type LetterCase string

const (
	LowerCases LetterCase = "LowerCases"
	UpperCases LetterCase = "UpperCases"
	MixedCases LetterCase = "MixedCases"
)

var webhookMgr *webhookManager

type webhookManager struct {
	client client.Client
}

// CfgFileFormat defines formatter of configuration files.
// +enum
// +kubebuilder:validation:Enum={xml,ini,yaml,json,dotenv}
type CfgFileFormat string

const (
<<<<<<< HEAD
	INI        ConfigurationFormatter = "ini"
	YAML       ConfigurationFormatter = "yaml"
	JSON       ConfigurationFormatter = "json"
	XML        ConfigurationFormatter = "xml"
	HCL        ConfigurationFormatter = "hcl"
	Dotenv     ConfigurationFormatter = "dotenv"
	TOML       ConfigurationFormatter = "toml"
	Properties ConfigurationFormatter = "properties"
=======
	INI    CfgFileFormat = "ini"
	YAML   CfgFileFormat = "yaml"
	JSON   CfgFileFormat = "json"
	XML    CfgFileFormat = "xml"
	HCL    CfgFileFormat = "hcl"
	DOTENV CfgFileFormat = "dotenv"
>>>>>>> f55aa213
)

// UpgradePolicy defines the policy of reconfiguring.
// +enum
// +kubebuilder:validation:Enum={simple,parallel,rolling,autoReload}
type UpgradePolicy string

const (
	NormalPolicy  UpgradePolicy = "simple"
	RestartPolicy UpgradePolicy = "parallel"
	RollingPolicy UpgradePolicy = "rolling"
	AutoReload    UpgradePolicy = "autoReload"
)

// CfgReloadType defines reload method.
// +enum
type CfgReloadType string

const (
	UnixSignalType CfgReloadType = "signal"
	SQLType        CfgReloadType = "sql"
	ShellType      CfgReloadType = "exec"
	HTTPType       CfgReloadType = "http"
)

// SignalType defines which signals are valid.
// +enum
// +kubebuilder:validation:Enum={SIGHUP,SIGINT,SIGQUIT,SIGILL,SIGTRAP,SIGABRT,SIGBUS,SIGFPE,SIGKILL,SIGUSR1,SIGSEGV,SIGUSR2,SIGPIPE,SIGALRM,SIGTERM,SIGSTKFLT,SIGCHLD,SIGCONT,SIGSTOP,SIGTSTP,SIGTTIN,SIGTTOU,SIGURG,SIGXCPU,SIGXFSZ,SIGVTALRM,SIGPROF,SIGWINCH,SIGIO,SIGPWR,SIGSYS}
type SignalType string

const (
	SIGHUP    SignalType = "SIGHUP"
	SIGINT    SignalType = "SIGINT"
	SIGQUIT   SignalType = "SIGQUIT"
	SIGILL    SignalType = "SIGILL"
	SIGTRAP   SignalType = "SIGTRAP"
	SIGABRT   SignalType = "SIGABRT"
	SIGBUS    SignalType = "SIGBUS"
	SIGFPE    SignalType = "SIGFPE"
	SIGKILL   SignalType = "SIGKILL"
	SIGUSR1   SignalType = "SIGUSR1"
	SIGSEGV   SignalType = "SIGSEGV"
	SIGUSR2   SignalType = "SIGUSR2"
	SIGPIPE   SignalType = "SIGPIPE"
	SIGALRM   SignalType = "SIGALRM"
	SIGTERM   SignalType = "SIGTERM"
	SIGSTKFLT SignalType = "SIGSTKFLT"
	SIGCHLD   SignalType = "SIGCHLD"
	SIGCONT   SignalType = "SIGCONT"
	SIGSTOP   SignalType = "SIGSTOP"
	SIGTSTP   SignalType = "SIGTSTP"
	SIGTTIN   SignalType = "SIGTTIN"
	SIGTTOU   SignalType = "SIGTTOU"
	SIGURG    SignalType = "SIGURG"
	SIGXCPU   SignalType = "SIGXCPU"
	SIGXFSZ   SignalType = "SIGXFSZ"
	SIGVTALRM SignalType = "SIGVTALRM"
	SIGPROF   SignalType = "SIGPROF"
	SIGWINCH  SignalType = "SIGWINCH"
	SIGIO     SignalType = "SIGIO"
	SIGPWR    SignalType = "SIGPWR"
	SIGSYS    SignalType = "SIGSYS"
)

func RegisterWebhookManager(mgr manager.Manager) {
	webhookMgr = &webhookManager{mgr.GetClient()}
}<|MERGE_RESOLUTION|>--- conflicted
+++ resolved
@@ -271,23 +271,14 @@
 type CfgFileFormat string
 
 const (
-<<<<<<< HEAD
-	INI        ConfigurationFormatter = "ini"
-	YAML       ConfigurationFormatter = "yaml"
-	JSON       ConfigurationFormatter = "json"
-	XML        ConfigurationFormatter = "xml"
-	HCL        ConfigurationFormatter = "hcl"
-	Dotenv     ConfigurationFormatter = "dotenv"
-	TOML       ConfigurationFormatter = "toml"
-	Properties ConfigurationFormatter = "properties"
-=======
-	INI    CfgFileFormat = "ini"
-	YAML   CfgFileFormat = "yaml"
-	JSON   CfgFileFormat = "json"
-	XML    CfgFileFormat = "xml"
-	HCL    CfgFileFormat = "hcl"
-	DOTENV CfgFileFormat = "dotenv"
->>>>>>> f55aa213
+	INI        CfgFileFormat = "ini"
+	YAML       CfgFileFormat = "yaml"
+	JSON       CfgFileFormat = "json"
+	XML        CfgFileFormat = "xml"
+	HCL        CfgFileFormat = "hcl"
+	Dotenv     CfgFileFormat = "dotenv"
+	TOML       CfgFileFormat = "toml"
+	Properties CfgFileFormat = "properties"
 )
 
 // UpgradePolicy defines the policy of reconfiguring.
