/*
Copyright (C) 2022-2024 ApeCloud Co., Ltd

Licensed under the Apache License, Version 2.0 (the "License");
you may not use this file except in compliance with the License.
You may obtain a copy of the License at

    http://www.apache.org/licenses/LICENSE-2.0

Unless required by applicable law or agreed to in writing, software
distributed under the License is distributed on an "AS IS" BASIS,
WITHOUT WARRANTIES OR CONDITIONS OF ANY KIND, either express or implied.
See the License for the specific language governing permissions and
limitations under the License.
*/

// Package v1alpha1 contains API Schema definitions for the apps v1alpha1 API group
package v1alpha1

import (
	"errors"

	appsv1 "k8s.io/api/apps/v1"
	corev1 "k8s.io/api/core/v1"
)

const (
	APIVersion            = "apps.kubeblocks.io/v1alpha1"
	ClusterDefinitionKind = "ClusterDefinition"
	ClusterKind           = "Cluster"
	ComponentKind         = "Component"
	OpsRequestKind        = "OpsRequestKind"

	defaultInstanceTemplateReplicas = 1
)

type ComponentTemplateSpec struct {
	// Specifies the name of the configuration template.
	//
	// +kubebuilder:validation:Required
	// +kubebuilder:validation:MaxLength=63
	// +kubebuilder:validation:Pattern:=`^[a-z0-9]([a-z0-9\.\-]*[a-z0-9])?$`
	Name string `json:"name"`

	// Specifies the name of the referenced configuration template ConfigMap object.
	//
	// +kubebuilder:validation:MaxLength=63
	// +kubebuilder:validation:Pattern:=`^[a-z0-9]([a-z0-9\.\-]*[a-z0-9])?$`
	// +optional
	TemplateRef string `json:"templateRef"`

	// Specifies the namespace of the referenced configuration template ConfigMap object.
	// An empty namespace is equivalent to the "default" namespace.
	//
	// +kubebuilder:validation:MaxLength=63
	// +kubebuilder:validation:Pattern:=`^[a-z0-9]([a-z0-9\-]*[a-z0-9])?$`
	// +kubebuilder:default="default"
	// +optional
	Namespace string `json:"namespace,omitempty"`

	// Refers to the volume name of PodTemplate. The configuration file produced through the configuration
	// template will be mounted to the corresponding volume. Must be a DNS_LABEL name.
	// The volume name must be defined in podSpec.containers[*].volumeMounts.
	//
	// +kubebuilder:validation:Required
	// +kubebuilder:validation:MaxLength=63
	// +kubebuilder:validation:Pattern:=`^[a-z]([a-z0-9\-]*[a-z0-9])?$`
	VolumeName string `json:"volumeName"`

	// The operator attempts to set default file permissions for scripts (0555) and configurations (0444).
	// However, certain database engines may require different file permissions.
	// You can specify the desired file permissions here.
	//
	// Must be specified as an octal value between 0000 and 0777 (inclusive),
	// or as a decimal value between 0 and 511 (inclusive).
	// YAML supports both octal and decimal values for file permissions.
	//
	// Please note that this setting only affects the permissions of the files themselves.
	// Directories within the specified path are not impacted by this setting.
	// It's important to be aware that this setting might conflict with other options
	// that influence the file mode, such as fsGroup.
	// In such cases, the resulting file mode may have additional bits set.
	// Refers to documents of k8s.ConfigMapVolumeSource.defaultMode for more information.
	//
	// +optional
	DefaultMode *int32 `json:"defaultMode,omitempty" protobuf:"varint,3,opt,name=defaultMode"`
}

type ConfigTemplateExtension struct {
	// Specifies the name of the referenced configuration template ConfigMap object.
	//
	// +kubebuilder:validation:Required
	// +kubebuilder:validation:Pattern:=`^[a-z0-9]([a-z0-9\.\-]*[a-z0-9])?$`
	TemplateRef string `json:"templateRef"`

	// Specifies the namespace of the referenced configuration template ConfigMap object.
	// An empty namespace is equivalent to the "default" namespace.
	//
	// +kubebuilder:default="default"
	// +kubebuilder:validation:Pattern:=`^[a-z0-9]([a-z0-9\-]*[a-z0-9])?$`
	// +optional
	Namespace string `json:"namespace,omitempty"`

	// Defines the strategy for merging externally imported templates into component templates.
	//
	// +kubebuilder:default="none"
	// +optional
	Policy MergedPolicy `json:"policy,omitempty"`
}

// LegacyRenderedTemplateSpec describes the configuration extension for the lazy rendered template.
// Deprecated: LegacyRenderedTemplateSpec has been deprecated since 0.9.0 and will be removed in 0.10.0
type LegacyRenderedTemplateSpec struct {
	// Extends the configuration template.
	ConfigTemplateExtension `json:",inline"`
}

type ComponentConfigSpec struct {
	ComponentTemplateSpec `json:",inline"`

	// Specifies the configuration files within the ConfigMap that support dynamic updates.
	//
	// A configuration template (provided in the form of a ConfigMap) may contain templates for multiple
	// configuration files.
	// Each configuration file corresponds to a key in the ConfigMap.
	// Some of these configuration files may support dynamic modification and reloading without requiring
	// a pod restart.
	//
	// If empty or omitted, all configuration files in the ConfigMap are assumed to support dynamic updates,
	// and ConfigConstraint applies to all keys.
	//
	// +listType=set
	// +optional
	Keys []string `json:"keys,omitempty"`

	// Specifies the secondary rendered config spec for pod-specific customization.
	//
	// The template is rendered inside the pod (by the "config-manager" sidecar container) and merged with the main
	// template's render result to generate the final configuration file.
	//
	// This field is intended to handle scenarios where different pods within the same Component have
	// varying configurations. It allows for pod-specific customization of the configuration.
	//
	// Note: This field will be deprecated in future versions, and the functionality will be moved to
	// `cluster.spec.componentSpecs[*].instances[*]`.
	//
	// +kubebuilder:deprecatedversion:warning="This field has been deprecated since 0.9.0 and will be removed in 0.10.0"
	// +optional
	LegacyRenderedConfigSpec *LegacyRenderedTemplateSpec `json:"legacyRenderedConfigSpec,omitempty"`

	// Specifies the name of the referenced configuration constraints object.
	//
	// +kubebuilder:validation:MaxLength=63
	// +kubebuilder:validation:Pattern:=`^[a-z0-9]([a-z0-9\.\-]*[a-z0-9])?$`
	// +optional
	ConfigConstraintRef string `json:"constraintRef,omitempty"`

	// Specifies the containers to inject the ConfigMap parameters as environment variables.
	//
	// This is useful when application images accept parameters through environment variables and
	// generate the final configuration file in the startup script based on these variables.
	//
	// This field allows users to specify a list of container names, and KubeBlocks will inject the environment
	// variables converted from the ConfigMap into these designated containers. This provides a flexible way to
	// pass the configuration items from the ConfigMap to the container without modifying the image.
	//
	// Deprecated: `asEnvFrom` has been deprecated since 0.9.0 and will be removed in 0.10.0.
	// Use `injectEnvTo` instead.
	//
	// +kubebuilder:deprecatedversion:warning="This field has been deprecated since 0.9.0 and will be removed in 0.10.0"
	// +listType=set
	// +optional
	AsEnvFrom []string `json:"asEnvFrom,omitempty"`

	// Specifies the containers to inject the ConfigMap parameters as environment variables.
	//
	// This is useful when application images accept parameters through environment variables and
	// generate the final configuration file in the startup script based on these variables.
	//
	// This field allows users to specify a list of container names, and KubeBlocks will inject the environment
	// variables converted from the ConfigMap into these designated containers. This provides a flexible way to
	// pass the configuration items from the ConfigMap to the container without modifying the image.
	//
	//
	// +listType=set
	// +optional
	InjectEnvTo []string `json:"injectEnvTo,omitempty"`

	// Specifies whether the configuration needs to be re-rendered after v-scale or h-scale operations to reflect changes.
	//
	// In some scenarios, the configuration may need to be updated to reflect the changes in resource allocation
	// or cluster topology. Examples:
	//
	// - Redis: adjust maxmemory after v-scale operation.
	// - MySQL: increase max connections after v-scale operation.
	// - Zookeeper: update zoo.cfg with new node addresses after h-scale operation.
	//
	// +listType=set
	// +optional
	ReRenderResourceTypes []RerenderResourceType `json:"reRenderResourceTypes,omitempty"`
}

// RerenderResourceType defines the resource requirements for a component.
// +enum
// +kubebuilder:validation:Enum={vscale,hscale,tls}
type RerenderResourceType string

const (
	ComponentVScaleType RerenderResourceType = "vscale"
	ComponentHScaleType RerenderResourceType = "hscale"
)

// MergedPolicy defines how to merge external imported templates into component templates.
// +enum
// +kubebuilder:validation:Enum={patch,replace,none}
type MergedPolicy string

const (
	PatchPolicy     MergedPolicy = "patch"
	ReplacePolicy   MergedPolicy = "replace"
	OnlyAddPolicy   MergedPolicy = "add"
	NoneMergePolicy MergedPolicy = "none"
)

// ClusterPhase defines the phase of the Cluster within the .status.phase field.
//
// +enum
// +kubebuilder:validation:Enum={Creating,Running,Updating,Stopping,Stopped,Deleting,Failed,Abnormal}
type ClusterPhase string

const (
	// CreatingClusterPhase represents all components are in `Creating` phase.
	CreatingClusterPhase ClusterPhase = "Creating"

	// RunningClusterPhase represents all components are in `Running` phase, indicates that the cluster is functioning properly.
	RunningClusterPhase ClusterPhase = "Running"

	// UpdatingClusterPhase represents all components are in `Creating`, `Running` or `Updating` phase, and at least one
	// component is in `Creating` or `Updating` phase, indicates that the cluster is undergoing an update.
	UpdatingClusterPhase ClusterPhase = "Updating"

	// StoppingClusterPhase represents at least one component is in `Stopping` phase, indicates that the cluster is in
	// the process of stopping.
	StoppingClusterPhase ClusterPhase = "Stopping"

	// StoppedClusterPhase represents all components are in `Stopped` phase, indicates that the cluster has stopped and
	// is not providing any functionality.
	StoppedClusterPhase ClusterPhase = "Stopped"

	// DeletingClusterPhase indicates the cluster is being deleted.
	DeletingClusterPhase ClusterPhase = "Deleting"

	// FailedClusterPhase represents all components are in `Failed` phase, indicates that the cluster is unavailable.
	FailedClusterPhase ClusterPhase = "Failed"

	// AbnormalClusterPhase represents some components are in `Failed` or `Abnormal` phase, indicates that the cluster
	// is in a fragile state and troubleshooting is required.
	AbnormalClusterPhase ClusterPhase = "Abnormal"
)

// ClusterComponentPhase defines the phase of a cluster component as represented in cluster.status.components.phase field.
//
// +enum
// +kubebuilder:validation:Enum={Creating,Running,Updating,Stopping,Stopped,Deleting,Failed,Abnormal}
type ClusterComponentPhase string

const (
	// CreatingClusterCompPhase indicates the component is being created.
	CreatingClusterCompPhase ClusterComponentPhase = "Creating"

	// RunningClusterCompPhase indicates the component has more than zero replicas, and all pods are up-to-date and
	// in a 'Running' state.
	RunningClusterCompPhase ClusterComponentPhase = "Running"

	// UpdatingClusterCompPhase indicates the component has more than zero replicas, and there are no failed pods,
	// it is currently being updated.
	UpdatingClusterCompPhase ClusterComponentPhase = "Updating"

	// StoppingClusterCompPhase indicates the component has zero replicas, and there are pods that are terminating.
	StoppingClusterCompPhase ClusterComponentPhase = "Stopping"

	// StoppedClusterCompPhase indicates the component has zero replicas, and all pods have been deleted.
	StoppedClusterCompPhase ClusterComponentPhase = "Stopped"

	// DeletingClusterCompPhase indicates the component is currently being deleted.
	DeletingClusterCompPhase ClusterComponentPhase = "Deleting"

	// FailedClusterCompPhase indicates the component has more than zero replicas, but there are some failed pods.
	FailedClusterCompPhase ClusterComponentPhase = "Failed"
)

const (
	ConditionTypeHaltRecovery        = "HaltRecovery"        // ConditionTypeHaltRecovery describe Halt recovery processing stage
	ConditionTypeProvisioningStarted = "ProvisioningStarted" // ConditionTypeProvisioningStarted the operator starts resource provisioning to create or change the cluster
	ConditionTypeApplyResources      = "ApplyResources"      // ConditionTypeApplyResources the operator start to apply resources to create or change the cluster
	ConditionTypeReplicasReady       = "ReplicasReady"       // ConditionTypeReplicasReady all pods of components are ready
	ConditionTypeReady               = "Ready"               // ConditionTypeReady all components are running
<<<<<<< HEAD
	// ConditionTypeAvailable indicates whether the target object is available for serving.
	ConditionTypeAvailable = "Available"
=======
>>>>>>> 608667d9
)

// Phase represents the current status of the ClusterDefinition CR.
//
// +enum
// +kubebuilder:validation:Enum={Available,Unavailable}
type Phase string

const (
	// AvailablePhase indicates that the object is in an available state.
	AvailablePhase Phase = "Available"

	// UnavailablePhase indicates that the object is in an unavailable state.
	UnavailablePhase Phase = "Unavailable"
)

// OpsPhase defines opsRequest phase.
// +enum
// +kubebuilder:validation:Enum={Pending,Creating,Running,Cancelling,Cancelled,Aborted,Failed,Succeed}
type OpsPhase string

const (
	OpsPendingPhase    OpsPhase = "Pending"
	OpsCreatingPhase   OpsPhase = "Creating"
	OpsRunningPhase    OpsPhase = "Running"
	OpsCancellingPhase OpsPhase = "Cancelling"
	OpsSucceedPhase    OpsPhase = "Succeed"
	OpsCancelledPhase  OpsPhase = "Cancelled"
	OpsFailedPhase     OpsPhase = "Failed"
	OpsAbortedPhase    OpsPhase = "Aborted"
)

// PodSelectionPolicy pod selection strategy.
// +enum
// +kubebuilder:validation:Enum={All,Any}
type PodSelectionPolicy string

const (
	All PodSelectionPolicy = "All"
	Any PodSelectionPolicy = "Any"
)

// PodAvailabilityPolicy pod availability strategy.
// +enum
// +kubebuilder:validation:Enum={Available,PreferredAvailable,None}
type PodAvailabilityPolicy string

const (
	AvailablePolicy        PodAvailabilityPolicy = "Available"
	UnAvailablePolicy      PodAvailabilityPolicy = "UnAvailable"
	NoneAvailabilityPolicy PodAvailabilityPolicy = "None"
)

// OpsWorkloadType policy after action failure.
// +enum
// +kubebuilder:validation:Enum={Job,Pod}
type OpsWorkloadType string

const (
	PodWorkload OpsWorkloadType = "Pod"
	JobWorkload OpsWorkloadType = "Job"
)

// OpsType defines operation types.
// +enum
// +kubebuilder:validation:Enum={Upgrade,VerticalScaling,VolumeExpansion,HorizontalScaling,Restart,Reconfiguring,Start,Stop,Expose,Switchover,Backup,Restore,RebuildInstance,Custom}
type OpsType string

const (
	VerticalScalingType   OpsType = "VerticalScaling"
	HorizontalScalingType OpsType = "HorizontalScaling"
	VolumeExpansionType   OpsType = "VolumeExpansion"
	UpgradeType           OpsType = "Upgrade"
	ReconfiguringType     OpsType = "Reconfiguring"
	SwitchoverType        OpsType = "Switchover"
	RestartType           OpsType = "Restart" // RestartType the restart operation is a special case of the rolling update operation.
	StopType              OpsType = "Stop"    // StopType the stop operation will delete all pods in a cluster concurrently.
	StartType             OpsType = "Start"   // StartType the start operation will start the pods which is deleted in stop operation.
	ExposeType            OpsType = "Expose"
	BackupType            OpsType = "Backup"
	RestoreType           OpsType = "Restore"
	RebuildInstanceType   OpsType = "RebuildInstance" // RebuildInstance rebuilding an instance is very useful when a node is offline or an instance is unrecoverable.
	CustomType            OpsType = "Custom"          // use opsDefinition
)

// ComponentResourceKey defines the resource key of component, such as pod/pvc.
// +enum
// +kubebuilder:validation:Enum={pods}
type ComponentResourceKey string

const PodsCompResourceKey ComponentResourceKey = "pods"

// AccessMode defines the modes of access granted to the SVC.
// The modes can be `None`, `Readonly`, or `ReadWrite`.
//
// +enum
// +kubebuilder:validation:Enum={None,Readonly,ReadWrite}
type AccessMode string

const (
	// ReadWrite permits both read and write operations.
	ReadWrite AccessMode = "ReadWrite"

	// Readonly allows only read operations.
	Readonly AccessMode = "Readonly"

	// None implies no access.
	None AccessMode = "None"
)

// UpdateStrategy defines the update strategy for cluster components. This strategy determines how updates are applied
// across the cluster.
// The available strategies are `Serial`, `BestEffortParallel`, and `Parallel`.
//
// +enum
// +kubebuilder:validation:Enum={Serial,BestEffortParallel,Parallel}
type UpdateStrategy string

const (
	// SerialStrategy indicates that updates are applied one at a time in a sequential manner.
	// The operator waits for each replica to be updated and ready before proceeding to the next one.
	// This ensures that only one replica is unavailable at a time during the update process.
	SerialStrategy UpdateStrategy = "Serial"

	// ParallelStrategy indicates that updates are applied simultaneously to all Pods of a Component.
	// The replicas are updated in parallel, with the operator updating all replicas concurrently.
	// This strategy provides the fastest update time but may lead to a period of reduced availability or
	// capacity during the update process.
	ParallelStrategy UpdateStrategy = "Parallel"

	// BestEffortParallelStrategy indicates that the replicas are updated in parallel, with the operator making
	// a best-effort attempt to update as many replicas as possible concurrently
	// while maintaining the component's availability.
	// Unlike the `Parallel` strategy, the `BestEffortParallel` strategy aims to ensure that a minimum number
	// of replicas remain available during the update process to maintain the component's quorum and functionality.
	//
	// For example, consider a component with 5 replicas. To maintain the component's availability and quorum,
	// the operator may allow a maximum of 2 replicas to be simultaneously updated. This ensures that at least
	// 3 replicas (a quorum) remain available and functional during the update process.
	//
	// The `BestEffortParallel` strategy strikes a balance between update speed and component availability.
	BestEffortParallelStrategy UpdateStrategy = "BestEffortParallel"
)

// TerminationPolicyType defines termination policy types.
//
// +enum
// +kubebuilder:validation:Enum={DoNotTerminate,Halt,Delete,WipeOut}
type TerminationPolicyType string

const (
	// DoNotTerminate will block delete operation.
	DoNotTerminate TerminationPolicyType = "DoNotTerminate"

	// Halt will delete workload resources such as statefulset, deployment workloads but keep PVCs.
	Halt TerminationPolicyType = "Halt"

	// Delete is based on Halt and deletes PVCs.
	Delete TerminationPolicyType = "Delete"

	// WipeOut is based on Delete and wipe out all volume snapshots and snapshot data from backup storage location.
	WipeOut TerminationPolicyType = "WipeOut"
)

// PodAntiAffinity defines the pod anti-affinity strategy.
//
// This strategy determines how pods are scheduled in relation to other pods, with the aim of either spreading pods
// across nodes (Preferred) or ensuring that certain pods do not share a node (Required).
//
// +enum
// +kubebuilder:validation:Enum={Preferred,Required}
type PodAntiAffinity string

const (
	// Preferred indicates that the scheduler will try to enforce the anti-affinity rules, but it will not guarantee it.
	Preferred PodAntiAffinity = "Preferred"

	// Required indicates that the scheduler must enforce the anti-affinity rules and will not schedule the pods unless
	// the rules are met.
	Required PodAntiAffinity = "Required"
)

// TenancyType defines the type of tenancy for cluster tenant resources.
//
// +enum
// +kubebuilder:validation:Enum={SharedNode,DedicatedNode}
type TenancyType string

const (
	// SharedNode means multiple pods may share the same node.
	SharedNode TenancyType = "SharedNode"

	// DedicatedNode means each pod runs on their own dedicated node.
	DedicatedNode TenancyType = "DedicatedNode"
)

// AvailabilityPolicyType defines the type of availability policy to be applied for cluster affinity, influencing how
// resources are distributed across zones or nodes for high availability and resilience.
//
// +enum
// +kubebuilder:validation:Enum={zone,node,none}
type AvailabilityPolicyType string

const (
	// AvailabilityPolicyZone specifies that resources should be distributed across different availability zones.
	// This policy aims to ensure high availability and protect against zone failures, spreading the resources to reduce
	// the risk of simultaneous downtime.
	AvailabilityPolicyZone AvailabilityPolicyType = "zone"

	// AvailabilityPolicyNode specifies that resources should be distributed across different nodes within the same zone.
	// This policy aims to provide resilience against node failures, ensuring that the failure of a single node does not
	// impact the overall service availability.
	AvailabilityPolicyNode AvailabilityPolicyType = "node"

	// AvailabilityPolicyNone specifies that no specific availability policy is applied.
	// Resources may not be explicitly distributed for high availability, potentially concentrating them in a single
	// zone or node based on other scheduling decisions.
	AvailabilityPolicyNone AvailabilityPolicyType = "none"
)

// ProgressStatus defines the status of the opsRequest progress.
// +enum
// +kubebuilder:validation:Enum={Processing,Pending,Failed,Succeed}
type ProgressStatus string

const (
	PendingProgressStatus    ProgressStatus = "Pending"
	ProcessingProgressStatus ProgressStatus = "Processing"
	FailedProgressStatus     ProgressStatus = "Failed"
	SucceedProgressStatus    ProgressStatus = "Succeed"
)

// ActionTaskStatus defines the status of the task.
// +enum
// +kubebuilder:validation:Enum={Processing,Failed,Succeed}
type ActionTaskStatus string

const (
	ProcessingActionTaskStatus ActionTaskStatus = "Processing"
	FailedActionTaskStatus     ActionTaskStatus = "Failed"
	SucceedActionTaskStatus    ActionTaskStatus = "Succeed"
)

type OpsRequestBehaviour struct {
	FromClusterPhases []ClusterPhase
	ToClusterPhase    ClusterPhase
}

type OpsRecorder struct {
	// name OpsRequest name
	Name string `json:"name"`
	// opsRequest type
	Type OpsType `json:"type"`
	// indicates whether the current opsRequest is in the queue
	InQueue bool `json:"inQueue,omitempty"`
	// indicates that the operation is queued for execution within its own-type scope.
	QueueBySelf bool `json:"queueBySelf,omitempty"`
}

// LetterCase defines the available cases to be used in password generation.
//
// +enum
// +kubebuilder:validation:Enum={LowerCases,UpperCases,MixedCases}
type LetterCase string

const (
	// LowerCases represents the use of lower case letters only.
	LowerCases LetterCase = "LowerCases"

	// UpperCases represents the use of upper case letters only.
	UpperCases LetterCase = "UpperCases"

	// MixedCases represents the use of a mix of both lower and upper case letters.
	MixedCases LetterCase = "MixedCases"
)

// UpgradePolicy defines the policy of reconfiguring.
// +enum
// +kubebuilder:validation:Enum={simple,parallel,rolling,autoReload,operatorSyncUpdate,dynamicReloadBeginRestart}
type UpgradePolicy string

const (
	NonePolicy                    UpgradePolicy = "none"
	NormalPolicy                  UpgradePolicy = "simple"
	RestartPolicy                 UpgradePolicy = "parallel"
	RollingPolicy                 UpgradePolicy = "rolling"
	AsyncDynamicReloadPolicy      UpgradePolicy = "autoReload"
	SyncDynamicReloadPolicy       UpgradePolicy = "operatorSyncUpdate"
	DynamicReloadAndRestartPolicy UpgradePolicy = "dynamicReloadBeginRestart"
)

// IssuerName defines the name of the TLS certificates issuer.
// +enum
// +kubebuilder:validation:Enum={KubeBlocks,UserProvided}
type IssuerName string

const (
	// IssuerKubeBlocks represents certificates that are signed by the KubeBlocks Operator.
	IssuerKubeBlocks IssuerName = "KubeBlocks"

	// IssuerUserProvided indicates that the user has provided their own CA-signed certificates.
	IssuerUserProvided IssuerName = "UserProvided"
)

// SwitchPolicyType defines the types of switch policies that can be applied to a cluster.
//
// Currently, only the Noop policy is supported. Support for MaximumAvailability and MaximumDataProtection policies is
// planned for future releases.
//
// +enum
// +kubebuilder:validation:Enum={Noop}
type SwitchPolicyType string

const (
	// MaximumAvailability represents a switch policy that aims for maximum availability. This policy will switch if the
	// primary is active and the synchronization delay is 0 according to the user-defined lagProbe data delay detection
	// logic. If the primary is down, it will switch immediately.
	// This policy is intended for future support.
	MaximumAvailability SwitchPolicyType = "MaximumAvailability"

	// MaximumDataProtection represents a switch policy focused on maximum data protection. This policy will only switch
	// if the primary is active and the synchronization delay is 0, based on the user-defined lagProbe data lag detection
	// logic. If the primary is down, it will switch only if it can be confirmed that the primary and secondary data are
	// consistent. Otherwise, it will not switch.
	// This policy is planned for future implementation.
	MaximumDataProtection SwitchPolicyType = "MaximumDataProtection"

	// Noop indicates that KubeBlocks will not perform any high-availability switching for the components. Users are
	// required to implement their own HA solution or integrate an existing open-source HA solution.
	Noop SwitchPolicyType = "Noop"
)

// BaseBackupType the base backup type, keep synchronized with the BaseBackupType of the data protection API.
//
// +enum
// +kubebuilder:validation:Enum={full,snapshot}
type BaseBackupType string

// BackupStatusUpdateStage defines the stage of backup status update.
//
// +enum
// +kubebuilder:validation:Enum={pre,post}
type BackupStatusUpdateStage string

var (
	ErrWorkloadTypeIsUnknown   = errors.New("workloadType is unknown")
	ErrWorkloadTypeIsStateless = errors.New("workloadType should not be stateless")
	ErrNotMatchingCompDef      = errors.New("not matching componentDefRef")
)

// StatefulSetWorkload interface
// +kubebuilder:object:generate=false
type StatefulSetWorkload interface {
	FinalStsUpdateStrategy() (appsv1.PodManagementPolicyType, appsv1.StatefulSetUpdateStrategy)
	GetUpdateStrategy() UpdateStrategy
}

type HostNetwork struct {
	// The list of container ports that are required by the component.
	//
	// +optional
	ContainerPorts []HostNetworkContainerPort `json:"containerPorts,omitempty"`
}

type HostNetworkContainerPort struct {
	// Container specifies the target container within the Pod.
	//
	// +required
	Container string `json:"container"`

	// Ports are named container ports within the specified container.
	// These container ports must be defined in the container for proper port allocation.
	//
	// +kubebuilder:validation:MinItems=1
	// +required
	Ports []string `json:"ports"`
}

// ClusterService defines a service that is exposed externally, allowing entities outside the cluster to access it.
// For example, external applications, or other Clusters.
// And another Cluster managed by the same KubeBlocks operator can resolve the address exposed by a ClusterService
// using the `serviceRef` field.
//
// When a Component needs to access another Cluster's ClusterService using the `serviceRef` field,
// it must also define the service type and version information in the `componentDefinition.spec.serviceRefDeclarations`
// section.
type ClusterService struct {
	Service `json:",inline"`

	// Extends the ServiceSpec.Selector by allowing the specification of a sharding name, which is defined in
	// `cluster.spec.shardingSpecs[*].name`, to be used as a selector for the service.
	// Note that this and the `componentSelector` are mutually exclusive and cannot be set simultaneously.
	//
	// +optional
	ShardingSelector string `json:"shardingSelector,omitempty"`

	// Extends the ServiceSpec.Selector by allowing the specification of a component, to be used as a selector for the service.
	// Note that this and the `shardingSelector` are mutually exclusive and cannot be set simultaneously.
	//
	// +optional
	ComponentSelector string `json:"componentSelector,omitempty"`
}

// ComponentService defines a service that would be exposed as an inter-component service within a Cluster.
// A Service defined in the ComponentService is expected to be accessed by other Components within the same Cluster.
//
// When a Component needs to use a ComponentService provided by another Component within the same Cluster,
// it can declare a variable in the `componentDefinition.spec.vars` section and bind it to the specific exposed address
// of the ComponentService using the `serviceVarRef` field.
type ComponentService struct {
	Service `json:",inline"`

	// Indicates whether to create a corresponding Service for each Pod of the selected Component.
	// When set to true, a set of Services will be automatically generated for each Pod,
	// and the `roleSelector` field will be ignored.
	//
	// The names of the generated Services will follow the same suffix naming pattern: `$(serviceName)-$(podOrdinal)`.
	// The total number of generated Services will be equal to the number of replicas specified for the Component.
	//
	// Example usage:
	//
	// ```yaml
	// name: my-service
	// serviceName: my-service
	// podService: true
	// disableAutoProvision: true
	// spec:
	//   type: NodePort
	//   ports:
	//   - name: http
	//     port: 80
	//     targetPort: 8080
	// ```
	//
	// In this example, if the Component has 3 replicas, three Services will be generated:
	// - my-service-0: Points to the first Pod (podOrdinal: 0)
	// - my-service-1: Points to the second Pod (podOrdinal: 1)
	// - my-service-2: Points to the third Pod (podOrdinal: 2)
	//
	// Each generated Service will have the specified spec configuration and will target its respective Pod.
	//
	// This feature is useful when you need to expose each Pod of a Component individually, allowing external access
	// to specific instances of the Component.
	//
	// +kubebuilder:default=false
	// +optional
	PodService *bool `json:"podService,omitempty"`

	// Indicates whether the automatic provisioning of the service should be disabled.
	//
	// If set to true, the service will not be automatically created at the component provisioning.
	// Instead, you can enable the creation of this service by specifying it explicitly in the cluster API.
	//
	// +optional
	DisableAutoProvision *bool `json:"disableAutoProvision,omitempty"`
}

type Service struct {
	// Name defines the name of the service.
	// otherwise, it indicates the name of the service.
	// Others can refer to this service by its name. (e.g., connection credential)
	// Cannot be updated.
	//
	// +kubebuilder:validation:Required
	// +kubebuilder:validation:MaxLength=25
	Name string `json:"name"`

	// ServiceName defines the name of the underlying service object.
	// If not specified, the default service name with different patterns will be used:
	//
	// - CLUSTER_NAME: for cluster-level services
	// - CLUSTER_NAME-COMPONENT_NAME: for component-level services
	//
	// Only one default service name is allowed.
	// Cannot be updated.
	//
	// +kubebuilder:validation:MaxLength=25
	// +kubebuilder:validation:Pattern:=`^[a-z]([a-z0-9\-]*[a-z0-9])?$`
	//
	// +optional
	ServiceName string `json:"serviceName,omitempty"`

	// If ServiceType is LoadBalancer, cloud provider related parameters can be put here
	// More info: https://kubernetes.io/docs/concepts/services-networking/service/#loadbalancer.
	//
	// +optional
	Annotations map[string]string `json:"annotations,omitempty"`

	// Spec defines the behavior of a service.
	// https://git.k8s.io/community/contributors/devel/sig-architecture/api-conventions.md#spec-and-status
	//
	// +optional
	Spec corev1.ServiceSpec `json:"spec,omitempty"`

	// Extends the above `serviceSpec.selector` by allowing you to specify defined role as selector for the service.
	// When `roleSelector` is set, it adds a label selector "kubeblocks.io/role: {roleSelector}"
	// to the `serviceSpec.selector`.
	// Example usage:
	//
	//	  roleSelector: "leader"
	//
	// In this example, setting `roleSelector` to "leader" will add a label selector
	// "kubeblocks.io/role: leader" to the `serviceSpec.selector`.
	// This means that the service will select and route traffic to Pods with the label
	// "kubeblocks.io/role" set to "leader".
	//
	// Note that if `podService` sets to true, RoleSelector will be ignored.
	// The `podService` flag takes precedence over `roleSelector` and generates a service for each Pod.
	//
	// +optional
	RoleSelector string `json:"roleSelector,omitempty"`
}

// EnvVar represents a variable present in the env of Pod/Action or the template of config/script.
type EnvVar struct {
	// Name of the variable. Must be a C_IDENTIFIER.
	//
	// +kubebuilder:validation:Required
	Name string `json:"name"`

	// Optional: no more than one of the following may be specified.

	// Variable references `$(VAR_NAME)` are expanded using the previously defined variables in the current context.
	//
	// If a variable cannot be resolved, the reference in the input string will be unchanged.
	// Double `$$` are reduced to a single `$`, which allows for escaping the `$(VAR_NAME)` syntax: i.e.
	//
	// - `$$(VAR_NAME)` will produce the string literal `$(VAR_NAME)`.
	//
	// Escaped references will never be expanded, regardless of whether the variable exists or not.
	// Defaults to "".
	//
	// +optional
	Value string `json:"value,omitempty"`

	// Source for the variable's value. Cannot be used if value is not empty.
	//
	// +optional
	ValueFrom *VarSource `json:"valueFrom,omitempty"`

	// A Go template expression that will be applied to the resolved value of the var.
	//
	// The expression will only be evaluated if the var is successfully resolved to a non-credential value.
	//
	// The resolved value can be accessed by its name within the expression, system vars and other user-defined
	// non-credential vars can be used within the expression in the same way.
	// Notice that, when accessing vars by its name, you should replace all the "-" in the name with "_", because of
	// that "-" is not a valid identifier in Go.
	//
	// All expressions are evaluated in the order the vars are defined. If a var depends on any vars that also
	// have expressions defined, be careful about the evaluation order as it may use intermediate values.
	//
	// The result of evaluation will be used as the final value of the var. If the expression fails to evaluate,
	// the resolving of var will also be considered failed.
	//
	// +optional
	Expression *string `json:"expression,omitempty"`
}

// VarSource represents a source for the value of an EnvVar.
type VarSource struct {
	// Selects a key of a ConfigMap.
	// +optional
	ConfigMapKeyRef *corev1.ConfigMapKeySelector `json:"configMapKeyRef,omitempty"`

	// Selects a key of a Secret.
	// +optional
	SecretKeyRef *corev1.SecretKeySelector `json:"secretKeyRef,omitempty"`

	// Selects a defined var of host-network resources.
	// +optional
	HostNetworkVarRef *HostNetworkVarSelector `json:"hostNetworkVarRef,omitempty"`

	// Selects a defined var of a Service.
	// +optional
	ServiceVarRef *ServiceVarSelector `json:"serviceVarRef,omitempty"`

	// Selects a defined var of a Credential (SystemAccount).
	// +optional
	CredentialVarRef *CredentialVarSelector `json:"credentialVarRef,omitempty"`

	// Selects a defined var of a ServiceRef.
	// +optional
	ServiceRefVarRef *ServiceRefVarSelector `json:"serviceRefVarRef,omitempty"`

	// Selects a defined var of a Component.
	// +optional
	ComponentVarRef *ComponentVarSelector `json:"componentVarRef,omitempty"`

	// Selects a defined var of a Cluster.
	// +optional
	ClusterVarRef *ClusterVarSelector `json:"clusterVarRef,omitempty"`
}

// VarOption defines whether a variable is required or optional.
// +enum
// +kubebuilder:validation:Enum={Required,Optional}
type VarOption string

var (
	VarRequired VarOption = "Required"
	VarOptional VarOption = "Optional"
)

type NamedVar struct {
	// +optional
	Name string `json:"name,omitempty"`

	// +optional
	Option *VarOption `json:"option,omitempty"`
}

type RoledVar struct {
	// +optional
	Role string `json:"role,omitempty"`

	// +optional
	Option *VarOption `json:"option,omitempty"`
}

// ContainerVars defines the vars that can be referenced from a Container.
type ContainerVars struct {
	// The name of the container.
	//
	// +kubebuilder:validation:Required
	Name string `json:"name"`

	// Container port to reference.
	//
	// +optional
	Port *NamedVar `json:"port,omitempty"`
}

// HostNetworkVars defines the vars that can be referenced from host-network resources.
type HostNetworkVars struct {
	// +optional
	Container *ContainerVars `json:"container,omitempty"`
}

// ServiceVars defines the vars that can be referenced from a Service.
type ServiceVars struct {
	// ServiceType references the type of the service.
	//
	// +optional
	ServiceType *VarOption `json:"serviceType,omitempty"`

	// +optional
	Host *VarOption `json:"host,omitempty"`

	// LoadBalancer represents the LoadBalancer ingress point of the service.
	//
	// If multiple ingress points are available, the first one will be used automatically, choosing between IP and Hostname.
	//
	// +optional
	LoadBalancer *VarOption `json:"loadBalancer,omitempty"`

	// Port references a port or node-port defined in the service.
	//
	// If the referenced service is a pod-service, there will be multiple service objects matched,
	// and the value will be presented in the following format: service1.name:port1,service2.name:port2...
	//
	// +optional
	Port *NamedVar `json:"port,omitempty"`
}

// CredentialVars defines the vars that can be referenced from a Credential (SystemAccount).
// !!!!! CredentialVars will only be used as environment variables for Pods & Actions, and will not be used to render the templates.
type CredentialVars struct {
	// +optional
	Username *VarOption `json:"username,omitempty"`

	// +optional
	Password *VarOption `json:"password,omitempty"`
}

// ServiceRefVars defines the vars that can be referenced from a ServiceRef.
type ServiceRefVars struct {
	// +optional
	Endpoint *VarOption `json:"endpoint,omitempty"`

	// +optional
	Host *VarOption `json:"host,omitempty"`

	// +optional
	Port *VarOption `json:"port,omitempty"`

	CredentialVars `json:",inline"`
}

// HostNetworkVarSelector selects a var from host-network resources.
type HostNetworkVarSelector struct {
	// The component to select from.
	ClusterObjectReference `json:",inline"`

	HostNetworkVars `json:",inline"`
}

// ServiceVarSelector selects a var from a Service.
type ServiceVarSelector struct {
	// The Service to select from.
	// It can be referenced from the default headless service by setting the name to "headless".
	ClusterObjectReference `json:",inline"`

	ServiceVars `json:",inline"`
}

// CredentialVarSelector selects a var from a Credential (SystemAccount).
type CredentialVarSelector struct {
	// The Credential (SystemAccount) to select from.
	ClusterObjectReference `json:",inline"`

	CredentialVars `json:",inline"`
}

// ServiceRefVarSelector selects a var from a ServiceRefDeclaration.
type ServiceRefVarSelector struct {
	// The ServiceRefDeclaration to select from.
	ClusterObjectReference `json:",inline"`

	ServiceRefVars `json:",inline"`
}

// ComponentVarSelector selects a var from a Component.
type ComponentVarSelector struct {
	// The Component to select from.
	ClusterObjectReference `json:",inline"`

	ComponentVars `json:",inline"`
}

type ComponentVars struct {
	// Reference to the name of the Component object.
	//
	// +optional
	ComponentName *VarOption `json:"componentName,omitempty"`

	// Reference to the replicas of the component.
	//
	// +optional
	Replicas *VarOption `json:"replicas,omitempty"`

	// Reference to the pod name list of the component.
	// and the value will be presented in the following format: name1,name2,...
	//
	// +optional
	PodNames *VarOption `json:"podNames,omitempty"`

	// Reference to the pod FQDN list of the component.
	// The value will be presented in the following format: FQDN1,FQDN2,...
	//
	// +optional
	PodFQDNs *VarOption `json:"podFQDNs,omitempty"`

	// Reference to the pod name list of the component that have a specific role.
	// The value will be presented in the following format: name1,name2,...
	//
	// +optional
	PodNamesForRole *RoledVar `json:"podNamesForRole,omitempty"`

	// Reference to the pod FQDN list of the component that have a specific role.
	// The value will be presented in the following format: FQDN1,FQDN2,...
	//
	// +optional
	PodFQDNsForRole *RoledVar `json:"podFQDNsForRole,omitempty"`
}

// ClusterVarSelector selects a var from a Cluster.
type ClusterVarSelector struct {
	ClusterVars `json:",inline"`
}

type ClusterVars struct {
	// Reference to the namespace of the Cluster object.
	//
	// +optional
	Namespace *VarOption `json:"namespace,omitempty"`

	// Reference to the name of the Cluster object.
	//
	// +optional
	ClusterName *VarOption `json:"clusterName,omitempty"`

	// Reference to the UID of the Cluster object.
	//
	// +optional
	ClusterUID *VarOption `json:"clusterUID,omitempty"`
}

// ClusterObjectReference defines information to let you locate the referenced object inside the same Cluster.
type ClusterObjectReference struct {
	// CompDef specifies the definition used by the component that the referent object resident in.
	// If not specified, the component itself will be used.
	//
	// +optional
	CompDef string `json:"compDef,omitempty"`

	// Name of the referent object.
	//
	// +optional
	Name string `json:"name,omitempty"`

	// Specify whether the object must be defined.
	//
	// +optional
	Optional *bool `json:"optional,omitempty"`

	// This option defines the behavior when multiple component objects match the specified @CompDef.
	// If not provided, an error will be raised when handling multiple matches.
	//
	// +optional
	MultipleClusterObjectOption *MultipleClusterObjectOption `json:"multipleClusterObjectOption,omitempty"`
}

// MultipleClusterObjectOption defines the options for handling multiple cluster objects matched.
type MultipleClusterObjectOption struct {
	// Define the strategy for handling multiple cluster objects.
	//
	// +kubebuilder:validation:Required
	Strategy MultipleClusterObjectStrategy `json:"strategy"`

	// Define the options for handling combined variables.
	// Valid only when the strategy is set to "combined".
	//
	// +optional
	CombinedOption *MultipleClusterObjectCombinedOption `json:"combinedOption,omitempty"`
}

// MultipleClusterObjectStrategy defines the strategy for handling multiple cluster objects.
// +enum
// +kubebuilder:validation:Enum={individual,combined}
type MultipleClusterObjectStrategy string

const (
	// MultipleClusterObjectStrategyIndividual - each matched component will have its individual variable with its name
	// as the suffix.
	// This is required when referencing credential variables that cannot be passed by values.
	MultipleClusterObjectStrategyIndividual MultipleClusterObjectStrategy = "individual"

	// MultipleClusterObjectStrategyCombined - the values from all matched components will be combined into a single
	// variable using the specified option.
	MultipleClusterObjectStrategyCombined MultipleClusterObjectStrategy = "combined"
)

// MultipleClusterObjectCombinedOption defines options for handling combined variables.
type MultipleClusterObjectCombinedOption struct {
	// If set, the existing variable will be kept, and a new variable will be defined with the specified suffix
	// in pattern: $(var.name)_$(suffix).
	// The new variable will be auto-created and placed behind the existing one.
	// If not set, the existing variable will be reused with the value format defined below.
	//
	// +optional
	NewVarSuffix *string `json:"newVarSuffix,omitempty"`

	// The format of the value that the operator will use to compose values from multiple components.
	//
	// +kubebuilder:default="Flatten"
	// +optional
	ValueFormat MultipleClusterObjectValueFormat `json:"valueFormat,omitempty"`

	// The flatten format, default is: $(comp-name-1):value,$(comp-name-2):value.
	//
	// +optional
	FlattenFormat *MultipleClusterObjectValueFormatFlatten `json:"flattenFormat,omitempty"`
}

// MultipleClusterObjectValueFormat defines the format details for the value.
type MultipleClusterObjectValueFormat string

const (
	FlattenFormat MultipleClusterObjectValueFormat = "Flatten"
)

// MultipleClusterObjectValueFormatFlatten defines the flatten format for the value.
type MultipleClusterObjectValueFormatFlatten struct {
	// Pair delimiter.
	//
	// +kubebuilder:default=","
	// +kubebuilder:validation:Required
	Delimiter string `json:"delimiter"`

	// Key-value delimiter.
	//
	// +kubebuilder:default=":"
	// +kubebuilder:validation:Required
	KeyValueDelimiter string `json:"keyValueDelimiter"`
}

// PrometheusScheme defines the protocol of prometheus scrape metrics.
//
// +enum
// +kubebuilder:validation:Enum={http,https}
type PrometheusScheme string

const (
	HTTPProtocol  PrometheusScheme = "http"
	HTTPSProtocol PrometheusScheme = "https"
)<|MERGE_RESOLUTION|>--- conflicted
+++ resolved
@@ -295,11 +295,8 @@
 	ConditionTypeApplyResources      = "ApplyResources"      // ConditionTypeApplyResources the operator start to apply resources to create or change the cluster
 	ConditionTypeReplicasReady       = "ReplicasReady"       // ConditionTypeReplicasReady all pods of components are ready
 	ConditionTypeReady               = "Ready"               // ConditionTypeReady all components are running
-<<<<<<< HEAD
 	// ConditionTypeAvailable indicates whether the target object is available for serving.
 	ConditionTypeAvailable = "Available"
-=======
->>>>>>> 608667d9
 )
 
 // Phase represents the current status of the ClusterDefinition CR.
