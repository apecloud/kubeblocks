--- conflicted
+++ resolved
@@ -138,11 +138,7 @@
 
 type BackupStatusUpdate struct {
 	// specify the json path of backup object for patch.
-<<<<<<< HEAD
-	// example: manifests.backupLog -- means patch the backup jon path of status.manifests.backupLog.
-=======
 	// example: manifests.backupLog -- means patch the backup json path of status.manifests.backupLog.
->>>>>>> 395cc190
 	// +optional
 	Path string `json:"path,omitempty"`
 
