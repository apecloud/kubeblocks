--- conflicted
+++ resolved
@@ -27,12 +27,8 @@
 	// +kubebuilder:validation:Required
 	ClusterDefinitionRef string `json:"clusterDefinitionRef"`
 
-<<<<<<< HEAD
-	// List of components in current AppVersion. Component will replace the field in ClusterDefinition's component if type is matching typeName
+	// List of components in current AppVersion. Component will replace the field in ClusterDefinition's component if type is matching typeName.
 	// +kubebuilder:validation:Required
-=======
-	// List of components in current AppVersion. Component will replace the field in ClusterDefinition's component if type is matching typeName.
->>>>>>> 1798cd46
 	// +kubebuilder:validation:MinItems=1
 	Components []AppVersionComponent `json:"components"`
 }
@@ -64,11 +60,11 @@
 
 	// ConfigTemplateRefs defines a configuration extension mechanism to handle configuration differences between versions,
 	// the configTemplateRefs field, together with configTemplateRefs in the ClusterDefinition,
-	// determines the final configuration file
+	// determines the final configuration file.
 	// +optional
 	ConfigTemplateRefs []ConfigTemplate `json:"configTemplateRefs,omitempty"`
 
-	// PodSpec is pod spec, if not nil, will replace ClusterDefinitionSpec.PodSpec in ClusterDefinition
+	// PodSpec is pod spec, if not nil, will replace ClusterDefinitionSpec.PodSpec in ClusterDefinition.
 	// +optional
 	PodSpec *corev1.PodSpec `json:"podSpec,omitempty"`
 
@@ -101,31 +97,6 @@
 	Items           []AppVersion `json:"items"`
 }
 
-<<<<<<< HEAD
-=======
-// AppVersionComponent is an application version component spec.
-type AppVersionComponent struct {
-	// Type is a component type in ClusterDefinition.
-	// +kubebuilder:validation:Required
-	// +kubebuilder:validation:MaxLength=12
-	Type string `json:"type"`
-
-	// ConfigTemplateRefs defines a configuration extension mechanism to handle configuration differences between versions,
-	// the configTemplateRefs field, together with configTemplateRefs in the ClusterDefinition,
-	// determines the final configuration file.
-	// +optional
-	ConfigTemplateRefs []ConfigTemplate `json:"configTemplateRefs,omitempty"`
-
-	// PodSpec is pod spec, if not nil, will replace ClusterDefinitionSpec.PodSpec in ClusterDefinition.
-	// +optional
-	PodSpec *corev1.PodSpec `json:"podSpec,omitempty"`
-
-	// Service is service spec, if not nil, will replace ClusterDefinitionSpec.Service in ClusterDefinition spec.
-	// +optional
-	Service *corev1.ServiceSpec `json:"service,omitempty"`
-}
-
->>>>>>> 1798cd46
 func init() {
 	SchemeBuilder.Register(&AppVersion{}, &AppVersionList{})
 }