--- conflicted
+++ resolved
@@ -106,7 +106,7 @@
 
 	ClusterDefinitionStatusGeneration `json:",inline"`
 
-	// describe current state of cluster API Resource, like warning
+	// describe current state of cluster API Resource, like warning.
 	// +optional
 	Conditions []metav1.Condition `json:"conditions,omitempty"`
 }
@@ -161,17 +161,13 @@
 	// +kubebuilder:default=false
 	Monitor bool `json:"monitor"`
 
-<<<<<<< HEAD
 	// EnabledLogs indicate which log file takes effect in database cluster
 	// element is the log type which defined in cluster definition logConfig.name,
-	// and will set relative variables about this log type in database kernel
+	// and will set relative variables about this log type in database kernel.
 	// +optional
 	EnabledLogs []string `json:"enabledLogs,omitempty"`
 
-	// Resources requests and limits of workload
-=======
 	// Resources requests and limits of workload.
->>>>>>> ab6ab275
 	// +optional
 	Resources corev1.ResourceRequirements `json:"resources,omitempty"`
 
