--- conflicted
+++ resolved
@@ -200,7 +200,6 @@
 	Spec corev1.PersistentVolumeClaimSpec `json:"spec,omitempty"`
 }
 
-<<<<<<< HEAD
 type Affinity struct {
 	// TopologyKeys describe topologyKeys for `topologySpreadConstraint` and `podAntiAffinity` in ClusterDefinition API
 	// +kubebuilder:validation:MinItems=1
@@ -208,7 +207,8 @@
 	// NodeLabels describe constrain which nodes pod can be scheduled on based on node labels
 	// +optional
 	NodeLabels map[string]string `json:"nodeLabels,omitempty"`
-=======
+}
+
 type Operations struct {
 	// Upgradable whether the cluster supports upgrade. if multiple appVersions existed, it is true
 	// +optional
@@ -247,7 +247,6 @@
 	// VolumeClaimTemplateNames which VolumeClaimTemplate of the component support volumeExpansion
 	// +optional
 	VolumeClaimTemplateNames []string `json:"volumeClaimTemplateNames,omitempty"`
->>>>>>> 42c42564
 }
 
 func init() {
