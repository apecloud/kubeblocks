--- conflicted
+++ resolved
@@ -151,12 +151,6 @@
 
 // ClusterStatusComponent record components status information
 type ClusterStatusComponent struct {
-<<<<<<< HEAD
-	ID      string `json:"id,omitempty"`
-	Type    string `json:"type,omitempty"`
-	Phase   string `json:"phase,omitempty"`
-	Message string `json:"message,omitempty"`
-=======
 	// Type component type
 	// +optional
 	Type string `json:"type,omitempty"`
@@ -178,7 +172,6 @@
 	ID          string `json:"id,omitempty"`
 	Type        string `json:"type,omitempty"`
 	RefWorkload string `json:"refWorkload,omitempty"`
->>>>>>> 05633956
 }
 
 type ClusterComponentVolumeClaimTemplate struct {
