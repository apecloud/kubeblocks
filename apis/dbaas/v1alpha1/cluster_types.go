--- conflicted
+++ resolved
@@ -31,17 +31,6 @@
 	// +kubebuilder:validation:Required
 	AppVersionRef string `json:"appVersionRef"`
 
-<<<<<<< HEAD
-=======
-	// List of components you want to replace in ClusterDefinition and AppVersion. It will replace the field in ClusterDefinition's and AppVersion's component if type is matching.
-	// +optional
-	Components []ClusterComponent `json:"components,omitempty"`
-
-	// Affinity describes affinities which specific by users.
-	// +optional
-	Affinity *Affinity `json:"affinity,omitempty"`
-
->>>>>>> 5d4315d3
 	// One of DoNotTerminate, Halt, Delete, WipeOut.
 	// Defaults to Halt.
 	// DoNotTerminate means block delete operation.
@@ -69,10 +58,7 @@
 	// +optional
 	ObservedGeneration int64 `json:"observedGeneration,omitempty"`
 
-<<<<<<< HEAD
-=======
 	// Phase describe the phase of the cluster. the detail information of phase is as follows:
->>>>>>> 5d4315d3
 	// Creating: creating cluster.
 	// Running: cluster is running, all components is available.
 	// Updating: cluster changes, such as horizontal-scaling/vertical-scaling/restart.
@@ -81,10 +67,7 @@
 	// Abnormal: cluster available but some component is not Abnormal.
 	// if the component type is Consensus/Replication, the Leader/Primary pod is must ready in Abnormal phase.
 	// +kubebuilder:validation:Enum={Running,Failed,Abnormal,Creating,Updating,Deleting,Deleted}
-<<<<<<< HEAD
-	// +optional
-=======
->>>>>>> 5d4315d3
+	// +optional
 	Phase Phase `json:"phase,omitempty"`
 
 	// Message cluster details message in current phase.
@@ -112,16 +95,6 @@
 	// +kubebuilder:validation:MaxLength=12
 	Type string `json:"type"`
 
-<<<<<<< HEAD
-=======
-	// default value in ClusterDefinition.
-	Replicas int `json:"replicas,omitempty"`
-
-	// Affinity describes affinities which specific by users.
-	// +optional
-	Affinity *Affinity `json:"affinity,omitempty"`
-
->>>>>>> 5d4315d3
 	// Monitor which is a switch to enable monitoring, default is false
 	// DBaas provides an extension mechanism to support component level monitoring,
 	// which will scrape metrics auto or manually from servers in component and export
@@ -130,7 +103,6 @@
 	// +kubebuilder:default=false
 	Monitor bool `json:"monitor"`
 
-<<<<<<< HEAD
 	// Component replicas, use default value in ClusterDefinition if not specified.
 	// +optional
 	Replicas int32 `json:"replicas,omitempty"`
@@ -139,8 +111,6 @@
 	// +optional
 	Affinity *Affinity `json:"affinity,omitempty"`
 
-=======
->>>>>>> 5d4315d3
 	// Resources requests and limits of workload.
 	// +optional
 	Resources corev1.ResourceRequirements `json:"resources,omitempty"`
@@ -175,16 +145,9 @@
 	// +optional
 	Type string `json:"type,omitempty"`
 
-<<<<<<< HEAD
 	// Failed Phase: component not available, i.e, all pod is not ready for Stateless/Stateful component;
 	// Leader/Primary pod is not ready for Consensus/Replication component.
 	// Abnormal Phase: component available but some pod is not ready.
-=======
-	// Phase describe the phase of the cluster. the detail information of phase is as follows:
-	// Failed: component not available, i.e, all pod is not ready for Stateless/Stateful component;
-	// Leader/Primary pod is not ready for Consensus/Replication component.
-	// Abnormal: component available but some pod is not ready.
->>>>>>> 5d4315d3
 	// if the component type is Consensus/Replication, the Leader/Primary pod is must ready in Abnormal phase.
 	// Other phases behave the same as the cluster phase.
 	// +kubebuilder:validation:Enum={Running,Failed,Abnormal,Creating,Updating,Deleting,Deleted}
@@ -248,19 +211,12 @@
 	// +kubebuilder:validation:Enum={Preferred,Required}
 	// +optional
 	PodAntiAffinity PodAntiAffinity `json:"podAntiAffinity,omitempty"`
-<<<<<<< HEAD
 
 	// TopologyKeys describe topologyKeys for `topologySpreadConstraint` and `podAntiAffinity` in ClusterDefinition API.
 	// +optional
 	TopologyKeys []string `json:"topologyKeys,omitempty"`
 
 	// NodeLabels describe constrain which nodes pod can be scheduled on based on node labels
-=======
-	// TopologyKeys describe topologyKeys for `topologySpreadConstraint` and `podAntiAffinity` in ClusterDefinition API.
-	// +optional
-	TopologyKeys []string `json:"topologyKeys,omitempty"`
-	// NodeLabels describe constrain which nodes pod can be scheduled on based on node labels.
->>>>>>> 5d4315d3
 	// +optional
 	NodeLabels map[string]string `json:"nodeLabels,omitempty"`
 }
