--- conflicted
+++ resolved
@@ -50,16 +50,6 @@
 		It("Should webhook validate passed", func() {
 			By("By testing creating a new clusterDefinition when no appVersion and clusterDefinition")
 			cluster, _ := createTestCluster(clusterDefinitionName, appVersionName, clusterName)
-<<<<<<< HEAD
-			Expect(testCtx.CheckedCreateObj(ctx, cluster)).ShouldNot(Succeed())
-
-			By("By creating a new clusterDefinition")
-			clusterDef, _ := createTestClusterDefinitionObj(clusterDefinitionName)
-			Expect(testCtx.CheckedCreateObj(ctx, clusterDef)).Should(Succeed())
-
-			clusterDefSecond, _ := createTestClusterDefinitionObj(sencondeClusterDefinition)
-			Expect(testCtx.CheckedCreateObj(ctx, clusterDefSecond)).Should(Succeed())
-=======
 			Expect(testCtx.CreateObj(ctx, cluster)).ShouldNot(Succeed())
 
 			By("By creating a new clusterDefinition")
@@ -68,7 +58,6 @@
 
 			clusterDefSecond, _ := createTestClusterDefinitionObj(sencondeClusterDefinition)
 			Expect(testCtx.CreateObj(ctx, clusterDefSecond)).Should(Succeed())
->>>>>>> 5d4315d3
 
 			// wait until ClusterDefinition created
 			Eventually(func() bool {
@@ -78,11 +67,7 @@
 
 			By("By creating a new appVersion")
 			appVersion := createTestAppVersionObj(clusterDefinitionName, appVersionName)
-<<<<<<< HEAD
-			Expect(testCtx.CheckedCreateObj(ctx, appVersion)).Should(Succeed())
-=======
 			Expect(testCtx.CreateObj(ctx, appVersion)).Should(Succeed())
->>>>>>> 5d4315d3
 			// wait until AppVersion created
 			Eventually(func() bool {
 				err := k8sClient.Get(context.Background(), client.ObjectKey{Name: appVersionName}, appVersion)
@@ -91,11 +76,7 @@
 
 			By("By creating a new Cluster")
 			cluster, _ = createTestCluster(clusterDefinitionName, appVersionName, clusterName)
-<<<<<<< HEAD
-			Expect(testCtx.CheckedCreateObj(ctx, cluster)).Should(Succeed())
-=======
 			Expect(testCtx.CreateObj(ctx, cluster)).Should(Succeed())
->>>>>>> 5d4315d3
 
 			By("By testing update spec.clusterDefinitionRef")
 			cluster.Spec.ClusterDefRef = sencondeClusterDefinition
