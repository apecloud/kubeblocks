/*
Copyright ApeCloud Inc.

Licensed under the Apache License, Version 2.0 (the "License");
you may not use this file except in compliance with the License.
You may obtain a copy of the License at

    http://www.apache.org/licenses/LICENSE-2.0

Unless required by applicable law or agreed to in writing, software
distributed under the License is distributed on an "AS IS" BASIS,
WITHOUT WARRANTIES OR CONDITIONS OF ANY KIND, either express or implied.
See the License for the specific language governing permissions and
limitations under the License.
*/

package v1alpha1

import (
	corev1 "k8s.io/api/core/v1"
	policyv1 "k8s.io/api/policy/v1"
	metav1 "k8s.io/apimachinery/pkg/apis/meta/v1"
)

// ClusterDefinitionSpec defines the desired state of ClusterDefinition
type ClusterDefinitionSpec struct {
	// Type define well known cluster types. Valid values are in-list of
	// [state.redis, mq.mqtt, mq.kafka, state.mysql-8, state.mysql-5.7, state.mysql-5.6, state-mongodb].
	// +kubebuilder:validation:Required
	// +kubebuilder:validation:MaxLength=24
	Type string `json:"type"`

	// List of components belonging to the cluster.
<<<<<<< HEAD
	// +kubebuilder:validation:Required
=======
>>>>>>> 5d4315d3
	// +kubebuilder:validation:MinItems=1
	Components []ClusterDefinitionComponent `json:"components"`

	// Default termination policy if no termination policy defined in cluster.
	// +kubebuilder:validation:Enum={DoNotTerminate,Halt,Delete,WipeOut}
	// +optional
	DefaultTerminationPolicy string `json:"defaultTerminationPolicy,omitempty"`

	// Credential used for connecting database.
	// +optional
	ConnectionCredential *ClusterDefinitionConnectionCredential `json:"connectionCredential,omitempty"`
}

// ClusterDefinitionStatus defines the observed state of ClusterDefinition
type ClusterDefinitionStatus struct {
<<<<<<< HEAD
	// ClusterDefinition phase -
	// Available is ClusterDefinition become available, and can be referenced for co-related objects.
=======
	// Available: ClusterDefinition is Available.
>>>>>>> 5d4315d3
	// +kubebuilder:validation:Enum={Available}
	Phase Phase `json:"phase,omitempty"`

	// Extra message in current phase
	// +optional
	Message string `json:"message,omitempty"`

	// observedGeneration is the most recent generation observed for this
	// ClusterDefinition. It corresponds to the ClusterDefinition's generation, which is
	// updated on mutation by the API Server.
	// +optional
	ObservedGeneration int64 `json:"observedGeneration,omitempty"`
}

type ConfigTemplate struct {
	// Specify the name of the referenced configuration template, which is a configmap object.
	// +kubebuilder:validation:Required
	// +kubebuilder:validation:MaxLength=128
	Name string `json:"name"`

	// VolumeName is the volume name of PodTemplate, which the configuration file produced through the configuration template will be mounted to the corresponding volume.
	// The volume name must be defined in podSpec.containers[*].volumeMounts.
	// reference example: https://github.com/apecloud/kubeblocks/blob/main/examples/dbaas/mysql_clusterdefinition.yaml#L12
	// +kubebuilder:validation:Required
	// +kubebuilder:validation:MaxLength=32
	VolumeName string `json:"volumeName"`
}

type ExporterConfig struct {
	// ScrapePort is exporter port for Time Series Database to scrape metrics.
	// +kubebuilder:validation:Required
	// +kubebuilder:validation:Maximum=65535
	// +kubebuilder:validation:Minimum=0
	ScrapePort int32 `json:"scrapePort"`

	// ScrapePath is exporter url path for Time Series Database to scrape metrics.
	// +kubebuilder:validation:Required
	// +kubebuilder:validation:MaxLength=128
	// +kubebuilder:default="/metrics"
	ScrapePath string `json:"scrapePath"`
}

type MonitorConfig struct {
	// BuiltIn is a switch to enable DBaas builtIn monitoring.
	// If BuiltIn is true and CharacterType is wellknown, ExporterConfig and Sidecar container will generate automatically.
	// Otherwise, ISV should set BuiltIn to false and provide ExporterConfig and Sidecar container own.
	// +kubebuilder:validation:Required
	// +kubebuilder:default=true
	BuiltIn bool `json:"builtIn"`

	// Exporter provided by ISV, which specify necessary information to Time Series Database.
	// ExporterConfig is valid when BuiltIn is false.
	// +optional
	Exporter *ExporterConfig `json:"exporterConfig,omitempty"`
}

// ClusterDefinitionComponent is a group of pods, pods in one component usually share the same data
type ClusterDefinitionComponent struct {
	// Type name of the component, it can be any valid string.
	// +kubebuilder:validation:Required
	// +kubebuilder:validation:MaxLength=12
	TypeName string `json:"typeName"`

	// CharacterType defines well-known database component name, such as mongos(mongodb), proxy(redis), wesql(mysql)
	// DBaas will generate proper monitor configs for wellknown CharacterType when BuiltIn is true.
	// +optional
	CharacterType string `json:"characterType,omitempty"`

	// MinReplicas minimum replicas for component pod count.
	// +kubebuilder:default=0
	// +kubebuilder:validation:Minimum=0
<<<<<<< HEAD
	// +optional
	MinReplicas int32 `json:"minReplicas,omitempty"`

	// MaxReplicas maximum replicas pod for component pod count.
	// +kubebuilder:validation:Minimum=0
	// +optional
	MaxReplicas int32 `json:"maxReplicas,omitempty"`
=======
	MinReplicas int `json:"minReplicas,omitempty"`

	// MaxReplicas maximum replicas pod for component pod count.
	// +kubebuilder:validation:Minimum=0
	MaxReplicas int `json:"maxReplicas,omitempty"`
>>>>>>> 5d4315d3

	// DefaultReplicas default replicas in this component if user not specify.
	// +kubebuilder:default=0
	// +kubebuilder:validation:Minimum=0
	// +optional
	DefaultReplicas int32 `json:"defaultReplicas,omitempty"`

	// PDBSpec pod disruption budget spec. This is mutually exclusive with the component type of Consensus.
	// +optional
	PDBSpec *policyv1.PodDisruptionBudgetSpec `json:"pdbSpec,omitempty"`

	// PodDisruptionBudgetSpec pod disruption budget spec. This is mutually exclusive with the component type of Consensus.
	// +optional
	PodDisruptionBudgetSpec *policyv1.PodDisruptionBudgetSpec `json:"podDisruptionBudgetSpec,omitempty"`

	// The configTemplateRefs field provided by ISV, and
	// finally this configTemplateRefs will be rendered into the user's own configuration file according to the user's cluster.
	// +optional
	ConfigTemplateRefs []ConfigTemplate `json:"configTemplateRefs,omitempty"`

	// Monitor is monitoring config which provided by ISV.
	// +optional
	Monitor *MonitorConfig `json:"monitor,omitempty"`

	// antiAffinity defines components should have anti-affinity constraint to same component type.
	// +kubebuilder:default=false
	// +optional
	AntiAffinity bool `json:"antiAffinity,omitempty"`

	// podSpec of final workload
	// +optional
	PodSpec *corev1.PodSpec `json:"podSpec,omitempty"`

	// Service defines the behavior of a service spec.
	// provide read-write service when ComponentType is Consensus.
	// https://git.k8s.io/community/contributors/devel/sig-architecture/api-conventions.md#spec-and-status
	// +optional
	Service corev1.ServiceSpec `json:"service,omitempty"`

<<<<<<< HEAD
=======
	// Scripts executed before and after workload operation.
	// script exec order：component.pre => component.exec => component.post
	// builtin ENV variables:
	// self: KB_SELF_{builtin_properties}
	// rule: KB_{conponent_name}[n]-{builtin_properties}
	// builtin_properties:
	// - ID # which shows in Cluster.status
	// - HOST # e.g. example-mongodb2-0.example-mongodb2-svc.default.svc.cluster.local
	// - PORT
	// - N # number of current component
	// +optional
	Scripts ClusterDefinitionScripts `json:"scripts,omitempty"`

>>>>>>> 5d4315d3
	// Probes setting for db healthy checks.
	// +optional
	Probes *ClusterDefinitionProbes `json:"probes,omitempty"`

	// ComponentType defines type of the component.
	// +kubebuilder:validation:Required
	// +kubebuilder:default=Stateless
	// +kubebuilder:validation:Enum={Stateless,Stateful,Consensus}
	ComponentType ComponentType `json:"componentType"`

	// ConsensusSpec defines consensus related spec if componentType is Consensus.
	// CAN'T be empty if componentType is Consensus.
	// +optional
	ConsensusSpec *ConsensusSetSpec `json:"consensusSpec,omitempty"`
}

<<<<<<< HEAD
=======
type ComponentType string

const (
	Stateless ComponentType = "Stateless"
	Stateful  ComponentType = "Stateful"
	Consensus ComponentType = "Consensus"
)

type ClusterDefinitionScripts struct {
	// Default scripts executed if the following scripts not defined.
	Default ClusterDefinitionScript `json:"default,omitempty"`
	// Scripts executed before and after creation.
	Create ClusterDefinitionScript `json:"create,omitempty"`
	// Scripts executed before and after upgrade.
	Upgrade ClusterDefinitionScript `json:"upgrade,omitempty"`
	// Scripts executed before and after vertical scale.
	VerticalScale ClusterDefinitionScript `json:"verticalScale,omitempty"`
	// Scripts executed before and after horizontal scale.
	HorizontalScale ClusterDefinitionScript `json:"horizontalScale,omitempty"`
	// Scripts executed before and after deletion.
	Delete ClusterDefinitionScript `json:"delete,omitempty"`
}

type ClusterDefinitionScript struct {
	// Pre hook before operation.
	Pre []ClusterDefinitionContainerCMD `json:"pre,omitempty"`
	// Post hook after operation.
	Post []ClusterDefinitionContainerCMD `json:"post,omitempty"`
}

// ClusterDefinitionContainerCMD defines content of a hook script
type ClusterDefinitionContainerCMD struct {
	// Container used to execute command.
	Container string `json:"container,omitempty"`
	// Command executed in container.
	Command []string `json:"command,omitempty"`
	// Args executed in container.
	Args []string `json:"args,omitempty"`
}

type ClusterDefinitionUpdateStrategy struct {
	// +kubebuilder:default=1
	// +kubebuilder:validation:Minimum=0
	MaxUnavailable int `json:"maxUnavailable,omitempty"`
	// +kubebuilder:default=0
	// +kubebuilder:validation:Minimum=0
	MaxSurge int `json:"maxSurge,omitempty"`
}

>>>>>>> 5d4315d3
type ClusterDefinitionConnectionCredential struct {
	// User defines system credential username.
	// +kubebuilder:validation:Required
	// +kubebuilder:default=root
	User string `json:"user"`

	// Password defines system credential password.
	// +optional
	Password string `json:"password,omitempty"`
}

type ClusterDefinitionStatusGeneration struct {
	// ClusterDefinition generation number.
	// +optional
	ClusterDefGeneration int64 `json:"clusterDefGeneration,omitempty"`

	// ClusterDefinition sync. status.
	// +kubebuilder:validation:Enum={InSync,OutOfSync}
	// +optional
	ClusterDefSyncStatus Status `json:"clusterDefSyncStatus,omitempty"`
}

type ClusterDefinitionProbeCMDs struct {
	// Write check executed on probe sidecar, used to check workload's allow write access.
	// +optional
	Writes []string `json:"writes,omitempty"`

	// Read check executed on probe sidecar, used to check workload's reaonly access .
	// +optional
	Queries []string `json:"queries,omitempty"`
}

type ClusterDefinitionProbe struct {
	// How often (in seconds) to perform the probe.
	// +kubebuilder:default=1
	// +kubebuilder:validation:Minimum=1
	PeriodSeconds int32 `json:"periodSeconds,omitempty"`

	// Minimum consecutive failures for the probe to be considered failed after having succeeded.
	// +kubebuilder:default=1
	// +kubebuilder:validation:Minimum=1
	FailureThreshold int32 `json:"failureThreshold,omitempty"`

	// Minimum consecutive successes for the probe to be considered successful after having failed.
	// +kubebuilder:default=1
	// +kubebuilder:validation:Minimum=1
	SuccessThreshold int32 `json:"successThreshold,omitempty"`

	// Cmds used to execute for probe.
	// +optional
	Commands *ClusterDefinitionProbeCMDs `json:"commands,omitempty"`
}

type ClusterDefinitionProbes struct {
	// Probe for db running check.
	// +optional
	RunningProbe *ClusterDefinitionProbe `json:"runningProbe,omitempty"`
	// Probe for db status check.
	// +optional
	StatusProbe *ClusterDefinitionProbe `json:"statusProbe,omitempty"`
	// Probe for db role changed check.
	// +optional
	RoleChangedProbe *ClusterDefinitionProbe `json:"roleChangedProbe,omitempty"`
}

type ConsensusSetSpec struct {
	// Leader, one single leader.
	// +kubebuilder:validation:Required
	Leader ConsensusMember `json:"leader"`

	// Followers, has voting right but not Leader.
	// +optional
	Followers []ConsensusMember `json:"followers,omitempty"`

	// Learner, no voting right.
	// +optional
	Learner *ConsensusMember `json:"learner,omitempty"`

	// UpdateStrategy, Pods update strategy.
	// serial: update Pods one by one that guarantee minimum component unavailable time.
	// 		Learner -> Follower(with AccessMode=none) -> Follower(with AccessMode=readonly) -> Follower(with AccessMode=readWrite) -> Leader
	// bestEffortParallel: update Pods in parallel that guarantee minimum component un-writable time.
	//		Learner, Follower(minority) in parallel -> Follower(majority) -> Leader, keep majority online all the time.
	// parallel: force parallel
	// +kubebuilder:default=Serial
	// +kubebuilder:validation:Enum={Serial,BestEffortParallel,Parallel}
	// +optional
	UpdateStrategy UpdateStrategy `json:"updateStrategy,omitempty"`
}

type ConsensusMember struct {
	// Name, role name.
	// +kubebuilder:validation:Required
	// +kubebuilder:default=leader
	Name string `json:"name"`

	// AccessMode, what service this member capable.
	// +kubebuilder:validation:Required
	// +kubebuilder:default=ReadWrite
	// +kubebuilder:validation:Enum={None, Readonly, ReadWrite}
	AccessMode AccessMode `json:"accessMode"`

	// Replicas, number of Pods of this role.
	// default 1 for Leader
	// default 0 for Learner
	// default Components[*].Replicas - Leader.Replicas - Learner.Replicas for Followers
	// +kubebuilder:default=0
	// +kubebuilder:validation:Minimum=0
	// +optional
	Replicas *int32 `json:"replicas,omitempty"`
}

//+kubebuilder:object:root=true
//+kubebuilder:subresource:status
//+kubebuilder:resource:categories={dbaas},scope=Cluster,shortName=cd
//+kubebuilder:printcolumn:name="PHASE",type="string",JSONPath=".status.phase",description="status phase"
//+kubebuilder:printcolumn:name="AGE",type="date",JSONPath=".metadata.creationTimestamp"

// ClusterDefinition is the Schema for the clusterdefinitions API
type ClusterDefinition struct {
	metav1.TypeMeta   `json:",inline"`
	metav1.ObjectMeta `json:"metadata,omitempty"`

	Spec   ClusterDefinitionSpec   `json:"spec,omitempty"`
	Status ClusterDefinitionStatus `json:"status,omitempty"`
}

//+kubebuilder:object:root=true

// ClusterDefinitionList contains a list of ClusterDefinition
type ClusterDefinitionList struct {
	metav1.TypeMeta `json:",inline"`
	metav1.ListMeta `json:"metadata,omitempty"`
	Items           []ClusterDefinition `json:"items"`
}

func init() {
	SchemeBuilder.Register(&ClusterDefinition{}, &ClusterDefinitionList{})
}<|MERGE_RESOLUTION|>--- conflicted
+++ resolved
@@ -31,10 +31,7 @@
 	Type string `json:"type"`
 
 	// List of components belonging to the cluster.
-<<<<<<< HEAD
-	// +kubebuilder:validation:Required
-=======
->>>>>>> 5d4315d3
+	// +kubebuilder:validation:Required
 	// +kubebuilder:validation:MinItems=1
 	Components []ClusterDefinitionComponent `json:"components"`
 
@@ -50,12 +47,8 @@
 
 // ClusterDefinitionStatus defines the observed state of ClusterDefinition
 type ClusterDefinitionStatus struct {
-<<<<<<< HEAD
 	// ClusterDefinition phase -
 	// Available is ClusterDefinition become available, and can be referenced for co-related objects.
-=======
-	// Available: ClusterDefinition is Available.
->>>>>>> 5d4315d3
 	// +kubebuilder:validation:Enum={Available}
 	Phase Phase `json:"phase,omitempty"`
 
@@ -127,7 +120,6 @@
 	// MinReplicas minimum replicas for component pod count.
 	// +kubebuilder:default=0
 	// +kubebuilder:validation:Minimum=0
-<<<<<<< HEAD
 	// +optional
 	MinReplicas int32 `json:"minReplicas,omitempty"`
 
@@ -135,13 +127,6 @@
 	// +kubebuilder:validation:Minimum=0
 	// +optional
 	MaxReplicas int32 `json:"maxReplicas,omitempty"`
-=======
-	MinReplicas int `json:"minReplicas,omitempty"`
-
-	// MaxReplicas maximum replicas pod for component pod count.
-	// +kubebuilder:validation:Minimum=0
-	MaxReplicas int `json:"maxReplicas,omitempty"`
->>>>>>> 5d4315d3
 
 	// DefaultReplicas default replicas in this component if user not specify.
 	// +kubebuilder:default=0
@@ -181,22 +166,6 @@
 	// +optional
 	Service corev1.ServiceSpec `json:"service,omitempty"`
 
-<<<<<<< HEAD
-=======
-	// Scripts executed before and after workload operation.
-	// script exec order：component.pre => component.exec => component.post
-	// builtin ENV variables:
-	// self: KB_SELF_{builtin_properties}
-	// rule: KB_{conponent_name}[n]-{builtin_properties}
-	// builtin_properties:
-	// - ID # which shows in Cluster.status
-	// - HOST # e.g. example-mongodb2-0.example-mongodb2-svc.default.svc.cluster.local
-	// - PORT
-	// - N # number of current component
-	// +optional
-	Scripts ClusterDefinitionScripts `json:"scripts,omitempty"`
-
->>>>>>> 5d4315d3
 	// Probes setting for db healthy checks.
 	// +optional
 	Probes *ClusterDefinitionProbes `json:"probes,omitempty"`
@@ -213,58 +182,6 @@
 	ConsensusSpec *ConsensusSetSpec `json:"consensusSpec,omitempty"`
 }
 
-<<<<<<< HEAD
-=======
-type ComponentType string
-
-const (
-	Stateless ComponentType = "Stateless"
-	Stateful  ComponentType = "Stateful"
-	Consensus ComponentType = "Consensus"
-)
-
-type ClusterDefinitionScripts struct {
-	// Default scripts executed if the following scripts not defined.
-	Default ClusterDefinitionScript `json:"default,omitempty"`
-	// Scripts executed before and after creation.
-	Create ClusterDefinitionScript `json:"create,omitempty"`
-	// Scripts executed before and after upgrade.
-	Upgrade ClusterDefinitionScript `json:"upgrade,omitempty"`
-	// Scripts executed before and after vertical scale.
-	VerticalScale ClusterDefinitionScript `json:"verticalScale,omitempty"`
-	// Scripts executed before and after horizontal scale.
-	HorizontalScale ClusterDefinitionScript `json:"horizontalScale,omitempty"`
-	// Scripts executed before and after deletion.
-	Delete ClusterDefinitionScript `json:"delete,omitempty"`
-}
-
-type ClusterDefinitionScript struct {
-	// Pre hook before operation.
-	Pre []ClusterDefinitionContainerCMD `json:"pre,omitempty"`
-	// Post hook after operation.
-	Post []ClusterDefinitionContainerCMD `json:"post,omitempty"`
-}
-
-// ClusterDefinitionContainerCMD defines content of a hook script
-type ClusterDefinitionContainerCMD struct {
-	// Container used to execute command.
-	Container string `json:"container,omitempty"`
-	// Command executed in container.
-	Command []string `json:"command,omitempty"`
-	// Args executed in container.
-	Args []string `json:"args,omitempty"`
-}
-
-type ClusterDefinitionUpdateStrategy struct {
-	// +kubebuilder:default=1
-	// +kubebuilder:validation:Minimum=0
-	MaxUnavailable int `json:"maxUnavailable,omitempty"`
-	// +kubebuilder:default=0
-	// +kubebuilder:validation:Minimum=0
-	MaxSurge int `json:"maxSurge,omitempty"`
-}
-
->>>>>>> 5d4315d3
 type ClusterDefinitionConnectionCredential struct {
 	// User defines system credential username.
 	// +kubebuilder:validation:Required
