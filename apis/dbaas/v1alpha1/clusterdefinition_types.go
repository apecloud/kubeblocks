--- conflicted
+++ resolved
@@ -121,13 +121,8 @@
 }
 
 type MonitorConfig struct {
-<<<<<<< HEAD
-	// BuiltIn is a switch to enable DBaas builtIn monitoring.
+	// BuiltIn is a switch to enable KubeBlocks builtIn monitoring.
 	// If BuiltIn is true and CharacterType is well-known, ExporterConfig and Sidecar container will generate automatically.
-=======
-	// BuiltIn is a switch to enable KubeBlocks builtIn monitoring.
-	// If BuiltIn is true and CharacterType is wellknown, ExporterConfig and Sidecar container will generate automatically.
->>>>>>> f8b013e7
 	// Otherwise, provider should set BuiltIn to false and provide ExporterConfig and Sidecar container own.
 	// +kubebuilder:default=false
 	// +optional
