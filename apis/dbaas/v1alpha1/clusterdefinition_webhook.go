--- conflicted
+++ resolved
@@ -125,16 +125,14 @@
 	// TODO typeName duplication validate
 
 	for _, component := range r.Spec.Components {
-<<<<<<< HEAD
 		if err := r.validateConfigSpec(component.ConfigSpec); err != nil {
 			*allErrs = append(*allErrs, field.Duplicate(field.NewPath("spec.components[*].configSpec.configTemplateRefs"), err))
 			continue
-=======
+		}
 		// validate system account defiined in spec.components[].systemAccounts
 		sysAccountSpec := component.SystemAccounts
 		if sysAccountSpec != nil {
 			sysAccountSpec.validateSysAccounts(allErrs)
->>>>>>> f6500a98
 		}
 
 		if component.ComponentType != Consensus {
@@ -203,40 +201,6 @@
 	}
 }
 
-<<<<<<< HEAD
-func (r *ClusterDefinition) validateConfigSpec(configSpec *ConfigurationSpec) error {
-	if configSpec == nil || len(configSpec.ConfigTemplateRefs) <= 1 {
-		return nil
-	}
-	return validateConfigTemplateList(configSpec.ConfigTemplateRefs)
-}
-
-func validateConfigTemplateList(ctpls []ConfigTemplate) error {
-	var (
-		volumeSet = map[string]struct{}{}
-		cmSet     = map[string]struct{}{}
-		tplSet    = map[string]struct{}{}
-	)
-
-	for _, tpl := range ctpls {
-		if len(tpl.VolumeName) == 0 {
-			return errors.Errorf("ConfigTemplate.VolumeName not empty.")
-		}
-		if _, ok := tplSet[tpl.Name]; ok {
-			return errors.Errorf("configTemplate[%s] already existed.", tpl.Name)
-		}
-		if _, ok := volumeSet[tpl.VolumeName]; ok {
-			return errors.Errorf("volume[%s] already existed.", tpl.VolumeName)
-		}
-		if _, ok := cmSet[tpl.ConfigTplRef]; ok {
-			return errors.Errorf("configmap[%s] already existed.", tpl.ConfigTplRef)
-		}
-		tplSet[tpl.Name] = struct{}{}
-		cmSet[tpl.ConfigTplRef] = struct{}{}
-		volumeSet[tpl.VolumeName] = struct{}{}
-	}
-	return nil
-=======
 // validateSysAccounts validate spec.components[].systemAccounts
 func (r *SystemAccountSpec) validateSysAccounts(allErrs *field.ErrorList) {
 	accountName := make(map[AccountName]bool)
@@ -273,5 +237,38 @@
 			field.Invalid(field.NewPath("spec.components[*].systemAccounts.passwordConfig"),
 				passwdConfig, "numDigits plus numSymbols exceeds password length. "))
 	}
->>>>>>> f6500a98
+}
+
+func (r *ClusterDefinition) validateConfigSpec(configSpec *ConfigurationSpec) error {
+	if configSpec == nil || len(configSpec.ConfigTemplateRefs) <= 1 {
+		return nil
+	}
+	return validateConfigTemplateList(configSpec.ConfigTemplateRefs)
+}
+
+func validateConfigTemplateList(ctpls []ConfigTemplate) error {
+	var (
+		volumeSet = map[string]struct{}{}
+		cmSet     = map[string]struct{}{}
+		tplSet    = map[string]struct{}{}
+	)
+
+	for _, tpl := range ctpls {
+		if len(tpl.VolumeName) == 0 {
+			return errors.Errorf("ConfigTemplate.VolumeName not empty.")
+		}
+		if _, ok := tplSet[tpl.Name]; ok {
+			return errors.Errorf("configTemplate[%s] already existed.", tpl.Name)
+		}
+		if _, ok := volumeSet[tpl.VolumeName]; ok {
+			return errors.Errorf("volume[%s] already existed.", tpl.VolumeName)
+		}
+		if _, ok := cmSet[tpl.ConfigTplRef]; ok {
+			return errors.Errorf("configmap[%s] already existed.", tpl.ConfigTplRef)
+		}
+		tplSet[tpl.Name] = struct{}{}
+		cmSet[tpl.ConfigTplRef] = struct{}{}
+		volumeSet[tpl.VolumeName] = struct{}{}
+	}
+	return nil
 }