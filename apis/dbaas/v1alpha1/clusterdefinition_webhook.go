/*
Copyright ApeCloud Inc.

Licensed under the Apache License, Version 2.0 (the "License");
you may not use this file except in compliance with the License.
You may obtain a copy of the License at

    http://www.apache.org/licenses/LICENSE-2.0

Unless required by applicable law or agreed to in writing, software
distributed under the License is distributed on an "AS IS" BASIS,
WITHOUT WARRANTIES OR CONDITIONS OF ANY KIND, either express or implied.
See the License for the specific language governing permissions and
limitations under the License.
*/

package v1alpha1

import (
	"fmt"
	"strings"

	apierrors "k8s.io/apimachinery/pkg/api/errors"
	"k8s.io/apimachinery/pkg/runtime"
	"k8s.io/apimachinery/pkg/runtime/schema"
	"k8s.io/apimachinery/pkg/util/validation/field"
	ctrl "sigs.k8s.io/controller-runtime"
	logf "sigs.k8s.io/controller-runtime/pkg/log"
	"sigs.k8s.io/controller-runtime/pkg/webhook"
)

// log is for logging in this package.
var (
	clusterdefinitionlog = logf.Log.WithName("clusterdefinition-resource")
)

func (r *ClusterDefinition) SetupWebhookWithManager(mgr ctrl.Manager) error {
	return ctrl.NewWebhookManagedBy(mgr).
		For(r).
		Complete()
}

//+kubebuilder:webhook:path=/mutate-dbaas-kubeblocks-io-v1alpha1-clusterdefinition,mutating=true,failurePolicy=fail,sideEffects=None,groups=dbaas.kubeblocks.io,resources=clusterdefinitions,verbs=create;update,versions=v1alpha1,name=mclusterdefinition.kb.io,admissionReviewVersions=v1

var _ webhook.Defaulter = &ClusterDefinition{}

// Default implements webhook.Defaulter so a webhook will be registered for the type
func (r *ClusterDefinition) Default() {
	clusterdefinitionlog.Info("default", "name", r.Name)

	// TODO(user): fill in your defaulting logic.
}

// TODO(user): change verbs to "verbs=create;update;delete" if you want to enable deletion validation.
//+kubebuilder:webhook:path=/validate-dbaas-kubeblocks-io-v1alpha1-clusterdefinition,mutating=false,failurePolicy=fail,sideEffects=None,groups=dbaas.kubeblocks.io,resources=clusterdefinitions,verbs=create;update,versions=v1alpha1,name=vclusterdefinition.kb.io,admissionReviewVersions=v1

var _ webhook.Validator = &ClusterDefinition{}

// ValidateCreate implements webhook.Validator so a webhook will be registered for the type
func (r *ClusterDefinition) ValidateCreate() error {
	clusterdefinitionlog.Info("validate create", "name", r.Name)
	return r.validate()
}

// ValidateUpdate implements webhook.Validator so a webhook will be registered for the type
func (r *ClusterDefinition) ValidateUpdate(old runtime.Object) error {
	clusterdefinitionlog.Info("validate update", "name", r.Name)
	return r.validate()
}

// ValidateDelete implements webhook.Validator so a webhook will be registered for the type
func (r *ClusterDefinition) ValidateDelete() error {
	clusterdefinitionlog.Info("validate delete", "name", r.Name)
	return nil
}

// Validate ClusterDefinition.spec is legal
func (r *ClusterDefinition) validate() error {
	var (
		allErrs field.ErrorList
	)
	// clusterDefinition components to map
	componentMap := make(map[string]struct{})
	for _, v := range r.Spec.Components {
		componentMap[v.TypeName] = struct{}{}
	}

	r.validateComponents(&allErrs)
	r.validateLogFilePatternPrefix(&allErrs)

	if len(allErrs) > 0 {
		return apierrors.NewInvalid(
			schema.GroupKind{Group: APIVersion, Kind: ClusterDefinitionKind},
			r.Name, allErrs)
	}
	return nil
}

// validateLogsPatternPrefix validate spec.components[*].logConfigs[*].filePathPattern
func (r *ClusterDefinition) validateLogFilePatternPrefix(allErrs *field.ErrorList) {
	for idx1, component := range r.Spec.Components {
		if len(component.LogConfigs) == 0 {
			continue
		}
		volumeMounts := component.PodSpec.Containers[0].VolumeMounts
		for idx2, logConfig := range component.LogConfigs {
			flag := false
			for _, v := range volumeMounts {
				if strings.HasPrefix(logConfig.FilePathPattern, v.MountPath) {
					flag = true
					break
				}
			}
			if !flag {
				*allErrs = append(*allErrs, field.Required(field.NewPath(fmt.Sprintf("spec.components[%d].logConfigs[%d].filePathPattern", idx1, idx2)),
					fmt.Sprintf("filePathPattern %s should have a prefix string which in container VolumeMounts", logConfig.FilePathPattern)))
			}
		}
	}
}

// ValidateComponents validate spec.components is legal.
func (r *ClusterDefinition) validateComponents(allErrs *field.ErrorList) {
	// TODO typeName duplication validate
<<<<<<< HEAD
	validateConsensus := func(component *ClusterDefinitionComponent) {
=======

	for _, component := range r.Spec.Components {
		// validate system account defiined in spec.components[].systemAccounts
		sysAccountSpec := component.SystemAccounts
		if sysAccountSpec != nil {
			sysAccountSpec.validateSysAccounts(allErrs)
		}

		if component.ComponentType != Consensus {
			continue
		}

		// if consensus
>>>>>>> 71d6d01c
		consensusSpec := component.ConsensusSpec
		// roleObserveQuery and Leader are required
		if consensusSpec.Leader.Name == "" {
			*allErrs = append(*allErrs,
				field.Required(field.NewPath("spec.components[*].consensusSpec.leader.name"),
					"leader name can't be blank when componentType is Consensus"))
		}

		// Leader.Replicas should not be present or should set to 1
		if *consensusSpec.Leader.Replicas != 0 && *consensusSpec.Leader.Replicas != 1 {
			*allErrs = append(*allErrs,
				field.Invalid(field.NewPath("spec.components[*].consensusSpec.leader.replicas"),
					consensusSpec.Leader.Replicas,
					"leader replicas can only be 1"))
		}

		// Leader.replicas + Follower.replicas should be odd
		candidates := int32(1)
		for _, member := range consensusSpec.Followers {
			if member.Replicas != nil {
				candidates += *member.Replicas
			}
		}
		if candidates%2 == 0 {
			*allErrs = append(*allErrs,
				field.Invalid(field.NewPath("spec.components[*].consensusSpec.candidates(leader.replicas+followers[*].replicas)"),
					candidates,
					"candidates(leader+followers) should be odd"))
		}
		// if component.replicas is 1, then only Leader should be present. just omit if present

		// if Followers.Replicas present, Leader.Replicas(that is 1) + Followers.Replicas + Learner.Replicas should equal to component.defaultReplicas
		isFollowerPresent := false
		memberCount := int32(1)
		for _, member := range consensusSpec.Followers {
			if member.Replicas != nil && *member.Replicas > 0 {
				isFollowerPresent = true
				memberCount += *member.Replicas
			}
		}
		if isFollowerPresent {
			if consensusSpec.Learner != nil && consensusSpec.Learner.Replicas != nil {
				memberCount += *consensusSpec.Learner.Replicas
			}
			if memberCount != component.DefaultReplicas {
				*allErrs = append(*allErrs,
					field.Invalid(field.NewPath("spec.components[*].consensusSpec.defaultReplicas"),
						component.DefaultReplicas,
						"#(members) should be equal to defaultReplicas"))
			}
		}

	}

	validateReplication := func(component *ClusterDefinitionComponent) {
		if component.MinReplicas < 1 {
			*allErrs = append(*allErrs,
				field.Invalid(field.NewPath("spec.components[*].MinReplicas"),
					component.MaxReplicas,
					"component MinReplicas can not be less than 1 when componentType=Replication"))
		}
		if component.MaxReplicas > 16 {
			*allErrs = append(*allErrs,
				field.Invalid(field.NewPath("spec.components[*].MaxReplicas"),
					component.MaxReplicas,
					"component MaxReplicas cannot be larger than 16 when componentType=Replication"))
		}
	}

	for _, component := range r.Spec.Components {
		switch component.ComponentType {
		case Consensus:
			// if consensus
			consensusSpec := component.ConsensusSpec
			if consensusSpec == nil {
				*allErrs = append(*allErrs,
					field.Required(field.NewPath("spec.components[*].consensusSpec"),
						"consensusSpec is required when componentType=Consensus"))
				continue
			}
			validateConsensus(&component)
		case Replication:
			validateReplication(&component)
		default:
			continue
		}
	}
}

// validateSysAccounts validate spec.components[].systemAccounts
func (r *SystemAccountSpec) validateSysAccounts(allErrs *field.ErrorList) {
	accountName := make(map[AccountName]bool)
	for _, sysAccount := range r.Accounts {
		// validate provision policy
		provisionPolicy := sysAccount.ProvisionPolicy
		if provisionPolicy.Type == CreateByStmt && sysAccount.ProvisionPolicy.Statements == nil {
			*allErrs = append(*allErrs,
				field.Invalid(field.NewPath("spec.components[*].systemAccounts.accounts.provisionPolicy.statements"),
					sysAccount.Name, "statements should not be empty when provisionPolicy = CreateByStmt."))
			continue
		}

		if provisionPolicy.Type == ReferToExisting && sysAccount.ProvisionPolicy.SecretRef == nil {
			*allErrs = append(*allErrs,
				field.Invalid(field.NewPath("spec.components[*].systemAccounts.accounts.provisionPolicy.secretRef"),
					sysAccount.Name, "SecretRef should not be empty when provisionPolicy = ReferToExisting. "))
			continue
		}
		// account names should be unique
		if _, exists := accountName[sysAccount.Name]; exists {
			*allErrs = append(*allErrs,
				field.Invalid(field.NewPath("spec.components[*].systemAccounts.accounts"),
					sysAccount.Name, "duplicated system account names are not allowd."))
			continue
		} else {
			accountName[sysAccount.Name] = true
		}
	}

	passwdConfig := r.PasswordConfig
	if passwdConfig.Length < passwdConfig.NumDigits+passwdConfig.NumSymbols {
		*allErrs = append(*allErrs,
			field.Invalid(field.NewPath("spec.components[*].systemAccounts.passwordConfig"),
				passwdConfig, "numDigits plus numSymbols exceeds password length. "))
	}
}<|MERGE_RESOLUTION|>--- conflicted
+++ resolved
@@ -122,23 +122,15 @@
 // ValidateComponents validate spec.components is legal.
 func (r *ClusterDefinition) validateComponents(allErrs *field.ErrorList) {
 	// TODO typeName duplication validate
-<<<<<<< HEAD
-	validateConsensus := func(component *ClusterDefinitionComponent) {
-=======
-
-	for _, component := range r.Spec.Components {
-		// validate system account defiined in spec.components[].systemAccounts
+
+	validateSystemAccount := func(component *ClusterDefinitionComponent) {
 		sysAccountSpec := component.SystemAccounts
 		if sysAccountSpec != nil {
 			sysAccountSpec.validateSysAccounts(allErrs)
 		}
-
-		if component.ComponentType != Consensus {
-			continue
-		}
-
-		// if consensus
->>>>>>> 71d6d01c
+	}
+
+	validateConsensus := func(component *ClusterDefinitionComponent) {
 		consensusSpec := component.ConsensusSpec
 		// roleObserveQuery and Leader are required
 		if consensusSpec.Leader.Name == "" {
@@ -190,7 +182,6 @@
 						"#(members) should be equal to defaultReplicas"))
 			}
 		}
-
 	}
 
 	validateReplication := func(component *ClusterDefinitionComponent) {
@@ -209,6 +200,9 @@
 	}
 
 	for _, component := range r.Spec.Components {
+		// validate system account defined in spec.components[].systemAccounts
+		validateSystemAccount(&component)
+
 		switch component.ComponentType {
 		case Consensus:
 			// if consensus
