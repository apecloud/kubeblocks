--- conflicted
+++ resolved
@@ -282,7 +282,6 @@
 
 }
 
-<<<<<<< HEAD
 // validateVerticalScaling validate api is legal when spec.type is VerticalScaling
 func (r *OpsRequest) validateReconfigure(allErrs *field.ErrorList, cluster *Cluster) {
 	reconfigure := r.Spec.Reconfigure
@@ -294,10 +293,7 @@
 	// TODO validate updated params
 }
 
-// compareRequestsAndLimits compare the resource requests and limits
-=======
 // compareRequestsAndLimits compares the resource requests and limits
->>>>>>> 4dc26ddc
 func compareRequestsAndLimits(resources corev1.ResourceRequirements) (string, error) {
 	requests := resources.Requests
 	limits := resources.Limits
