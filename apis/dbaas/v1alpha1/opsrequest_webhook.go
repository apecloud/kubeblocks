/*
Copyright ApeCloud Inc.

Licensed under the Apache License, Version 2.0 (the "License");
you may not use this file except in compliance with the License.
You may obtain a copy of the License at

    http://www.apache.org/licenses/LICENSE-2.0

Unless required by applicable law or agreed to in writing, software
distributed under the License is distributed on an "AS IS" BASIS,
WITHOUT WARRANTIES OR CONDITIONS OF ANY KIND, either express or implied.
See the License for the specific language governing permissions and
limitations under the License.
*/

package v1alpha1

import (
	"context"
	"fmt"
	"strings"

	corev1 "k8s.io/api/core/v1"
	apierrors "k8s.io/apimachinery/pkg/api/errors"
	"k8s.io/apimachinery/pkg/api/resource"
	"k8s.io/apimachinery/pkg/runtime"
	"k8s.io/apimachinery/pkg/runtime/schema"
	"k8s.io/apimachinery/pkg/types"
	"k8s.io/apimachinery/pkg/util/validation/field"
	ctrl "sigs.k8s.io/controller-runtime"
	logf "sigs.k8s.io/controller-runtime/pkg/log"
	"sigs.k8s.io/controller-runtime/pkg/webhook"
)

// log is for logging in this package.
var opsrequestlog = logf.Log.WithName("opsrequest-resource")

func (r *OpsRequest) SetupWebhookWithManager(mgr ctrl.Manager) error {
	return ctrl.NewWebhookManagedBy(mgr).
		For(r).
		Complete()
}

//+kubebuilder:webhook:path=/mutate-dbaas-kubeblocks-io-v1alpha1-opsrequest,mutating=true,failurePolicy=fail,sideEffects=None,groups=dbaas.kubeblocks.io,resources=opsrequests,verbs=create;update,versions=v1alpha1,name=mopsrequest.kb.io,admissionReviewVersions=v1

var _ webhook.Defaulter = &OpsRequest{}

// Default implements webhook.Defaulter so a webhook will be registered for the type
func (r *OpsRequest) Default() {
	opsrequestlog.Info("default", "name", r.Name)

	// TODO(user): fill in your defaulting logic.
}

// TODO(user): change verbs to "verbs=create;update;delete" if you want to enable deletion validation.
//+kubebuilder:webhook:path=/validate-dbaas-kubeblocks-io-v1alpha1-opsrequest,mutating=false,failurePolicy=fail,sideEffects=None,groups=dbaas.kubeblocks.io,resources=opsrequests,verbs=create;update,versions=v1alpha1,name=vopsrequest.kb.io,admissionReviewVersions=v1

var _ webhook.Validator = &OpsRequest{}

// ValidateCreate implements webhook.Validator so a webhook will be registered for the type
func (r *OpsRequest) ValidateCreate() error {
	opsrequestlog.Info("validate create", "name", r.Name)
	return r.validate()
}

// ValidateUpdate implements webhook.Validator so a webhook will be registered for the type
func (r *OpsRequest) ValidateUpdate(old runtime.Object) error {
	opsrequestlog.Info("validate update", "name", r.Name)
	if r.Status.Phase == SucceedPhase {
		return newInvalidError(OpsRequestKind, r.Name, "status.phase", fmt.Sprintf("can not update OpsRequest when status.Phase is %s", r.Status.Phase))
	}
	return r.validate()
}

// ValidateDelete implements webhook.Validator so a webhook will be registered for the type
func (r *OpsRequest) ValidateDelete() error {
	opsrequestlog.Info("validate delete", "name", r.Name)

	// TODO(user): fill in your validation logic upon object deletion.
	return nil
}

func (r *OpsRequest) validate() error {
	var (
		allErrs field.ErrorList
		ctx     = context.Background()
		cluster = &Cluster{}
	)
	if webhookMgr == nil {
		return nil
	}
	// get cluster resource
	if err := webhookMgr.client.Get(ctx, types.NamespacedName{Namespace: r.Namespace, Name: r.Spec.ClusterRef}, cluster); err != nil {
		allErrs = append(allErrs, field.Invalid(field.NewPath("spec.clusterRef"), r.Spec.ClusterRef, err.Error()))
	} else {
		r.validateOps(ctx, cluster, &allErrs)
	}
	if len(allErrs) > 0 {
		return apierrors.NewInvalid(schema.GroupKind{Group: APIVersion, Kind: OpsRequestKind}, r.Name, allErrs)
	}
	return nil
}

// validateOps validate ops attributes is legal
func (r *OpsRequest) validateOps(ctx context.Context, cluster *Cluster, allErrs *field.ErrorList) {
	if cluster.Status.Operations == nil {
		cluster.Status.Operations = &Operations{}
	}

	// Check whether the corresponding attribute is legal according to the operation type
	switch r.Spec.Type {
	case UpgradeType:
		r.validateUpgrade(ctx, allErrs, cluster)
	case VerticalScalingType:
		r.validateVerticalScaling(allErrs, cluster)
	case HorizontalScalingType:
		r.validateHorizontalScaling(cluster, allErrs)
	case VolumeExpansionType:
		r.validateVolumeExpansion(allErrs, cluster)
	case RestartType:
		supportedComponentMap := covertComponentNamesToMap(cluster.Status.Operations.Restartable)
		r.commonValidationWithComponentOps(allErrs, cluster, supportedComponentMap, nil)
	}
}

// validateUpgrade validate spec.clusterOps.upgrade is legal
func (r *OpsRequest) validateUpgrade(ctx context.Context, allErrs *field.ErrorList, cluster *Cluster) {
	if !cluster.Status.Operations.Upgradable {
		addInvalidError(allErrs, "spec.type", r.Spec.Type, fmt.Sprintf("not supported in Cluster: %s", r.Spec.ClusterRef))
		return
	}
	if r.Spec.ClusterOps == nil || r.Spec.ClusterOps.Upgrade == nil {
		addNotFoundError(allErrs, "spec.clusterOps.upgrade", "")
		return
	}

	appVersion := &AppVersion{}
	appVersionRef := r.Spec.ClusterOps.Upgrade.AppVersionRef
	if err := webhookMgr.client.Get(ctx, types.NamespacedName{Name: appVersionRef}, appVersion); err != nil {
		addInvalidError(allErrs, "spec.clusterOps.upgrade.appVersionRef", appVersionRef, err.Error())
	} else if cluster.Spec.AppVersionRef == r.Spec.ClusterOps.Upgrade.AppVersionRef {
		addInvalidError(allErrs, "spec.clusterOps.upgrade.appVersionRef", appVersionRef, "can not equals Cluster.spec.appVersionRef")
	}
}

// validateVerticalScaling validate api is legal when spec.type is VerticalScaling
func (r *OpsRequest) validateVerticalScaling(allErrs *field.ErrorList, cluster *Cluster) {
	supportedComponentMap := covertComponentNamesToMap(cluster.Status.Operations.VerticalScalable)
	customValidate := func(componentOps *ComponentOps, index int, operationComponent *OperationComponent) *field.Error {
		if componentOps.VerticalScaling == nil {
			return field.NotFound(field.NewPath(fmt.Sprintf("spec.componentOps[%d].verticalScaling", index)), "can not be empty")
		}
		if err := validateVerticalResourceList(componentOps.VerticalScaling.Requests); err != nil {
			return field.Invalid(field.NewPath(fmt.Sprintf("spec.componentOps[%d].verticalScaling.requests", index)), componentOps.VerticalScaling.Requests, err.Error())
		}
		if err := validateVerticalResourceList(componentOps.VerticalScaling.Limits); err != nil {
			return field.Invalid(field.NewPath(fmt.Sprintf("spec.componentOps[%d].verticalScaling.limits", index)), componentOps.VerticalScaling.Limits, err.Error())
		}
		return nil
	}
	r.commonValidationWithComponentOps(allErrs, cluster, supportedComponentMap, customValidate)
}

<<<<<<< HEAD
// validateHorizontalScaling validate api is legal when spec.type is HorizontalScaling
=======
// invalidReplicas verify whether the replicas is invalid
func invalidReplicas(replicas int, operationComponent *OperationComponent) bool {
	if operationComponent.Min == 0 || operationComponent.Max == 0 {
		return true
	}
	return replicas < operationComponent.Min || replicas > operationComponent.Max
}

// validateVolumeExpansion validate api is legal when spec.type is HorizontalScaling
>>>>>>> 1798cd46
func (r *OpsRequest) validateHorizontalScaling(cluster *Cluster, allErrs *field.ErrorList) {
	supportedComponentMap := covertOperationComponentsToMap(cluster.Status.Operations.HorizontalScalable)
	customValidate := func(componentOps *ComponentOps, index int, operationComponent *OperationComponent) *field.Error {
		if componentOps.HorizontalScaling == nil {
			return field.NotFound(field.NewPath(fmt.Sprintf("spec.componentOps[%d].horizontalScaling", index)), "can not be empty")
		}
		replicas := componentOps.HorizontalScaling.Replicas
		if invalidReplicas(replicas, operationComponent) {
			return field.Invalid(field.NewPath(fmt.Sprintf("spec.componentOps[%d].horizontalScaling.replicas", index)), replicas,
				fmt.Sprintf("replicas must in [%d,%d]", operationComponent.Min, operationComponent.Max))
		}
		return nil
	}
	r.commonValidationWithComponentOps(allErrs, cluster, supportedComponentMap, customValidate)
}

// validateVolumeExpansion validate volumeExpansion api is legal when spec.type is VolumeExpansion
func (r *OpsRequest) validateVolumeExpansion(allErrs *field.ErrorList, cluster *Cluster) {
	supportedComponentMap := covertOperationComponentsToMap(cluster.Status.Operations.VolumeExpandable)
	customValidate := func(componentOps *ComponentOps, index int, operationComponent *OperationComponent) *field.Error {
		var (
			supportedVctMap = map[string]struct{}{}
			invalidVctNames []string
		)
		if componentOps.VolumeExpansion == nil {
			return field.NotFound(field.NewPath(fmt.Sprintf("spec.componentOps[%d].volumeExpansion", index)), "can not be empty")
		}
		// covert slice to map
		for _, v := range operationComponent.VolumeClaimTemplateNames {
			supportedVctMap[v] = struct{}{}
		}
		// check the volumeClaimTemplate is support volumeExpansion
		for _, v := range componentOps.VolumeExpansion {
			if _, ok := supportedVctMap[v.Name]; !ok {
				invalidVctNames = append(invalidVctNames, v.Name)
			}
		}
		if len(invalidVctNames) > 0 {
			return field.Invalid(field.NewPath(fmt.Sprintf("spec.componentOps[%d].volumeExpansion[*].name", index)), invalidVctNames, "not support volume expansion")
		}
		return nil
	}
	r.commonValidationWithComponentOps(allErrs, cluster, supportedComponentMap, customValidate)
}

// commonValidateWithComponentOps do common validation, when the operation in componentOps scope
func (r *OpsRequest) commonValidationWithComponentOps(allErrs *field.ErrorList, cluster *Cluster,
	supportedComponentMap map[string]*OperationComponent,
	customValidate func(*ComponentOps, int, *OperationComponent) *field.Error) bool {
	var (
		clusterComponentNameMap    = map[string]struct{}{}
		tmpComponentNameMap        = map[string]int{}
		notFoundComponentNames     []string
		notSupportedComponentNames []string
		duplicateComponents        []string
		operationComponent         *OperationComponent
		ok                         bool
	)
	// check whether cluster support the operation when it in component scope
	if len(supportedComponentMap) == 0 {
		addInvalidError(allErrs, "spec.type", r.Spec.Type, fmt.Sprintf("not supported in Cluster: %s", r.Spec.ClusterRef))
		return false
	}
	if len(r.Spec.ComponentOpsList) == 0 {
		addInvalidError(allErrs, "spec.componentOps", r.Spec.ComponentOpsList, "can not be empty")
		return false
	}
	for _, v := range cluster.Spec.Components {
		clusterComponentNameMap[v.Name] = struct{}{}
	}
	for index, componentOps := range r.Spec.ComponentOpsList {
		if len(componentOps.ComponentNames) == 0 {
			addNotFoundError(allErrs, fmt.Sprintf("spec.componentOps[%d].componentNames", index), "can not be empty")
			continue
		}
		for _, v := range componentOps.ComponentNames {
			// check the duplicate component name in r.Spec.ComponentOpsList[*].componentNames
			if _, ok = tmpComponentNameMap[v]; ok {
				duplicateComponents = append(duplicateComponents, v)
				continue
			}
			tmpComponentNameMap[v] = index
			// check component name whether exist in Cluster.spec.components[*].name
			if _, ok = clusterComponentNameMap[v]; !ok {
				notFoundComponentNames = append(notFoundComponentNames, v)
				continue
			}
			// check component name whether support the operation
			if operationComponent, ok = supportedComponentMap[v]; !ok {
				notSupportedComponentNames = append(notSupportedComponentNames, v)
				continue
			}
			// do custom validation
			if customValidate == nil {
				continue
			}
			if err := customValidate(&componentOps, index, operationComponent); err != nil {
				*allErrs = append(*allErrs, err)
			}
		}
	}

	if len(duplicateComponents) > 0 {
		addInvalidError(allErrs, "spec.componentOps[*].componentNames", duplicateComponents, "duplicate component name exists")
	}

	if len(notFoundComponentNames) > 0 {
		addInvalidError(allErrs, "spec.componentOps[*].componentNames", notFoundComponentNames, "not found in Cluster.spec.components[*].name")
	}

	if len(notSupportedComponentNames) > 0 {
		addInvalidError(allErrs, "spec.componentOps[*].componentNames", notSupportedComponentNames, fmt.Sprintf("not supported %s", r.Spec.Type))
	}
	return true
}

// covertComponentNamesToMap covert supportedComponent slice to map
func covertComponentNamesToMap(componentNames []string) map[string]*OperationComponent {
	supportedComponentMap := map[string]*OperationComponent{}
	for _, v := range componentNames {
		supportedComponentMap[v] = nil
	}
	return supportedComponentMap
}

// covertOperationComponentsToMap covert supportedOperationComponent slice to map
func covertOperationComponentsToMap(componentNames []OperationComponent) map[string]*OperationComponent {
	supportedComponentMap := map[string]*OperationComponent{}
	for _, v := range componentNames {
		supportedComponentMap[v.Name] = &v
	}
	return supportedComponentMap
}

// checkResourceList check k8s resourceList is legal
func validateVerticalResourceList(resourceList map[corev1.ResourceName]resource.Quantity) error {
	for k := range resourceList {
		if k != corev1.ResourceCPU && k != corev1.ResourceMemory && strings.HasPrefix(k.String(), corev1.ResourceHugePagesPrefix) {
			return fmt.Errorf("resource key is not cpu or memory or hugepages- ")
		}
	}
	return nil
}

func addInvalidError(allErrs *field.ErrorList, fieldPath string, value interface{}, msg string) {
	*allErrs = append(*allErrs, field.Invalid(field.NewPath(fieldPath), value, msg))
}

func addNotFoundError(allErrs *field.ErrorList, fieldPath string, value interface{}) {
	*allErrs = append(*allErrs, field.NotFound(field.NewPath(fieldPath), value))
}<|MERGE_RESOLUTION|>--- conflicted
+++ resolved
@@ -162,19 +162,15 @@
 	r.commonValidationWithComponentOps(allErrs, cluster, supportedComponentMap, customValidate)
 }
 
-<<<<<<< HEAD
-// validateHorizontalScaling validate api is legal when spec.type is HorizontalScaling
-=======
 // invalidReplicas verify whether the replicas is invalid
-func invalidReplicas(replicas int, operationComponent *OperationComponent) bool {
+func invalidReplicas(replicas int32, operationComponent *OperationComponent) bool {
 	if operationComponent.Min == 0 || operationComponent.Max == 0 {
 		return true
 	}
 	return replicas < operationComponent.Min || replicas > operationComponent.Max
 }
 
-// validateVolumeExpansion validate api is legal when spec.type is HorizontalScaling
->>>>>>> 1798cd46
+// validateHorizontalScaling validate api is legal when spec.type is HorizontalScaling
 func (r *OpsRequest) validateHorizontalScaling(cluster *Cluster, allErrs *field.ErrorList) {
 	supportedComponentMap := covertOperationComponentsToMap(cluster.Status.Operations.HorizontalScalable)
 	customValidate := func(componentOps *ComponentOps, index int, operationComponent *OperationComponent) *field.Error {
