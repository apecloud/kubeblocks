--- conflicted
+++ resolved
@@ -71,11 +71,7 @@
 
 	testUpgrade := func(cluster *Cluster, opsRequest *OpsRequest) {
 		By("By testing when cluster not support upgrade")
-<<<<<<< HEAD
-		Expect(testCtx.CreateObj(ctx, opsRequest)).ShouldNot(Succeed())
-=======
-		Expect(testCtx.CheckedCreateObj(ctx, opsRequest)).ShouldNot(Succeed())
->>>>>>> 1798cd46
+		Expect(testCtx.CreateObj(ctx, opsRequest)).ShouldNot(Succeed())
 		// set cluster support upgrade
 		patch := client.MergeFrom(cluster.DeepCopy())
 		if cluster.Status.Operations == nil {
@@ -91,17 +87,12 @@
 		}, timeout, interval).Should(BeTrue())
 
 		By("By testing when spec.clusterOps is null")
-<<<<<<< HEAD
-		Expect(testCtx.CreateObj(ctx, opsRequest)).ShouldNot(Succeed())
-=======
-		Expect(testCtx.CheckedCreateObj(ctx, opsRequest)).ShouldNot(Succeed())
->>>>>>> 1798cd46
+		Expect(testCtx.CreateObj(ctx, opsRequest)).ShouldNot(Succeed())
 
 		By("By testing spec.clusterOps.upgrade.appVersionRef when it equals Cluster.spec.appVersionRef")
 		opsRequest.Spec.ClusterOps = &ClusterOps{Upgrade: &Upgrade{
 			AppVersionRef: appVersionName,
 		}}
-<<<<<<< HEAD
 		Expect(testCtx.CreateObj(ctx, opsRequest)).ShouldNot(Succeed())
 
 		By("By creating a appVersion for upgrade")
@@ -111,17 +102,6 @@
 		Eventually(func() bool {
 			opsRequest.Spec.ClusterOps.Upgrade.AppVersionRef = newAppVersion.Name
 			err := testCtx.CreateObj(ctx, opsRequest)
-=======
-		Expect(testCtx.CheckedCreateObj(ctx, opsRequest)).ShouldNot(Succeed())
-
-		By("By creating a appVersion for upgrade")
-		newAppVersion := createTestAppVersionObj(clusterDefinitionName, appVersionNameForUpgrade)
-		Expect(testCtx.CheckedCreateObj(ctx, newAppVersion)).Should(Succeed())
-		By("By creating a upgrade opsRequest, it should be succeed")
-		Eventually(func() bool {
-			opsRequest.Spec.ClusterOps.Upgrade.AppVersionRef = newAppVersion.Name
-			err := testCtx.CheckedCreateObj(ctx, opsRequest)
->>>>>>> 1798cd46
 			return err == nil
 		}, timeout, interval).Should(BeTrue())
 
@@ -162,17 +142,10 @@
 				},
 			},
 		}
-<<<<<<< HEAD
 		Expect(testCtx.CreateObj(ctx, opsRequest)).ShouldNot(Succeed())
 		Eventually(func() bool {
 			opsRequest.Spec.ComponentOpsList[0].ComponentNames = []string{"replicaSets"}
 			err := testCtx.CreateObj(ctx, opsRequest)
-=======
-		Expect(testCtx.CheckedCreateObj(ctx, opsRequest)).ShouldNot(Succeed())
-		Eventually(func() bool {
-			opsRequest.Spec.ComponentOpsList[0].ComponentNames = []string{"replicaSets"}
-			err := testCtx.CheckedCreateObj(ctx, opsRequest)
->>>>>>> 1798cd46
 			return err == nil
 		}, timeout, interval).Should(BeTrue())
 	}
@@ -206,20 +179,12 @@
 				},
 			},
 		}
-<<<<<<< HEAD
-		Expect(testCtx.CreateObj(ctx, opsRequest)).ShouldNot(Succeed())
-=======
-		Expect(testCtx.CheckedCreateObj(ctx, opsRequest)).ShouldNot(Succeed())
->>>>>>> 1798cd46
+		Expect(testCtx.CreateObj(ctx, opsRequest)).ShouldNot(Succeed())
 
 		By("By testing volumeExpansion. if api is legal, it will create successfully")
 		Eventually(func() bool {
 			opsRequest.Spec.ComponentOpsList[0].VolumeExpansion[0].Name = "data"
-<<<<<<< HEAD
-			err := testCtx.CreateObj(ctx, opsRequest)
-=======
-			err := testCtx.CheckedCreateObj(ctx, opsRequest)
->>>>>>> 1798cd46
+			err := testCtx.CreateObj(ctx, opsRequest)
 			return err == nil
 		}, timeout, interval).Should(BeTrue())
 	}
@@ -252,21 +217,13 @@
 					},
 				},
 			}
-<<<<<<< HEAD
-			err := testCtx.CreateObj(ctx, opsRequest)
-=======
-			err := testCtx.CheckedCreateObj(ctx, opsRequest)
->>>>>>> 1798cd46
+			err := testCtx.CreateObj(ctx, opsRequest)
 			return err == nil
 		}, timeout, interval).Should(BeTrue())
 
 		By("By testing horizontalScaling replica is not in [min,max]")
 		opsRequest.Spec.ComponentOpsList[0].HorizontalScaling.Replicas = 4
-<<<<<<< HEAD
-		Expect(testCtx.CreateObj(ctx, opsRequest)).ShouldNot(Succeed())
-=======
-		Expect(testCtx.CheckedCreateObj(ctx, opsRequest)).ShouldNot(Succeed())
->>>>>>> 1798cd46
+		Expect(testCtx.CreateObj(ctx, opsRequest)).ShouldNot(Succeed())
 
 	}
 
@@ -287,20 +244,12 @@
 		opsRequest.Spec.ComponentOpsList = []ComponentOps{
 			{ComponentNames: []string{"replicaSets1"}},
 		}
-<<<<<<< HEAD
-		Expect(testCtx.CreateObj(ctx, opsRequest)).ShouldNot(Succeed())
-=======
-		Expect(testCtx.CheckedCreateObj(ctx, opsRequest)).ShouldNot(Succeed())
->>>>>>> 1798cd46
+		Expect(testCtx.CreateObj(ctx, opsRequest)).ShouldNot(Succeed())
 
 		By("By testing restart. if api is legal, it will create successfully")
 		Eventually(func() bool {
 			opsRequest.Spec.ComponentOpsList[0].ComponentNames = []string{"replicaSets"}
-<<<<<<< HEAD
-			err := testCtx.CreateObj(ctx, opsRequest)
-=======
-			err := testCtx.CheckedCreateObj(ctx, opsRequest)
->>>>>>> 1798cd46
+			err := testCtx.CreateObj(ctx, opsRequest)
 			return err == nil
 		}, timeout, interval).Should(BeTrue())
 	}
@@ -312,17 +261,10 @@
 			// wait until ClusterDefinition and AppVersion created
 			Eventually(func() bool {
 				clusterDef, _ := createTestClusterDefinitionObj(clusterDefinitionName)
-<<<<<<< HEAD
 				Expect(testCtx.CreateObj(ctx, clusterDef)).Should(Succeed())
 				By("By creating a appVersion")
 				appVersion := createTestAppVersionObj(clusterDefinitionName, appVersionName)
 				err := testCtx.CreateObj(ctx, appVersion)
-=======
-				Expect(testCtx.CheckedCreateObj(ctx, clusterDef)).Should(Succeed())
-				By("By creating a appVersion")
-				appVersion := createTestAppVersionObj(clusterDefinitionName, appVersionName)
-				err := testCtx.CheckedCreateObj(ctx, appVersion)
->>>>>>> 1798cd46
 				return err == nil
 			}, timeout, interval).Should(BeTrue())
 
@@ -331,17 +273,10 @@
 			// wait until Cluster created
 			Eventually(func() bool {
 				By("By testing spec.clusterDef is legal")
-<<<<<<< HEAD
 				Expect(testCtx.CreateObj(ctx, opsRequest)).ShouldNot(Succeed())
 				By("By create a new cluster ")
 				cluster, _ = createTestCluster(clusterDefinitionName, appVersionName, clusterName)
 				err := testCtx.CreateObj(ctx, cluster)
-=======
-				Expect(testCtx.CheckedCreateObj(ctx, opsRequest)).ShouldNot(Succeed())
-				By("By create a new cluster ")
-				cluster, _ = createTestCluster(clusterDefinitionName, appVersionName, clusterName)
-				err := testCtx.CheckedCreateObj(ctx, cluster)
->>>>>>> 1798cd46
 				return err == nil
 			}, timeout, interval).Should(BeTrue())
 
