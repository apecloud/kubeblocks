/*
Copyright (C) 2022-2023 ApeCloud Co., Ltd

Licensed under the Apache License, Version 2.0 (the "License");
you may not use this file except in compliance with the License.
You may obtain a copy of the License at

    http://www.apache.org/licenses/LICENSE-2.0

Unless required by applicable law or agreed to in writing, software
distributed under the License is distributed on an "AS IS" BASIS,
WITHOUT WARRANTIES OR CONDITIONS OF ANY KIND, either express or implied.
See the License for the specific language governing permissions and
limitations under the License.
*/

package v1alpha1

import (
	"fmt"
	"regexp"
	"strings"

	"github.com/spf13/viper"
	corev1 "k8s.io/api/core/v1"
	metav1 "k8s.io/apimachinery/pkg/apis/meta/v1"
	"k8s.io/apimachinery/pkg/version"

	"github.com/apecloud/kubeblocks/internal/constant"
)

// AddonSpec defines the desired state of an add-on.
// +kubebuilder:validation:XValidation:rule="has(self.type) && self.type == 'Helm' ?  has(self.helm) : !has(self.helm)",message="spec.helm is required when spec.type is Helm, and forbidden otherwise"
type AddonSpec struct {
	// Addon description.
	// +optional
	Description string `json:"description,omitempty"`

	// Add-on type. The valid value is helm.
	// +unionDiscriminator
	// +kubebuilder:validation:Required
	Type AddonType `json:"type"`

	// Helm installation spec. It's processed only when type=helm.
	// +optional
	Helm *HelmTypeInstallSpec `json:"helm,omitempty"`

	// Default installation parameters.
	// +kubebuilder:validation:Required
	// +kubebuilder:validation:MinItems=1
	DefaultInstallValues []AddonDefaultInstallSpecItem `json:"defaultInstallValues"`

	// Installation parameters.
	// +optional
	InstallSpec *AddonInstallSpec `json:"install,omitempty"`

	// Addon installable spec. It provides selector and auto-install settings.
	// +optional
	Installable *InstallableSpec `json:"installable,omitempty"`

	// Plugin installation spec.
	// +optional
	CliPlugins []CliPlugin `json:"cliPlugins,omitempty"`
}

// AddonStatus defines the observed state of an add-on.
type AddonStatus struct {
	// Add-on installation phases. Valid values are Disabled, Enabled, Failed, Enabling, Disabling.
	// +kubebuilder:validation:Enum={Disabled,Enabled,Failed,Enabling,Disabling}
	Phase AddonPhase `json:"phase,omitempty"`

	// Describes the current state of add-on API installation conditions.
	// +optional
	Conditions []metav1.Condition `json:"conditions,omitempty"`

	// observedGeneration is the most recent generation observed for this
	// add-on. It corresponds to the add-on's generation, which is
	// updated on mutation by the API Server.
	// +optional
	ObservedGeneration int64 `json:"observedGeneration,omitempty"`
}

type InstallableSpec struct {
	// Add-on installable selectors. If multiple selectors are provided,
	// all selectors must evaluate to true.
	// +optional
	Selectors []SelectorRequirement `json:"selectors,omitempty"`

	// autoInstall defines an add-on should be installed automatically.
	// +kubebuilder:default=false
	AutoInstall bool `json:"autoInstall"`
}

type SelectorRequirement struct {
	// The selector key. Valid values are KubeVersion, KubeGitVersion.
	// "KubeVersion" the semver expression of Kubernetes versions, i.e., v1.24.
	// "KubeGitVersion" may contain distro. info., i.e., v1.24.4+eks.
	// +kubebuilder:validation:Required
	Key AddonSelectorKey `json:"key"`

	// Represents a key's relationship to a set of values.
	// Valid operators are Contains, NotIn, DoesNotContain, MatchRegex, and DoesNoteMatchRegex.
	//
	// Possible enum values:
	// `"Contains"` line contains a string.
	// `"DoesNotContain"` line does not contain a string.
	// `"MatchRegex"` line contains a match to the regular expression.
	// `"DoesNotMatchRegex"` line does not contain a match to the regular expression.
	// +kubebuilder:validation:Required
	Operator LineSelectorOperator `json:"operator"`

	// An array of string values. It serves as an "OR" expression to the operator.
	// +optional
	Values []string `json:"values,omitempty" protobuf:"bytes,3,rep,name=values"`
}

type HelmTypeInstallSpec struct {
	// A Helm Chart location URL.
	// +kubebuilder:validation:Required
	ChartLocationURL string `json:"chartLocationURL"`

	// installOptions defines Helm release installation options.
	// +optional
	InstallOptions HelmInstallOptions `json:"installOptions,omitempty"`

	// HelmInstallValues defines Helm release installation set values.
	// +optional
	InstallValues HelmInstallValues `json:"installValues,omitempty"`

	// valuesMapping defines add-on normalized resources parameters mapped to Helm values' keys.
	// +optional
	ValuesMapping HelmValuesMapping `json:"valuesMapping,omitempty"`
}

type HelmInstallOptions map[string]string

type HelmInstallValues struct {
	// +optional
	URLs []string `json:"urls,omitempty"`

	// Selects a key of a ConfigMap item list. The value of ConfigMap can be
	// a JSON or YAML string content. Use a key name with ".json" or ".yaml" or ".yml"
	// extension name to specify a content type.
	// +optional
	ConfigMapRefs []DataObjectKeySelector `json:"configMapRefs,omitempty"`

	// Selects a key of a Secrets item list. The value of Secrets can be
	// a JSON or YAML string content. Use a key name with ".json" or ".yaml" or ".yml"
	// extension name to specify a content type.
	// +optional
	SecretRefs []DataObjectKeySelector `json:"secretRefs,omitempty"`

	// Helm install set values. It can specify multiple or separate values with commas(key1=val1,key2=val2).
	// +optional
	SetValues []string `json:"setValues,omitempty"`

	// Helm install set JSON values. It can specify multiple or separate values with commas(key1=jsonval1,key2=jsonval2).
	// +optional
	SetJSONValues []string `json:"setJSONValues,omitempty"`
}

type HelmValuesMapping struct {
	HelmValuesMappingItem `json:",inline"`

	// Helm value mapping items for extra items.
	// +patchMergeKey=name
	// +patchStrategy=merge,retainKeys
	// +listType=map
	// +listMapKey=name
	// +optional
	ExtraItems []HelmValuesMappingExtraItem `json:"extras,omitempty"`
}

type HelmValuesMappingExtraItem struct {
	HelmValuesMappingItem `json:",inline"`

	// Name of the item.
	// +kubebuilder:validation:Required
	Name string `json:"name"`
}

type HelmValueMapType struct {
	// replicaCount sets the replicaCount value mapping key.
	// +optional
	ReplicaCount string `json:"replicaCount,omitempty"`

	// persistentVolumeEnabled sets the persistent volume enabled mapping key.
	// +optional
	PVEnabled string `json:"persistentVolumeEnabled,omitempty"`

	// storageClass sets the storageClass mapping key.
	// +optional
	StorageClass string `json:"storageClass,omitempty"`
}

type HelmJSONValueMapType struct {
	// tolerations sets the toleration mapping key.
	// +optional
	Tolerations string `json:"tolerations,omitempty"`
}

type HelmValuesMappingItem struct {
	// valueMap define the "key" mapping values. Valid keys are replicaCount,
	// persistentVolumeEnabled, and storageClass. Enum values explained:
	// `"replicaCount"` sets the replicaCount value mapping key.
	// `"persistentVolumeEnabled"` sets the persistent volume enabled mapping key.
	// `"storageClass"` sets the storageClass mapping key.
	// +optional
	HelmValueMap HelmValueMapType `json:"valueMap,omitempty"`

	// jsonMap defines the "key" mapping values. The valid key is tolerations.
	// Enum values explained:
	// `"tolerations"` sets the toleration mapping key.
	// +optional
	HelmJSONMap HelmJSONValueMapType `json:"jsonMap,omitempty"`

	// resources sets resources related mapping keys.
	// +optional
	ResourcesMapping *ResourceMappingItem `json:"resources,omitempty"`
}

type ResourceMappingItem struct {

	// storage sets the storage size value mapping key.
	// +optional
	Storage string `json:"storage,omitempty"`

	// pvcSelector defines PVC label selector, if provided, storage expansion
	// will be controlled via PVC resize.
	// +optional
	PVCSelector map[string]string `json:"pvcSelector,omitempty"`

	// cpu sets CPU requests and limits mapping keys.
	// +optional
	CPU *ResourceReqLimItem `json:"cpu,omitempty"`

	// memory sets Memory requests and limits mapping keys.
	// +optional
	Memory *ResourceReqLimItem `json:"memory,omitempty"`
}

type CliPlugin struct {
	// Name of the plugin.
	// +kubebuilder:validation:Required
	Name string `json:"name"`

	// The index repository of the plugin.
	// +kubebuilder:validation:Required
	IndexRepository string `json:"indexRepository"`

	// The description of the plugin.
	// +optional
	Description string `json:"description,omitempty"`
}

func (r *ResourceMappingItem) HasStorageMapping() bool {
	return !(r == nil || r.Storage == "")
}

func (r *ResourceMappingItem) HasCPUReqMapping() bool {
	return !(r == nil || r.CPU == nil || r.CPU.Requests == "")
}

func (r *ResourceMappingItem) HasMemReqMapping() bool {
	return !(r == nil || r.CPU == nil || r.Memory.Requests == "")
}

func (r *ResourceMappingItem) HasCPULimMapping() bool {
	return !(r == nil || r.CPU == nil || r.CPU.Limits == "")
}

func (r *ResourceMappingItem) HasMemLimMapping() bool {
	return !(r == nil || r.CPU == nil || r.Memory.Limits == "")
}

type ResourceReqLimItem struct {
	// Requests value mapping key.
	// +optional
	Requests string `json:"requests,omitempty"`

	// Limits value mapping key.
	// +optional
	Limits string `json:"limits,omitempty"`
}

type DataObjectKeySelector struct {
	// Object name of the referent.
	// +kubebuilder:validation:Required
	Name string `json:"name"` // need corev1.LocalObjectReference

	// The key to select.
	// +kubebuilder:validation:Required
	Key string `json:"key"`
}

type AddonDefaultInstallSpecItem struct {
	AddonInstallSpec `json:",inline"`

	// Addon installs parameters selectors by default. If multiple selectors are provided,
	// all selectors must evaluate to true.
	// +optional
	Selectors []SelectorRequirement `json:"selectors,omitempty"`
}

type AddonInstallSpec struct {
	AddonInstallSpecItem `json:",inline"`

	// enabled can be set if there are no specific installation attributes to be set.
	// +optional
	Enabled bool `json:"enabled,omitempty"`

	// Installs spec. for extra items.
	// +patchMergeKey=name
	// +patchStrategy=merge,retainKeys
	// +listType=map
	// +listMapKey=name
	// +optional
	ExtraItems []AddonInstallExtraItem `json:"extras,omitempty"`
}

func (r *AddonInstallSpec) IsDisabled() bool {
	return r == nil || !r.Enabled
}

func (r *AddonInstallSpec) HasSetValues() bool {
	if r == nil {
		return false
	}

	if !r.AddonInstallSpecItem.IsEmpty() {
		return true
	}
	for _, i := range r.ExtraItems {
		if !i.IsEmpty() {
			return true
		}
	}
	return false
}

type AddonInstallExtraItem struct {
	AddonInstallSpecItem `json:",inline"`

	// Name of the item.
	// +kubebuilder:validation:Required
	Name string `json:"name"`
}

type AddonInstallSpecItem struct {
	// Replicas value.
	// +optional
	Replicas *int32 `json:"replicas,omitempty"`

	// Persistent Volume Enabled value.
	// +optional
	PVEnabled *bool `json:"persistentVolumeEnabled,omitempty"`

	// Storage class name.
	// +optional
	StorageClass string `json:"storageClass,omitempty"`

	// Tolerations JSON array string value.
	// +optional
	Tolerations string `json:"tolerations,omitempty"`

	// Resource requirements.
	// +optional
	Resources ResourceRequirements `json:"resources,omitempty"`
}

func (r AddonInstallSpecItem) IsEmpty() bool {
	return r.Replicas == nil &&
		r.PVEnabled == nil &&
		r.StorageClass == "" &&
		r.Tolerations == "" &&
		len(r.Resources.Requests) == 0
}

type ResourceRequirements struct {
	// Limits describes the maximum amount of compute resources allowed.
	// More info: https://kubernetes.io/docs/concepts/configuration/manage-resources-containers/.
	// +optional
	Limits corev1.ResourceList `json:"limits,omitempty"`
	// Requests describes the minimum amount of compute resources required.
	// If Requests is omitted for a container, it defaults to Limits if that is explicitly specified;
	// otherwise, it defaults to an implementation-defined value.
	// More info: https://kubernetes.io/docs/concepts/configuration/manage-resources-containers/.
	// +optional
	Requests corev1.ResourceList `json:"requests,omitempty"`
}

// +genclient
// +genclient:nonNamespaced
// +k8s:openapi-gen=true
// +kubebuilder:object:root=true
// +kubebuilder:subresource:status
// +kubebuilder:resource:categories={kubeblocks},scope=Cluster
// +kubebuilder:printcolumn:name="TYPE",type="string",JSONPath=".spec.type",description="addon types"
// +kubebuilder:printcolumn:name="STATUS",type="string",JSONPath=".status.phase",description="status phase"
// +kubebuilder:printcolumn:name="AGE",type="date",JSONPath=".metadata.creationTimestamp"

// Addon is the Schema for the add-ons API.
type Addon struct {
	metav1.TypeMeta   `json:",inline"`
	metav1.ObjectMeta `json:"metadata,omitempty"`

	Spec   AddonSpec   `json:"spec,omitempty"`
	Status AddonStatus `json:"status,omitempty"`
}

// +kubebuilder:object:root=true

// AddonList contains a list of add-ons.
type AddonList struct {
	metav1.TypeMeta `json:",inline"`
	metav1.ListMeta `json:"metadata,omitempty"`
	Items           []Addon `json:"items"`
}

func init() {
	SchemeBuilder.Register(&Addon{}, &AddonList{})
}

// GetExtraNames extracts extra items' name.
func (r *Addon) GetExtraNames() []string {
	if r == nil {
		return nil
	}
	switch r.Spec.Type {
	case HelmType:
		if r.Spec.Helm == nil {
			return nil
		}
		// r.Spec.DefaultInstallValues has minItem=1 constraint
		names := make([]string, 0, len(r.Spec.Helm.ValuesMapping.ExtraItems))
		for _, i := range r.Spec.Helm.ValuesMapping.ExtraItems {
			names = append(names, i.Name)
		}
		return names
	default:
		return nil
	}

}

func buildSelectorStrings(selectors []SelectorRequirement) []string {
	l := len(selectors)
	if l == 0 {
		return nil
	}
	sl := make([]string, 0, l)
	for _, req := range selectors {
		sl = append(sl, req.String())
	}
	return sl
}

// GetSelectorsStrings extracts selectors to string representations.
func (r AddonDefaultInstallSpecItem) GetSelectorsStrings() []string {
	return buildSelectorStrings(r.Selectors)
}

// GetSelectorsStrings extracts selectors to string representations.
func (r *InstallableSpec) GetSelectorsStrings() []string {
	if r == nil {
		return nil
	}
	return buildSelectorStrings(r.Selectors)
}

func (r SelectorRequirement) String() string {
	return fmt.Sprintf("{key=%s,op=%s,values=%v}",
		r.Key, r.Operator, r.Values)
}

// MatchesFromConfig matches the selector requirement value.
func (r SelectorRequirement) MatchesFromConfig() bool {
	verIf := viper.Get(constant.CfgKeyServerInfo)
	ver, ok := verIf.(version.Info)
	if !ok {
		return false
	}
	var l string
	switch r.Key {
	case KubeGitVersion:
		l = ver.GitVersion
	case KubeVersion:
		l = fmt.Sprintf("%s.%s", ver.Major, ver.Minor)
	}
	return r.matchesLine(l)
}

func (r SelectorRequirement) matchesLine(line string) bool {
	processor := func(op bool, predicate func(string) bool) bool {
		if len(r.Values) == 0 {
			return !op
		}
		for _, v := range r.Values {
			m := predicate(v)
			if op && m {
				return true
			} else if !op {
				if m {
					return false
				}
				continue
			}
		}
		return !op
	}

	containsProcessor := func(op bool) bool {
		return processor(op, func(v string) bool {
			return strings.Contains(line, v)
		})
	}

	matchRegexProcessor := func(op bool) bool {
		return processor(op, func(v string) bool {
			regex, err := regexp.Compile(v)
			if err != nil {
				return false
			}
			return regex.Match([]byte(line))
		})
	}

	switch r.Operator {
	case Contains:
		return containsProcessor(true)
	case DoesNotContain:
		return containsProcessor(false)
	case MatchRegex:
		return matchRegexProcessor(true)
	case DoesNotMatchRegex:
		return matchRegexProcessor(false)
	default:
		return false
	}
}

// GetEnabled provides the Enabled property getter.
func (r *AddonInstallSpec) GetEnabled() bool {
	if r == nil {
		return false
	}
	return r.Enabled
}

// BuildMergedValues merges values from a AddonInstallSpec and pre-set values.
func (r *HelmTypeInstallSpec) BuildMergedValues(installSpec *AddonInstallSpec) HelmInstallValues {
	if r == nil {
		return HelmInstallValues{}
	}
	installValues := r.InstallValues
	processor := func(installSpecItem AddonInstallSpecItem, valueMapping HelmValuesMappingItem) {
		var pvEnabled *bool
		defer func() {
			if v := valueMapping.HelmValueMap.PVEnabled; v != "" && pvEnabled != nil {
				installValues.SetValues = append(installValues.SetValues,
					fmt.Sprintf("%s=%v", v, *pvEnabled))
			}
		}()

		if installSpecItem.PVEnabled != nil {
			b := *installSpecItem.PVEnabled
			pvEnabled = &b
		}

		if installSpecItem.Replicas != nil && *installSpecItem.Replicas >= 0 {
			if v := valueMapping.HelmValueMap.ReplicaCount; v != "" {
				installValues.SetValues = append(installValues.SetValues,
					fmt.Sprintf("%s=%v", v, *installSpecItem.Replicas))
			}
		}

		if installSpecItem.StorageClass != "" {
			if v := valueMapping.HelmValueMap.StorageClass; v != "" {
				if installSpecItem.StorageClass == "-" {
					installValues.SetValues = append(installValues.SetValues,
						fmt.Sprintf("%s=null", v))
				} else {
					installValues.SetValues = append(installValues.SetValues,
						fmt.Sprintf("%s=%v", v, installSpecItem.StorageClass))
				}
			}
		}

		if installSpecItem.Tolerations != "" {
			if v := valueMapping.HelmJSONMap.Tolerations; v != "" {
				installValues.SetJSONValues = append(installValues.SetJSONValues,
					fmt.Sprintf("%s=%s", v, installSpecItem.Tolerations))
			}
		}

		if valueMapping.ResourcesMapping == nil {
			return
		}

		for k, v := range installSpecItem.Resources.Requests {
			switch k {
			case corev1.ResourceStorage:
<<<<<<< HEAD
				if valueMapping.ResourcesMapping.Storage != "" && len(valueMapping.ResourcesMapping.PVCSelector) == 0 {
=======
				if valueMapping.ResourcesMapping.HasStorageMapping() {
>>>>>>> 6771b265
					installValues.SetValues = append(installValues.SetValues,
						fmt.Sprintf("%s=%v", valueMapping.ResourcesMapping.Storage, v.ToUnstructured()))
				}
			case corev1.ResourceCPU:
				if valueMapping.ResourcesMapping.HasCPUReqMapping() {
					installValues.SetValues = append(installValues.SetValues,
						fmt.Sprintf("%s=%v", valueMapping.ResourcesMapping.CPU.Requests, v.ToUnstructured()))
				}
			case corev1.ResourceMemory:
				if valueMapping.ResourcesMapping.HasMemReqMapping() {
					installValues.SetValues = append(installValues.SetValues,
						fmt.Sprintf("%s=%v", valueMapping.ResourcesMapping.Memory.Requests, v.ToUnstructured()))
				}
			}
		}

		for k, v := range installSpecItem.Resources.Limits {
			switch k {
			case corev1.ResourceCPU:
				if valueMapping.ResourcesMapping.HasCPULimMapping() {
					installValues.SetValues = append(installValues.SetValues,
						fmt.Sprintf("%s=%v", valueMapping.ResourcesMapping.CPU.Limits, v.ToUnstructured()))
				}
			case corev1.ResourceMemory:
				if valueMapping.ResourcesMapping.HasMemLimMapping() {
					installValues.SetValues = append(installValues.SetValues,
						fmt.Sprintf("%s=%v", valueMapping.ResourcesMapping.Memory.Limits, v.ToUnstructured()))
				}
			}
		}

	}
	processor(installSpec.AddonInstallSpecItem, r.ValuesMapping.HelmValuesMappingItem)
	for _, ei := range installSpec.ExtraItems {
		for _, mei := range r.ValuesMapping.ExtraItems {
			if ei.Name != mei.Name {
				continue
			}
			processor(ei.AddonInstallSpecItem, mei.HelmValuesMappingItem)
			break
		}
	}
	return installValues
}

<<<<<<< HEAD
func (r *ResourceMappingItem) HasPVCSelector() bool {
	if r == nil {
		return false
	}
	return len(r.PVCSelector) > 0
}

// GetSortedDefaultInstallValues return DefaultInstallValues items with items that has
// provided selector first.
=======
// BuildContainerArgs derives helm container args.
func (r *HelmTypeInstallSpec) BuildContainerArgs(helmContainer *corev1.Container, installValues HelmInstallValues) error {
	// Add extra helm installation option flags
	for k, v := range r.InstallOptions {
		helmContainer.Args = append(helmContainer.Args, fmt.Sprintf("--%s", k))
		if v != "" {
			helmContainer.Args = append(helmContainer.Args, v)
		}
	}

	// Sets values from URL.
	for _, urlValue := range installValues.URLs {
		helmContainer.Args = append(helmContainer.Args, "--values", urlValue)
	}

	// Sets key1=val1,key2=val2 value.
	if len(installValues.SetValues) > 0 {
		helmContainer.Args = append(helmContainer.Args, "--set",
			strings.Join(installValues.SetValues, ","))
	}

	// Sets key1=jsonval1,key2=jsonval2 JSON value. It can be applied to multiple.
	for _, v := range installValues.SetJSONValues {
		helmContainer.Args = append(helmContainer.Args, "--set-json", v)
	}
	return nil
}

// GetSortedDefaultInstallValues returns DefaultInstallValues items with items that have
// a provided selector first.
>>>>>>> 6771b265
func (r AddonSpec) GetSortedDefaultInstallValues() []AddonDefaultInstallSpecItem {
	values := make([]AddonDefaultInstallSpecItem, 0, len(r.DefaultInstallValues))
	nvalues := make([]AddonDefaultInstallSpecItem, 0, len(r.DefaultInstallValues))
	for _, i := range r.DefaultInstallValues {
		if len(i.Selectors) > 0 {
			values = append(values, i)
		} else {
			nvalues = append(nvalues, i)
		}
	}
	if len(nvalues) > 0 {
		values = append(values, nvalues...)
	}
	return values
}

// NewAddonInstallSpecItem creates an initialized AddonInstallSpecItem object.
func NewAddonInstallSpecItem() AddonInstallSpecItem {
	return AddonInstallSpecItem{
		Resources: ResourceRequirements{
			Requests: corev1.ResourceList{},
			Limits:   corev1.ResourceList{},
		},
	}
}<|MERGE_RESOLUTION|>--- conflicted
+++ resolved
@@ -600,11 +600,7 @@
 		for k, v := range installSpecItem.Resources.Requests {
 			switch k {
 			case corev1.ResourceStorage:
-<<<<<<< HEAD
-				if valueMapping.ResourcesMapping.Storage != "" && len(valueMapping.ResourcesMapping.PVCSelector) == 0 {
-=======
-				if valueMapping.ResourcesMapping.HasStorageMapping() {
->>>>>>> 6771b265
+				if valueMapping.ResourcesMapping.HasStorageMapping() && len(valueMapping.ResourcesMapping.PVCSelector) == 0 {
 					installValues.SetValues = append(installValues.SetValues,
 						fmt.Sprintf("%s=%v", valueMapping.ResourcesMapping.Storage, v.ToUnstructured()))
 				}
@@ -650,7 +646,6 @@
 	return installValues
 }
 
-<<<<<<< HEAD
 func (r *ResourceMappingItem) HasPVCSelector() bool {
 	if r == nil {
 		return false
@@ -658,9 +653,6 @@
 	return len(r.PVCSelector) > 0
 }
 
-// GetSortedDefaultInstallValues return DefaultInstallValues items with items that has
-// provided selector first.
-=======
 // BuildContainerArgs derives helm container args.
 func (r *HelmTypeInstallSpec) BuildContainerArgs(helmContainer *corev1.Container, installValues HelmInstallValues) error {
 	// Add extra helm installation option flags
@@ -691,7 +683,6 @@
 
 // GetSortedDefaultInstallValues returns DefaultInstallValues items with items that have
 // a provided selector first.
->>>>>>> 6771b265
 func (r AddonSpec) GetSortedDefaultInstallValues() []AddonDefaultInstallSpecItem {
 	values := make([]AddonDefaultInstallSpecItem, 0, len(r.DefaultInstallValues))
 	nvalues := make([]AddonDefaultInstallSpecItem, 0, len(r.DefaultInstallValues))
