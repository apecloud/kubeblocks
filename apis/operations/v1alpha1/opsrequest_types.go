--- conflicted
+++ resolved
@@ -311,10 +311,7 @@
 	// If CandidateName is specified, the role will be transferred to this instance.
 	// The name must match one of the pods in the component.
 	// Refer to ComponentDefinition's Swtichover lifecycle action for more details.
-<<<<<<< HEAD
-=======
-	//
->>>>>>> 5b0d594a
+	//
 	// +optional
 	CandidateName string `json:"candidateName,omitempty"`
 }
