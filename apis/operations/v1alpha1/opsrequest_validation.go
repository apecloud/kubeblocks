/*
Copyright (C) 2022-2024 ApeCloud Co., Ltd

Licensed under the Apache License, Version 2.0 (the "License");
you may not use this file except in compliance with the License.
You may obtain a copy of the License at

    http://www.apache.org/licenses/LICENSE-2.0

Unless required by applicable law or agreed to in writing, software
distributed under the License is distributed on an "AS IS" BASIS,
WITHOUT WARRANTIES OR CONDITIONS OF ANY KIND, either express or implied.
See the License for the specific language governing permissions and
limitations under the License.
*/

package v1alpha1

import (
	"context"
	"encoding/json"
	"fmt"
	"slices"
	"strings"

	"github.com/pkg/errors"
	corev1 "k8s.io/api/core/v1"
	storagev1 "k8s.io/api/storage/v1"
	apierrors "k8s.io/apimachinery/pkg/api/errors"
	"k8s.io/apimachinery/pkg/api/resource"
	"k8s.io/apimachinery/pkg/types"
	"k8s.io/apimachinery/pkg/util/sets"
	"sigs.k8s.io/controller-runtime/pkg/client"

	appsv1 "github.com/apecloud/kubeblocks/apis/apps/v1"
	"github.com/apecloud/kubeblocks/pkg/constant"
)

const (
	KBSwitchoverCandidateInstanceForAnyPod = "*"
)

// log is for logging in this package.
var (
	opsRequestAnnotationKey = "kubeblocks.io/ops-request"
	// OpsRequestBehaviourMapper records the opsRequest behaviour according to the OpsType.
	OpsRequestBehaviourMapper = map[OpsType]OpsRequestBehaviour{}
)

// IsComplete checks if opsRequest has been completed.
func (r *OpsRequest) IsComplete(phases ...OpsPhase) bool {
	completedPhase := func(phase OpsPhase) bool {
		return slices.Contains([]OpsPhase{OpsCancelledPhase, OpsSucceedPhase, OpsAbortedPhase, OpsFailedPhase}, phase)
	}
	if len(phases) == 0 {
		return completedPhase(r.Status.Phase)
	}
	for i := range phases {
		if !completedPhase(phases[i]) {
			return false
		}
	}
	return true
}

// Force checks if the current opsRequest can be forcibly executed
func (r *OpsRequest) Force() bool {
	// ops of type 'Start' do not support force execution.
	return r.Spec.Force && r.Spec.Type != StartType
}

// Validate validates OpsRequest
func (r *OpsRequest) Validate(ctx context.Context,
	k8sClient client.Client,
	cluster *appsv1.Cluster,
	needCheckClusterPhase bool) error {
	if needCheckClusterPhase {
		if err := r.ValidateClusterPhase(cluster); err != nil {
			return err
		}
	}
	return r.ValidateOps(ctx, k8sClient, cluster)
}

// ValidateClusterPhase validates whether the current cluster state supports the OpsRequest
func (r *OpsRequest) ValidateClusterPhase(cluster *appsv1.Cluster) error {
	opsBehaviour := OpsRequestBehaviourMapper[r.Spec.Type]
	// if the OpsType has no cluster phases, ignore it
	if len(opsBehaviour.FromClusterPhases) == 0 {
		return nil
	}
	if r.Force() {
		return nil
	}
	// validate whether existing the same type OpsRequest
	var (
		opsRequestValue string
		opsRecorders    []OpsRecorder
		ok              bool
	)
	if opsRequestValue, ok = cluster.Annotations[opsRequestAnnotationKey]; ok {
		// opsRequest annotation value in cluster to map
		if err := json.Unmarshal([]byte(opsRequestValue), &opsRecorders); err != nil {
			return err
		}
	}
	// check if the opsRequest can be executed in the current cluster.
	if slices.Contains(opsBehaviour.FromClusterPhases, cluster.Status.Phase) {
		return nil
	}
	var opsRecord *OpsRecorder
	for _, v := range opsRecorders {
		if v.Name == r.Name {
			opsRecord = &v
			break
		}
	}
	// check if this opsRequest needs to verify cluster phase before opsRequest starts running.
	needCheck := len(opsRecorders) == 0 || (opsRecord != nil && !opsRecord.InQueue)
	if needCheck {
		return fmt.Errorf("OpsRequest.spec.type=%s is forbidden when Cluster.status.phase=%s", r.Spec.Type, cluster.Status.Phase)
	}
	return nil
}

// ValidateOps validates ops attributes
func (r *OpsRequest) ValidateOps(ctx context.Context,
	k8sClient client.Client,
	cluster *appsv1.Cluster) error {
	// Check whether the corresponding attribute is legal according to the operation type
	switch r.Spec.Type {
	case UpgradeType:
		return r.validateUpgrade(ctx, k8sClient, cluster)
	case VerticalScalingType:
		return r.validateVerticalScaling(cluster)
	case HorizontalScalingType:
		return r.validateHorizontalScaling(ctx, k8sClient, cluster)
	case VolumeExpansionType:
		return r.validateVolumeExpansion(ctx, k8sClient, cluster)
	case RestartType:
		return r.validateRestart(cluster)
	case ReconfiguringType:
		return r.validateReconfigure(ctx, k8sClient, cluster)
	case SwitchoverType:
		return r.validateSwitchover(cluster)
	case ExposeType:
		return r.validateExpose(ctx, cluster)
	case RebuildInstanceType:
		return r.validateRebuildInstance(cluster)
	}
	return nil
}

// validateExpose validates expose api when spec.type is Expose
func (r *OpsRequest) validateExpose(_ context.Context, cluster *appsv1.Cluster) error {
	exposeList := r.Spec.ExposeList
	if exposeList == nil {
		return notEmptyError("spec.expose")
	}

	var compOpsList []ComponentOps
	counter := 0
	for _, v := range exposeList {
		if len(v.ComponentName) > 0 {
			compOpsList = append(compOpsList, ComponentOps{ComponentName: v.ComponentName})
			continue
		} else {
			counter++
		}
		if counter > 1 {
			return fmt.Errorf("at most one spec.expose.componentName can be empty")
		}
		if v.Switch == EnableExposeSwitch {
			for _, opssvc := range v.Services {
				if len(opssvc.Ports) == 0 {
					return fmt.Errorf("spec.expose.services.ports must be specified when componentName is empty")
				}
			}
		}
	}
	return r.checkComponentExistence(cluster, compOpsList)
}

func (r *OpsRequest) validateRebuildInstance(cluster *appsv1.Cluster) error {
	rebuildFrom := r.Spec.RebuildFrom
	if len(rebuildFrom) == 0 {
		return notEmptyError("spec.rebuildFrom")
	}
	var compOpsList []ComponentOps
	for _, v := range rebuildFrom {
		compOpsList = append(compOpsList, v.ComponentOps)
	}
	return r.checkComponentExistence(cluster, compOpsList)
}

// validateUpgrade validates spec.restart
func (r *OpsRequest) validateRestart(cluster *appsv1.Cluster) error {
	restartList := r.Spec.RestartList
	if len(restartList) == 0 {
		return notEmptyError("spec.restart")
	}
	return r.checkComponentExistence(cluster, restartList)
}

// validateUpgrade validates spec.clusterOps.upgrade
func (r *OpsRequest) validateUpgrade(ctx context.Context, k8sClient client.Client, cluster *appsv1.Cluster) error {
	upgrade := r.Spec.Upgrade
	if upgrade == nil {
		return notEmptyError("spec.upgrade")
	}
	if len(r.Spec.Upgrade.Components) == 0 {
		return notEmptyError("spec.upgrade.components")
	}
	return nil
}

// validateVerticalScaling validates api when spec.type is VerticalScaling
func (r *OpsRequest) validateVerticalScaling(cluster *appsv1.Cluster) error {
	verticalScalingList := r.Spec.VerticalScalingList
	if len(verticalScalingList) == 0 {
		return notEmptyError("spec.verticalScaling")
	}

	// validate resources is legal and get component name slice
	compOpsList := make([]ComponentOps, len(verticalScalingList))
	for i, v := range verticalScalingList {
		compOpsList[i] = v.ComponentOps
		var instanceNames []string
		for j := range v.Instances {
			instanceNames = append(instanceNames, v.Instances[j].Name)
		}
		if err := r.checkInstanceTemplate(cluster, v.ComponentOps, instanceNames); err != nil {
			return err
		}
		if invalidValue, err := validateVerticalResourceList(v.Requests); err != nil {
			return invalidValueError(invalidValue, err.Error())
		}
		if invalidValue, err := validateVerticalResourceList(v.Limits); err != nil {
			return invalidValueError(invalidValue, err.Error())
		}
		if invalidValue, err := compareRequestsAndLimits(v.ResourceRequirements); err != nil {
			return invalidValueError(invalidValue, err.Error())
		}
	}
	return r.checkComponentExistence(cluster, compOpsList)
}

// validateVerticalScaling validate api is legal when spec.type is VerticalScaling
func (r *OpsRequest) validateReconfigure(ctx context.Context,
	k8sClient client.Client,
	cluster *appsv1.Cluster) error {
	if len(r.Spec.Reconfigures) == 0 {
		return notEmptyError("spec.reconfigures")
	}
	for _, reconfigure := range r.Spec.Reconfigures {
		if err := r.validateReconfigureParams(ctx, k8sClient, cluster, &reconfigure); err != nil {
			return err
		}
	}
	return nil
}

func (r *OpsRequest) validateReconfigureParams(ctx context.Context,
	k8sClient client.Client,
	cluster *appsv1.Cluster,
	reconfigure *Reconfigure) error {
	if cluster.Spec.GetComponentByName(reconfigure.ComponentName) == nil {
		return fmt.Errorf("component %s not found", reconfigure.ComponentName)
	}
	for _, configuration := range reconfigure.Configurations {
		cmObj, err := r.getConfigMap(ctx, k8sClient, fmt.Sprintf("%s-%s-%s", r.Spec.GetClusterName(), reconfigure.ComponentName, configuration.Name))
		if err != nil {
			return err
		}
		for _, key := range configuration.Keys {
			// check add file
			if _, ok := cmObj.Data[key.Key]; !ok && key.FileContent == "" {
				return errors.Errorf("key %s not found in configmap %s", key.Key, configuration.Name)
			}
			if key.FileContent == "" && len(key.Parameters) == 0 {
				return errors.New("key.fileContent and key.parameters cannot be empty at the same time")
			}
		}
	}
	return nil
}

func (r *OpsRequest) getConfigMap(ctx context.Context,
	k8sClient client.Client,
	cmName string) (*corev1.ConfigMap, error) {
	cmObj := &corev1.ConfigMap{}
	cmKey := client.ObjectKey{
		Namespace: r.Namespace,
		Name:      cmName,
	}

	if err := k8sClient.Get(ctx, cmKey, cmObj); err != nil {
		return nil, err
	}
	return cmObj, nil
}

// compareRequestsAndLimits compares the resource requests and limits
func compareRequestsAndLimits(resources corev1.ResourceRequirements) (string, error) {
	requests := resources.Requests
	limits := resources.Limits
	if requests == nil || limits == nil {
		return "", nil
	}
	for k, v := range requests {
		if limitQuantity, ok := limits[k]; !ok {
			continue
		} else if compareQuantity(&v, &limitQuantity) {
			return v.String(), errors.New(fmt.Sprintf(`must be less than or equal to %s limit`, k))
		}
	}
	return "", nil
}

// compareQuantity compares requests quantity and limits quantity
func compareQuantity(requestQuantity, limitQuantity *resource.Quantity) bool {
	return requestQuantity != nil && limitQuantity != nil && requestQuantity.Cmp(*limitQuantity) > 0
}

// validateHorizontalScaling validates api when spec.type is HorizontalScaling
func (r *OpsRequest) validateHorizontalScaling(_ context.Context, _ client.Client, cluster *appsv1.Cluster) error {
	horizontalScalingList := r.Spec.HorizontalScalingList
	if len(horizontalScalingList) == 0 {
		return notEmptyError("spec.horizontalScaling")
	}
	compOpsList := make([]ComponentOps, len(horizontalScalingList))
	hScaleMap := map[string]HorizontalScaling{}
	for i, v := range horizontalScalingList {
		compOpsList[i] = v.ComponentOps
		hScaleMap[v.ComponentName] = horizontalScalingList[i]
	}
	if err := r.checkComponentExistence(cluster, compOpsList); err != nil {
		return err
	}
	for _, comSpec := range cluster.Spec.ComponentSpecs {
		if hScale, ok := hScaleMap[comSpec.Name]; ok {
			if err := r.validateHorizontalScalingSpec(hScale, comSpec, cluster.Name, false); err != nil {
				return err
			}
		}
	}
	for _, spec := range cluster.Spec.Shardings {
		if hScale, ok := hScaleMap[spec.Name]; ok {
			if err := r.validateHorizontalScalingSpec(hScale, spec.Template, cluster.Name, true); err != nil {
				return err
			}
		}
	}
	return nil
}

// CountOfflineOrOnlineInstances calculate the number of instances that need to be brought online and offline corresponding to the instance template name.
func (r *OpsRequest) CountOfflineOrOnlineInstances(clusterName, componentName string, hScaleInstanceNames []string) map[string]int32 {
	offlineOrOnlineInsCountMap := map[string]int32{}
	for _, insName := range hScaleInstanceNames {
		insTplName := appsv1.GetInstanceTemplateName(clusterName, componentName, insName)
		offlineOrOnlineInsCountMap[insTplName]++
	}
	return offlineOrOnlineInsCountMap
}

func (r *OpsRequest) validateHorizontalScalingSpec(hScale HorizontalScaling, compSpec appsv1.ClusterComponentSpec, clusterName string, isSharding bool) error {
	scaleIn := hScale.ScaleIn
	scaleOut := hScale.ScaleOut
	if hScale.Shards != nil {
		if !isSharding {
			return fmt.Errorf(`shards field cannot be used for the component "%s"`, hScale.ComponentName)
		}
		if scaleOut != nil || scaleIn != nil {
			return fmt.Errorf(`shards field cannot be used together with scaleOut or scaleIn for the component "%s"`, hScale.ComponentName)
		}
		return nil
	}
	if lastCompConfiguration, ok := r.Status.LastConfiguration.Components[hScale.ComponentName]; ok {
		// use last component configuration snapshot
		compSpec.Instances = lastCompConfiguration.Instances
		compSpec.Replicas = *lastCompConfiguration.Replicas
		compSpec.OfflineInstances = lastCompConfiguration.OfflineInstances
	}
	compInsTplMap := map[string]int32{}
	for _, v := range compSpec.Instances {
		compInsTplMap[v.Name] = v.GetReplicas()
	}
	// Rules:
	// 1. length of offlineInstancesToOnline or onlineInstancesToOffline can't greater than the configured replicaChanges for the component.
	// 2. replicaChanges for component must greater than or equal to the sum of replicaChanges configured in instance templates.
	validateHScaleOperation := func(replicaChanger ReplicaChanger, newInstances []appsv1.InstanceTemplate, offlineOrOnlineInsNames []string, isScaleIn bool) error {
		msgPrefix := "ScaleIn:"
		hScaleInstanceFieldName := "onlineInstancesToOffline"
		if !isScaleIn {
			msgPrefix = "ScaleOut:"
			hScaleInstanceFieldName = "offlineInstancesToOnline"
		}
		if isSharding && len(offlineOrOnlineInsNames) > 0 {
			return fmt.Errorf(`cannot specify %s for a sharding component "%s"`, hScaleInstanceFieldName, hScale.ComponentName)
		}
		if replicaChanger.ReplicaChanges != nil && len(offlineOrOnlineInsNames) > int(*replicaChanger.ReplicaChanges) {
			return fmt.Errorf(`the length of %s can't be greater than the "replicaChanges" for the component`, hScaleInstanceFieldName)
		}
		offlineOrOnlineInsCountMap := r.CountOfflineOrOnlineInstances(clusterName, hScale.ComponentName, offlineOrOnlineInsNames)
		insTplChangeMap := map[string]int32{}
		allReplicaChanges := int32(0)
		for _, v := range replicaChanger.Instances {
			compInsReplicas, ok := compInsTplMap[v.Name]
			if !ok {
				return fmt.Errorf(`%s cannot find the instance template "%s" in component "%s"`,
					msgPrefix, v.Name, hScale.ComponentName)
			}
			if isScaleIn && v.ReplicaChanges > compInsReplicas {
				return fmt.Errorf(`%s "replicaChanges" of instanceTemplate "%s" can't be greater than %d`,
					msgPrefix, v.Name, compInsReplicas)
			}
			allReplicaChanges += v.ReplicaChanges
			insTplChangeMap[v.Name] = v.ReplicaChanges
		}
		for insTplName, replicaCount := range offlineOrOnlineInsCountMap {
			replicaChanges, ok := insTplChangeMap[insTplName]
			if !ok {
				allReplicaChanges += replicaCount
				continue
			}
			if replicaChanges < replicaCount {
				return fmt.Errorf(`"replicaChanges" can't be less than %d when %d instances of the instance template "%s" are configured in %s`,
					replicaCount, replicaCount, insTplName, hScaleInstanceFieldName)
			}
		}
		for _, insTpl := range newInstances {
			if _, ok := compInsTplMap[insTpl.Name]; ok {
				return fmt.Errorf(`new instance template "%s" already exists in component "%s"`, insTpl.Name, hScale.ComponentName)
			}
			allReplicaChanges += insTpl.GetReplicas()
		}
		if replicaChanger.ReplicaChanges != nil && allReplicaChanges > *replicaChanger.ReplicaChanges {
			return fmt.Errorf(`%s "replicaChanges" can't be less than the sum of "replicaChanges" for specified instance templates`, msgPrefix)
		}
		return nil
	}
	if scaleIn != nil {
		if err := validateHScaleOperation(scaleIn.ReplicaChanger, nil, scaleIn.OnlineInstancesToOffline, true); err != nil {
			return err
		}
		if scaleIn.ReplicaChanges != nil && *scaleIn.ReplicaChanges > compSpec.Replicas {
			return fmt.Errorf(`"scaleIn.replicaChanges" can't be greater than %d for component "%s"`, compSpec.Replicas, hScale.ComponentName)
		}
	}
	if scaleOut != nil {
		if err := validateHScaleOperation(scaleOut.ReplicaChanger, scaleOut.NewInstances, scaleOut.OfflineInstancesToOnline, false); err != nil {
			return err
		}
	}
	// instance cannot be both in OfflineInstancesToOnline and OnlineInstancesToOffline
	if scaleIn != nil && scaleOut != nil {
		offlineToOnlineSet := make(map[string]struct{})
		for _, instance := range scaleIn.OnlineInstancesToOffline {
			offlineToOnlineSet[instance] = struct{}{}
		}
		for _, instance := range scaleOut.OfflineInstancesToOnline {
			if _, exists := offlineToOnlineSet[instance]; exists {
				return fmt.Errorf(`instance "%s" cannot be both in "OfflineInstancesToOnline" and "OnlineInstancesToOffline"`, instance)
			}
		}
	}
	return nil
}

// validateVolumeExpansion validates volumeExpansion api when spec.type is VolumeExpansion
func (r *OpsRequest) validateVolumeExpansion(ctx context.Context, cli client.Client, cluster *appsv1.Cluster) error {
	volumeExpansionList := r.Spec.VolumeExpansionList
	if len(volumeExpansionList) == 0 {
		return notEmptyError("spec.volumeExpansion")
	}

	compOpsList := make([]ComponentOps, len(volumeExpansionList))
	for i, v := range volumeExpansionList {
		compOpsList[i] = v.ComponentOps
		var instanceNames []string
		for j := range v.Instances {
			instanceNames = append(instanceNames, v.Instances[j].Name)
		}
		if err := r.checkInstanceTemplate(cluster, v.ComponentOps, instanceNames); err != nil {
			return err
		}
	}
	if err := r.checkComponentExistence(cluster, compOpsList); err != nil {
		return err
	}
	return r.checkVolumesAllowExpansion(ctx, cli, cluster)
}

// validateSwitchover validates switchover api when spec.type is Switchover.
// more time consuming checks will be done in handler's Action() function.
func (r *OpsRequest) validateSwitchover(cluster *appsv1.Cluster) error {
	switchoverList := r.Spec.SwitchoverList
	if len(switchoverList) == 0 {
		return notEmptyError("spec.switchover")
	}
	compOpsList := make([]ComponentOps, len(switchoverList))
	for i, v := range switchoverList {
		compOpsList[i] = v.ComponentOps

	}
	if err := r.checkComponentExistence(cluster, compOpsList); err != nil {
		return err
	}

	for _, switchover := range switchoverList {
		if switchover.InstanceName == "" {
			return notEmptyError("switchover.instanceName")
		}
	}

	return nil
}

func (r *OpsRequest) checkInstanceTemplate(cluster *appsv1.Cluster, componentOps ComponentOps, inputInstances []string) error {
	instanceNameMap := make(map[string]sets.Empty)
	setInstanceMap := func(instances []appsv1.InstanceTemplate) {
		for i := range instances {
			instanceNameMap[instances[i].Name] = sets.Empty{}
		}
	}
	for _, spec := range cluster.Spec.Shardings {
		if spec.Name != componentOps.ComponentName {
			continue
		}
		setInstanceMap(spec.Template.Instances)
	}
	for _, compSpec := range cluster.Spec.ComponentSpecs {
		if compSpec.Name != componentOps.ComponentName {
			continue
		}
		setInstanceMap(compSpec.Instances)
	}
	var notFoundInstanceNames []string
	for _, insName := range inputInstances {
		if _, ok := instanceNameMap[insName]; !ok {
			notFoundInstanceNames = append(notFoundInstanceNames, insName)
		}
	}
	if len(notFoundInstanceNames) > 0 {
		return fmt.Errorf("instance: %v not found in cluster: %s", notFoundInstanceNames, r.Spec.GetClusterName())
	}
	return nil
}

// checkComponentExistence checks whether components to be operated exist in cluster spec.
func (r *OpsRequest) checkComponentExistence(cluster *appsv1.Cluster, compOpsList []ComponentOps) error {
	compNameMap := make(map[string]sets.Empty)
	for _, compSpec := range cluster.Spec.ComponentSpecs {
		compNameMap[compSpec.Name] = sets.Empty{}
	}
	for _, spec := range cluster.Spec.Shardings {
		compNameMap[spec.Name] = sets.Empty{}
	}
	var (
		notFoundCompNames []string
	)
	for _, compOps := range compOpsList {
		if _, ok := compNameMap[compOps.ComponentName]; !ok {
			notFoundCompNames = append(notFoundCompNames, compOps.ComponentName)
		}
		continue
	}

	if len(notFoundCompNames) > 0 {
		return fmt.Errorf("components: %v not found, in cluster.spec.componentSpecs or cluster.spec.shardingSpecs", notFoundCompNames)
	}
	return nil
}

func (r *OpsRequest) checkVolumesAllowExpansion(ctx context.Context, cli client.Client, cluster *appsv1.Cluster) error {
	type Entity struct {
		existInSpec         bool
		storageClassName    *string
		allowExpansion      bool
		requestStorage      resource.Quantity
		isShardingComponent bool
	}

	vols := make(map[string]map[string]Entity)
	// component name/ sharding name -> vct name -> entity
	getKey := func(componentName string, templateName string) string {
		templateKey := ""
		if templateName != "" {
			templateKey = "." + templateName
		}
		return fmt.Sprintf("%s%s", componentName, templateKey)
	}
	setVols := func(vcts []OpsRequestVolumeClaimTemplate, componentName, templateName string) {
		for _, vct := range vcts {
			key := getKey(componentName, templateName)
			if _, ok := vols[key]; !ok {
				vols[key] = make(map[string]Entity)
			}
			vols[key][vct.Name] = Entity{false, nil, false, vct.Storage, false}
		}
	}

	for _, comp := range r.Spec.VolumeExpansionList {
		setVols(comp.VolumeClaimTemplates, comp.ComponentOps.ComponentName, "")
		for _, ins := range comp.Instances {
			setVols(ins.VolumeClaimTemplates, comp.ComponentOps.ComponentName, ins.Name)
		}
	}
	fillVol := func(vct appsv1.ClusterComponentVolumeClaimTemplate, key string, isShardingComp bool) {
		e, ok := vols[key][vct.Name]
		if !ok {
			return
		}
		e.existInSpec = true
		e.storageClassName = vct.Spec.StorageClassName
		e.isShardingComponent = isShardingComp
		vols[key][vct.Name] = e
	}
	fillCompVols := func(compSpec appsv1.ClusterComponentSpec, componentName string, isShardingComp bool) {
		key := getKey(componentName, "")
		if _, ok := vols[key]; !ok {
			return // ignore not-exist component
		}
		for _, vct := range compSpec.VolumeClaimTemplates {
			fillVol(vct, key, isShardingComp)
		}
		for _, ins := range compSpec.Instances {
			key = getKey(componentName, ins.Name)
			for _, vct := range ins.VolumeClaimTemplates {
				fillVol(vct, key, isShardingComp)
			}
		}
	}
	// traverse the spec to update volumes
	for _, comp := range cluster.Spec.ComponentSpecs {
		fillCompVols(comp, comp.Name, false)
	}
	for _, sharding := range cluster.Spec.Shardings {
		fillCompVols(sharding.Template, sharding.Name, true)
	}

	// check all used storage classes
	var err error
	for key, compVols := range vols {
		for vname := range compVols {
			e := vols[key][vname]
			if !e.existInSpec {
				continue
			}
			e.storageClassName, err = r.getSCNameByPvcAndCheckStorageSize(ctx, cli, key, vname, e.isShardingComponent, e.requestStorage)
			if err != nil {
				return err
			}
			allowExpansion, err := r.checkStorageClassAllowExpansion(ctx, cli, e.storageClassName)
			if err != nil {
				continue // ignore the error and take it as not-supported
			}
			e.allowExpansion = allowExpansion
			vols[key][vname] = e
		}
	}

	for key, compVols := range vols {
		var (
			notFound     []string
			notSupport   []string
			notSupportSc []string
		)
		for vct, e := range compVols {
			if !e.existInSpec {
				notFound = append(notFound, vct)
			}
			if !e.allowExpansion {
				notSupport = append(notSupport, vct)
				if e.storageClassName != nil {
					notSupportSc = append(notSupportSc, *e.storageClassName)
				}
			}
		}
		if len(notFound) > 0 {
			return fmt.Errorf("volumeClaimTemplates: %v not found in component: %s, you can view infos by command: "+
				"kubectl get cluster %s -n %s", notFound, key, cluster.Name, r.Namespace)
		}
		if len(notSupport) > 0 {
			var notSupportScString string
			if len(notSupportSc) > 0 {
				notSupportScString = fmt.Sprintf("storageClass: %v of ", notSupportSc)
			}
			return fmt.Errorf(notSupportScString+"volumeClaimTemplate: %v not support volume expansion in component: %s, you can view infos by command: "+
				"kubectl get sc", notSupport, key)
		}
	}
	return nil
}

// checkStorageClassAllowExpansion checks whether the specified storage class supports volume expansion.
func (r *OpsRequest) checkStorageClassAllowExpansion(ctx context.Context,
	cli client.Client,
	storageClassName *string) (bool, error) {
	if storageClassName == nil {
		return false, nil
	}
	storageClass := &storagev1.StorageClass{}
	// take not found error as unsupported
	if err := cli.Get(ctx, types.NamespacedName{Name: *storageClassName}, storageClass); err != nil && !apierrors.IsNotFound(err) {
		return false, err
	}
	if storageClass.AllowVolumeExpansion == nil {
		return false, nil
	}
	return *storageClass.AllowVolumeExpansion, nil
}

// getSCNameByPvcAndCheckStorageSize gets the storageClassName by pvc and checks if the storage size is valid.
func (r *OpsRequest) getSCNameByPvcAndCheckStorageSize(ctx context.Context,
	cli client.Client,
	key,
	vctName string,
	isShardingComponent bool,
	requestStorage resource.Quantity) (*string, error) {
	componentName := key
	targetInsTPLName := ""
	if strings.Contains(key, ".") {
		keyStrs := strings.Split(key, ".")
		componentName = keyStrs[0]
		targetInsTPLName = keyStrs[1]
	}
	matchingLabels := client.MatchingLabels{
		constant.AppInstanceLabelKey:             r.Spec.GetClusterName(),
		constant.VolumeClaimTemplateNameLabelKey: vctName,
	}
	if isShardingComponent {
		matchingLabels[constant.KBAppShardingNameLabelKey] = componentName
	} else {
		matchingLabels[constant.KBAppComponentLabelKey] = componentName
	}
	pvcList := &corev1.PersistentVolumeClaimList{}
	if err := cli.List(ctx, pvcList, client.InNamespace(r.Namespace), matchingLabels); err != nil {
		return nil, err
	}
	var pvc *corev1.PersistentVolumeClaim
	for _, pvcItem := range pvcList.Items {
		if targetInsTPLName == pvcItem.Labels[constant.KBAppComponentInstanceTemplateLabelKey] {
			pvc = &pvcItem
			break
		}
	}
	if pvc == nil {
		return nil, nil
	}
	previousValue := *pvc.Status.Capacity.Storage()
	if requestStorage.Cmp(previousValue) < 0 {
		return nil, fmt.Errorf(`requested storage size of volumeClaimTemplate "%s" can not less than status.capacity.storage "%s" `,
			vctName, previousValue.String())
	}
	return pvc.Spec.StorageClassName, nil
}

// validateVerticalResourceList checks if k8s resourceList is legal
func validateVerticalResourceList(resourceList map[corev1.ResourceName]resource.Quantity) (string, error) {
	for k := range resourceList {
		if k != corev1.ResourceCPU && k != corev1.ResourceMemory && !strings.HasPrefix(k.String(), corev1.ResourceHugePagesPrefix) {
			return string(k), fmt.Errorf("resource key is not cpu or memory or hugepages- ")
		}
	}

	return "", nil
}

func notEmptyError(target string) error {
	return fmt.Errorf(`"%s" can not be empty`, target)
}

func invalidValueError(target string, value string) error {
	return fmt.Errorf(`invalid value for "%s": %s`, target, value)
}

// GetRunningOpsByOpsType gets the running opsRequests by type.
func GetRunningOpsByOpsType(ctx context.Context, cli client.Client,
	clusterName, namespace, opsType string) ([]OpsRequest, error) {
	opsRequestList := &OpsRequestList{}
	if err := cli.List(ctx, opsRequestList, client.MatchingLabels{
		constant.AppInstanceLabelKey:    clusterName,
		constant.OpsRequestTypeLabelKey: opsType,
	}, client.InNamespace(namespace)); err != nil {
		return nil, err
	}
	if len(opsRequestList.Items) == 0 {
		return nil, nil
	}
	var runningOpsList []OpsRequest
	for _, v := range opsRequestList.Items {
		if v.Status.Phase == OpsRunningPhase {
			runningOpsList = append(runningOpsList, v)
			break
		}
	}
	return runningOpsList, nil
<<<<<<< HEAD
}

// validateSwitchoverResourceList checks if switchover resourceList is legal.
func validateSwitchoverResourceList(ctx context.Context, cli client.Client, cluster *appsv1.Cluster, switchoverList []Switchover) error {
	for _, switchover := range switchoverList {
		if switchover.InstanceName == "" {
			return notEmptyError("switchover.instanceName")
		}

		validateBaseOnCompDef := func(compDef string) error {
			compDefObj, err := getComponentDefByName(ctx, cli, compDef)
			if err != nil {
				return err
			}
			if compDefObj == nil {
				return fmt.Errorf("this component %s referenced componentDefinition is invalid", switchover.ComponentName)
			}
			if compDefObj.Spec.LifecycleActions == nil || compDefObj.Spec.LifecycleActions.Switchover == nil {
				return fmt.Errorf("this cluster component %s does not support switchover", switchover.ComponentName)
			}
			// check switchover.InstanceName whether exist and role label is correct
			if switchover.InstanceName == KBSwitchoverCandidateInstanceForAnyPod {
				return nil
			}
			if len(compDefObj.Spec.Roles) == 0 {
				return errors.New("component has no roles definition, does not support switchover")
			}

			getPod := func(name string) (*corev1.Pod, error) {
				pod := &corev1.Pod{}
				if err := cli.Get(ctx, types.NamespacedName{Namespace: cluster.Namespace, Name: name}, pod); err != nil {
					return nil, fmt.Errorf("get instanceName %s failed, err: %s, and check the validity of the instanceName using \"kbcli cluster list-instances\"", name, err.Error())
				}
				return pod, nil
			}

			checkOwnership := func(pod *corev1.Pod) error {
				if !strings.HasPrefix(pod.Name, fmt.Sprintf("%s-%s", cluster.Name, switchover.ComponentName)) {
					return fmt.Errorf("instanceName %s does not belong to the current component, please check the validity of the instance using \"kbcli cluster list-instances\"", switchover.InstanceName)
				}
				return nil
			}

			pod, err := getPod(switchover.InstanceName)
			if err != nil {
				return err
			}
			if err := checkOwnership(pod); err != nil {
				return err
			}
			roleName, ok := pod.Labels[constant.RoleLabelKey]
			if !ok || roleName == "" {
				return fmt.Errorf("instanceName %s cannot be promoted because it had a invalid role label", switchover.InstanceName)
			}

			if switchover.CandidateName != "" {
				candidatePod, err := getPod(switchover.InstanceName)
				if err != nil {
					return err
				}
				if err := checkOwnership(candidatePod); err != nil {
					return err
				}
			}

			return nil
		}

		compSpec := cluster.Spec.GetComponentByName(switchover.ComponentName)
		if compSpec == nil {
			return fmt.Errorf("component %s not found", switchover.ComponentName)
		}
		if compSpec.ComponentDef != "" {
			return validateBaseOnCompDef(compSpec.ComponentDef)
		} else {
			return fmt.Errorf("not-supported")
		}
	}
	return nil
}

// getComponentDefByName gets ComponentDefinition with compDefName
func getComponentDefByName(ctx context.Context, cli client.Client, compDefName string) (*appsv1.ComponentDefinition, error) {
	compDef := &appsv1.ComponentDefinition{}
	if err := cli.Get(ctx, types.NamespacedName{Name: compDefName}, compDef); err != nil {
		return nil, err
	}
	return compDef, nil
=======
>>>>>>> 5b0d594a
}<|MERGE_RESOLUTION|>--- conflicted
+++ resolved
@@ -797,95 +797,4 @@
 		}
 	}
 	return runningOpsList, nil
-<<<<<<< HEAD
-}
-
-// validateSwitchoverResourceList checks if switchover resourceList is legal.
-func validateSwitchoverResourceList(ctx context.Context, cli client.Client, cluster *appsv1.Cluster, switchoverList []Switchover) error {
-	for _, switchover := range switchoverList {
-		if switchover.InstanceName == "" {
-			return notEmptyError("switchover.instanceName")
-		}
-
-		validateBaseOnCompDef := func(compDef string) error {
-			compDefObj, err := getComponentDefByName(ctx, cli, compDef)
-			if err != nil {
-				return err
-			}
-			if compDefObj == nil {
-				return fmt.Errorf("this component %s referenced componentDefinition is invalid", switchover.ComponentName)
-			}
-			if compDefObj.Spec.LifecycleActions == nil || compDefObj.Spec.LifecycleActions.Switchover == nil {
-				return fmt.Errorf("this cluster component %s does not support switchover", switchover.ComponentName)
-			}
-			// check switchover.InstanceName whether exist and role label is correct
-			if switchover.InstanceName == KBSwitchoverCandidateInstanceForAnyPod {
-				return nil
-			}
-			if len(compDefObj.Spec.Roles) == 0 {
-				return errors.New("component has no roles definition, does not support switchover")
-			}
-
-			getPod := func(name string) (*corev1.Pod, error) {
-				pod := &corev1.Pod{}
-				if err := cli.Get(ctx, types.NamespacedName{Namespace: cluster.Namespace, Name: name}, pod); err != nil {
-					return nil, fmt.Errorf("get instanceName %s failed, err: %s, and check the validity of the instanceName using \"kbcli cluster list-instances\"", name, err.Error())
-				}
-				return pod, nil
-			}
-
-			checkOwnership := func(pod *corev1.Pod) error {
-				if !strings.HasPrefix(pod.Name, fmt.Sprintf("%s-%s", cluster.Name, switchover.ComponentName)) {
-					return fmt.Errorf("instanceName %s does not belong to the current component, please check the validity of the instance using \"kbcli cluster list-instances\"", switchover.InstanceName)
-				}
-				return nil
-			}
-
-			pod, err := getPod(switchover.InstanceName)
-			if err != nil {
-				return err
-			}
-			if err := checkOwnership(pod); err != nil {
-				return err
-			}
-			roleName, ok := pod.Labels[constant.RoleLabelKey]
-			if !ok || roleName == "" {
-				return fmt.Errorf("instanceName %s cannot be promoted because it had a invalid role label", switchover.InstanceName)
-			}
-
-			if switchover.CandidateName != "" {
-				candidatePod, err := getPod(switchover.InstanceName)
-				if err != nil {
-					return err
-				}
-				if err := checkOwnership(candidatePod); err != nil {
-					return err
-				}
-			}
-
-			return nil
-		}
-
-		compSpec := cluster.Spec.GetComponentByName(switchover.ComponentName)
-		if compSpec == nil {
-			return fmt.Errorf("component %s not found", switchover.ComponentName)
-		}
-		if compSpec.ComponentDef != "" {
-			return validateBaseOnCompDef(compSpec.ComponentDef)
-		} else {
-			return fmt.Errorf("not-supported")
-		}
-	}
-	return nil
-}
-
-// getComponentDefByName gets ComponentDefinition with compDefName
-func getComponentDefByName(ctx context.Context, cli client.Client, compDefName string) (*appsv1.ComponentDefinition, error) {
-	compDef := &appsv1.ComponentDefinition{}
-	if err := cli.Get(ctx, types.NamespacedName{Name: compDefName}, compDef); err != nil {
-		return nil, err
-	}
-	return compDef, nil
-=======
->>>>>>> 5b0d594a
 }