--- conflicted
+++ resolved
@@ -504,6 +504,16 @@
 	// +optional
 	Switchover *Action `json:"switchover,omitempty"`
 
+	// Defines the procedure to add a new replica.
+	//
+	// +optional
+	MemberJoin *Action `json:"memberJoin,omitempty"`
+
+	// Defines the procedure to remove a replica.
+	//
+	// +optional
+	MemberLeave *Action `json:"memberLeave,omitempty"`
+
 	// Defines the procedure that update a replica with new configuration.
 	//
 	// +optional
@@ -552,7 +562,6 @@
 	// +optional
 	Configs []InstanceConfigStatus `json:"configs,omitempty"`
 
-<<<<<<< HEAD
 	// Represents whether the instance is joined the cluster.
 	//
 	// +optional
@@ -561,11 +570,6 @@
 	// Represents whether the instance is in volume expansion.
 	//
 	// +optional
-=======
-	// Represents whether the instance is in volume expansion.
-	//
-	// +optional
->>>>>>> cce5f384
 	VolumeExpansion bool `json:"volumeExpansion,omitempty"`
 }
 
