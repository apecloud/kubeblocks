--- conflicted
+++ resolved
@@ -188,24 +188,11 @@
 	// +optional
 	MembershipReconfiguration *MembershipReconfiguration `json:"membershipReconfiguration,omitempty"`
 
-<<<<<<< HEAD
-=======
 	// Provides variables which are used to call Actions.
 	//
 	// +optional
 	TemplateVars map[string]string `json:"templateVars,omitempty"`
 
-	// Members(Pods) update strategy.
-	//
-	// - serial: update Members one by one that guarantee minimum component unavailable time.
-	// - bestEffortParallel: update Members in parallel that guarantee minimum component un-writable time.
-	// - parallel: force parallel
-	//
-	// +kubebuilder:validation:Enum={Serial,BestEffortParallel,Parallel}
-	// +optional
-	MemberUpdateStrategy *MemberUpdateStrategy `json:"memberUpdateStrategy,omitempty"`
-
->>>>>>> 982672d5
 	// Indicates that the InstanceSet is paused, meaning the reconciliation of this InstanceSet object will be paused.
 	// +optional
 	Paused bool `json:"paused,omitempty"`
