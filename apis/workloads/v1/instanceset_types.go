--- conflicted
+++ resolved
@@ -414,49 +414,6 @@
 	Switchover *kbappsv1.Action `json:"switchover,omitempty"`
 }
 
-<<<<<<< HEAD
-type Credential struct {
-	// Defines the user's name for the credential.
-	// The corresponding environment variable will be KB_ITS_USERNAME.
-	//
-	// +kubebuilder:validation:Required
-	Username CredentialVar `json:"username"`
-
-	// Represents the user's password for the credential.
-	// The corresponding environment variable will be KB_ITS_PASSWORD.
-	//
-	// +kubebuilder:validation:Required
-	Password CredentialVar `json:"password"`
-}
-
-type CredentialVar struct {
-	// Specifies the value of the environment variable. This field is optional and defaults to an empty string.
-	// The value can include variable references in the format $(VAR_NAME) which will be expanded using previously defined environment variables in the container and any service environment variables.
-	//
-	// If a variable cannot be resolved, the reference in the input string will remain unchanged.
-	// Double $$ can be used to escape the $(VAR_NAME) syntax, resulting in a single $ and producing the string literal "$(VAR_NAME)".
-	// Escaped references will not be expanded, regardless of whether the variable exists or not.
-	//
-	// +optional
-	Value string `json:"value,omitempty"`
-
-	// Defines the source for the environment variable's value. This field is optional and cannot be used if the 'Value' field is not empty.
-	//
-	// +optional
-	ValueFrom *corev1.EnvVarSource `json:"valueFrom,omitempty"`
-}
-=======
-// MemberUpdateStrategy defines Cluster Component update strategy.
-// +enum
-type MemberUpdateStrategy string
-
-const (
-	SerialUpdateStrategy             MemberUpdateStrategy = "Serial"
-	BestEffortParallelUpdateStrategy MemberUpdateStrategy = "BestEffortParallel"
-	ParallelUpdateStrategy           MemberUpdateStrategy = "Parallel"
-)
->>>>>>> 77d3d209
-
 type MemberStatus struct {
 	// Represents the name of the pod.
 	//
