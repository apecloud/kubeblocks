/*
Copyright (C) 2022-2024 ApeCloud Co., Ltd

This file is part of KubeBlocks project

This program is free software: you can redistribute it and/or modify
it under the terms of the GNU Affero General Public License as published by
the Free Software Foundation, either version 3 of the License, or
(at your option) any later version.

This program is distributed in the hope that it will be useful
but WITHOUT ANY WARRANTY; without even the implied warranty of
MERCHANTABILITY or FITNESS FOR A PARTICULAR PURPOSE.  See the
GNU Affero General Public License for more details.

You should have received a copy of the GNU Affero General Public License
along with this program.  If not, see <http://www.gnu.org/licenses/>.
*/

package v1alpha1

import (
	"github.com/jinzhu/copier"
<<<<<<< HEAD
	appsv1 "k8s.io/api/apps/v1"
	"k8s.io/apimachinery/pkg/util/intstr"
	"k8s.io/utils/pointer"
=======
	metav1 "k8s.io/apimachinery/pkg/apis/meta/v1"
	"k8s.io/apimachinery/pkg/util/json"
>>>>>>> 274793fe
	"sigs.k8s.io/controller-runtime/pkg/conversion"

	workloadsv1 "github.com/apecloud/kubeblocks/apis/workloads/v1"
)

const (
	kbIncrementConverterAK = "kb-increment-converter"
)

// ConvertTo converts this InstanceSet to the Hub version (v1).
func (r *InstanceSet) ConvertTo(dstRaw conversion.Hub) error {
	dst := dstRaw.(*workloadsv1.InstanceSet)

	// objectMeta
	dst.ObjectMeta = r.ObjectMeta

	// spec
	if err := copier.Copy(&dst.Spec, &r.Spec); err != nil {
		return err
	}
	r.changesToInstanceSet(dst)

	// status
	if err := copier.Copy(&dst.Status, &r.Status); err != nil {
		return err
	}

	if err := r.incrementConvertTo(dst); err != nil {
		return err
	}

	return nil
}

// ConvertFrom converts from the Hub version (v1) to this version.
func (r *InstanceSet) ConvertFrom(srcRaw conversion.Hub) error {
	src := srcRaw.(*workloadsv1.InstanceSet)

	// objectMeta
	r.ObjectMeta = src.ObjectMeta

	// spec
	if err := copier.Copy(&r.Spec, &src.Spec); err != nil {
		return err
	}
	r.changesFromInstanceSet(src)

	// status
	if err := copier.Copy(&r.Status, &src.Status); err != nil {
		return err
	}

	if err := r.incrementConvertFrom(src); err != nil {
		return err
	}
	return nil
}

<<<<<<< HEAD
func (r *InstanceSet) changesToInstanceSet(its *workloadsv1.InstanceSet) {
	// changed:
	// spec
	//   podUpdatePolicy -> updateStrategy.instanceUpdatePolicy
	//   memberUpdateStrategy -> updateStrategy.rollingUpdate.updateConcurrency
	//   updateStrategy.rollingUpdate.partition -> updateStrategy.rollingUpdate.replicas
	if its.Spec.UpdateStrategy == nil {
		its.Spec.UpdateStrategy = &workloadsv1.UpdateStrategy{}
	}
	its.Spec.UpdateStrategy.InstanceUpdatePolicy = (*workloadsv1.InstanceUpdatePolicyType)(&r.Spec.PodUpdatePolicy)
	if r.Spec.MemberUpdateStrategy != nil {
		if its.Spec.UpdateStrategy.RollingUpdate == nil {
			its.Spec.UpdateStrategy.RollingUpdate = &workloadsv1.RollingUpdate{}
		}
		its.Spec.UpdateStrategy.RollingUpdate.UpdateConcurrency = (*workloadsv1.UpdateConcurrency)(r.Spec.MemberUpdateStrategy)
	}
	if r.Spec.UpdateStrategy.RollingUpdate != nil {
		if r.Spec.UpdateStrategy.RollingUpdate.Partition != nil {
			if its.Spec.UpdateStrategy.RollingUpdate == nil {
				its.Spec.UpdateStrategy.RollingUpdate = &workloadsv1.RollingUpdate{}
			}
			replicas := intstr.FromInt32(*r.Spec.UpdateStrategy.RollingUpdate.Partition)
			its.Spec.UpdateStrategy.RollingUpdate.Replicas = &replicas
		}
	}
}

func (r *InstanceSet) changesFromInstanceSet(its *workloadsv1.InstanceSet) {
	// changed:
	// spec
	//   podUpdatePolicy -> updateStrategy.instanceUpdatePolicy
	//   memberUpdateStrategy -> updateStrategy.rollingUpdate.updateConcurrency
	//   updateStrategy.rollingUpdate.partition -> updateStrategy.rollingUpdate.replicas
	if its.Spec.UpdateStrategy == nil {
		return
	}
	if its.Spec.UpdateStrategy.InstanceUpdatePolicy != nil {
		r.Spec.PodUpdatePolicy = PodUpdatePolicyType(*its.Spec.UpdateStrategy.InstanceUpdatePolicy)
	}
	if its.Spec.UpdateStrategy.RollingUpdate == nil {
		return
	}
	if its.Spec.UpdateStrategy.RollingUpdate.UpdateConcurrency != nil {
		r.Spec.MemberUpdateStrategy = (*MemberUpdateStrategy)(its.Spec.UpdateStrategy.RollingUpdate.UpdateConcurrency)
	}
	if its.Spec.UpdateStrategy.RollingUpdate.Replicas != nil {
		if r.Spec.UpdateStrategy.RollingUpdate == nil {
			r.Spec.UpdateStrategy.RollingUpdate = &appsv1.RollingUpdateStatefulSetStrategy{}
		}
		partition, _ := intstr.GetScaledValueFromIntOrPercent(its.Spec.UpdateStrategy.RollingUpdate.Replicas, int(*its.Spec.Replicas), false)
		r.Spec.UpdateStrategy.RollingUpdate.Partition = pointer.Int32(int32(partition))
	}
=======
func (r *InstanceSet) incrementConvertTo(dstRaw metav1.Object) error {
	if r.Spec.RoleProbe == nil && r.Spec.UpdateStrategy == nil {
		return nil
	}
	// changed
	instanceConvert := instanceSetConverter{
		RoleProbe:      r.Spec.RoleProbe,
		UpdateStrategy: r.Spec.UpdateStrategy,
	}

	if r.Spec.UpdateStrategy == nil || r.Spec.UpdateStrategy.MemberUpdateStrategy == nil {
		// 1. set default update strategy
		updateStrategy := SerialUpdateStrategy
		instanceConvert.UpdateStrategy = &InstanceUpdateStrategy{
			MemberUpdateStrategy: &updateStrategy,
		}
	}
	bytes, err := json.Marshal(instanceConvert)
	if err != nil {
		return err
	}
	annotations := dstRaw.GetAnnotations()
	if annotations == nil {
		annotations = make(map[string]string)
	}
	annotations[kbIncrementConverterAK] = string(bytes)
	dstRaw.SetAnnotations(annotations)
	return nil
}

func (r *InstanceSet) incrementConvertFrom(srcRaw metav1.Object) error {
	data, ok := srcRaw.GetAnnotations()[kbIncrementConverterAK]
	if !ok {
		return nil
	}
	instanceConvert := instanceSetConverter{}
	if err := json.Unmarshal([]byte(data), &instanceConvert); err != nil {
		return err
	}
	delete(srcRaw.GetAnnotations(), kbIncrementConverterAK)
	r.Spec.RoleProbe = instanceConvert.RoleProbe
	r.Spec.UpdateStrategy = instanceConvert.UpdateStrategy
	return nil
}

type instanceSetConverter struct {
	RoleProbe      *RoleProbe              `json:"roleProbe,omitempty"`
	UpdateStrategy *InstanceUpdateStrategy `json:"updateStrategy,omitempty"`
>>>>>>> 274793fe
}<|MERGE_RESOLUTION|>--- conflicted
+++ resolved
@@ -21,14 +21,10 @@
 
 import (
 	"github.com/jinzhu/copier"
-<<<<<<< HEAD
-	appsv1 "k8s.io/api/apps/v1"
+	metav1 "k8s.io/apimachinery/pkg/apis/meta/v1"
 	"k8s.io/apimachinery/pkg/util/intstr"
+	"k8s.io/apimachinery/pkg/util/json"
 	"k8s.io/utils/pointer"
-=======
-	metav1 "k8s.io/apimachinery/pkg/apis/meta/v1"
-	"k8s.io/apimachinery/pkg/util/json"
->>>>>>> 274793fe
 	"sigs.k8s.io/controller-runtime/pkg/conversion"
 
 	workloadsv1 "github.com/apecloud/kubeblocks/apis/workloads/v1"
@@ -87,76 +83,13 @@
 	return nil
 }
 
-<<<<<<< HEAD
-func (r *InstanceSet) changesToInstanceSet(its *workloadsv1.InstanceSet) {
-	// changed:
-	// spec
-	//   podUpdatePolicy -> updateStrategy.instanceUpdatePolicy
-	//   memberUpdateStrategy -> updateStrategy.rollingUpdate.updateConcurrency
-	//   updateStrategy.rollingUpdate.partition -> updateStrategy.rollingUpdate.replicas
-	if its.Spec.UpdateStrategy == nil {
-		its.Spec.UpdateStrategy = &workloadsv1.UpdateStrategy{}
-	}
-	its.Spec.UpdateStrategy.InstanceUpdatePolicy = (*workloadsv1.InstanceUpdatePolicyType)(&r.Spec.PodUpdatePolicy)
-	if r.Spec.MemberUpdateStrategy != nil {
-		if its.Spec.UpdateStrategy.RollingUpdate == nil {
-			its.Spec.UpdateStrategy.RollingUpdate = &workloadsv1.RollingUpdate{}
-		}
-		its.Spec.UpdateStrategy.RollingUpdate.UpdateConcurrency = (*workloadsv1.UpdateConcurrency)(r.Spec.MemberUpdateStrategy)
-	}
-	if r.Spec.UpdateStrategy.RollingUpdate != nil {
-		if r.Spec.UpdateStrategy.RollingUpdate.Partition != nil {
-			if its.Spec.UpdateStrategy.RollingUpdate == nil {
-				its.Spec.UpdateStrategy.RollingUpdate = &workloadsv1.RollingUpdate{}
-			}
-			replicas := intstr.FromInt32(*r.Spec.UpdateStrategy.RollingUpdate.Partition)
-			its.Spec.UpdateStrategy.RollingUpdate.Replicas = &replicas
-		}
-	}
-}
-
-func (r *InstanceSet) changesFromInstanceSet(its *workloadsv1.InstanceSet) {
-	// changed:
-	// spec
-	//   podUpdatePolicy -> updateStrategy.instanceUpdatePolicy
-	//   memberUpdateStrategy -> updateStrategy.rollingUpdate.updateConcurrency
-	//   updateStrategy.rollingUpdate.partition -> updateStrategy.rollingUpdate.replicas
-	if its.Spec.UpdateStrategy == nil {
-		return
-	}
-	if its.Spec.UpdateStrategy.InstanceUpdatePolicy != nil {
-		r.Spec.PodUpdatePolicy = PodUpdatePolicyType(*its.Spec.UpdateStrategy.InstanceUpdatePolicy)
-	}
-	if its.Spec.UpdateStrategy.RollingUpdate == nil {
-		return
-	}
-	if its.Spec.UpdateStrategy.RollingUpdate.UpdateConcurrency != nil {
-		r.Spec.MemberUpdateStrategy = (*MemberUpdateStrategy)(its.Spec.UpdateStrategy.RollingUpdate.UpdateConcurrency)
-	}
-	if its.Spec.UpdateStrategy.RollingUpdate.Replicas != nil {
-		if r.Spec.UpdateStrategy.RollingUpdate == nil {
-			r.Spec.UpdateStrategy.RollingUpdate = &appsv1.RollingUpdateStatefulSetStrategy{}
-		}
-		partition, _ := intstr.GetScaledValueFromIntOrPercent(its.Spec.UpdateStrategy.RollingUpdate.Replicas, int(*its.Spec.Replicas), false)
-		r.Spec.UpdateStrategy.RollingUpdate.Partition = pointer.Int32(int32(partition))
-	}
-=======
 func (r *InstanceSet) incrementConvertTo(dstRaw metav1.Object) error {
-	if r.Spec.RoleProbe == nil && r.Spec.UpdateStrategy == nil {
+	if r.Spec.RoleProbe == nil {
 		return nil
 	}
 	// changed
 	instanceConvert := instanceSetConverter{
-		RoleProbe:      r.Spec.RoleProbe,
-		UpdateStrategy: r.Spec.UpdateStrategy,
-	}
-
-	if r.Spec.UpdateStrategy == nil || r.Spec.UpdateStrategy.MemberUpdateStrategy == nil {
-		// 1. set default update strategy
-		updateStrategy := SerialUpdateStrategy
-		instanceConvert.UpdateStrategy = &InstanceUpdateStrategy{
-			MemberUpdateStrategy: &updateStrategy,
-		}
+		RoleProbe: r.Spec.RoleProbe,
 	}
 	bytes, err := json.Marshal(instanceConvert)
 	if err != nil {
@@ -182,12 +115,81 @@
 	}
 	delete(srcRaw.GetAnnotations(), kbIncrementConverterAK)
 	r.Spec.RoleProbe = instanceConvert.RoleProbe
-	r.Spec.UpdateStrategy = instanceConvert.UpdateStrategy
 	return nil
 }
 
 type instanceSetConverter struct {
-	RoleProbe      *RoleProbe              `json:"roleProbe,omitempty"`
-	UpdateStrategy *InstanceUpdateStrategy `json:"updateStrategy,omitempty"`
->>>>>>> 274793fe
+	RoleProbe *RoleProbe `json:"roleProbe,omitempty"`
+}
+
+func (r *InstanceSet) changesToInstanceSet(its *workloadsv1.InstanceSet) {
+	// changed:
+	// spec
+	//   podUpdatePolicy -> updateStrategy.instanceUpdatePolicy
+	//   memberUpdateStrategy -> updateStrategy.rollingUpdate.updateConcurrency
+	//   updateStrategy.partition -> updateStrategy.rollingUpdate.replicas
+	//   updateStrategy.maxUnavailable -> updateStrategy.rollingUpdate.maxUnavailable
+	//   updateStrategy.memberUpdateStrategy -> updateStrategy.rollingUpdate.updateConcurrency
+	if its.Spec.UpdateStrategy == nil {
+		its.Spec.UpdateStrategy = &workloadsv1.UpdateStrategy{}
+	}
+	its.Spec.UpdateStrategy.InstanceUpdatePolicy = (*workloadsv1.InstanceUpdatePolicyType)(&r.Spec.PodUpdatePolicy)
+	initRollingUpdate := func() {
+		if its.Spec.UpdateStrategy.RollingUpdate == nil {
+			its.Spec.UpdateStrategy.RollingUpdate = &workloadsv1.RollingUpdate{}
+		}
+	}
+	setUpdateConcurrency := func(strategy *MemberUpdateStrategy) {
+		if strategy == nil {
+			return
+		}
+		initRollingUpdate()
+		its.Spec.UpdateStrategy.RollingUpdate.UpdateConcurrency = (*workloadsv1.UpdateConcurrency)(strategy)
+	}
+	setUpdateConcurrency(r.Spec.MemberUpdateStrategy)
+	if r.Spec.UpdateStrategy != nil {
+		setUpdateConcurrency(r.Spec.UpdateStrategy.MemberUpdateStrategy)
+		if r.Spec.UpdateStrategy.Partition != nil {
+			initRollingUpdate()
+			replicas := intstr.FromInt32(*r.Spec.UpdateStrategy.Partition)
+			its.Spec.UpdateStrategy.RollingUpdate.Replicas = &replicas
+		}
+		if r.Spec.UpdateStrategy.MaxUnavailable != nil {
+			initRollingUpdate()
+			its.Spec.UpdateStrategy.RollingUpdate.MaxUnavailable = r.Spec.UpdateStrategy.MaxUnavailable
+		}
+	}
+}
+
+func (r *InstanceSet) changesFromInstanceSet(its *workloadsv1.InstanceSet) {
+	// changed:
+	// spec
+	//   podUpdatePolicy -> updateStrategy.instanceUpdatePolicy
+	//   memberUpdateStrategy -> updateStrategy.rollingUpdate.updateConcurrency
+	//   updateStrategy.partition -> updateStrategy.rollingUpdate.replicas
+	//   updateStrategy.maxUnavailable -> updateStrategy.rollingUpdate.maxUnavailable
+	//   updateStrategy.memberUpdateStrategy -> updateStrategy.rollingUpdate.updateConcurrency
+	if its.Spec.UpdateStrategy == nil {
+		return
+	}
+	if its.Spec.UpdateStrategy.InstanceUpdatePolicy != nil {
+		r.Spec.PodUpdatePolicy = PodUpdatePolicyType(*its.Spec.UpdateStrategy.InstanceUpdatePolicy)
+	}
+	if its.Spec.UpdateStrategy.RollingUpdate == nil {
+		return
+	}
+	if r.Spec.UpdateStrategy == nil {
+		r.Spec.UpdateStrategy = &InstanceUpdateStrategy{}
+	}
+	if its.Spec.UpdateStrategy.RollingUpdate.UpdateConcurrency != nil {
+		r.Spec.MemberUpdateStrategy = (*MemberUpdateStrategy)(its.Spec.UpdateStrategy.RollingUpdate.UpdateConcurrency)
+		r.Spec.UpdateStrategy.MemberUpdateStrategy = r.Spec.MemberUpdateStrategy
+	}
+	if its.Spec.UpdateStrategy.RollingUpdate.Replicas != nil {
+		partition, _ := intstr.GetScaledValueFromIntOrPercent(its.Spec.UpdateStrategy.RollingUpdate.Replicas, int(*its.Spec.Replicas), false)
+		r.Spec.UpdateStrategy.Partition = pointer.Int32(int32(partition))
+	}
+	if its.Spec.UpdateStrategy.RollingUpdate.MaxUnavailable != nil {
+		r.Spec.UpdateStrategy.MaxUnavailable = its.Spec.UpdateStrategy.RollingUpdate.MaxUnavailable
+	}
 }