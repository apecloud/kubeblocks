--- conflicted
+++ resolved
@@ -89,21 +89,8 @@
 	}
 	// changed
 	instanceConvert := instanceSetConverter{
-<<<<<<< HEAD
-		RoleProbe: r.Spec.RoleProbe,
-=======
-		RoleProbe:      r.Spec.RoleProbe,
-		UpdateStrategy: r.Spec.UpdateStrategy,
-		Credential:     r.Spec.Credential,
-	}
-
-	if r.Spec.UpdateStrategy == nil || r.Spec.UpdateStrategy.MemberUpdateStrategy == nil {
-		// 1. set default update strategy
-		updateStrategy := SerialUpdateStrategy
-		instanceConvert.UpdateStrategy = &InstanceUpdateStrategy{
-			MemberUpdateStrategy: &updateStrategy,
-		}
->>>>>>> 77d3d209
+		RoleProbe:  r.Spec.RoleProbe,
+		Credential: r.Spec.Credential,
 	}
 	bytes, err := json.Marshal(instanceConvert)
 	if err != nil {
@@ -129,17 +116,13 @@
 	}
 	delete(srcRaw.GetAnnotations(), kbIncrementConverterAK)
 	r.Spec.RoleProbe = instanceConvert.RoleProbe
-<<<<<<< HEAD
-=======
-	r.Spec.UpdateStrategy = instanceConvert.UpdateStrategy
 	r.Spec.Credential = instanceConvert.Credential
->>>>>>> 77d3d209
 	return nil
 }
 
 type instanceSetConverter struct {
-<<<<<<< HEAD
-	RoleProbe *RoleProbe `json:"roleProbe,omitempty"`
+	RoleProbe  *RoleProbe  `json:"roleProbe,omitempty"`
+	Credential *Credential `json:"credential,omitempty"`
 }
 
 func (r *InstanceSet) changesToInstanceSet(its *workloadsv1.InstanceSet) {
@@ -202,9 +185,4 @@
 	if its.Spec.InstanceUpdateStrategy.RollingUpdate.MaxUnavailable != nil {
 		r.Spec.UpdateStrategy.MaxUnavailable = its.Spec.InstanceUpdateStrategy.RollingUpdate.MaxUnavailable
 	}
-=======
-	RoleProbe      *RoleProbe              `json:"roleProbe,omitempty"`
-	UpdateStrategy *InstanceUpdateStrategy `json:"updateStrategy,omitempty"`
-	Credential     *Credential             `json:"credential,omitempty"`
->>>>>>> 77d3d209
 }