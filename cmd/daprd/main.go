--- conflicted
+++ resolved
@@ -17,8 +17,6 @@
 package main
 
 import (
-	"github.com/apecloud/kubeblocks/cmd/daprd/internal/binding/etcd"
-	"github.com/spf13/viper"
 	"os"
 	"os/signal"
 	"syscall"
@@ -43,6 +41,7 @@
 
 	"go.uber.org/automaxprocs/maxprocs"
 
+	"github.com/apecloud/kubeblocks/cmd/daprd/internal/binding/etcd"
 	"github.com/apecloud/kubeblocks/cmd/daprd/internal/binding/mysql"
 )
 
@@ -91,13 +90,6 @@
 		log.Fatalf("fatal error from runtime: %s", err)
 	}
 
-<<<<<<< HEAD
-	viper.AutomaticEnv()
-	// start role label updating loop
-	dbaas.SetupConsensusRoleObservingLoop(logContrib)
-
-=======
->>>>>>> dd08514f
 	stop := make(chan os.Signal, 1)
 	signal.Notify(stop, syscall.SIGTERM, os.Interrupt)
 	<-stop
