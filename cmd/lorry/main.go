--- conflicted
+++ resolved
@@ -27,10 +27,6 @@
 	"os/signal"
 	"syscall"
 
-<<<<<<< HEAD
-	"github.com/dapr/kit/logger"
-=======
->>>>>>> 90ff7d88
 	"github.com/spf13/pflag"
 	"go.uber.org/automaxprocs/maxprocs"
 	ctrl "sigs.k8s.io/controller-runtime"
@@ -38,55 +34,35 @@
 
 	"github.com/apecloud/kubeblocks/internal/constant"
 	viper "github.com/apecloud/kubeblocks/internal/viperx"
-<<<<<<< HEAD
-	"github.com/apecloud/kubeblocks/lorry/apiserver"
-=======
 	"github.com/apecloud/kubeblocks/lorry/component"
->>>>>>> 90ff7d88
 	"github.com/apecloud/kubeblocks/lorry/highavailability"
 	"github.com/apecloud/kubeblocks/lorry/hypervisor"
+	"github.com/apecloud/kubeblocks/lorry/middleware/http/probe"
 	"github.com/apecloud/kubeblocks/lorry/util"
 )
 
-<<<<<<< HEAD
-var (
-	log   = logger.NewLogger("lorry.runtime")
-	logHa = logger.NewLogger("lorry.ha")
-=======
 var port int
 var configDir string
 
 const (
 	DefaultPort       = 3501
 	DefaultConfigPath = "/config/lorry/components"
->>>>>>> 90ff7d88
 )
 
 func init() {
 	viper.AutomaticEnv()
-<<<<<<< HEAD
-=======
 	flag.IntVar(&port, "port", DefaultPort, "probe default port")
 	flag.StringVar(&configDir, "config-path", DefaultConfigPath, "probe default config directory for builtin type")
->>>>>>> 90ff7d88
 }
 
 func main() {
 	// set GOMAXPROCS
 	_, _ = maxprocs.Set()
 
-<<<<<<< HEAD
-	// start apiserver for HTTP and GRPC
-	rt, err := apiserver.StartDapr()
-	if err != nil {
-		log.Fatalf("Start ApiServer failed: %s", err)
-	}
-=======
 	opts := zap.Options{
 		Development: true,
 	}
 	opts.BindFlags(flag.CommandLine)
->>>>>>> 90ff7d88
 
 	pflag.CommandLine.AddGoFlagSet(flag.CommandLine)
 	pflag.Parse()
@@ -102,8 +78,6 @@
 		panic(fmt.Errorf("fatal error config file: %v", err))
 	}
 
-<<<<<<< HEAD
-=======
 	err = probe.RegisterBuiltin() // register all builtin component
 	if err != nil {
 		panic(fmt.Errorf("fatal error register builtin: %v", err))
@@ -118,7 +92,6 @@
 		}
 	}()
 
->>>>>>> 90ff7d88
 	// ha dependent on dbmanager which is initialized by rt.Run
 	characterType := viper.GetString(constant.KBEnvCharacterType)
 	workloadType := viper.GetString(constant.KBEnvWorkloadType)
@@ -132,17 +105,14 @@
 		}
 	}
 
-	hypervisor, err := hypervisor.NewHypervisor(log)
+	logHyper := ctrl.Log.WithName("hypervisor")
+	hypervisor, err := hypervisor.NewHypervisor(logHyper)
 	if err != nil {
-		log.Errorf("Hypervisor initialize failed: %s", err)
+		ctrl.Log.Error(err, "Hypervisor initialize failed: %s")
 	}
 	hypervisor.Start()
 	stop := make(chan os.Signal, 1)
 	signal.Notify(stop, syscall.SIGTERM, os.Interrupt)
 	<-stop
-<<<<<<< HEAD
 	hypervisor.StopAndWait()
-	rt.ShutdownWithWait()
-=======
->>>>>>> 90ff7d88
 }