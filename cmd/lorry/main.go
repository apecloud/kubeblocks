--- conflicted
+++ resolved
@@ -21,12 +21,8 @@
 
 import (
 	"flag"
-<<<<<<< HEAD
-=======
 	"fmt"
 	"net"
-	"net/http"
->>>>>>> 72164280
 	"os"
 	"os/signal"
 	"strings"
@@ -35,12 +31,9 @@
 	"github.com/pkg/errors"
 	"github.com/spf13/pflag"
 	"go.uber.org/automaxprocs/maxprocs"
-<<<<<<< HEAD
 	"go.uber.org/zap"
-=======
 	"google.golang.org/grpc"
 	health "google.golang.org/grpc/health/grpc_health_v1"
->>>>>>> 72164280
 	ctrl "sigs.k8s.io/controller-runtime"
 	kzap "sigs.k8s.io/controller-runtime/pkg/log/zap"
 
@@ -48,15 +41,9 @@
 	viper "github.com/apecloud/kubeblocks/internal/viperx"
 	"github.com/apecloud/kubeblocks/lorry/engines/register"
 	"github.com/apecloud/kubeblocks/lorry/highavailability"
-<<<<<<< HEAD
 	"github.com/apecloud/kubeblocks/lorry/httpserver"
+	customgrpc "github.com/apecloud/kubeblocks/lorry/middleware/grpc"
 	"github.com/apecloud/kubeblocks/lorry/operations"
-	"github.com/apecloud/kubeblocks/lorry/util"
-)
-
-=======
-	customgrpc "github.com/apecloud/kubeblocks/lorry/middleware/grpc"
-	probe2 "github.com/apecloud/kubeblocks/lorry/middleware/probe"
 	"github.com/apecloud/kubeblocks/lorry/util"
 )
 
@@ -80,18 +67,12 @@
 	flag.StringVar(&configDir, "config-path", DefaultConfigPath, "lorry default config directory for builtin type")
 }
 
->>>>>>> 72164280
 func main() {
 	// Set GOMAXPROCS
 	_, _ = maxprocs.Set()
 
-<<<<<<< HEAD
 	// Initialize flags
 	opts := kzap.Options{
-=======
-	// setup log
-	opts := zap.Options{
->>>>>>> 72164280
 		Development: true,
 	}
 	opts.BindFlags(flag.CommandLine)
@@ -103,47 +84,29 @@
 		panic(errors.Wrap(err, "fatal error viper bindPFlags"))
 	}
 
-<<<<<<< HEAD
 	// Initialize logger
 	kopts := []kzap.Opts{kzap.UseFlagOptions(&opts)}
 	if strings.EqualFold("debug", viper.GetString("zap-log-level")) {
 		kopts = append(kopts, kzap.RawZapOpts(zap.AddCaller()))
-=======
-	ctrl.SetLogger(zap.New(zap.UseFlagOptions(&opts)))
-
-	characterType := viper.GetString(constant.KBEnvCharacterType)
-	workloadType := viper.GetString(constant.KBEnvWorkloadType)
-	err = component.GetAllComponent(configDir) // find all builtin config file and read
-	if err != nil {                            // Handle errors reading the config file
-		panic(fmt.Errorf("fatal error config file: %v", err))
->>>>>>> 72164280
 	}
 	ctrl.SetLogger(kzap.New(kopts...))
 
-<<<<<<< HEAD
 	// Initialize DB Manager
 	_, err = register.GetOrCreateManager()
-=======
-	err = probe2.RegisterBuiltin(characterType) // register all builtin component
->>>>>>> 72164280
 	if err != nil {
 		panic(errors.Wrap(err, "DB manager initialize failed"))
 	}
 
-<<<<<<< HEAD
 	// Start HA
 	characterType := viper.GetString(constant.KBEnvCharacterType)
 	workloadType := viper.GetString(constant.KBEnvWorkloadType)
-=======
-	// start http server for lorry client
-	http.HandleFunc("/", probe2.SetMiddleware(probe2.GetRouter()))
-	go func() {
-		addr := fmt.Sprintf(":%d", port)
-		err := http.ListenAndServe(addr, nil)
-		if err != nil {
-			panic(fmt.Errorf("fatal error listen on port %d", port))
+	if util.IsHAAvailable(characterType, workloadType) {
+		ha := highavailability.NewHa()
+		if ha != nil {
+			defer ha.ShutdownWithWait()
+			go ha.Start()
 		}
-	}()
+	}
 
 	// start grpc server for role probe
 	listen, err := net.Listen("tcp", fmt.Sprintf(":%d", grpcPort))
@@ -160,18 +123,6 @@
 		panic(fmt.Errorf("fatal error grpcserver serve failed: %v", err))
 	}
 
-	// ha dependent on dbmanager which is initialized by rt.Run
-	logHa := ctrl.Log.WithName("HA")
-	ha := highavailability.NewHa(logHa)
->>>>>>> 72164280
-	if util.IsHAAvailable(characterType, workloadType) {
-		ha := highavailability.NewHa()
-		if ha != nil {
-			defer ha.ShutdownWithWait()
-			go ha.Start()
-		}
-	}
-
 	// Start HTTP Server
 	ops := operations.Operations()
 	hServer := httpserver.NewServer(ops)
