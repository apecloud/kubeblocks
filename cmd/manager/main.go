/*
Copyright (C) 2022-2024 ApeCloud Co., Ltd

This file is part of KubeBlocks project

This program is free software: you can redistribute it and/or modify
it under the terms of the GNU Affero General Public License as published by
the Free Software Foundation, either version 3 of the License, or
(at your option) any later version.

This program is distributed in the hope that it will be useful
but WITHOUT ANY WARRANTY; without even the implied warranty of
MERCHANTABILITY or FITNESS FOR A PARTICULAR PURPOSE.  See the
GNU Affero General Public License for more details.

You should have received a copy of the GNU Affero General Public License
along with this program.  If not, see <http://www.gnu.org/licenses/>.
*/

package main

import (
	"encoding/json"
	"flag"
	"fmt"
	"os"
	"strings"
	"time"

	// Import all Kubernetes client auth plugins (e.g. Azure, GCP, OIDC, etc.)
	// to ensure that exec-entrypoint and run can make use of them.
	"github.com/fsnotify/fsnotify"
	snapshotv1beta1 "github.com/kubernetes-csi/external-snapshotter/client/v3/apis/volumesnapshot/v1beta1"
	snapshotv1 "github.com/kubernetes-csi/external-snapshotter/client/v6/apis/volumesnapshot/v1"
	"github.com/spf13/pflag"
	corev1 "k8s.io/api/core/v1"
	k8sruntime "k8s.io/apimachinery/pkg/runtime"
	utilruntime "k8s.io/apimachinery/pkg/util/runtime"
	discoverycli "k8s.io/client-go/discovery"
	clientgoscheme "k8s.io/client-go/kubernetes/scheme"
	_ "k8s.io/client-go/plugin/pkg/client/auth"
	ctrl "sigs.k8s.io/controller-runtime"
	"sigs.k8s.io/controller-runtime/pkg/client"
	"sigs.k8s.io/controller-runtime/pkg/healthz"
	"sigs.k8s.io/controller-runtime/pkg/log/zap"
	"sigs.k8s.io/controller-runtime/pkg/metrics/server"
	"sigs.k8s.io/controller-runtime/pkg/webhook"

	// +kubebuilder:scaffold:imports

	appsv1 "github.com/apecloud/kubeblocks/apis/apps/v1"
	appsv1alpha1 "github.com/apecloud/kubeblocks/apis/apps/v1alpha1"
	appsv1beta1 "github.com/apecloud/kubeblocks/apis/apps/v1beta1"
	dpv1alpha1 "github.com/apecloud/kubeblocks/apis/dataprotection/v1alpha1"
	experimentalv1alpha1 "github.com/apecloud/kubeblocks/apis/experimental/v1alpha1"
	extensionsv1alpha1 "github.com/apecloud/kubeblocks/apis/extensions/v1alpha1"
	opsv1alpha1 "github.com/apecloud/kubeblocks/apis/operations/v1alpha1"
	workloadsv1 "github.com/apecloud/kubeblocks/apis/workloads/v1"
	workloadsv1alpha1 "github.com/apecloud/kubeblocks/apis/workloads/v1alpha1"
	appscontrollers "github.com/apecloud/kubeblocks/controllers/apps"
	"github.com/apecloud/kubeblocks/controllers/apps/configuration"
	experimentalcontrollers "github.com/apecloud/kubeblocks/controllers/experimental"
	extensionscontrollers "github.com/apecloud/kubeblocks/controllers/extensions"
	k8scorecontrollers "github.com/apecloud/kubeblocks/controllers/k8score"
	opscontrollers "github.com/apecloud/kubeblocks/controllers/operations"
	workloadscontrollers "github.com/apecloud/kubeblocks/controllers/workloads"
	"github.com/apecloud/kubeblocks/pkg/constant"
	"github.com/apecloud/kubeblocks/pkg/controller/instanceset"
	"github.com/apecloud/kubeblocks/pkg/controller/multicluster"
	intctrlutil "github.com/apecloud/kubeblocks/pkg/controllerutil"
	"github.com/apecloud/kubeblocks/pkg/metrics"
	viper "github.com/apecloud/kubeblocks/pkg/viperx"
)

// added lease.coordination.k8s.io for leader election
// +kubebuilder:rbac:groups=coordination.k8s.io,resources=leases,verbs=get;list;watch;create;update;patch

const (
	appName = "kubeblocks"

	probeAddrFlagKey     flagName = "health-probe-bind-address"
	metricsAddrFlagKey   flagName = "metrics-bind-address"
	leaderElectFlagKey   flagName = "leader-elect"
	leaderElectIDFlagKey flagName = "leader-elect-id"

	// switch flags key for API groups
	appsFlagKey         flagName = "apps"
	workloadsFlagKey    flagName = "workloads"
	operationsFlagKey   flagName = "operations"
	extensionsFlagKey   flagName = "extensions"
	experimentalFlagKey flagName = "experimental"

	multiClusterKubeConfigFlagKey       flagName = "multi-cluster-kubeconfig"
	multiClusterContextsFlagKey         flagName = "multi-cluster-contexts"
	multiClusterContextsDisabledFlagKey flagName = "multi-cluster-contexts-disabled"

	userAgentFlagKey flagName = "user-agent"
)

var (
	scheme   = k8sruntime.NewScheme()
	setupLog = ctrl.Log.WithName("setup")
)

func init() {
	utilruntime.Must(clientgoscheme.AddToScheme(scheme))
	utilruntime.Must(appsv1alpha1.AddToScheme(scheme))
	utilruntime.Must(appsv1beta1.AddToScheme(scheme))
	utilruntime.Must(appsv1.AddToScheme(scheme))
	utilruntime.Must(opsv1alpha1.AddToScheme(scheme))
	utilruntime.Must(dpv1alpha1.AddToScheme(scheme))
	utilruntime.Must(snapshotv1.AddToScheme(scheme))
	utilruntime.Must(snapshotv1beta1.AddToScheme(scheme))
	utilruntime.Must(extensionsv1alpha1.AddToScheme(scheme))
	utilruntime.Must(workloadsv1alpha1.AddToScheme(scheme))
	utilruntime.Must(workloadsv1.AddToScheme(scheme))
	utilruntime.Must(experimentalv1alpha1.AddToScheme(scheme))

	// +kubebuilder:scaffold:scheme

	viper.SetConfigName("config")                          // name of config file (without extension)
	viper.SetConfigType("yaml")                            // REQUIRED if the config file does not have the extension in the name
	viper.AddConfigPath(fmt.Sprintf("/etc/%s/", appName))  // path to look for the config file in
	viper.AddConfigPath(fmt.Sprintf("$HOME/.%s", appName)) // call multiple times to append search path
	viper.AddConfigPath(".")                               // optionally look for config in the working directory
	viper.AutomaticEnv()

	viper.SetDefault(constant.CfgKeyCtrlrReconcileRetryDurationMS, 1000)
	viper.SetDefault("CERT_DIR", "/tmp/k8s-webhook-server/serving-certs")
	viper.SetDefault(constant.EnableRBACManager, true)
	viper.SetDefault("VOLUMESNAPSHOT_API_BETA", false)
	viper.SetDefault(constant.KBToolsImage, "apecloud/kubeblocks-tools:latest")
	viper.SetDefault("KUBEBLOCKS_SERVICEACCOUNT_NAME", "kubeblocks")
	viper.SetDefault(constant.ConfigManagerGPRCPortEnv, 9901)
	viper.SetDefault("CONFIG_MANAGER_LOG_LEVEL", "info")
	viper.SetDefault(constant.CfgKeyCtrlrMgrNS, "default")
	viper.SetDefault(constant.CfgHostPortConfigMapName, "kubeblocks-host-ports")
	viper.SetDefault(constant.CfgHostPortIncludeRanges, "1025-65536")
	viper.SetDefault(constant.CfgHostPortExcludeRanges, "6443,10250,10257,10259,2379-2380,30000-32767")
	viper.SetDefault(constant.KubernetesClusterDomainEnv, constant.DefaultDNSDomain)
	viper.SetDefault(instanceset.MaxPlainRevisionCount, 1024)
	viper.SetDefault(instanceset.FeatureGateIgnorePodVerticalScaling, false)
	viper.SetDefault(intctrlutil.FeatureGateEnableRuntimeMetrics, false)
	viper.SetDefault(constant.CfgKBReconcileWorkers, 8)
	viper.SetDefault(constant.FeatureGateIgnoreConfigTemplateDefaultMode, false)
	viper.SetDefault(constant.FeatureGateInPlacePodVerticalScaling, false)
}

type flagName string

func (r flagName) String() string {
	return string(r)
}

func (r flagName) viperName() string {
	return strings.ReplaceAll(r.String(), "-", "_")
}

func setupFlags() {
	flag.String(metricsAddrFlagKey.String(), ":8080", "The address the metric endpoint binds to.")
	flag.String(probeAddrFlagKey.String(), ":8081", "The address the probe endpoint binds to.")
	flag.Bool(leaderElectFlagKey.String(), false,
		"Enable leader election for controller manager. "+
			"Enabling this will ensure there is only one active controller manager.")

	flag.String(leaderElectIDFlagKey.String(), "001c317f",
		"The leader election ID prefix for controller manager. "+
			"This ID must be unique to controller manager.")

	flag.Bool(appsFlagKey.String(), true,
		"Enable the apps controller manager.")
	flag.Bool(workloadsFlagKey.String(), true,
		"Enable the workloads controller manager.")
	flag.Bool(operationsFlagKey.String(), true,
		"Enable the operations controller manager.")
	flag.Bool(extensionsFlagKey.String(), true,
		"Enable the extensions controller manager.")
	flag.Bool(experimentalFlagKey.String(), false,
		"Enable the experimental controller manager.")

	flag.String(multiClusterKubeConfigFlagKey.String(), "", "Paths to the kubeconfig for multi-cluster accessing.")
	flag.String(multiClusterContextsFlagKey.String(), "", "Kube contexts the manager will talk to.")
	flag.String(multiClusterContextsDisabledFlagKey.String(), "", "Kube contexts that mark as disabled.")

	flag.String(constant.ManagedNamespacesFlag, "",
		"The namespaces that the operator will manage, multiple namespaces are separated by commas.")

	flag.String(userAgentFlagKey.String(), "", "User agent of the operator.")

	opts := zap.Options{
		Development: false,
	}
	opts.BindFlags(flag.CommandLine)

	pflag.CommandLine.AddGoFlagSet(flag.CommandLine)
	pflag.Parse()

	// NOTES:
	// zap is "Blazing fast, structured, leveled logging in Go.", DON'T event try
	// to refactor this logging lib to anything else. Check FAQ - https://github.com/uber-go/zap/blob/master/FAQ.md
	ctrl.SetLogger(zap.New(zap.UseFlagOptions(&opts)))

	// set normalizeFunc to replace flag name to viper name
	normalizeFunc := pflag.CommandLine.GetNormalizeFunc()
	pflag.CommandLine.SetNormalizeFunc(func(fs *pflag.FlagSet, name string) pflag.NormalizedName {
		result := normalizeFunc(fs, name)
		name = strings.ReplaceAll(string(result), "-", "_")
		return pflag.NormalizedName(name)
	})

	if err := viper.BindPFlags(pflag.CommandLine); err != nil {
		setupLog.Error(err, "unable to bind flags")
		os.Exit(1)
	}
}

func validateRequiredToParseConfigs() error {
	validateTolerations := func(val string) error {
		if val == "" {
			return nil
		}
		var tolerations []corev1.Toleration
		return json.Unmarshal([]byte(val), &tolerations)
	}

	validateAffinity := func(val string) error {
		if val == "" {
			return nil
		}
		affinity := corev1.Affinity{}
		return json.Unmarshal([]byte(val), &affinity)
	}

	if jobTTL := viper.GetString(constant.CfgKeyAddonJobTTL); jobTTL != "" {
		if _, err := time.ParseDuration(jobTTL); err != nil {
			return err
		}
	}
	if err := validateTolerations(viper.GetString(constant.CfgKeyCtrlrMgrTolerations)); err != nil {
		return err
	}
	if err := validateAffinity(viper.GetString(constant.CfgKeyCtrlrMgrAffinity)); err != nil {
		return err
	}
	if cmNodeSelector := viper.GetString(constant.CfgKeyCtrlrMgrNodeSelector); cmNodeSelector != "" {
		nodeSelector := map[string]string{}
		if err := json.Unmarshal([]byte(cmNodeSelector), &nodeSelector); err != nil {
			return err
		}
	}
	if err := validateTolerations(viper.GetString(constant.CfgKeyDataPlaneTolerations)); err != nil {
		return err
	}
	if err := validateAffinity(viper.GetString(constant.CfgKeyDataPlaneAffinity)); err != nil {
		return err
	}

	if imagePullSecrets := viper.GetString(constant.KBImagePullSecrets); imagePullSecrets != "" {
		secrets := make([]corev1.LocalObjectReference, 0)
		if err := json.Unmarshal([]byte(imagePullSecrets), &secrets); err != nil {
			return err
		}
	}

	return nil
}

func main() {
	var (
		metricsAddr                  string
		probeAddr                    string
		enableLeaderElection         bool
		enableLeaderElectionID       string
		multiClusterKubeConfig       string
		multiClusterContexts         string
		multiClusterContextsDisabled string
		userAgent                    string
		err                          error
	)

	setupFlags()

	// Find and read the config file
	if err := viper.ReadInConfig(); err != nil { // Handle errors reading the config file
		setupLog.Info("unable to read in config, errors ignored")
	}
	setupLog.Info(fmt.Sprintf("config file: %s", viper.GetViper().ConfigFileUsed()))
	viper.OnConfigChange(func(e fsnotify.Event) {
		setupLog.Info(fmt.Sprintf("config file changed: %s", e.Name))
	})
	viper.WatchConfig()

	setupLog.Info(fmt.Sprintf("config settings: %v", viper.AllSettings()))
	if err := validateRequiredToParseConfigs(); err != nil {
		setupLog.Error(err, "config value error")
		os.Exit(1)
	}

	managedNamespaces := viper.GetString(strings.ReplaceAll(constant.ManagedNamespacesFlag, "-", "_"))
	if len(managedNamespaces) > 0 {
		setupLog.Info(fmt.Sprintf("managed namespaces: %s", managedNamespaces))
	}

	metricsAddr = viper.GetString(metricsAddrFlagKey.viperName())
	probeAddr = viper.GetString(probeAddrFlagKey.viperName())
	enableLeaderElection = viper.GetBool(leaderElectFlagKey.viperName())
	enableLeaderElectionID = viper.GetString(leaderElectIDFlagKey.viperName())
	multiClusterKubeConfig = viper.GetString(multiClusterKubeConfigFlagKey.viperName())
	multiClusterContexts = viper.GetString(multiClusterContextsFlagKey.viperName())
	multiClusterContextsDisabled = viper.GetString(multiClusterContextsDisabledFlagKey.viperName())

	userAgent = viper.GetString(userAgentFlagKey.viperName())

	setupLog.Info("golang runtime metrics.", "featureGate", intctrlutil.EnabledRuntimeMetrics())
	mgr, err := ctrl.NewManager(intctrlutil.GeKubeRestConfig(userAgent), ctrl.Options{
		Scheme: scheme,
		Metrics: server.Options{
			BindAddress:   metricsAddr,
			ExtraHandlers: metrics.RuntimeMetric(),
		},
		HealthProbeBindAddress: probeAddr,
		LeaderElection:         enableLeaderElection,
		// NOTES:
		// following LeaderElectionID is generated via hash/fnv (FNV-1 and FNV-1a), in
		// pattern of '{{ hashFNV .Repo }}.{{ .Domain }}', make sure regenerate this ID
		// if you have forked from this project template.
		LeaderElectionID: enableLeaderElectionID + ".kubeblocks.io",

		// NOTES:
		// LeaderElectionReleaseOnCancel defines if the leader should step down voluntarily
		// when the Manager ends. This requires the binary to immediately end when the
		// Manager is stopped, otherwise, this setting is unsafe. Setting this significantly
		// speeds up voluntary leader transitions as the new leader doesn't have to wait
		// LeaseDuration time first.
		//
		// In the default scaffold provided, the program ends immediately after
		// the manager stops, so would be fine to enable this option. However,
		// if you are doing or intending to do any operation such as performing cleanups
		// after the manager stops then its usage might be unsafe.
		LeaderElectionReleaseOnCancel: true,

		WebhookServer: webhook.NewServer(webhook.Options{
			Port:    9443,
			CertDir: viper.GetString("cert_dir"),
		}),
		Client: client.Options{
			Cache: &client.CacheOptions{
				DisableFor: intctrlutil.GetUncachedObjects(),
			},
		},
	})
	if err != nil {
		setupLog.Error(err, "unable to start manager")
		os.Exit(1)
	}

	// multi-cluster manager for all data-plane k8s
	multiClusterMgr, err := multicluster.Setup(mgr.GetScheme(), mgr.GetConfig(), mgr.GetClient(),
		multiClusterKubeConfig, multiClusterContexts, multiClusterContextsDisabled)
	if err != nil {
		setupLog.Error(err, "unable to setup multi-cluster manager")
		os.Exit(1)
	}

	client := mgr.GetClient()
	if multiClusterMgr != nil {
		client = multiClusterMgr.GetClient()
	}

	if err := intctrlutil.InitHostPortManager(mgr.GetClient()); err != nil {
		setupLog.Error(err, "unable to init port manager")
		os.Exit(1)
	}

	if viper.GetBool(appsFlagKey.viperName()) {
		if err = (&appscontrollers.ClusterDefinitionReconciler{
			Client:   mgr.GetClient(),
			Scheme:   mgr.GetScheme(),
			Recorder: mgr.GetEventRecorderFor("cluster-definition-controller"),
		}).SetupWithManager(mgr); err != nil {
			setupLog.Error(err, "unable to create controller", "controller", "ClusterDefinition")
			os.Exit(1)
		}

		if err = (&appscontrollers.ShardingDefinitionReconciler{
			Client:   mgr.GetClient(),
			Scheme:   mgr.GetScheme(),
			Recorder: mgr.GetEventRecorderFor("sharding-definition-controller"),
		}).SetupWithManager(mgr); err != nil {
			setupLog.Error(err, "unable to create controller", "controller", "ShardingDefinition")
			os.Exit(1)
		}

		if err = (&appscontrollers.ComponentDefinitionReconciler{
			Client:   mgr.GetClient(),
			Scheme:   mgr.GetScheme(),
			Recorder: mgr.GetEventRecorderFor("component-definition-controller"),
		}).SetupWithManager(mgr); err != nil {
			setupLog.Error(err, "unable to create controller", "controller", "ComponentDefinition")
			os.Exit(1)
		}

		if err = (&appscontrollers.ComponentVersionReconciler{
			Client:   mgr.GetClient(),
			Scheme:   mgr.GetScheme(),
			Recorder: mgr.GetEventRecorderFor("component-version-controller"),
		}).SetupWithManager(mgr); err != nil {
			setupLog.Error(err, "unable to create controller", "controller", "ComponentVersion")
			os.Exit(1)
		}

<<<<<<< HEAD
		if err = (&appscontrollers.SidecarDefinitionReconciler{
			Client: mgr.GetClient(),
			Scheme: mgr.GetScheme(),
		}).SetupWithManager(mgr); err != nil {
			setupLog.Error(err, "unable to create controller", "controller", "SidecarDefinition")
			os.Exit(1)
		}

		if err = (&opscontrollers.OpsDefinitionReconciler{
			Client:   mgr.GetClient(),
			Scheme:   mgr.GetScheme(),
			Recorder: mgr.GetEventRecorderFor("ops-definition-controller"),
=======
		if err = (&appscontrollers.ClusterReconciler{
			Client:          client,
			Scheme:          mgr.GetScheme(),
			Recorder:        mgr.GetEventRecorderFor("cluster-controller"),
			MultiClusterMgr: multiClusterMgr,
>>>>>>> 99c14f5b
		}).SetupWithManager(mgr); err != nil {
			setupLog.Error(err, "unable to create controller", "controller", "Cluster")
			os.Exit(1)
		}

		if err = (&appscontrollers.ComponentReconciler{
			Client:   client,
			Scheme:   mgr.GetScheme(),
			Recorder: mgr.GetEventRecorderFor("component-controller"),
		}).SetupWithManager(mgr, multiClusterMgr); err != nil {
			setupLog.Error(err, "unable to create controller", "controller", "Component")
			os.Exit(1)
		}

		if err = (&appscontrollers.ServiceDescriptorReconciler{
			Client:   mgr.GetClient(),
			Scheme:   mgr.GetScheme(),
			Recorder: mgr.GetEventRecorderFor("service-descriptor-controller"),
		}).SetupWithManager(mgr); err != nil {
			setupLog.Error(err, "unable to create controller", "controller", "ServiceDescriptor")
			os.Exit(1)
		}

		if err = (&k8scorecontrollers.EventReconciler{
			Client:   client,
			Scheme:   mgr.GetScheme(),
			Recorder: mgr.GetEventRecorderFor("event-controller"),
		}).SetupWithManager(mgr, multiClusterMgr); err != nil {
			setupLog.Error(err, "unable to create controller", "controller", "Event")
			os.Exit(1)
		}

		if err = (&configuration.ConfigConstraintReconciler{
			Client:   mgr.GetClient(),
			Scheme:   mgr.GetScheme(),
			Recorder: mgr.GetEventRecorderFor("config-constraint-controller"),
		}).SetupWithManager(mgr); err != nil {
			setupLog.Error(err, "unable to create controller", "controller", "ConfigConstraint")
			os.Exit(1)
		}

		if err = (&configuration.ConfigurationReconciler{
			Client:   client,
			Scheme:   mgr.GetScheme(),
			Recorder: mgr.GetEventRecorderFor("configuration-controller"),
		}).SetupWithManager(mgr, multiClusterMgr); err != nil {
			setupLog.Error(err, "unable to create controller", "controller", "Configuration")
			os.Exit(1)
		}

		if err = (&configuration.ReconfigureReconciler{
			Client:   client,
			Scheme:   mgr.GetScheme(),
			Recorder: mgr.GetEventRecorderFor("reconfigure-controller"),
		}).SetupWithManager(mgr, multiClusterMgr); err != nil {
			setupLog.Error(err, "unable to create controller", "controller", "ReconfigureRequest")
			os.Exit(1)
		}
	}

	if viper.GetBool(workloadsFlagKey.viperName()) {
		if err = (&workloadscontrollers.InstanceSetReconciler{
			Client:   client,
			Scheme:   mgr.GetScheme(),
			Recorder: mgr.GetEventRecorderFor("instance-set-controller"),
		}).SetupWithManager(mgr, multiClusterMgr); err != nil {
			setupLog.Error(err, "unable to create controller", "controller", "InstanceSet")
			os.Exit(1)
		}
	}

	if viper.GetBool(operationsFlagKey.viperName()) {
		if err = (&opscontrollers.OpsDefinitionReconciler{
			Client:   mgr.GetClient(),
			Scheme:   mgr.GetScheme(),
			Recorder: mgr.GetEventRecorderFor("ops-definition-controller"),
		}).SetupWithManager(mgr); err != nil {
			setupLog.Error(err, "unable to create controller", "controller", "OpsDefinition")
			os.Exit(1)
		}

		if err = (&opscontrollers.OpsRequestReconciler{
			Client:   mgr.GetClient(),
			Scheme:   mgr.GetScheme(),
			Recorder: mgr.GetEventRecorderFor("ops-request-controller"),
		}).SetupWithManager(mgr); err != nil {
			setupLog.Error(err, "unable to create controller", "controller", "OpsRequest")
			os.Exit(1)
		}
	}

	if viper.GetBool(extensionsFlagKey.viperName()) {
		if err = (&extensionscontrollers.AddonReconciler{
			Client:     mgr.GetClient(),
			Scheme:     mgr.GetScheme(),
			Recorder:   mgr.GetEventRecorderFor("addon-controller"),
			RestConfig: mgr.GetConfig(),
		}).SetupWithManager(mgr); err != nil {
			setupLog.Error(err, "unable to create controller", "controller", "Addon")
			os.Exit(1)
		}
	}

	if viper.GetBool(experimentalFlagKey.viperName()) {
		if err = (&experimentalcontrollers.NodeCountScalerReconciler{
			Client:   mgr.GetClient(),
			Scheme:   mgr.GetScheme(),
			Recorder: mgr.GetEventRecorderFor("node-count-scaler-controller"),
		}).SetupWithManager(mgr); err != nil {
			setupLog.Error(err, "unable to create controller", "controller", "NodeCountScaler")
			os.Exit(1)
		}
	}

	if os.Getenv("ENABLE_WEBHOOKS") == "true" {
		if err = (&appsv1.ClusterDefinition{}).SetupWebhookWithManager(mgr); err != nil {
			setupLog.Error(err, "unable to create webhook", "webhook", "ClusterDefinition")
			os.Exit(1)
		}
		if err = (&appsv1.ComponentDefinition{}).SetupWebhookWithManager(mgr); err != nil {
			setupLog.Error(err, "unable to create webhook", "webhook", "ComponentDefinition")
			os.Exit(1)
		}
		if err = (&appsv1.ComponentVersion{}).SetupWebhookWithManager(mgr); err != nil {
			setupLog.Error(err, "unable to create webhook", "webhook", "ComponentVersion")
			os.Exit(1)
		}
		if err = (&appsv1.Cluster{}).SetupWebhookWithManager(mgr); err != nil {
			setupLog.Error(err, "unable to create webhook", "webhook", "Cluster")
			os.Exit(1)
		}
		if err = (&appsv1.Component{}).SetupWebhookWithManager(mgr); err != nil {
			setupLog.Error(err, "unable to create webhook", "webhook", "Component")
			os.Exit(1)
		}
		if err = (&workloadsv1.InstanceSet{}).SetupWebhookWithManager(mgr); err != nil {
			setupLog.Error(err, "unable to create webhook", "webhook", "InstanceSet")
			os.Exit(1)
		}
		if err = (&appsv1.ServiceDescriptor{}).SetupWebhookWithManager(mgr); err != nil {
			setupLog.Error(err, "unable to create webhook", "webhook", "ServiceDescriptor")
			os.Exit(1)
		}
	}
	// +kubebuilder:scaffold:builder

	if err := mgr.AddHealthzCheck("healthz", healthz.Ping); err != nil {
		setupLog.Error(err, "unable to set up health check")
		os.Exit(1)
	}
	if err := mgr.AddReadyzCheck("readyz", healthz.Ping); err != nil {
		setupLog.Error(err, "unable to set up ready check")
		os.Exit(1)
	}

	discoveryClient, err := discoverycli.NewDiscoveryClientForConfig(mgr.GetConfig())
	if err != nil {
		setupLog.Error(err, "unable to create discovery client")
		os.Exit(1)
	}

	ver, err := discoveryClient.ServerVersion()
	if err != nil {
		setupLog.Error(err, "unable to discover version info")
		os.Exit(1)
	}
	viper.SetDefault(constant.CfgKeyServerInfo, *ver)

	setupLog.Info("starting manager")
	if multiClusterMgr != nil {
		if err := multiClusterMgr.Bind(mgr); err != nil {
			setupLog.Error(err, "failed to bind multi-cluster manager to manager")
			os.Exit(1)
		}
	}
	if err := mgr.Start(ctrl.SetupSignalHandler()); err != nil {
		setupLog.Error(err, "problem running manager")
		os.Exit(1)
	}
}<|MERGE_RESOLUTION|>--- conflicted
+++ resolved
@@ -409,7 +409,6 @@
 			os.Exit(1)
 		}
 
-<<<<<<< HEAD
 		if err = (&appscontrollers.SidecarDefinitionReconciler{
 			Client: mgr.GetClient(),
 			Scheme: mgr.GetScheme(),
@@ -418,17 +417,11 @@
 			os.Exit(1)
 		}
 
-		if err = (&opscontrollers.OpsDefinitionReconciler{
-			Client:   mgr.GetClient(),
-			Scheme:   mgr.GetScheme(),
-			Recorder: mgr.GetEventRecorderFor("ops-definition-controller"),
-=======
 		if err = (&appscontrollers.ClusterReconciler{
 			Client:          client,
 			Scheme:          mgr.GetScheme(),
 			Recorder:        mgr.GetEventRecorderFor("cluster-controller"),
 			MultiClusterMgr: multiClusterMgr,
->>>>>>> 99c14f5b
 		}).SetupWithManager(mgr); err != nil {
 			setupLog.Error(err, "unable to create controller", "controller", "Cluster")
 			os.Exit(1)
