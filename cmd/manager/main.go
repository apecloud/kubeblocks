/*
Copyright (C) 2022-2023 ApeCloud Co., Ltd

This file is part of KubeBlocks project

This program is free software: you can redistribute it and/or modify
it under the terms of the GNU Affero General Public License as published by
the Free Software Foundation, either version 3 of the License, or
(at your option) any later version.

This program is distributed in the hope that it will be useful
but WITHOUT ANY WARRANTY; without even the implied warranty of
MERCHANTABILITY or FITNESS FOR A PARTICULAR PURPOSE.  See the
GNU Affero General Public License for more details.

You should have received a copy of the GNU Affero General Public License
along with this program.  If not, see <http://www.gnu.org/licenses/>.
*/

package main

import (
	"encoding/json"
	"flag"
	"fmt"
	"os"
	"strings"
	"time"

	// Import all Kubernetes client auth plugins (e.g. Azure, GCP, OIDC, etc.)
	// to ensure that exec-entrypoint and run can make use of them.
	"github.com/fsnotify/fsnotify"
	snapshotv1beta1 "github.com/kubernetes-csi/external-snapshotter/client/v3/apis/volumesnapshot/v1beta1"
	snapshotv1 "github.com/kubernetes-csi/external-snapshotter/client/v6/apis/volumesnapshot/v1"
	"github.com/spf13/pflag"
	corev1 "k8s.io/api/core/v1"
	"k8s.io/apimachinery/pkg/runtime"
	utilruntime "k8s.io/apimachinery/pkg/util/runtime"
	discoverycli "k8s.io/client-go/discovery"
	clientgoscheme "k8s.io/client-go/kubernetes/scheme"
	_ "k8s.io/client-go/plugin/pkg/client/auth"
	ctrl "sigs.k8s.io/controller-runtime"
	"sigs.k8s.io/controller-runtime/pkg/healthz"
	"sigs.k8s.io/controller-runtime/pkg/log/zap"

	// +kubebuilder:scaffold:imports

	appsv1alpha1 "github.com/apecloud/kubeblocks/apis/apps/v1alpha1"
	dpv1alpha1 "github.com/apecloud/kubeblocks/apis/dataprotection/v1alpha1"
	extensionsv1alpha1 "github.com/apecloud/kubeblocks/apis/extensions/v1alpha1"
	storagev1alpha1 "github.com/apecloud/kubeblocks/apis/storage/v1alpha1"
	workloadsv1alpha1 "github.com/apecloud/kubeblocks/apis/workloads/v1alpha1"
	appscontrollers "github.com/apecloud/kubeblocks/controllers/apps"
	"github.com/apecloud/kubeblocks/controllers/apps/configuration"
	extensionscontrollers "github.com/apecloud/kubeblocks/controllers/extensions"
	k8scorecontrollers "github.com/apecloud/kubeblocks/controllers/k8score"
	workloadscontrollers "github.com/apecloud/kubeblocks/controllers/workloads"
	"github.com/apecloud/kubeblocks/pkg/constant"
	"github.com/apecloud/kubeblocks/pkg/controller/multicluster"
	"github.com/apecloud/kubeblocks/pkg/controller/rsm"
	intctrlutil "github.com/apecloud/kubeblocks/pkg/controllerutil"
	viper "github.com/apecloud/kubeblocks/pkg/viperx"
)

// added lease.coordination.k8s.io for leader election
// +kubebuilder:rbac:groups=coordination.k8s.io,resources=leases,verbs=get;list;watch;create;update;patch

const (
	appName = "kubeblocks"

	probeAddrFlagKey     flagName = "health-probe-bind-address"
	metricsAddrFlagKey   flagName = "metrics-bind-address"
	leaderElectFlagKey   flagName = "leader-elect"
	leaderElectIDFlagKey flagName = "leader-elect-id"

	// switch flags key for API groups
	appsFlagKey       flagName = "apps"
	extensionsFlagKey flagName = "extensions"
	workloadsFlagKey  flagName = "workloads"

	kubeContextsFlagKey flagName = "kube-contexts"
)

var (
	scheme   = runtime.NewScheme()
	setupLog = ctrl.Log.WithName("setup")
)

func init() {
	utilruntime.Must(clientgoscheme.AddToScheme(scheme))

	utilruntime.Must(appsv1alpha1.AddToScheme(scheme))
	utilruntime.Must(dpv1alpha1.AddToScheme(scheme))
	utilruntime.Must(snapshotv1.AddToScheme(scheme))
	utilruntime.Must(snapshotv1beta1.AddToScheme(scheme))
	utilruntime.Must(extensionsv1alpha1.AddToScheme(scheme))
	utilruntime.Must(workloadsv1alpha1.AddToScheme(scheme))
	utilruntime.Must(storagev1alpha1.AddToScheme(scheme))
	// +kubebuilder:scaffold:scheme

	viper.SetConfigName("config")                          // name of config file (without extension)
	viper.SetConfigType("yaml")                            // REQUIRED if the config file does not have the extension in the name
	viper.AddConfigPath(fmt.Sprintf("/etc/%s/", appName))  // path to look for the config file in
	viper.AddConfigPath(fmt.Sprintf("$HOME/.%s", appName)) // call multiple times to append search path
	viper.AddConfigPath(".")                               // optionally look for config in the working directory
	viper.AutomaticEnv()

	viper.SetDefault(constant.CfgKeyCtrlrReconcileRetryDurationMS, 1000)
	viper.SetDefault("CERT_DIR", "/tmp/k8s-webhook-server/serving-certs")
	viper.SetDefault(constant.EnableRBACManager, true)
	viper.SetDefault("VOLUMESNAPSHOT_API_BETA", false)
	viper.SetDefault(constant.KBToolsImage, "apecloud/kubeblocks-tools:latest")
	viper.SetDefault("PROBE_SERVICE_HTTP_PORT", 3501)
	viper.SetDefault("PROBE_SERVICE_GRPC_PORT", 50001)
	viper.SetDefault("PROBE_SERVICE_LOG_LEVEL", "info")
	viper.SetDefault("KUBEBLOCKS_SERVICEACCOUNT_NAME", "kubeblocks")
	viper.SetDefault(constant.ConfigManagerGPRCPortEnv, 9901)
	viper.SetDefault("CONFIG_MANAGER_LOG_LEVEL", "info")
	viper.SetDefault(constant.CfgKeyCtrlrMgrNS, "default")
	viper.SetDefault(constant.CfgHostPortConfigMapName, "kubeblocks-host-ports")
	viper.SetDefault(constant.CfgHostPortIncludeRanges, "1025-65536")
	viper.SetDefault(constant.CfgHostPortExcludeRanges, "6443,10250,10257,10259,2379-2380,30000-32767")
	viper.SetDefault(constant.FeatureGateReplicatedStateMachine, true)
	viper.SetDefault(constant.KBDataScriptClientsImage, "apecloud/kubeblocks-datascript:latest")
	viper.SetDefault(constant.KubernetesClusterDomainEnv, constant.DefaultDNSDomain)
	viper.SetDefault(rsm.FeatureGateRSMCompatibilityMode, true)
	viper.SetDefault(rsm.FeatureGateRSMToPod, true)
}

type flagName string

func (r flagName) String() string {
	return string(r)
}

func (r flagName) viperName() string {
	return strings.ReplaceAll(r.String(), "-", "_")
}

func setupFlags() {
	flag.String(metricsAddrFlagKey.String(), ":8080", "The address the metric endpoint binds to.")
	flag.String(probeAddrFlagKey.String(), ":8081", "The address the probe endpoint binds to.")
	flag.Bool(leaderElectFlagKey.String(), false,
		"Enable leader election for controller manager. "+
			"Enabling this will ensure there is only one active controller manager.")

	flag.String(leaderElectIDFlagKey.String(), "001c317f",
		"The leader election ID prefix for controller manager. "+
			"This ID must be unique to controller manager.")

	flag.Bool(appsFlagKey.String(), true,
		"Enable the apps controller manager.")
	flag.Bool(extensionsFlagKey.String(), true,
		"Enable the extensions controller manager.")
	flag.Bool(workloadsFlagKey.String(), true,
		"Enable the workloads controller manager.")

	flag.String(kubeContextsFlagKey.String(), "", "Kube contexts the manager will talk to.")

	opts := zap.Options{
		Development: false,
	}
	opts.BindFlags(flag.CommandLine)

	pflag.CommandLine.AddGoFlagSet(flag.CommandLine)
	pflag.Parse()

	// NOTES:
	// zap is "Blazing fast, structured, leveled logging in Go.", DON'T event try
	// to refactor this logging lib to anything else. Check FAQ - https://github.com/uber-go/zap/blob/master/FAQ.md
	ctrl.SetLogger(zap.New(zap.UseFlagOptions(&opts)))

	// set normalizeFunc to replace flag name to viper name
	normalizeFunc := pflag.CommandLine.GetNormalizeFunc()
	pflag.CommandLine.SetNormalizeFunc(func(fs *pflag.FlagSet, name string) pflag.NormalizedName {
		result := normalizeFunc(fs, name)
		name = strings.ReplaceAll(string(result), "-", "_")
		return pflag.NormalizedName(name)
	})

	if err := viper.BindPFlags(pflag.CommandLine); err != nil {
		setupLog.Error(err, "unable to bind flags")
		os.Exit(1)
	}
}

func validateRequiredToParseConfigs() error {
	validateTolerations := func(val string) error {
		if val == "" {
			return nil
		}
		var tolerations []corev1.Toleration
		return json.Unmarshal([]byte(val), &tolerations)
	}

	validateAffinity := func(val string) error {
		if val == "" {
			return nil
		}
		affinity := corev1.Affinity{}
		return json.Unmarshal([]byte(val), &affinity)
	}

	if jobTTL := viper.GetString(constant.CfgKeyAddonJobTTL); jobTTL != "" {
		if _, err := time.ParseDuration(jobTTL); err != nil {
			return err
		}
	}
	if err := validateTolerations(viper.GetString(constant.CfgKeyCtrlrMgrTolerations)); err != nil {
		return err
	}
	if err := validateAffinity(viper.GetString(constant.CfgKeyCtrlrMgrAffinity)); err != nil {
		return err
	}
	if cmNodeSelector := viper.GetString(constant.CfgKeyCtrlrMgrNodeSelector); cmNodeSelector != "" {
		nodeSelector := map[string]string{}
		if err := json.Unmarshal([]byte(cmNodeSelector), &nodeSelector); err != nil {
			return err
		}
	}
	if err := validateTolerations(viper.GetString(constant.CfgKeyDataPlaneTolerations)); err != nil {
		return err
	}
	if err := validateAffinity(viper.GetString(constant.CfgKeyDataPlaneAffinity)); err != nil {
		return err
	}
	return nil
}

func main() {
	var (
		metricsAddr            string
		probeAddr              string
		enableLeaderElection   bool
		enableLeaderElectionID string
		kubeContexts           string
		err                    error
	)

	setupFlags()

	// Find and read the config file
	if err := viper.ReadInConfig(); err != nil { // Handle errors reading the config file
		setupLog.Info("unable to read in config, errors ignored")
	}
	setupLog.Info(fmt.Sprintf("config file: %s", viper.GetViper().ConfigFileUsed()))
	viper.OnConfigChange(func(e fsnotify.Event) {
		setupLog.Info(fmt.Sprintf("config file changed: %s", e.Name))
	})
	viper.WatchConfig()

	setupLog.Info(fmt.Sprintf("config settings: %v", viper.AllSettings()))
	if err := validateRequiredToParseConfigs(); err != nil {
		setupLog.Error(err, "config value error")
		os.Exit(1)
	}

	metricsAddr = viper.GetString(metricsAddrFlagKey.viperName())
	probeAddr = viper.GetString(probeAddrFlagKey.viperName())
	enableLeaderElection = viper.GetBool(leaderElectFlagKey.viperName())
	enableLeaderElectionID = viper.GetString(leaderElectIDFlagKey.viperName())
	kubeContexts = viper.GetString(kubeContextsFlagKey.viperName())

	mgr, err := ctrl.NewManager(ctrl.GetConfigOrDie(), ctrl.Options{
		Scheme:                 scheme,
		MetricsBindAddress:     metricsAddr,
		Port:                   9443,
		HealthProbeBindAddress: probeAddr,
		LeaderElection:         enableLeaderElection,
		// NOTES:
		// following LeaderElectionID is generated via hash/fnv (FNV-1 and FNV-1a), in
		// pattern of '{{ hashFNV .Repo }}.{{ .Domain }}', make sure regenerate this ID
		// if you have forked from this project template.
		LeaderElectionID: enableLeaderElectionID + ".kubeblocks.io",

		// NOTES:
		// LeaderElectionReleaseOnCancel defines if the leader should step down voluntarily
		// when the Manager ends. This requires the binary to immediately end when the
		// Manager is stopped, otherwise, this setting is unsafe. Setting this significantly
		// speeds up voluntary leader transitions as the new leader doesn't have to wait
		// LeaseDuration time first.
		//
		// In the default scaffold provided, the program ends immediately after
		// the manager stops, so would be fine to enable this option. However,
		// if you are doing or intending to do any operation such as performing cleanups
		// after the manager stops then its usage might be unsafe.
		LeaderElectionReleaseOnCancel: true,

		CertDir:               viper.GetString("cert_dir"),
		ClientDisableCacheFor: intctrlutil.GetUncachedObjects(),
	})
	if err != nil {
		setupLog.Error(err, "unable to start manager")
		os.Exit(1)
	}

	// multi-cluster manager for all worker k8s
	multiClusterMgr, err := multicluster.Setup(mgr.GetScheme(), mgr.GetClient(), kubeContexts)
	if err != nil {
		setupLog.Error(err, "unable to setup multi-cluster manager")
		os.Exit(1)
	}

	client := mgr.GetClient()
	if multiClusterMgr != nil {
		client = multiClusterMgr.GetClient()
	}

	if err := intctrlutil.InitHostPortManager(mgr.GetClient()); err != nil {
		setupLog.Error(err, "unable to init port manager")
		os.Exit(1)
	}

	if viper.GetBool(appsFlagKey.viperName()) {
		if err = (&appscontrollers.ClusterReconciler{
			Client:   client,
			Scheme:   mgr.GetScheme(),
			Recorder: mgr.GetEventRecorderFor("cluster-controller"),
		}).SetupWithManager(mgr); err != nil {
			setupLog.Error(err, "unable to create controller", "controller", "Cluster")
			os.Exit(1)
		}

		if err = (&appscontrollers.ClusterDefinitionReconciler{
			Client:   mgr.GetClient(),
			Scheme:   mgr.GetScheme(),
			Recorder: mgr.GetEventRecorderFor("cluster-definition-controller"),
		}).SetupWithManager(mgr); err != nil {
			setupLog.Error(err, "unable to create controller", "controller", "ClusterDefinition")
			os.Exit(1)
		}

		if err = (&appscontrollers.ClusterVersionReconciler{
			Client:   mgr.GetClient(),
			Scheme:   mgr.GetScheme(),
			Recorder: mgr.GetEventRecorderFor("cluster-version-controller"),
		}).SetupWithManager(mgr); err != nil {
			setupLog.Error(err, "unable to create controller", "controller", "ClusterVersion")
			os.Exit(1)
		}

		if err = (&appscontrollers.ComponentReconciler{
			Client:   client,
			Scheme:   mgr.GetScheme(),
			Recorder: mgr.GetEventRecorderFor("component-controller"),
		}).SetupWithManager(mgr); err != nil {
			setupLog.Error(err, "unable to create controller", "controller", "Component")
			os.Exit(1)
		}

		if err = (&appscontrollers.ComponentDefinitionReconciler{
			Client:   mgr.GetClient(),
			Scheme:   mgr.GetScheme(),
			Recorder: mgr.GetEventRecorderFor("component-definition-controller"),
		}).SetupWithManager(mgr); err != nil {
			setupLog.Error(err, "unable to create controller", "controller", "ComponentDefinition")
			os.Exit(1)
		}

<<<<<<< HEAD
		if err = (&appscontrollers.ClusterTopologyReconciler{
			Client: mgr.GetClient(),
			Scheme: mgr.GetScheme(),
		}).SetupWithManager(mgr); err != nil {
			setupLog.Error(err, "unable to create controller", "controller", "ClusterTopology")
=======
		if err = (&appscontrollers.ComponentVersionReconciler{
			Client:   mgr.GetClient(),
			Scheme:   mgr.GetScheme(),
			Recorder: mgr.GetEventRecorderFor("component-version-controller"),
		}).SetupWithManager(mgr); err != nil {
			setupLog.Error(err, "unable to create controller", "controller", "ComponentVersion")
>>>>>>> 5cbf27a1
			os.Exit(1)
		}

		if err = (&appscontrollers.OpsDefinitionReconciler{
			Client:   mgr.GetClient(),
			Scheme:   mgr.GetScheme(),
			Recorder: mgr.GetEventRecorderFor("ops-definition-controller"),
		}).SetupWithManager(mgr); err != nil {
			setupLog.Error(err, "unable to create controller", "controller", "OpsDefinition")
			os.Exit(1)
		}

		if err = (&appscontrollers.OpsRequestReconciler{
			Client:   mgr.GetClient(),
			Scheme:   mgr.GetScheme(),
			Recorder: mgr.GetEventRecorderFor("ops-request-controller"),
		}).SetupWithManager(mgr); err != nil {
			setupLog.Error(err, "unable to create controller", "controller", "OpsRequest")
			os.Exit(1)
		}

		if err = (&configuration.ConfigConstraintReconciler{
			Client:   mgr.GetClient(),
			Scheme:   mgr.GetScheme(),
			Recorder: mgr.GetEventRecorderFor("config-constraint-controller"),
		}).SetupWithManager(mgr); err != nil {
			setupLog.Error(err, "unable to create controller", "controller", "ConfigConstraint")
			os.Exit(1)
		}

		if err = (&configuration.ReconfigureReconciler{
			Client:   client,
			Scheme:   mgr.GetScheme(),
			Recorder: mgr.GetEventRecorderFor("reconfigure-controller"),
		}).SetupWithManager(mgr); err != nil {
			setupLog.Error(err, "unable to create controller", "controller", "ReconfigureRequest")
			os.Exit(1)
		}

		if err = (&configuration.ConfigurationReconciler{
			Client:   client,
			Scheme:   mgr.GetScheme(),
			Recorder: mgr.GetEventRecorderFor("configuration-controller"),
		}).SetupWithManager(mgr); err != nil {
			setupLog.Error(err, "unable to create controller", "controller", "Configuration")
			os.Exit(1)
		}

		if err = (&appscontrollers.SystemAccountReconciler{
			Client:   mgr.GetClient(),
			Scheme:   mgr.GetScheme(),
			Recorder: mgr.GetEventRecorderFor("system-account-controller"),
		}).SetupWithManager(mgr); err != nil {
			setupLog.Error(err, "unable to create controller", "controller", "SystemAccount")
			os.Exit(1)
		}

		if err = (&k8scorecontrollers.EventReconciler{
			Client:   client,
			Scheme:   mgr.GetScheme(),
			Recorder: mgr.GetEventRecorderFor("event-controller"),
		}).SetupWithManager(mgr); err != nil {
			setupLog.Error(err, "unable to create controller", "controller", "Event")
			os.Exit(1)
		}

		if err = (&appscontrollers.ComponentClassReconciler{
			Client:   mgr.GetClient(),
			Scheme:   mgr.GetScheme(),
			Recorder: mgr.GetEventRecorderFor("class-controller"),
		}).SetupWithManager(mgr); err != nil {
			setupLog.Error(err, "unable to create controller", "controller", "Class")
			os.Exit(1)
		}

		if err = (&appscontrollers.ServiceDescriptorReconciler{
			Client:   mgr.GetClient(),
			Scheme:   mgr.GetScheme(),
			Recorder: mgr.GetEventRecorderFor("service-descriptor-controller"),
		}).SetupWithManager(mgr); err != nil {
			setupLog.Error(err, "unable to create controller", "controller", "ServiceDescriptor")
			os.Exit(1)
		}

		if err = (&appscontrollers.BackupPolicyTemplateReconciler{
			Client:   mgr.GetClient(),
			Scheme:   mgr.GetScheme(),
			Recorder: mgr.GetEventRecorderFor("backup-policy-template-controller"),
		}).SetupWithManager(mgr); err != nil {
			setupLog.Error(err, "unable to create controller", "controller", "BackupPolicyTemplate")
			os.Exit(1)
		}
	}

	if viper.GetBool(extensionsFlagKey.viperName()) {
		if err = (&extensionscontrollers.AddonReconciler{
			Client:     mgr.GetClient(),
			Scheme:     mgr.GetScheme(),
			Recorder:   mgr.GetEventRecorderFor("addon-controller"),
			RestConfig: mgr.GetConfig(),
		}).SetupWithManager(mgr); err != nil {
			setupLog.Error(err, "unable to create controller", "controller", "Addon")
			os.Exit(1)
		}
	}

	if viper.GetBool(workloadsFlagKey.viperName()) {
		if err = (&workloadscontrollers.ReplicatedStateMachineReconciler{
			Client:   client,
			Scheme:   mgr.GetScheme(),
			Recorder: mgr.GetEventRecorderFor("replicated-state-machine-controller"),
		}).SetupWithManager(mgr); err != nil {
			setupLog.Error(err, "unable to create controller", "controller", "ReplicatedStateMachine")
			os.Exit(1)
		}
	}
	// +kubebuilder:scaffold:builder

	if viper.GetBool("enable_webhooks") {
		appsv1alpha1.RegisterWebhookManager(mgr)

		if err = (&appsv1alpha1.Cluster{}).SetupWebhookWithManager(mgr); err != nil {
			setupLog.Error(err, "unable to create webhook", "webhook", "Cluster")
			os.Exit(1)
		}

		if err = (&appsv1alpha1.ClusterDefinition{}).SetupWebhookWithManager(mgr); err != nil {
			setupLog.Error(err, "unable to create webhook", "webhook", "ClusterDefinition")
			os.Exit(1)
		}

		if err = (&appsv1alpha1.ClusterVersion{}).SetupWebhookWithManager(mgr); err != nil {
			setupLog.Error(err, "unable to create webhook", "webhook", "ClusterVersion")
			os.Exit(1)
		}

		if err = (&appsv1alpha1.Component{}).SetupWebhookWithManager(mgr); err != nil {
			setupLog.Error(err, "unable to create webhook", "webhook", "Component")
			os.Exit(1)
		}

		if err = (&appsv1alpha1.ComponentDefinition{}).SetupWebhookWithManager(mgr); err != nil {
			setupLog.Error(err, "unable to create webhook", "webhook", "ComponentDefinition")
			os.Exit(1)
		}

<<<<<<< HEAD
		if err = (&appsv1alpha1.ClusterTopology{}).SetupWebhookWithManager(mgr); err != nil {
			setupLog.Error(err, "unable to create webhook", "webhook", "ClusterTopology")
=======
		if err = (&appsv1alpha1.ComponentVersion{}).SetupWebhookWithManager(mgr); err != nil {
			setupLog.Error(err, "unable to create webhook", "webhook", "ComponentVersion")
>>>>>>> 5cbf27a1
			os.Exit(1)
		}

		if err = (&appsv1alpha1.OpsRequest{}).SetupWebhookWithManager(mgr); err != nil {
			setupLog.Error(err, "unable to create webhook", "webhook", "OpsRequest")
			os.Exit(1)
		}

		if err = (&workloadsv1alpha1.ReplicatedStateMachine{}).SetupWebhookWithManager(mgr); err != nil {
			setupLog.Error(err, "unable to create webhook", "webhook", "ReplicatedStateMachine")
			os.Exit(1)
		}

		if err = (&appsv1alpha1.ServiceDescriptor{}).SetupWebhookWithManager(mgr); err != nil {
			setupLog.Error(err, "unable to create webhook", "webhook", "ServiceDescriptor")
			os.Exit(1)
		}
	}

	if err := mgr.AddHealthzCheck("healthz", healthz.Ping); err != nil {
		setupLog.Error(err, "unable to set up health check")
		os.Exit(1)
	}
	if err := mgr.AddReadyzCheck("readyz", healthz.Ping); err != nil {
		setupLog.Error(err, "unable to set up ready check")
		os.Exit(1)
	}

	discoveryClient, err := discoverycli.NewDiscoveryClientForConfig(mgr.GetConfig())
	if err != nil {
		setupLog.Error(err, "unable to create discovery client")
		os.Exit(1)
	}

	ver, err := discoveryClient.ServerVersion()
	if err != nil {
		setupLog.Error(err, "unable to discover version info")
		os.Exit(1)
	}
	viper.SetDefault(constant.CfgKeyServerInfo, *ver)

	setupLog.Info("starting manager")
	if multiClusterMgr != nil {
		if err := multiClusterMgr.Bind(mgr); err != nil {
			setupLog.Error(err, "failed to bind multi-cluster manager to manager")
			os.Exit(1)
		}
	}
	if err := mgr.Start(ctrl.SetupSignalHandler()); err != nil {
		setupLog.Error(err, "problem running manager")
		os.Exit(1)
	}
}<|MERGE_RESOLUTION|>--- conflicted
+++ resolved
@@ -357,20 +357,20 @@
 			os.Exit(1)
 		}
 
-<<<<<<< HEAD
+		if err = (&appscontrollers.ComponentVersionReconciler{
+			Client:   mgr.GetClient(),
+			Scheme:   mgr.GetScheme(),
+			Recorder: mgr.GetEventRecorderFor("component-version-controller"),
+		}).SetupWithManager(mgr); err != nil {
+			setupLog.Error(err, "unable to create controller", "controller", "ComponentVersion")
+			os.Exit(1)
+		}
+
 		if err = (&appscontrollers.ClusterTopologyReconciler{
 			Client: mgr.GetClient(),
 			Scheme: mgr.GetScheme(),
 		}).SetupWithManager(mgr); err != nil {
 			setupLog.Error(err, "unable to create controller", "controller", "ClusterTopology")
-=======
-		if err = (&appscontrollers.ComponentVersionReconciler{
-			Client:   mgr.GetClient(),
-			Scheme:   mgr.GetScheme(),
-			Recorder: mgr.GetEventRecorderFor("component-version-controller"),
-		}).SetupWithManager(mgr); err != nil {
-			setupLog.Error(err, "unable to create controller", "controller", "ComponentVersion")
->>>>>>> 5cbf27a1
 			os.Exit(1)
 		}
 
@@ -517,13 +517,13 @@
 			os.Exit(1)
 		}
 
-<<<<<<< HEAD
+		if err = (&appsv1alpha1.ComponentVersion{}).SetupWebhookWithManager(mgr); err != nil {
+			setupLog.Error(err, "unable to create webhook", "webhook", "ComponentVersion")
+			os.Exit(1)
+		}
+
 		if err = (&appsv1alpha1.ClusterTopology{}).SetupWebhookWithManager(mgr); err != nil {
 			setupLog.Error(err, "unable to create webhook", "webhook", "ClusterTopology")
-=======
-		if err = (&appsv1alpha1.ComponentVersion{}).SetupWebhookWithManager(mgr); err != nil {
-			setupLog.Error(err, "unable to create webhook", "webhook", "ComponentVersion")
->>>>>>> 5cbf27a1
 			os.Exit(1)
 		}
 
