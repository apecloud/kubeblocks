--- conflicted
+++ resolved
@@ -383,14 +383,9 @@
 		}
 
 		if err = (&appscontrollers.ShardingDefinitionReconciler{
-<<<<<<< HEAD
-			Client: mgr.GetClient(),
-			Scheme: mgr.GetScheme(),
-=======
 			Client:   mgr.GetClient(),
 			Scheme:   mgr.GetScheme(),
 			Recorder: mgr.GetEventRecorderFor("sharding-definition-controller"),
->>>>>>> fcf5408e
 		}).SetupWithManager(mgr); err != nil {
 			setupLog.Error(err, "unable to create controller", "controller", "ShardingDefinition")
 			os.Exit(1)
