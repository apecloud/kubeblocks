/*
Copyright ApeCloud Inc.

Licensed under the Apache License, Version 2.0 (the "License");
you may not use this file except in compliance with the License.
You may obtain a copy of the License at

    http://www.apache.org/licenses/LICENSE-2.0

Unless required by applicable law or agreed to in writing, software
distributed under the License is distributed on an "AS IS" BASIS,
WITHOUT WARRANTIES OR CONDITIONS OF ANY KIND, either express or implied.
See the License for the specific language governing permissions and
limitations under the License.
*/

package main

import (
	"flag"
	"fmt"
	"os"

	// Import all Kubernetes client auth plugins (e.g. Azure, GCP, OIDC, etc.)
	// to ensure that exec-entrypoint and run can make use of them.
	snapshotv1 "github.com/kubernetes-csi/external-snapshotter/client/v6/apis/volumesnapshot/v1"
	"github.com/spf13/viper"
	"k8s.io/apimachinery/pkg/runtime"
	utilruntime "k8s.io/apimachinery/pkg/util/runtime"
	clientgoscheme "k8s.io/client-go/kubernetes/scheme"
	_ "k8s.io/client-go/plugin/pkg/client/auth"
	ctrl "sigs.k8s.io/controller-runtime"
	"sigs.k8s.io/controller-runtime/pkg/healthz"
	"sigs.k8s.io/controller-runtime/pkg/log/zap"

	dataprotectionv1alpha1 "github.com/apecloud/kubeblocks/apis/dataprotection/v1alpha1"
	dbaasv1alpha1 "github.com/apecloud/kubeblocks/apis/dbaas/v1alpha1"
	dataprotectioncontrollers "github.com/apecloud/kubeblocks/controllers/dataprotection"
	dbaascontrollers "github.com/apecloud/kubeblocks/controllers/dbaas"
	"github.com/apecloud/kubeblocks/controllers/dbaas/components"
	"github.com/apecloud/kubeblocks/controllers/dbaas/configuration"
	k8scorecontrollers "github.com/apecloud/kubeblocks/controllers/k8score"
	"github.com/apecloud/kubeblocks/internal/webhook"
	//+kubebuilder:scaffold:imports
)

// added lease.coordination.k8s.io for leader election
//+kubebuilder:rbac:groups=coordination.k8s.io,resources=leases,verbs=get;list;watch;create;update;patch

const (
	appName = "kubeblocks"
)

var (
	scheme   = runtime.NewScheme()
	setupLog = ctrl.Log.WithName("setup")
)

func init() {
	utilruntime.Must(clientgoscheme.AddToScheme(scheme))

	utilruntime.Must(dbaasv1alpha1.AddToScheme(scheme))
	utilruntime.Must(dataprotectionv1alpha1.AddToScheme(scheme))
	utilruntime.Must(snapshotv1.AddToScheme(scheme))
	//+kubebuilder:scaffold:scheme

	viper.SetConfigName("config")                          // name of config file (without extension)
	viper.SetConfigType("yaml")                            // REQUIRED if the config file does not have the extension in the name
	viper.AddConfigPath(fmt.Sprintf("/etc/%s/", appName))  // path to look for the config file in
	viper.AddConfigPath(fmt.Sprintf("$HOME/.%s", appName)) // call multiple times to add many search paths
	viper.AddConfigPath(".")                               // optionally look for config in the working directory
	viper.AutomaticEnv()

	viper.SetDefault("CERT_DIR", "/tmp/k8s-webhook-server/serving-certs")
	viper.SetDefault("VOLUMESNAPSHOT", false)
	viper.SetDefault("KUBEBLOCKS_IMAGE", "apecloud/kubeblocks:0.2.0-beta.1")
	viper.SetDefault("PROBE_SERVICE_PORT", 3501)
	viper.SetDefault("CONFIG_MANAGER_GRPC_PORT", 9901)
	viper.SetDefault("PROBE_SERVICE_LOG_LEVEL", "info")
}

func main() {
	var metricsAddr string
	var enableLeaderElection bool
	var probeAddr string
	flag.StringVar(&metricsAddr, "metrics-bind-address", ":8080", "The address the metric endpoint binds to.")
	flag.StringVar(&probeAddr, "health-probe-bind-address", ":8081", "The address the probe endpoint binds to.")
	flag.BoolVar(&enableLeaderElection, "leader-elect", false,
		"Enable leader election for controller manager. "+
			"Enabling this will ensure there is only one active controller manager.")

	opts := zap.Options{
		Development: true,
	}
	opts.BindFlags(flag.CommandLine)
	flag.Parse()

	// NOTES:
	// zap is "Blazing fast, structured, leveled logging in Go.", DON'T event try
	// to refactor this logging lib to anything else. Check FAQ - https://github.com/uber-go/zap/blob/master/FAQ.md
	ctrl.SetLogger(zap.New(zap.UseFlagOptions(&opts)))

	err := viper.ReadInConfig() // Find and read the config file
	if err == nil {             // Handle errors reading the config file
		setupLog.Info(fmt.Sprintf("config file: %s", viper.GetViper().ConfigFileUsed()))
	}

	setupLog.Info(fmt.Sprintf("config settings: %v", viper.AllSettings()))

	mgr, err := ctrl.NewManager(ctrl.GetConfigOrDie(), ctrl.Options{
		Scheme:                 scheme,
		MetricsBindAddress:     metricsAddr,
		Port:                   9443,
		HealthProbeBindAddress: probeAddr,
		LeaderElection:         enableLeaderElection,
		// NOTES:
		// following LeaderElectionID is generated via hash/fnv (FNV-1 and FNV-1a), in
		// pattern of '{{ hashFNV .Repo }}.{{ .Domain }}', make sure regenerate this ID
		// if you have forked from this project template.
		LeaderElectionID: "001c317f.kubeblocks.io",

		// NOTES:
		// LeaderElectionReleaseOnCancel defines if the leader should step down voluntarily
		// when the Manager ends. This requires the binary to immediately end when the
		// Manager is stopped, otherwise, this setting is unsafe. Setting this significantly
		// speeds up voluntary leader transitions as the new leader don't have to wait
		// LeaseDuration time first.
		//
		// In the default scaffold provided, the program ends immediately after
		// the manager stops, so would be fine to enable this option. However,
		// if you are doing or is intended to do any operation such as perform cleanups
		// after the manager stops then its usage might be unsafe.
		LeaderElectionReleaseOnCancel: true,

		CertDir: viper.GetString("cert_dir"),
	})
	if err != nil {
		setupLog.Error(err, "unable to start manager")
		os.Exit(1)
	}

	if err = (&dbaascontrollers.ClusterReconciler{
		Client:   mgr.GetClient(),
		Scheme:   mgr.GetScheme(),
		Recorder: mgr.GetEventRecorderFor("cluster-controller"),
	}).SetupWithManager(mgr); err != nil {
		setupLog.Error(err, "unable to create controller", "controller", "Cluster")
		os.Exit(1)
	}

	if err = (&dbaascontrollers.ClusterDefinitionReconciler{
		Client:   mgr.GetClient(),
		Scheme:   mgr.GetScheme(),
		Recorder: mgr.GetEventRecorderFor("cluster-definition-controller"),
	}).SetupWithManager(mgr); err != nil {
		setupLog.Error(err, "unable to create controller", "controller", "ClusterDefinition")
		os.Exit(1)
	}

	if err = (&dbaascontrollers.ClusterVersionReconciler{
		Client:   mgr.GetClient(),
		Scheme:   mgr.GetScheme(),
		Recorder: mgr.GetEventRecorderFor("cluster-version-controller"),
	}).SetupWithManager(mgr); err != nil {
		setupLog.Error(err, "unable to create controller", "controller", "ClusterVersion")
		os.Exit(1)
	}

	if err = (&dataprotectioncontrollers.BackupToolReconciler{
		Client:   mgr.GetClient(),
		Scheme:   mgr.GetScheme(),
		Recorder: mgr.GetEventRecorderFor("backup-tool-controller"),
	}).SetupWithManager(mgr); err != nil {
		setupLog.Error(err, "unable to create controller", "controller", "BackupTool")
		os.Exit(1)
	}

	if err = (&dataprotectioncontrollers.BackupPolicyReconciler{
		Client:   mgr.GetClient(),
		Scheme:   mgr.GetScheme(),
		Recorder: mgr.GetEventRecorderFor("backup-policy-controller"),
	}).SetupWithManager(mgr); err != nil {
		setupLog.Error(err, "unable to create controller", "controller", "BackupPolicy")
		os.Exit(1)
	}

	if err = (&dataprotectioncontrollers.BackupJobReconciler{
		Client:   mgr.GetClient(),
		Scheme:   mgr.GetScheme(),
		Recorder: mgr.GetEventRecorderFor("backup-job-controller"),
	}).SetupWithManager(mgr); err != nil {
		setupLog.Error(err, "unable to create controller", "controller", "BackupJob")
		os.Exit(1)
	}

	if err = (&dataprotectioncontrollers.RestoreJobReconciler{
		Client:   mgr.GetClient(),
		Scheme:   mgr.GetScheme(),
		Recorder: mgr.GetEventRecorderFor("restore-job-controller"),
	}).SetupWithManager(mgr); err != nil {
		setupLog.Error(err, "unable to create controller", "controller", "RestoreJob")
		os.Exit(1)
	}

	if viper.GetBool("enable_webhooks") {

		dbaasv1alpha1.RegisterWebhookManager(mgr)

		if err = (&dbaasv1alpha1.Cluster{}).SetupWebhookWithManager(mgr); err != nil {
			setupLog.Error(err, "unable to create webhook", "webhook", "Cluster")
			os.Exit(1)
		}

		if err = (&dbaasv1alpha1.ClusterDefinition{}).SetupWebhookWithManager(mgr); err != nil {
			setupLog.Error(err, "unable to create webhook", "webhook", "ClusterDefinition")
			os.Exit(1)
		}

		if err = (&dbaasv1alpha1.ClusterVersion{}).SetupWebhookWithManager(mgr); err != nil {
			setupLog.Error(err, "unable to create webhook", "webhook", "ClusterVersion")
			os.Exit(1)
		}

		if err = (&dbaasv1alpha1.OpsRequest{}).SetupWebhookWithManager(mgr); err != nil {
			setupLog.Error(err, "unable to create webhook", "webhook", "OpsRequest")
			os.Exit(1)
		}

		if err = webhook.SetupWithManager(mgr); err != nil {
			setupLog.Error(err, "unable to setup webhook")
			os.Exit(1)
		}
	}

	if err = (&dataprotectioncontrollers.BackupPolicyTemplateReconciler{
		Client: mgr.GetClient(),
		Scheme: mgr.GetScheme(),
	}).SetupWithManager(mgr); err != nil {
		setupLog.Error(err, "unable to create controller", "controller", "BackupPolicyTemplate")
		os.Exit(1)
	}

	if err = (&dbaascontrollers.OpsRequestReconciler{
		Client:   mgr.GetClient(),
		Scheme:   mgr.GetScheme(),
		Recorder: mgr.GetEventRecorderFor("ops-request-controller"),
	}).SetupWithManager(mgr); err != nil {
		setupLog.Error(err, "unable to create controller", "controller", "OpsRequest")
		os.Exit(1)
	}
<<<<<<< HEAD
	if err = (&configuration.ReconfigureRequestReconciler{
		Client:   mgr.GetClient(),
		Scheme:   mgr.GetScheme(),
		Recorder: mgr.GetEventRecorderFor("reconfigure-controller"),
	}).SetupWithManager(mgr); err != nil {
		setupLog.Error(err, "unable to create controller", "controller", "ReconfigureRequest")
		os.Exit(1)
	}
	if err = (&configuration.ConfigConstraintReconciler{
		Client:   mgr.GetClient(),
		Scheme:   mgr.GetScheme(),
		Recorder: mgr.GetEventRecorderFor("configuration-template-controller"),
	}).SetupWithManager(mgr); err != nil {
		setupLog.Error(err, "unable to create controller", "controller", "ConfigConstraint")
=======

	if err = (&dbaascontrollers.SystemAccountReconciler{
		Client:   mgr.GetClient(),
		Scheme:   mgr.GetScheme(),
		Recorder: mgr.GetEventRecorderFor("system-account-controller"),
	}).SetupWithManager(mgr); err != nil {
		setupLog.Error(err, "unable to create controller", "controller", "SystemAccount")
>>>>>>> f6500a98
		os.Exit(1)
	}
	//+kubebuilder:scaffold:builder

	if err = (&k8scorecontrollers.EventReconciler{
		Client:   mgr.GetClient(),
		Scheme:   mgr.GetScheme(),
		Recorder: mgr.GetEventRecorderFor("event-controller"),
	}).SetupWithManager(mgr); err != nil {
		setupLog.Error(err, "unable to create controller", "controller", "Event")
		os.Exit(1)
	}

	if err = (&k8scorecontrollers.StorageClassReconciler{
		Client:   mgr.GetClient(),
		Scheme:   mgr.GetScheme(),
		Recorder: mgr.GetEventRecorderFor("storage-class-controller"),
	}).SetupWithManager(mgr); err != nil {
		setupLog.Error(err, "unable to create controller", "controller", "StorageClass")
		os.Exit(1)
	}

	if err = (&k8scorecontrollers.PersistentVolumeClaimReconciler{
		Client:   mgr.GetClient(),
		Scheme:   mgr.GetScheme(),
		Recorder: mgr.GetEventRecorderFor("pvc-controller"),
	}).SetupWithManager(mgr); err != nil {
		setupLog.Error(err, "unable to create controller", "controller", "PersistentVolumeClaim")
		os.Exit(1)
	}

	if err = (&components.StatefulSetReconciler{
		Client:   mgr.GetClient(),
		Scheme:   mgr.GetScheme(),
		Recorder: mgr.GetEventRecorderFor("stateful-set-controller"),
	}).SetupWithManager(mgr); err != nil {
		setupLog.Error(err, "unable to create controller", "controller", "StatefulSet")
		os.Exit(1)
	}

	if err = (&components.DeploymentReconciler{
		Client:   mgr.GetClient(),
		Scheme:   mgr.GetScheme(),
		Recorder: mgr.GetEventRecorderFor("deployment-controller"),
	}).SetupWithManager(mgr); err != nil {
		setupLog.Error(err, "unable to create controller", "controller", "Deployment")
		os.Exit(1)
	}

	if err := mgr.AddHealthzCheck("healthz", healthz.Ping); err != nil {
		setupLog.Error(err, "unable to set up health check")
		os.Exit(1)
	}
	if err := mgr.AddReadyzCheck("readyz", healthz.Ping); err != nil {
		setupLog.Error(err, "unable to set up ready check")
		os.Exit(1)
	}

	setupLog.Info("starting manager")
	if err := mgr.Start(ctrl.SetupSignalHandler()); err != nil {
		setupLog.Error(err, "problem running manager")
		os.Exit(1)
	}
}<|MERGE_RESOLUTION|>--- conflicted
+++ resolved
@@ -75,7 +75,6 @@
 	viper.SetDefault("VOLUMESNAPSHOT", false)
 	viper.SetDefault("KUBEBLOCKS_IMAGE", "apecloud/kubeblocks:0.2.0-beta.1")
 	viper.SetDefault("PROBE_SERVICE_PORT", 3501)
-	viper.SetDefault("CONFIG_MANAGER_GRPC_PORT", 9901)
 	viper.SetDefault("PROBE_SERVICE_LOG_LEVEL", "info")
 }
 
@@ -248,7 +247,6 @@
 		setupLog.Error(err, "unable to create controller", "controller", "OpsRequest")
 		os.Exit(1)
 	}
-<<<<<<< HEAD
 	if err = (&configuration.ReconfigureRequestReconciler{
 		Client:   mgr.GetClient(),
 		Scheme:   mgr.GetScheme(),
@@ -263,7 +261,8 @@
 		Recorder: mgr.GetEventRecorderFor("configuration-template-controller"),
 	}).SetupWithManager(mgr); err != nil {
 		setupLog.Error(err, "unable to create controller", "controller", "ConfigConstraint")
-=======
+		os.Exit(1)
+	}
 
 	if err = (&dbaascontrollers.SystemAccountReconciler{
 		Client:   mgr.GetClient(),
@@ -271,7 +270,6 @@
 		Recorder: mgr.GetEventRecorderFor("system-account-controller"),
 	}).SetupWithManager(mgr); err != nil {
 		setupLog.Error(err, "unable to create controller", "controller", "SystemAccount")
->>>>>>> f6500a98
 		os.Exit(1)
 	}
 	//+kubebuilder:scaffold:builder
