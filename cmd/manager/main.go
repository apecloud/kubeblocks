--- conflicted
+++ resolved
@@ -126,10 +126,7 @@
 	dataProtectionFlagKey flagName = "dataprotection"
 	extensionsFlagKey     flagName = "extensions"
 	workloadsFlagKey      flagName = "workloads"
-<<<<<<< HEAD
-=======
 	storageFlagKey        flagName = "storage"
->>>>>>> 739f3369
 )
 
 func (r flagName) String() string {
@@ -206,11 +203,8 @@
 		"Enable the extensions controller manager. ")
 	flag.Bool(workloadsFlagKey.String(), true,
 		"Enable the workloads controller manager. ")
-<<<<<<< HEAD
-=======
 	flag.Bool(storageFlagKey.String(), true,
 		"Enable the storage controller manager. ")
->>>>>>> 739f3369
 
 	opts := zap.Options{
 		Development: true,
@@ -372,7 +366,6 @@
 			setupLog.Error(err, "unable to create controller", "controller", "PersistentVolumeClaim")
 			os.Exit(1)
 		}
-<<<<<<< HEAD
 
 		if err = components.NewStatefulSetReconciler(mgr); err != nil {
 			setupLog.Error(err, "unable to create controller", "controller", "StatefulSet")
@@ -437,6 +430,15 @@
 			Recorder: mgr.GetEventRecorderFor("restore-job-controller"),
 		}).SetupWithManager(mgr); err != nil {
 			setupLog.Error(err, "unable to create controller", "controller", "RestoreJob")
+			os.Exit(1)
+		}
+
+		if err = (&dataprotectioncontrollers.BackupRepoReconciler{
+			Client:   mgr.GetClient(),
+			Scheme:   mgr.GetScheme(),
+			Recorder: mgr.GetEventRecorderFor("backup-repo-controller"),
+		}).SetupWithManager(mgr); err != nil {
+			setupLog.Error(err, "unable to create controller", "controller", "BackupRepo")
 			os.Exit(1)
 		}
 	}
@@ -447,30 +449,12 @@
 			Scheme:     mgr.GetScheme(),
 			Recorder:   mgr.GetEventRecorderFor("addon-controller"),
 			RestConfig: mgr.GetConfig(),
-=======
-
-		if err = components.NewStatefulSetReconciler(mgr); err != nil {
-			setupLog.Error(err, "unable to create controller", "controller", "StatefulSet")
-			os.Exit(1)
-		}
-
-		if err = components.NewDeploymentReconciler(mgr); err != nil {
-			setupLog.Error(err, "unable to create controller", "controller", "Deployment")
-			os.Exit(1)
-		}
-
-		if err = (&appscontrollers.ComponentClassReconciler{
-			Client:   mgr.GetClient(),
-			Scheme:   mgr.GetScheme(),
-			Recorder: mgr.GetEventRecorderFor("class-controller"),
->>>>>>> 739f3369
-		}).SetupWithManager(mgr); err != nil {
-			setupLog.Error(err, "unable to create controller", "controller", "Class")
-			os.Exit(1)
-		}
-	}
-
-<<<<<<< HEAD
+		}).SetupWithManager(mgr); err != nil {
+			setupLog.Error(err, "unable to create controller", "controller", "Addon")
+			os.Exit(1)
+		}
+	}
+
 	if viper.GetBool(workloadsFlagKey.viperName()) {
 		if err = (&workloadscontrollers.ReplicatedStateMachineReconciler{
 			Client:   mgr.GetClient(),
@@ -481,87 +465,6 @@
 			os.Exit(1)
 		}
 	}
-	// +kubebuilder:scaffold:builder
-
-=======
-	if viper.GetBool(dataProtectionFlagKey.viperName()) {
-		if err = (&dataprotectioncontrollers.BackupToolReconciler{
-			Client:   mgr.GetClient(),
-			Scheme:   mgr.GetScheme(),
-			Recorder: mgr.GetEventRecorderFor("backup-tool-controller"),
-		}).SetupWithManager(mgr); err != nil {
-			setupLog.Error(err, "unable to create controller", "controller", "BackupTool")
-			os.Exit(1)
-		}
-
-		if err = (&dataprotectioncontrollers.BackupPolicyReconciler{
-			Client:   mgr.GetClient(),
-			Scheme:   mgr.GetScheme(),
-			Recorder: mgr.GetEventRecorderFor("backup-policy-controller"),
-		}).SetupWithManager(mgr); err != nil {
-			setupLog.Error(err, "unable to create controller", "controller", "BackupPolicy")
-			os.Exit(1)
-		}
-
-		if err = (&dataprotectioncontrollers.CronJobReconciler{
-			Client:   mgr.GetClient(),
-			Scheme:   mgr.GetScheme(),
-			Recorder: mgr.GetEventRecorderFor("cronjob-controller"),
-		}).SetupWithManager(mgr); err != nil {
-			setupLog.Error(err, "unable to create controller", "controller", "CronJob")
-			os.Exit(1)
-		}
-
-		if err = (&dataprotectioncontrollers.BackupReconciler{
-			Client:   mgr.GetClient(),
-			Scheme:   mgr.GetScheme(),
-			Recorder: mgr.GetEventRecorderFor("backup-controller"),
-		}).SetupWithManager(mgr); err != nil {
-			setupLog.Error(err, "unable to create controller", "controller", "Backup")
-			os.Exit(1)
-		}
-
-		if err = (&dataprotectioncontrollers.RestoreJobReconciler{
-			Client:   mgr.GetClient(),
-			Scheme:   mgr.GetScheme(),
-			Recorder: mgr.GetEventRecorderFor("restore-job-controller"),
-		}).SetupWithManager(mgr); err != nil {
-			setupLog.Error(err, "unable to create controller", "controller", "RestoreJob")
-			os.Exit(1)
-		}
-
-		if err = (&dataprotectioncontrollers.BackupRepoReconciler{
-			Client:   mgr.GetClient(),
-			Scheme:   mgr.GetScheme(),
-			Recorder: mgr.GetEventRecorderFor("backup-repo-controller"),
-		}).SetupWithManager(mgr); err != nil {
-			setupLog.Error(err, "unable to create controller", "controller", "BackupRepo")
-			os.Exit(1)
-		}
-	}
-
-	if viper.GetBool(extensionsFlagKey.viperName()) {
-		if err = (&extensionscontrollers.AddonReconciler{
-			Client:     mgr.GetClient(),
-			Scheme:     mgr.GetScheme(),
-			Recorder:   mgr.GetEventRecorderFor("addon-controller"),
-			RestConfig: mgr.GetConfig(),
-		}).SetupWithManager(mgr); err != nil {
-			setupLog.Error(err, "unable to create controller", "controller", "Addon")
-			os.Exit(1)
-		}
-	}
-
-	if viper.GetBool(workloadsFlagKey.viperName()) {
-		if err = (&workloadscontrollers.ReplicatedStateMachineReconciler{
-			Client:   mgr.GetClient(),
-			Scheme:   mgr.GetScheme(),
-			Recorder: mgr.GetEventRecorderFor("replicated-state-machine-controller"),
-		}).SetupWithManager(mgr); err != nil {
-			setupLog.Error(err, "unable to create controller", "controller", "ReplicatedStateMachine")
-			os.Exit(1)
-		}
-	}
 
 	if viper.GetBool(storageFlagKey.viperName()) {
 		if err = (&storagecontrollers.StorageProviderReconciler{
@@ -575,7 +478,6 @@
 	}
 	// +kubebuilder:scaffold:builder
 
->>>>>>> 739f3369
 	if viper.GetBool("enable_webhooks") {
 
 		appsv1alpha1.RegisterWebhookManager(mgr)
