--- conflicted
+++ resolved
@@ -151,11 +151,7 @@
 	viper.SetDefault(constant.CfgKBReconcileWorkers, 8)
 	viper.SetDefault(constant.FeatureGateIgnoreConfigTemplateDefaultMode, false)
 	viper.SetDefault(constant.FeatureGateInPlacePodVerticalScaling, false)
-<<<<<<< HEAD
-	viper.SetDefault(constant.FeatureGateNoRSMEnv, false)
 	viper.SetDefault(constant.I18nResourcesName, "kubeblocks-i18n-resources")
-=======
->>>>>>> 5dfe1c59
 }
 
 type flagName string
@@ -538,15 +534,19 @@
 		}
 	}
 
-	var viewReconciler *viewcontrollers.ReconciliationViewReconciler
 	if viper.GetBool(viewFlagKey.viperName()) {
-		viewReconciler = &viewcontrollers.ReconciliationViewReconciler{
+		viewReconciler := &viewcontrollers.ReconciliationViewReconciler{
 			Client:   mgr.GetClient(),
 			Scheme:   mgr.GetScheme(),
 			Recorder: mgr.GetEventRecorderFor("reconciliation-view-controller"),
 		}
 		if err := viewReconciler.SetupWithManager(mgr); err != nil {
 			setupLog.Error(err, "unable to create controller", "controller", "ReconciliationView")
+			os.Exit(1)
+		}
+		if err := mgr.Add(viewReconciler.InformerManager); err != nil {
+			setupLog.Error(err, "unable to add view informer manager", "controller", "InformerManager")
+			os.Exit(1)
 		}
 	}
 
@@ -611,11 +611,7 @@
 			os.Exit(1)
 		}
 	}
-	ctx := ctrl.SetupSignalHandler()
-	if viper.GetBool(viewFlagKey.viperName()) && viewReconciler != nil {
-		viewReconciler.InformerManager.SetContext(ctx)
-	}
-	if err := mgr.Start(ctx); err != nil {
+	if err := mgr.Start(ctrl.SetupSignalHandler()); err != nil {
 		setupLog.Error(err, "problem running manager")
 		os.Exit(1)
 	}
