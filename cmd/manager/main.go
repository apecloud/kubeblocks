/*
Copyright (C) 2022-2024 ApeCloud Co., Ltd

This file is part of KubeBlocks project

This program is free software: you can redistribute it and/or modify
it under the terms of the GNU Affero General Public License as published by
the Free Software Foundation, either version 3 of the License, or
(at your option) any later version.

This program is distributed in the hope that it will be useful
but WITHOUT ANY WARRANTY; without even the implied warranty of
MERCHANTABILITY or FITNESS FOR A PARTICULAR PURPOSE.  See the
GNU Affero General Public License for more details.

You should have received a copy of the GNU Affero General Public License
along with this program.  If not, see <http://www.gnu.org/licenses/>.
*/

package main

import (
	"encoding/json"
	"flag"
	"fmt"
	"os"
	"strings"
	"time"

	// Import all Kubernetes client auth plugins (e.g. Azure, GCP, OIDC, etc.)
	// to ensure that exec-entrypoint and run can make use of them.
	"github.com/fsnotify/fsnotify"
	snapshotv1beta1 "github.com/kubernetes-csi/external-snapshotter/client/v3/apis/volumesnapshot/v1beta1"
	snapshotv1 "github.com/kubernetes-csi/external-snapshotter/client/v6/apis/volumesnapshot/v1"
	"github.com/spf13/pflag"
	corev1 "k8s.io/api/core/v1"
	apiextv1 "k8s.io/apiextensions-apiserver/pkg/apis/apiextensions/v1"
	k8sruntime "k8s.io/apimachinery/pkg/runtime"
	utilruntime "k8s.io/apimachinery/pkg/util/runtime"
	discoverycli "k8s.io/client-go/discovery"
	clientgoscheme "k8s.io/client-go/kubernetes/scheme"
	_ "k8s.io/client-go/plugin/pkg/client/auth"
	ctrl "sigs.k8s.io/controller-runtime"
	"sigs.k8s.io/controller-runtime/pkg/client"
	"sigs.k8s.io/controller-runtime/pkg/healthz"
	"sigs.k8s.io/controller-runtime/pkg/log/zap"
	"sigs.k8s.io/controller-runtime/pkg/metrics/server"
	"sigs.k8s.io/controller-runtime/pkg/webhook"

	// +kubebuilder:scaffold:imports

	appsv1alpha1 "github.com/apecloud/kubeblocks/apis/apps/v1alpha1"
	appsv1beta1 "github.com/apecloud/kubeblocks/apis/apps/v1beta1"
	dpv1alpha1 "github.com/apecloud/kubeblocks/apis/dataprotection/v1alpha1"
	experimentalv1alpha1 "github.com/apecloud/kubeblocks/apis/experimental/v1alpha1"
	extensionsv1alpha1 "github.com/apecloud/kubeblocks/apis/extensions/v1alpha1"
	storagev1alpha1 "github.com/apecloud/kubeblocks/apis/storage/v1alpha1"
	"github.com/apecloud/kubeblocks/apis/workloads/legacy"
	workloadsv1alpha1 "github.com/apecloud/kubeblocks/apis/workloads/v1alpha1"
	appscontrollers "github.com/apecloud/kubeblocks/controllers/apps"
	"github.com/apecloud/kubeblocks/controllers/apps/configuration"
	experimentalcontrollers "github.com/apecloud/kubeblocks/controllers/experimental"
	extensionscontrollers "github.com/apecloud/kubeblocks/controllers/extensions"
	k8scorecontrollers "github.com/apecloud/kubeblocks/controllers/k8score"
	workloadscontrollers "github.com/apecloud/kubeblocks/controllers/workloads"
	"github.com/apecloud/kubeblocks/pkg/constant"
	"github.com/apecloud/kubeblocks/pkg/controller/instanceset"
	"github.com/apecloud/kubeblocks/pkg/controller/multicluster"
	intctrlutil "github.com/apecloud/kubeblocks/pkg/controllerutil"
	"github.com/apecloud/kubeblocks/pkg/metrics"
	viper "github.com/apecloud/kubeblocks/pkg/viperx"
)

// added lease.coordination.k8s.io for leader election
// +kubebuilder:rbac:groups=coordination.k8s.io,resources=leases,verbs=get;list;watch;create;update;patch

const (
	appName = "kubeblocks"

	probeAddrFlagKey     flagName = "health-probe-bind-address"
	metricsAddrFlagKey   flagName = "metrics-bind-address"
	leaderElectFlagKey   flagName = "leader-elect"
	leaderElectIDFlagKey flagName = "leader-elect-id"

	// switch flags key for API groups
	appsFlagKey         flagName = "apps"
	extensionsFlagKey   flagName = "extensions"
	workloadsFlagKey    flagName = "workloads"
	experimentalFlagKey flagName = "experimental"

	multiClusterKubeConfigFlagKey       flagName = "multi-cluster-kubeconfig"
	multiClusterContextsFlagKey         flagName = "multi-cluster-contexts"
	multiClusterContextsDisabledFlagKey flagName = "multi-cluster-contexts-disabled"
)

var (
	scheme   = k8sruntime.NewScheme()
	setupLog = ctrl.Log.WithName("setup")
)

func init() {
	utilruntime.Must(clientgoscheme.AddToScheme(scheme))

	utilruntime.Must(appsv1alpha1.AddToScheme(scheme))
	utilruntime.Must(dpv1alpha1.AddToScheme(scheme))
	utilruntime.Must(snapshotv1.AddToScheme(scheme))
	utilruntime.Must(snapshotv1beta1.AddToScheme(scheme))
	utilruntime.Must(extensionsv1alpha1.AddToScheme(scheme))
	utilruntime.Must(workloadsv1alpha1.AddToScheme(scheme))
	utilruntime.Must(storagev1alpha1.AddToScheme(scheme))
	utilruntime.Must(appsv1beta1.AddToScheme(scheme))
	utilruntime.Must(legacy.AddToScheme(scheme))
	utilruntime.Must(apiextv1.AddToScheme(scheme))
	utilruntime.Must(experimentalv1alpha1.AddToScheme(scheme))
	// +kubebuilder:scaffold:scheme

	viper.SetConfigName("config")                          // name of config file (without extension)
	viper.SetConfigType("yaml")                            // REQUIRED if the config file does not have the extension in the name
	viper.AddConfigPath(fmt.Sprintf("/etc/%s/", appName))  // path to look for the config file in
	viper.AddConfigPath(fmt.Sprintf("$HOME/.%s", appName)) // call multiple times to append search path
	viper.AddConfigPath(".")                               // optionally look for config in the working directory
	viper.AutomaticEnv()

	viper.SetDefault(constant.CfgKeyCtrlrReconcileRetryDurationMS, 1000)
	viper.SetDefault("CERT_DIR", "/tmp/k8s-webhook-server/serving-certs")
	viper.SetDefault(constant.EnableRBACManager, true)
	viper.SetDefault("VOLUMESNAPSHOT_API_BETA", false)
	viper.SetDefault(constant.KBToolsImage, "apecloud/kubeblocks-tools:latest")
	viper.SetDefault(constant.KBEnvLorryHTTPPort, 3501)
	viper.SetDefault(constant.KBEnvLorryGRPCPort, 50001)
	viper.SetDefault(constant.KBEnvLorryLogLevel, "info")
	viper.SetDefault("KUBEBLOCKS_SERVICEACCOUNT_NAME", "kubeblocks")
	viper.SetDefault(constant.ConfigManagerGPRCPortEnv, 9901)
	viper.SetDefault("CONFIG_MANAGER_LOG_LEVEL", "info")
	viper.SetDefault(constant.CfgKeyCtrlrMgrNS, "default")
	viper.SetDefault(constant.CfgHostPortConfigMapName, "kubeblocks-host-ports")
	viper.SetDefault(constant.CfgHostPortIncludeRanges, "1025-65536")
	viper.SetDefault(constant.CfgHostPortExcludeRanges, "6443,10250,10257,10259,2379-2380,30000-32767")
	viper.SetDefault(constant.KBDataScriptClientsImage, "apecloud/kubeblocks-datascript:latest")
	viper.SetDefault(constant.KubernetesClusterDomainEnv, constant.DefaultDNSDomain)
	viper.SetDefault(instanceset.MaxPlainRevisionCount, 1024)
	viper.SetDefault(instanceset.FeatureGateIgnorePodVerticalScaling, false)
	viper.SetDefault(intctrlutil.FeatureGateEnableRuntimeMetrics, false)
	viper.SetDefault(constant.CfgKBReconcileWorkers, 8)
	viper.SetDefault(constant.FeatureGateIgnoreConfigTemplateDefaultMode, false)
}

type flagName string

func (r flagName) String() string {
	return string(r)
}

func (r flagName) viperName() string {
	return strings.ReplaceAll(r.String(), "-", "_")
}

func setupFlags() {
	flag.String(metricsAddrFlagKey.String(), ":8080", "The address the metric endpoint binds to.")
	flag.String(probeAddrFlagKey.String(), ":8081", "The address the probe endpoint binds to.")
	flag.Bool(leaderElectFlagKey.String(), false,
		"Enable leader election for controller manager. "+
			"Enabling this will ensure there is only one active controller manager.")

	flag.String(leaderElectIDFlagKey.String(), "001c317f",
		"The leader election ID prefix for controller manager. "+
			"This ID must be unique to controller manager.")

	flag.Bool(appsFlagKey.String(), true,
		"Enable the apps controller manager.")
	flag.Bool(extensionsFlagKey.String(), true,
		"Enable the extensions controller manager.")
	flag.Bool(workloadsFlagKey.String(), true,
		"Enable the workloads controller manager.")
	flag.Bool(experimentalFlagKey.String(), false,
		"Enable the experimental controller manager.")

	flag.String(multiClusterKubeConfigFlagKey.String(), "", "Paths to the kubeconfig for multi-cluster accessing.")
	flag.String(multiClusterContextsFlagKey.String(), "", "Kube contexts the manager will talk to.")
	flag.String(multiClusterContextsDisabledFlagKey.String(), "", "Kube contexts that mark as disabled.")

	flag.String(constant.ManagedNamespacesFlag, "",
		"The namespaces that the operator will manage, multiple namespaces are separated by commas.")

	opts := zap.Options{
		Development: false,
	}
	opts.BindFlags(flag.CommandLine)

	pflag.CommandLine.AddGoFlagSet(flag.CommandLine)
	pflag.Parse()

	// NOTES:
	// zap is "Blazing fast, structured, leveled logging in Go.", DON'T event try
	// to refactor this logging lib to anything else. Check FAQ - https://github.com/uber-go/zap/blob/master/FAQ.md
	ctrl.SetLogger(zap.New(zap.UseFlagOptions(&opts)))

	// set normalizeFunc to replace flag name to viper name
	normalizeFunc := pflag.CommandLine.GetNormalizeFunc()
	pflag.CommandLine.SetNormalizeFunc(func(fs *pflag.FlagSet, name string) pflag.NormalizedName {
		result := normalizeFunc(fs, name)
		name = strings.ReplaceAll(string(result), "-", "_")
		return pflag.NormalizedName(name)
	})

	if err := viper.BindPFlags(pflag.CommandLine); err != nil {
		setupLog.Error(err, "unable to bind flags")
		os.Exit(1)
	}
}

func validateRequiredToParseConfigs() error {
	validateTolerations := func(val string) error {
		if val == "" {
			return nil
		}
		var tolerations []corev1.Toleration
		return json.Unmarshal([]byte(val), &tolerations)
	}

	validateAffinity := func(val string) error {
		if val == "" {
			return nil
		}
		affinity := corev1.Affinity{}
		return json.Unmarshal([]byte(val), &affinity)
	}

	if jobTTL := viper.GetString(constant.CfgKeyAddonJobTTL); jobTTL != "" {
		if _, err := time.ParseDuration(jobTTL); err != nil {
			return err
		}
	}
	if err := validateTolerations(viper.GetString(constant.CfgKeyCtrlrMgrTolerations)); err != nil {
		return err
	}
	if err := validateAffinity(viper.GetString(constant.CfgKeyCtrlrMgrAffinity)); err != nil {
		return err
	}
	if cmNodeSelector := viper.GetString(constant.CfgKeyCtrlrMgrNodeSelector); cmNodeSelector != "" {
		nodeSelector := map[string]string{}
		if err := json.Unmarshal([]byte(cmNodeSelector), &nodeSelector); err != nil {
			return err
		}
	}
	if err := validateTolerations(viper.GetString(constant.CfgKeyDataPlaneTolerations)); err != nil {
		return err
	}
	if err := validateAffinity(viper.GetString(constant.CfgKeyDataPlaneAffinity)); err != nil {
		return err
	}
	return nil
}

func main() {
	var (
		metricsAddr                  string
		probeAddr                    string
		enableLeaderElection         bool
		enableLeaderElectionID       string
		multiClusterKubeConfig       string
		multiClusterContexts         string
		multiClusterContextsDisabled string
		err                          error
	)

	setupFlags()

	// Find and read the config file
	if err := viper.ReadInConfig(); err != nil { // Handle errors reading the config file
		setupLog.Info("unable to read in config, errors ignored")
	}
	setupLog.Info(fmt.Sprintf("config file: %s", viper.GetViper().ConfigFileUsed()))
	viper.OnConfigChange(func(e fsnotify.Event) {
		setupLog.Info(fmt.Sprintf("config file changed: %s", e.Name))
	})
	viper.WatchConfig()

	setupLog.Info(fmt.Sprintf("config settings: %v", viper.AllSettings()))
	if err := validateRequiredToParseConfigs(); err != nil {
		setupLog.Error(err, "config value error")
		os.Exit(1)
	}

	managedNamespaces := viper.GetString(strings.ReplaceAll(constant.ManagedNamespacesFlag, "-", "_"))
	if len(managedNamespaces) > 0 {
		setupLog.Info(fmt.Sprintf("managed namespaces: %s", managedNamespaces))
	}

	metricsAddr = viper.GetString(metricsAddrFlagKey.viperName())
	probeAddr = viper.GetString(probeAddrFlagKey.viperName())
	enableLeaderElection = viper.GetBool(leaderElectFlagKey.viperName())
	enableLeaderElectionID = viper.GetString(leaderElectIDFlagKey.viperName())
	multiClusterKubeConfig = viper.GetString(multiClusterKubeConfigFlagKey.viperName())
	multiClusterContexts = viper.GetString(multiClusterContextsFlagKey.viperName())
	multiClusterContextsDisabled = viper.GetString(multiClusterContextsDisabledFlagKey.viperName())

	setupLog.Info("golang runtime metrics.", "featureGate", intctrlutil.EnabledRuntimeMetrics())
	mgr, err := ctrl.NewManager(intctrlutil.GeKubeRestConfig(), ctrl.Options{
		Scheme: scheme,
		Metrics: server.Options{
			BindAddress:   metricsAddr,
			ExtraHandlers: metrics.RuntimeMetric(),
		},
		HealthProbeBindAddress: probeAddr,
		LeaderElection:         enableLeaderElection,
		// NOTES:
		// following LeaderElectionID is generated via hash/fnv (FNV-1 and FNV-1a), in
		// pattern of '{{ hashFNV .Repo }}.{{ .Domain }}', make sure regenerate this ID
		// if you have forked from this project template.
		LeaderElectionID: enableLeaderElectionID + ".kubeblocks.io",

		// NOTES:
		// LeaderElectionReleaseOnCancel defines if the leader should step down voluntarily
		// when the Manager ends. This requires the binary to immediately end when the
		// Manager is stopped, otherwise, this setting is unsafe. Setting this significantly
		// speeds up voluntary leader transitions as the new leader doesn't have to wait
		// LeaseDuration time first.
		//
		// In the default scaffold provided, the program ends immediately after
		// the manager stops, so would be fine to enable this option. However,
		// if you are doing or intending to do any operation such as performing cleanups
		// after the manager stops then its usage might be unsafe.
		LeaderElectionReleaseOnCancel: true,

		WebhookServer: webhook.NewServer(webhook.Options{
			Port:    9443,
			CertDir: viper.GetString("cert_dir"),
		}),
		Client: client.Options{
			Cache: &client.CacheOptions{
				DisableFor: intctrlutil.GetUncachedObjects(),
			},
		},
	})
	if err != nil {
		setupLog.Error(err, "unable to start manager")
		os.Exit(1)
	}

	// multi-cluster manager for all data-plane k8s
	multiClusterMgr, err := multicluster.Setup(mgr.GetScheme(), mgr.GetConfig(), mgr.GetClient(),
		multiClusterKubeConfig, multiClusterContexts, multiClusterContextsDisabled)
	if err != nil {
		setupLog.Error(err, "unable to setup multi-cluster manager")
		os.Exit(1)
	}

	client := mgr.GetClient()
	if multiClusterMgr != nil {
		client = multiClusterMgr.GetClient()
	}

	if err := intctrlutil.InitHostPortManager(mgr.GetClient()); err != nil {
		setupLog.Error(err, "unable to init port manager")
		os.Exit(1)
	}

	if viper.GetBool(appsFlagKey.viperName()) {
		if err = (&appscontrollers.ClusterReconciler{
			Client:          client,
			Scheme:          mgr.GetScheme(),
			Recorder:        mgr.GetEventRecorderFor("cluster-controller"),
			MultiClusterMgr: multiClusterMgr,
		}).SetupWithManager(mgr); err != nil {
			setupLog.Error(err, "unable to create controller", "controller", "Cluster")
			os.Exit(1)
		}

		if err = (&appscontrollers.ClusterDefinitionReconciler{
			Client:   mgr.GetClient(),
			Scheme:   mgr.GetScheme(),
			Recorder: mgr.GetEventRecorderFor("cluster-definition-controller"),
		}).SetupWithManager(mgr); err != nil {
			setupLog.Error(err, "unable to create controller", "controller", "ClusterDefinition")
			os.Exit(1)
		}

		if err = (&appscontrollers.ComponentReconciler{
			Client:   client,
			Scheme:   mgr.GetScheme(),
			Recorder: mgr.GetEventRecorderFor("component-controller"),
		}).SetupWithManager(mgr, multiClusterMgr); err != nil {
			setupLog.Error(err, "unable to create controller", "controller", "Component")
			os.Exit(1)
		}

		if err = (&appscontrollers.ComponentDefinitionReconciler{
			Client:   mgr.GetClient(),
			Scheme:   mgr.GetScheme(),
			Recorder: mgr.GetEventRecorderFor("component-definition-controller"),
		}).SetupWithManager(mgr); err != nil {
			setupLog.Error(err, "unable to create controller", "controller", "ComponentDefinition")
			os.Exit(1)
		}

		if err = (&appscontrollers.ComponentVersionReconciler{
			Client:   mgr.GetClient(),
			Scheme:   mgr.GetScheme(),
			Recorder: mgr.GetEventRecorderFor("component-version-controller"),
		}).SetupWithManager(mgr); err != nil {
			setupLog.Error(err, "unable to create controller", "controller", "ComponentVersion")
			os.Exit(1)
		}

		if err = (&appscontrollers.OpsDefinitionReconciler{
			Client:   mgr.GetClient(),
			Scheme:   mgr.GetScheme(),
			Recorder: mgr.GetEventRecorderFor("ops-definition-controller"),
		}).SetupWithManager(mgr); err != nil {
			setupLog.Error(err, "unable to create controller", "controller", "OpsDefinition")
			os.Exit(1)
		}

		if err = (&appscontrollers.OpsRequestReconciler{
			Client:   mgr.GetClient(),
			Scheme:   mgr.GetScheme(),
			Recorder: mgr.GetEventRecorderFor("ops-request-controller"),
		}).SetupWithManager(mgr); err != nil {
			setupLog.Error(err, "unable to create controller", "controller", "OpsRequest")
			os.Exit(1)
		}

		if err = (&configuration.ConfigConstraintReconciler{
			Client:   mgr.GetClient(),
			Scheme:   mgr.GetScheme(),
			Recorder: mgr.GetEventRecorderFor("config-constraint-controller"),
		}).SetupWithManager(mgr); err != nil {
			setupLog.Error(err, "unable to create controller", "controller", "ConfigConstraint")
			os.Exit(1)
		}

		if err = (&configuration.ReconfigureReconciler{
			Client:   client,
			Scheme:   mgr.GetScheme(),
			Recorder: mgr.GetEventRecorderFor("reconfigure-controller"),
		}).SetupWithManager(mgr, multiClusterMgr); err != nil {
			setupLog.Error(err, "unable to create controller", "controller", "ReconfigureRequest")
			os.Exit(1)
		}

		if err = (&configuration.ConfigurationReconciler{
			Client:   client,
			Scheme:   mgr.GetScheme(),
			Recorder: mgr.GetEventRecorderFor("configuration-controller"),
		}).SetupWithManager(mgr, multiClusterMgr); err != nil {
			setupLog.Error(err, "unable to create controller", "controller", "Configuration")
			os.Exit(1)
		}

		if err = (&k8scorecontrollers.EventReconciler{
			Client:   client,
			Scheme:   mgr.GetScheme(),
			Recorder: mgr.GetEventRecorderFor("event-controller"),
		}).SetupWithManager(mgr, multiClusterMgr); err != nil {
			setupLog.Error(err, "unable to create controller", "controller", "Event")
			os.Exit(1)
		}

		if err = (&appscontrollers.ServiceDescriptorReconciler{
			Client:   mgr.GetClient(),
			Scheme:   mgr.GetScheme(),
			Recorder: mgr.GetEventRecorderFor("service-descriptor-controller"),
		}).SetupWithManager(mgr); err != nil {
			setupLog.Error(err, "unable to create controller", "controller", "ServiceDescriptor")
			os.Exit(1)
		}

		if err = (&appscontrollers.BackupPolicyTemplateReconciler{
			Client:   mgr.GetClient(),
			Scheme:   mgr.GetScheme(),
			Recorder: mgr.GetEventRecorderFor("backup-policy-template-controller"),
		}).SetupWithManager(mgr); err != nil {
			setupLog.Error(err, "unable to create controller", "controller", "BackupPolicyTemplate")
			os.Exit(1)
		}
	}

	if viper.GetBool(extensionsFlagKey.viperName()) {
		if err = (&extensionscontrollers.AddonReconciler{
			Client:     mgr.GetClient(),
			Scheme:     mgr.GetScheme(),
			Recorder:   mgr.GetEventRecorderFor("addon-controller"),
			RestConfig: mgr.GetConfig(),
		}).SetupWithManager(mgr); err != nil {
			setupLog.Error(err, "unable to create controller", "controller", "Addon")
			os.Exit(1)
		}
	}

	if viper.GetBool(workloadsFlagKey.viperName()) {
		if err = (&workloadscontrollers.InstanceSetReconciler{
			Client:   client,
			Scheme:   mgr.GetScheme(),
			Recorder: mgr.GetEventRecorderFor("instance-set-controller"),
		}).SetupWithManager(mgr, multiClusterMgr); err != nil {
			setupLog.Error(err, "unable to create controller", "controller", "InstanceSet")
			os.Exit(1)
		}
	}
<<<<<<< HEAD
	// +kubebuilder:scaffold:builder

	if viper.GetBool("enable_webhooks") {
		appsv1alpha1.RegisterWebhookManager(mgr)

		if err = (&appsv1alpha1.Cluster{}).SetupWebhookWithManager(mgr); err != nil {
			setupLog.Error(err, "unable to create webhook", "webhook", "Cluster")
			os.Exit(1)
		}

		if err = (&appsv1alpha1.ClusterDefinition{}).SetupWebhookWithManager(mgr); err != nil {
			setupLog.Error(err, "unable to create webhook", "webhook", "ClusterDefinition")
			os.Exit(1)
		}

		if err = (&appsv1alpha1.Component{}).SetupWebhookWithManager(mgr); err != nil {
			setupLog.Error(err, "unable to create webhook", "webhook", "Component")
			os.Exit(1)
		}

		if err = (&appsv1alpha1.ComponentDefinition{}).SetupWebhookWithManager(mgr); err != nil {
			setupLog.Error(err, "unable to create webhook", "webhook", "ComponentDefinition")
			os.Exit(1)
		}

		if err = (&appsv1alpha1.ComponentVersion{}).SetupWebhookWithManager(mgr); err != nil {
			setupLog.Error(err, "unable to create webhook", "webhook", "ComponentVersion")
			os.Exit(1)
		}

		if err = (&appsv1alpha1.OpsRequest{}).SetupWebhookWithManager(mgr); err != nil {
			setupLog.Error(err, "unable to create webhook", "webhook", "OpsRequest")
			os.Exit(1)
		}
=======
>>>>>>> 0e34a119

	if viper.GetBool(experimentalFlagKey.viperName()) {
		if err = (&experimentalcontrollers.NodeCountScalerReconciler{
			Client:   mgr.GetClient(),
			Scheme:   mgr.GetScheme(),
			Recorder: mgr.GetEventRecorderFor("node-count-scaler-controller"),
		}).SetupWithManager(mgr); err != nil {
			setupLog.Error(err, "unable to create controller", "controller", "NodeCountScaler")
			os.Exit(1)
		}
	}
	// +kubebuilder:scaffold:builder

	if err := mgr.AddHealthzCheck("healthz", healthz.Ping); err != nil {
		setupLog.Error(err, "unable to set up health check")
		os.Exit(1)
	}
	if err := mgr.AddReadyzCheck("readyz", healthz.Ping); err != nil {
		setupLog.Error(err, "unable to set up ready check")
		os.Exit(1)
	}

	discoveryClient, err := discoverycli.NewDiscoveryClientForConfig(mgr.GetConfig())
	if err != nil {
		setupLog.Error(err, "unable to create discovery client")
		os.Exit(1)
	}

	ver, err := discoveryClient.ServerVersion()
	if err != nil {
		setupLog.Error(err, "unable to discover version info")
		os.Exit(1)
	}
	viper.SetDefault(constant.CfgKeyServerInfo, *ver)

	setupLog.Info("starting manager")
	if multiClusterMgr != nil {
		if err := multiClusterMgr.Bind(mgr); err != nil {
			setupLog.Error(err, "failed to bind multi-cluster manager to manager")
			os.Exit(1)
		}
	}
	if err := mgr.Start(ctrl.SetupSignalHandler()); err != nil {
		setupLog.Error(err, "problem running manager")
		os.Exit(1)
	}
}<|MERGE_RESOLUTION|>--- conflicted
+++ resolved
@@ -498,43 +498,6 @@
 			os.Exit(1)
 		}
 	}
-<<<<<<< HEAD
-	// +kubebuilder:scaffold:builder
-
-	if viper.GetBool("enable_webhooks") {
-		appsv1alpha1.RegisterWebhookManager(mgr)
-
-		if err = (&appsv1alpha1.Cluster{}).SetupWebhookWithManager(mgr); err != nil {
-			setupLog.Error(err, "unable to create webhook", "webhook", "Cluster")
-			os.Exit(1)
-		}
-
-		if err = (&appsv1alpha1.ClusterDefinition{}).SetupWebhookWithManager(mgr); err != nil {
-			setupLog.Error(err, "unable to create webhook", "webhook", "ClusterDefinition")
-			os.Exit(1)
-		}
-
-		if err = (&appsv1alpha1.Component{}).SetupWebhookWithManager(mgr); err != nil {
-			setupLog.Error(err, "unable to create webhook", "webhook", "Component")
-			os.Exit(1)
-		}
-
-		if err = (&appsv1alpha1.ComponentDefinition{}).SetupWebhookWithManager(mgr); err != nil {
-			setupLog.Error(err, "unable to create webhook", "webhook", "ComponentDefinition")
-			os.Exit(1)
-		}
-
-		if err = (&appsv1alpha1.ComponentVersion{}).SetupWebhookWithManager(mgr); err != nil {
-			setupLog.Error(err, "unable to create webhook", "webhook", "ComponentVersion")
-			os.Exit(1)
-		}
-
-		if err = (&appsv1alpha1.OpsRequest{}).SetupWebhookWithManager(mgr); err != nil {
-			setupLog.Error(err, "unable to create webhook", "webhook", "OpsRequest")
-			os.Exit(1)
-		}
-=======
->>>>>>> 0e34a119
 
 	if viper.GetBool(experimentalFlagKey.viperName()) {
 		if err = (&experimentalcontrollers.NodeCountScalerReconciler{
