--- conflicted
+++ resolved
@@ -131,12 +131,9 @@
 	go.opentelemetry.io/otel/trace v1.11.1 // indirect
 	go.opentelemetry.io/proto/otlp v0.19.0 // indirect
 	go.uber.org/atomic v1.10.0 // indirect
-<<<<<<< HEAD
-=======
 	go.uber.org/multierr v1.8.0 // indirect
 	go.uber.org/zap v1.21.0 // indirect
 	golang.org/x/crypto v0.1.0 // indirect
->>>>>>> d76afd9a
 	golang.org/x/exp v0.0.0-20221028150844-83b7d23a625f // indirect
 	golang.org/x/mod v0.6.0 // indirect
 	golang.org/x/net v0.1.0 // indirect
