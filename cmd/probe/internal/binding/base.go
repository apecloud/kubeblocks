--- conflicted
+++ resolved
@@ -118,14 +118,12 @@
 		CheckRunningOperation: ops.CheckRunningOps,
 		CheckRoleOperation:    ops.CheckRoleOps,
 		GetRoleOperation:      ops.GetRoleOps,
-<<<<<<< HEAD
+		VolumeProtection:      ops.volumeProtection,
 		SwitchoverOperation:   ops.SwitchoverOps,
-=======
-		VolumeProtection:      ops.volumeProtection,
-	}
+	}
+
 	ops.Ops = map[bindings.OperationKind]Operation{
 		VolumeProtection: newVolumeProtectionOperation(ops.Logger, ops),
->>>>>>> 47130363
 	}
 	ops.DBAddress = ops.getAddress()
 
@@ -137,21 +135,15 @@
 	}
 }
 
-<<<<<<< HEAD
-func (ops *BaseOperations) RegisterOperationOnDBReady(opsKind bindings.OperationKind, operation Operation, manager component.DBManager) {
-	ops.RegisterOperation(opsKind, StartupCheckWraper(manager, operation))
-}
-
-func (ops *BaseOperations) RegisterOperation(opsKind bindings.OperationKind, operation Operation) {
-	if ops.OperationMap == nil {
-		ops.OperationMap = map[bindings.OperationKind]Operation{}
-=======
 func (ops *BaseOperations) RegisterOperation(opsKind bindings.OperationKind, operation LegacyOperation) {
 	if ops.LegacyOperations == nil {
 		ops.LegacyOperations = map[bindings.OperationKind]LegacyOperation{}
->>>>>>> 47130363
 	}
 	ops.LegacyOperations[opsKind] = operation
+}
+
+func (ops *BaseOperations) RegisterOperationOnDBReady(opsKind bindings.OperationKind, operation LegacyOperation, manager component.DBManager) {
+	ops.RegisterOperation(opsKind, StartupCheckWraper(manager, operation))
 }
 
 // Operations returns list of operations supported by the binding.
@@ -383,8 +375,8 @@
 
 func (ops *BaseOperations) SwitchoverOps(ctx context.Context, req *bindings.InvokeRequest, resp *bindings.InvokeResponse) (OpsResult, error) {
 	opsRes := OpsResult{}
-	leader, _ := req.Metadata["leader"]
-	candidate, _ := req.Metadata["candidate"]
+	leader := req.Metadata["leader"]
+	candidate := req.Metadata["candidate"]
 	if leader == "" && candidate == "" {
 		opsRes["event"] = OperationFailed
 		opsRes["message"] = "Leader or Candidate must be set"
@@ -445,7 +437,7 @@
 		}
 	} else if len(manager.HasOtherHealthyMembers(cluster, leader)) == 0 {
 		opsRes["event"] = OperationFailed
-		opsRes["message"] = fmt.Sprintf("candidate is not set and has no other healthy members")
+		opsRes["message"] = "candidate is not set and has no other healthy members"
 		return opsRes, nil
 	}
 
