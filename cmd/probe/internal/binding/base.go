/*
Copyright (C) 2022-2023 ApeCloud Co., Ltd

This file is part of KubeBlocks project

This program is free software: you can redistribute it and/or modify
it under the terms of the GNU Affero General Public License as published by
the Free Software Foundation, either version 3 of the License, or
(at your option) any later version.

This program is distributed in the hope that it will be useful
but WITHOUT ANY WARRANTY; without even the implied warranty of
MERCHANTABILITY or FITNESS FOR A PARTICULAR PURPOSE.  See the
GNU Affero General Public License for more details.

You should have received a copy of the GNU Affero General Public License
along with this program.  If not, see <http://www.gnu.org/licenses/>.
*/

package binding

import (
	"context"
	"encoding/json"
	"fmt"
	"net"
	"strconv"
	"strings"
	"time"

	"github.com/go-logr/logr"
	"github.com/pkg/errors"
	"github.com/spf13/viper"

	"github.com/apecloud/kubeblocks/cmd/probe/internal/component"
	"github.com/apecloud/kubeblocks/cmd/probe/internal/dcs"
	. "github.com/apecloud/kubeblocks/internal/sqlchannel/util"
)

<<<<<<< HEAD
type LegacyOperation func(ctx context.Context, req *ProbeRequest, resp *ProbeResponse) (OpsResult, error)

type OpsResult map[string]interface{}

type GlobalInfo struct {
	Event        string            `json:"event,omitempty"`
	Term         int               `json:"term,omitempty"`
	PodName2Role map[string]string `json:"map,omitempty"`
	Message      string            `json:"message,omitempty"`
}

type Operation interface {
	Kind() OperationKind
	Init(metadata component.Properties) error
	Invoke(ctx context.Context, req *ProbeRequest, resp *ProbeResponse) error
}

=======
type Operation func(ctx context.Context, request *bindings.InvokeRequest, response *bindings.InvokeResponse) (OpsResult, error)

type OpsResult map[string]interface{}

>>>>>>> 5283f469
// AccessMode defines SVC access mode enums.
// +enum
type AccessMode string

type BaseInternalOps interface {
	InternalQuery(ctx context.Context, sql string) ([]byte, error)
	InternalExec(ctx context.Context, sql string) (int64, error)
	GetLogger() logr.Logger
	GetRunningPort() int
	Dispatch(ctx context.Context, req *ProbeRequest) (*ProbeResponse, error)
}

type BaseOperations struct {
	CheckRunningFailedCount    int
	CheckStatusFailedCount     int
	CheckRoleFailedCount       int
	RoleUnchangedCount         int
	FailedEventReportFrequency int
	// RoleDetectionThreshold is used to set the report duration of role event after role changed,
	// then event controller can always get rolechanged events to maintain pod label accurately
	// in cases of:
	// 1 rolechanged event lost;
	// 2 pod role label deleted or updated incorrectly.
	RoleDetectionThreshold int
	DBPort                 int
	DBAddress              string
	DBType                 string
	OriRole                string
	OriGlobalInfo          *GlobalInfo
	DBRoles                map[string]AccessMode
	Logger                 logr.Logger
	Metadata               map[string]string
	InitIfNeed             func() bool
<<<<<<< HEAD
	GetRole                func(ctx context.Context, request *ProbeRequest, response *ProbeResponse) (string, error)
	GetGlobalInfo          func(ctx context.Context, request *ProbeRequest, response *ProbeResponse) (GlobalInfo, error)
	// TODO: need a better way to support the extension for engines.
	LockInstance     func(ctx context.Context) error
	UnlockInstance   func(ctx context.Context) error
	LegacyOperations map[OperationKind]LegacyOperation
	Ops              map[OperationKind]Operation
=======
	GetRole                func(context.Context, *bindings.InvokeRequest, *bindings.InvokeResponse) (string, error)

	OperationsMap map[bindings.OperationKind]Operation
>>>>>>> 5283f469
}

func init() {
	viper.SetDefault("KB_FAILED_EVENT_REPORT_FREQUENCY", defaultFailedEventReportFrequency)
	viper.SetDefault("KB_ROLE_DETECTION_THRESHOLD", defaultRoleDetectionThreshold)
}

func (ops *BaseOperations) Init(properties component.Properties) {
	ops.FailedEventReportFrequency = viper.GetInt("KB_FAILED_EVENT_REPORT_FREQUENCY")
	if ops.FailedEventReportFrequency < 300 {
		ops.FailedEventReportFrequency = 300
	} else if ops.FailedEventReportFrequency > 3600 {
		ops.FailedEventReportFrequency = 3600
	}

	ops.RoleDetectionThreshold = viper.GetInt("KB_ROLE_DETECTION_THRESHOLD")
	if ops.RoleDetectionThreshold < 60 {
		ops.RoleDetectionThreshold = 60
	} else if ops.RoleDetectionThreshold > 300 {
		ops.RoleDetectionThreshold = 300
	}

	val := viper.GetString("KB_SERVICE_ROLES")
	if val != "" {
		if err := json.Unmarshal([]byte(val), &ops.DBRoles); err != nil {
			fmt.Println(errors.Wrap(err, "KB_DB_ROLES env format error").Error())
		}
	}
<<<<<<< HEAD

	ops.Metadata = properties
	ops.LegacyOperations = map[OperationKind]LegacyOperation{
		CheckRunningOperation:  ops.CheckRunningOps,
		CheckRoleOperation:     ops.CheckRoleOps,
		GetRoleOperation:       ops.GetRoleOps,
		VolumeProtection:       ops.volumeProtection,
		SwitchoverOperation:    ops.SwitchoverOps,
		GetGlobalInfoOperation: ops.GetGlobalInfoOps,
	}

	// ops.Ops = map[OperationKind]Operation{
	//	VolumeProtection: newVolumeProtectionOperation(ops.Logger, ops),
	//}
	ops.DBAddress = ops.getAddress()

	// for kind, op := range ops.Ops {
	//	if err := op.Init(properties); err != nil {
	//		ops.Logger.Error(err, fmt.Sprintf("init operation %s error", kind))
	//		// panic(fmt.Sprintf("init operation %s error: %s", kind, err.Error()))
	//	}
	//}
}

func (ops *BaseOperations) RegisterOperation(opsKind OperationKind, operation LegacyOperation) {
	if ops.LegacyOperations == nil {
		ops.LegacyOperations = map[OperationKind]LegacyOperation{}
=======
	ops.Metadata = metadata
	ops.OperationsMap = map[bindings.OperationKind]Operation{
		CheckRunningOperation: ops.CheckRunningOps,
		CheckRoleOperation:    ops.CheckRoleOps,
		GetRoleOperation:      ops.GetRoleOps,
		VolumeProtection:      ops.VolumeProtectionOps,
		SwitchoverOperation:   ops.SwitchoverOps,
		LockOperation:         ops.LockOps,
		UnlockOperation:       ops.UnlockOps,
	}

	ops.DBAddress = ops.getAddress()
}

func (ops *BaseOperations) RegisterOperation(opsKind bindings.OperationKind, operation Operation) {
	if ops.OperationsMap == nil {
		ops.OperationsMap = map[bindings.OperationKind]Operation{}
>>>>>>> 5283f469
	}
	ops.OperationsMap[opsKind] = operation
}

<<<<<<< HEAD
func (ops *BaseOperations) RegisterOperationOnDBReady(opsKind OperationKind, operation LegacyOperation, manager component.DBManager) {
=======
func (ops *BaseOperations) RegisterOperationOnDBReady(opsKind bindings.OperationKind, operation Operation, manager component.DBManager) {
>>>>>>> 5283f469
	ops.RegisterOperation(opsKind, StartupCheckWraper(manager, operation))
}

// Operations returns list of operations supported by the binding.
<<<<<<< HEAD
func (ops *BaseOperations) Operations() []OperationKind {
	opsKinds := make([]OperationKind, len(ops.LegacyOperations))
=======
func (ops *BaseOperations) Operations() []bindings.OperationKind {
	opsKinds := make([]bindings.OperationKind, len(ops.OperationsMap))
>>>>>>> 5283f469
	i := 0
	for opsKind := range ops.OperationsMap {
		opsKinds[i] = opsKind
		i++
	}
	return opsKinds
}

// getAddress returns component service address, if component is not listening on
// 127.0.0.1, the LegacyOperation needs to overwrite this function and set ops.DBAddress
func (ops *BaseOperations) getAddress() string {
	return "127.0.0.1"
}

// Dispatch handles all invoke operations.
func (ops *BaseOperations) Dispatch(ctx context.Context, req *ProbeRequest) (*ProbeResponse, error) {
	if req == nil {
		return nil, errors.Errorf("invoke request required")
	}

	startTime := time.Now()
	resp := &ProbeResponse{Metadata: map[string]string{}}

	updateRespMetadata := func() (*ProbeResponse, error) {
		endTime := time.Now()
		resp.Metadata[RespEndTimeKey] = endTime.Format(time.RFC3339Nano)
		resp.Metadata[RespDurationKey] = endTime.Sub(startTime).String()
		return resp, nil
	}

	operation, ok := ops.OperationsMap[req.Operation]
	opsRes := OpsResult{}
	if !ok {
		message := fmt.Sprintf("%v operation is not implemented for %v", req.Operation, ops.DBType)
		ops.Logger.Info(message)
		opsRes["event"] = OperationNotImplemented
		opsRes["message"] = message
		resp.Metadata[StatusCode] = OperationNotFoundHTTPCode
		res, _ := json.Marshal(opsRes)
		resp.Data = res
		return updateRespMetadata()
	}

	if ops.InitIfNeed != nil && ops.InitIfNeed() {
		opsRes["event"] = OperationFailed
		opsRes["message"] = "db not ready"
		res, _ := json.Marshal(opsRes)
		resp.Data = res
		return updateRespMetadata()
	}

	opsRes, err := operation(ctx, req, resp)
	if err != nil {
		return nil, err
	}
	if opsRes != nil {
		res, _ := json.Marshal(opsRes)
		resp.Data = res
	}

	return updateRespMetadata()
}

func (ops *BaseOperations) CheckRoleOps(ctx context.Context, req *ProbeRequest, resp *ProbeResponse) (OpsResult, error) {
	opsRes := OpsResult{}
	opsRes["operation"] = CheckRoleOperation
	opsRes["originalRole"] = ops.OriRole
	if ops.GetRole == nil {
		message := fmt.Sprintf("checkRole operation is not implemented for %v", ops.DBType)
		ops.Logger.Info(message)
		opsRes["event"] = OperationNotImplemented
		opsRes["message"] = message
		resp.Metadata[StatusCode] = OperationNotFoundHTTPCode
		return opsRes, nil
	}

	// sql exec timeout needs to be less than httpget's timeout which by default 1s.
	ctx1, cancel := context.WithTimeout(ctx, 500*time.Millisecond)
	defer cancel()
	role, err := ops.GetRole(ctx1, req, resp)
	if err != nil {
		ops.Logger.Error(err, "executing checkRole error")
		opsRes["event"] = OperationFailed
		opsRes["message"] = err.Error()
		if ops.CheckRoleFailedCount%ops.FailedEventReportFrequency == 0 {
			ops.Logger.Info("role checks failed continuously", "times", ops.CheckRoleFailedCount)
			SentProbeEvent(ctx, opsRes, ops.Logger)
		}
		ops.CheckRoleFailedCount++
		return opsRes, nil
	}

	ops.CheckRoleFailedCount = 0
	if isValid, message := ops.roleValidate(role); !isValid {
		opsRes["event"] = OperationInvalid
		opsRes["message"] = message
		return opsRes, nil
	}

	if ops.OriRole != role {
		ops.OriRole = role
		SentProbeEvent(ctx, opsRes, ops.Logger)
	}

	// RoleUnchangedCount is the count of consecutive role unchanged checks.
	// If the role remains unchanged consecutively in RoleDetectionThreshold checks after it has changed,
	// then the roleCheck event will be reported at roleEventReportFrequency so that the event controller
	// can always get relevant roleCheck events in order to maintain the pod label accurately, even in cases
	// of roleChanged events being lost or the pod role label being deleted or updated incorrectly.
	// if ops.RoleUnchangedCount < ops.RoleDetectionThreshold && ops.RoleUnchangedCount%roleEventReportFrequency == 0 {
	// 	resp.Metadata[StatusCode] = OperationFailedHTTPCode
	// }
	return opsRes, nil
}

func (ops *BaseOperations) GetRoleOps(ctx context.Context, req *ProbeRequest, resp *ProbeResponse) (OpsResult, error) {
	opsRes := OpsResult{}
	if ops.GetRole == nil {
		message := fmt.Sprintf("getRole operation is not implemented for %v", ops.DBType)
		ops.Logger.Error(fmt.Errorf("not implemented"), message)
		opsRes["event"] = OperationNotImplemented
		opsRes["message"] = message
		resp.Metadata[StatusCode] = OperationNotFoundHTTPCode
		return opsRes, nil
	}

	role, err := ops.GetRole(ctx, req, resp)
	if err != nil {
		ops.Logger.Error(err, "error executing getRole")
		opsRes["event"] = OperationFailed
		opsRes["message"] = err.Error()
		if ops.CheckRoleFailedCount%ops.FailedEventReportFrequency == 0 {
			ops.Logger.Info("getRole failed continuously", "failed times", ops.CheckRoleFailedCount)
			// resp.Metadata[StatusCode] = OperationFailedHTTPCode
		}
		ops.CheckRoleFailedCount++
		return opsRes, nil
	}
	opsRes["event"] = OperationSuccess
	opsRes["role"] = role
	return opsRes, nil
}

<<<<<<< HEAD
func (ops *BaseOperations) GetGlobalInfoOps(ctx context.Context, req *ProbeRequest, resp *ProbeResponse) (OpsResult, error) {
	opsRes := OpsResult{}
	opsRes["operation"] = GetGlobalInfoOperation
	if ops.GetGlobalInfo == nil {
		message := fmt.Sprintf("getGlobalInfo operation is not implemented for %v", ops.DBType)
		ops.Logger.Error(fmt.Errorf("not implemented"), message)
		opsRes["event"] = OperationNotImplemented
		opsRes["message"] = message
		resp.Metadata[StatusCode] = OperationNotFoundHTTPCode
		return opsRes, nil
	}

	globalInfo, err := ops.GetGlobalInfo(ctx, req, resp)
	if err != nil {
		ops.Logger.Error(err, "error executing GlobalInfo")
		opsRes["event"] = OperationFailed
		opsRes["message"] = err.Error()
		if ops.CheckRoleFailedCount%ops.FailedEventReportFrequency == 0 {
			ops.Logger.Info("getRole failed continuously", "failed times", ops.CheckRoleFailedCount)
			SentProbeEvent(ctx, opsRes, ops.Logger)
		}
		// just reuse the checkRoleFailCount temporarily
		ops.CheckRoleFailedCount++
		return opsRes, nil
	}

	ops.CheckRoleFailedCount = 0

	for _, role := range globalInfo.PodName2Role {
		if isValid, message := ops.roleValidate(role); !isValid {
			opsRes["event"] = OperationInvalid
			opsRes["message"] = message
			return opsRes, nil
		}
	}

	if ops.OriGlobalInfo == nil || globalInfo.ShouldUpdate(*ops.OriGlobalInfo) {
		ops.OriGlobalInfo = &globalInfo
		globalInfo.Transform(opsRes)
		SentProbeEvent(ctx, opsRes, ops.Logger)
	}

	return opsRes, nil
}

func (ops *BaseOperations) volumeProtection(ctx context.Context, req *ProbeRequest,
	rsp *ProbeResponse) (OpsResult, error) {
	return ops.fwdLegacyOperationCall(VolumeProtection, ctx, req, rsp)
}

func (ops *BaseOperations) fwdLegacyOperationCall(kind OperationKind, ctx context.Context,
	req *ProbeRequest, rsp *ProbeResponse) (OpsResult, error) {
	op, ok := ops.Ops[kind]
	if !ok {
		panic(fmt.Sprintf("unknown operation kind: %s", kind))
	}
	// since the rsp.Data has been set properly, it doesn't need to return a OpsResult here.
	return nil, op.Invoke(ctx, req, rsp)
}

=======
>>>>>>> 5283f469
// Component may have some internal roles that needn't be exposed to end user,
// and not configured in cluster definition, e.g. ETCD's Candidate.
// roleValidate is used to filter the internal roles and decrease the number
// of report events to reduce the possibility of event conflicts.
func (ops *BaseOperations) roleValidate(role string) (bool, string) {
	// do not validate them when db roles setting is missing
	if len(ops.DBRoles) == 0 {
		return true, ""
	}

	var msg string
	isValid := false
	for r := range ops.DBRoles {
		if strings.EqualFold(r, role) {
			isValid = true
			break
		}
	}
	if !isValid {
		msg = fmt.Sprintf("role %s is not configured in cluster definition %v", role, ops.DBRoles)
	}
	return isValid, msg
}

// CheckRunningOps checks whether the binding service is in running status,
// If check fails continuously, report an event at FailedEventReportFrequency frequency
func (ops *BaseOperations) CheckRunningOps(ctx context.Context, req *ProbeRequest, resp *ProbeResponse) (OpsResult, error) {
	var message string
	opsRes := OpsResult{}
	opsRes["operation"] = CheckRunningOperation

	host := net.JoinHostPort(ops.DBAddress, strconv.Itoa(ops.DBPort))
	// sql exec timeout needs to be less than httpget's timeout which by default 1s.
	conn, err := net.DialTimeout("tcp", host, 500*time.Millisecond)
	if err != nil {
		message = fmt.Sprintf("running check %s error", host)
		ops.Logger.Error(err, message)
		opsRes["event"] = OperationFailed
		opsRes["message"] = message
		if ops.CheckRunningFailedCount%ops.FailedEventReportFrequency == 0 {
			ops.Logger.Info("running checks failed continuously", "times", ops.CheckRunningFailedCount)
			// resp.Metadata[StatusCode] = OperationFailedHTTPCode
			SentProbeEvent(ctx, opsRes, ops.Logger)
		}
		ops.CheckRunningFailedCount++
		return opsRes, nil
	}
	defer conn.Close()
	ops.CheckRunningFailedCount = 0
	message = "TCP Connection Established Successfully!"
	if tcpCon, ok := conn.(*net.TCPConn); ok {
		err := tcpCon.SetLinger(0)
		ops.Logger.Error(err, "running check, set tcp linger failed")
	}
	opsRes["event"] = OperationSuccess
	opsRes["message"] = message
	return opsRes, nil
}

func (ops *BaseOperations) SwitchoverOps(ctx context.Context, req *ProbeRequest, resp *ProbeResponse) (OpsResult, error) {
	opsRes := OpsResult{}
	leader := req.Metadata["leader"]
	candidate := req.Metadata["candidate"]
	if leader == "" && candidate == "" {
		opsRes["event"] = OperationFailed
		opsRes["message"] = "Leader or Candidate must be set"
		return opsRes, nil
	}

	dcsStore := dcs.GetStore()
	if dcsStore == nil {
		opsRes["event"] = OperationFailed
		opsRes["message"] = "DCS store init failed"
		return opsRes, nil
	}
	cluster, err := dcsStore.GetCluster()
	if cluster == nil {
		opsRes["event"] = OperationFailed
		opsRes["message"] = fmt.Sprintf("Get Cluster %s error: %v.", dcsStore.GetClusterName(), err)
		return opsRes, nil
	}

	characterType := viper.GetString("KB_SERVICE_CHARACTER_TYPE")
	if characterType == "" {
		opsRes["event"] = OperationFailed
		opsRes["message"] = "KB_SERVICE_CHARACTER_TYPE not set"
		return opsRes, nil
	}

	manager := component.GetManager(characterType)
	if manager == nil {
		opsRes["event"] = OperationFailed
		opsRes["message"] = fmt.Sprintf("No DB Manager for character type %s", characterType)
		return opsRes, nil
	}

	if leader != "" {
		leaderMember := cluster.GetMemberWithName(leader)
		if leaderMember == nil {
			opsRes["event"] = OperationFailed
			opsRes["message"] = fmt.Sprintf("leader %s not exists", leader)
			return opsRes, nil
		}
		if ok, err := manager.IsLeaderMember(ctx, cluster, leaderMember); err != nil || !ok {
			opsRes["event"] = OperationFailed
			opsRes["message"] = fmt.Sprintf("%s is not the leader", leader)
			return opsRes, nil
		}
	}
	if candidate != "" {
		candidateMember := cluster.GetMemberWithName(candidate)
		if candidateMember == nil {
			opsRes["event"] = OperationFailed
			opsRes["message"] = fmt.Sprintf("candidate %s not exists", candidate)
			return opsRes, nil
		}
		if !manager.IsMemberHealthy(ctx, cluster, candidateMember) {
			opsRes["event"] = OperationFailed
			opsRes["message"] = fmt.Sprintf("candidate %s is unhealthy", candidate)
			return opsRes, nil
		}
	} else if len(manager.HasOtherHealthyMembers(ctx, cluster, leader)) == 0 {
		opsRes["event"] = OperationFailed
		opsRes["message"] = "candidate is not set and has no other healthy members"
		return opsRes, nil
	}

	err = dcsStore.CreateSwitchover(leader, candidate)
	if err != nil {
		opsRes["event"] = OperationFailed
		opsRes["message"] = fmt.Sprintf("Create switchover failed: %v", err)
		return opsRes, nil
	}

	opsRes["event"] = OperationSuccess
	return opsRes, nil
}

func (g *GlobalInfo) ShouldUpdate(another GlobalInfo) bool {
	if g.Term != another.Term {
		return g.Term < another.Term
	}
	if g.Message != another.Message || g.Event != another.Event {
		return true
	}
	for k, v := range g.PodName2Role {
		if s, ok := another.PodName2Role[k]; ok {
			if s != v {
				return true
			}
		} else {
			return true
		}
	}
	return false
}

func (g *GlobalInfo) Transform(result OpsResult) {
	result["event"] = g.Event
	result["term"] = g.Term
	result["message"] = g.Message
	result["map"] = g.PodName2Role
}<|MERGE_RESOLUTION|>--- conflicted
+++ resolved
@@ -37,8 +37,7 @@
 	. "github.com/apecloud/kubeblocks/internal/sqlchannel/util"
 )
 
-<<<<<<< HEAD
-type LegacyOperation func(ctx context.Context, req *ProbeRequest, resp *ProbeResponse) (OpsResult, error)
+type Operation func(ctx context.Context, req *ProbeRequest, resp *ProbeResponse) (OpsResult, error)
 
 type OpsResult map[string]interface{}
 
@@ -49,18 +48,6 @@
 	Message      string            `json:"message,omitempty"`
 }
 
-type Operation interface {
-	Kind() OperationKind
-	Init(metadata component.Properties) error
-	Invoke(ctx context.Context, req *ProbeRequest, resp *ProbeResponse) error
-}
-
-=======
-type Operation func(ctx context.Context, request *bindings.InvokeRequest, response *bindings.InvokeResponse) (OpsResult, error)
-
-type OpsResult map[string]interface{}
-
->>>>>>> 5283f469
 // AccessMode defines SVC access mode enums.
 // +enum
 type AccessMode string
@@ -94,19 +81,10 @@
 	Logger                 logr.Logger
 	Metadata               map[string]string
 	InitIfNeed             func() bool
-<<<<<<< HEAD
-	GetRole                func(ctx context.Context, request *ProbeRequest, response *ProbeResponse) (string, error)
+	GetRole                func(context.Context, *ProbeRequest, *ProbeResponse) (string, error)
 	GetGlobalInfo          func(ctx context.Context, request *ProbeRequest, response *ProbeResponse) (GlobalInfo, error)
-	// TODO: need a better way to support the extension for engines.
-	LockInstance     func(ctx context.Context) error
-	UnlockInstance   func(ctx context.Context) error
-	LegacyOperations map[OperationKind]LegacyOperation
-	Ops              map[OperationKind]Operation
-=======
-	GetRole                func(context.Context, *bindings.InvokeRequest, *bindings.InvokeResponse) (string, error)
-
-	OperationsMap map[bindings.OperationKind]Operation
->>>>>>> 5283f469
+
+	OperationsMap map[OperationKind]Operation
 }
 
 func init() {
@@ -135,37 +113,8 @@
 			fmt.Println(errors.Wrap(err, "KB_DB_ROLES env format error").Error())
 		}
 	}
-<<<<<<< HEAD
-
 	ops.Metadata = properties
-	ops.LegacyOperations = map[OperationKind]LegacyOperation{
-		CheckRunningOperation:  ops.CheckRunningOps,
-		CheckRoleOperation:     ops.CheckRoleOps,
-		GetRoleOperation:       ops.GetRoleOps,
-		VolumeProtection:       ops.volumeProtection,
-		SwitchoverOperation:    ops.SwitchoverOps,
-		GetGlobalInfoOperation: ops.GetGlobalInfoOps,
-	}
-
-	// ops.Ops = map[OperationKind]Operation{
-	//	VolumeProtection: newVolumeProtectionOperation(ops.Logger, ops),
-	//}
-	ops.DBAddress = ops.getAddress()
-
-	// for kind, op := range ops.Ops {
-	//	if err := op.Init(properties); err != nil {
-	//		ops.Logger.Error(err, fmt.Sprintf("init operation %s error", kind))
-	//		// panic(fmt.Sprintf("init operation %s error: %s", kind, err.Error()))
-	//	}
-	//}
-}
-
-func (ops *BaseOperations) RegisterOperation(opsKind OperationKind, operation LegacyOperation) {
-	if ops.LegacyOperations == nil {
-		ops.LegacyOperations = map[OperationKind]LegacyOperation{}
-=======
-	ops.Metadata = metadata
-	ops.OperationsMap = map[bindings.OperationKind]Operation{
+	ops.OperationsMap = map[OperationKind]Operation{
 		CheckRunningOperation: ops.CheckRunningOps,
 		CheckRoleOperation:    ops.CheckRoleOps,
 		GetRoleOperation:      ops.GetRoleOps,
@@ -178,30 +127,20 @@
 	ops.DBAddress = ops.getAddress()
 }
 
-func (ops *BaseOperations) RegisterOperation(opsKind bindings.OperationKind, operation Operation) {
+func (ops *BaseOperations) RegisterOperation(opsKind OperationKind, operation Operation) {
 	if ops.OperationsMap == nil {
-		ops.OperationsMap = map[bindings.OperationKind]Operation{}
->>>>>>> 5283f469
+		ops.OperationsMap = map[OperationKind]Operation{}
 	}
 	ops.OperationsMap[opsKind] = operation
 }
 
-<<<<<<< HEAD
-func (ops *BaseOperations) RegisterOperationOnDBReady(opsKind OperationKind, operation LegacyOperation, manager component.DBManager) {
-=======
-func (ops *BaseOperations) RegisterOperationOnDBReady(opsKind bindings.OperationKind, operation Operation, manager component.DBManager) {
->>>>>>> 5283f469
+func (ops *BaseOperations) RegisterOperationOnDBReady(opsKind OperationKind, operation Operation, manager component.DBManager) {
 	ops.RegisterOperation(opsKind, StartupCheckWraper(manager, operation))
 }
 
 // Operations returns list of operations supported by the binding.
-<<<<<<< HEAD
 func (ops *BaseOperations) Operations() []OperationKind {
-	opsKinds := make([]OperationKind, len(ops.LegacyOperations))
-=======
-func (ops *BaseOperations) Operations() []bindings.OperationKind {
-	opsKinds := make([]bindings.OperationKind, len(ops.OperationsMap))
->>>>>>> 5283f469
+	opsKinds := make([]OperationKind, len(ops.OperationsMap))
 	i := 0
 	for opsKind := range ops.OperationsMap {
 		opsKinds[i] = opsKind
@@ -301,6 +240,8 @@
 		return opsRes, nil
 	}
 
+	opsRes["event"] = OperationSuccess
+	opsRes["role"] = role
 	if ops.OriRole != role {
 		ops.OriRole = role
 		SentProbeEvent(ctx, opsRes, ops.Logger)
@@ -345,7 +286,6 @@
 	return opsRes, nil
 }
 
-<<<<<<< HEAD
 func (ops *BaseOperations) GetGlobalInfoOps(ctx context.Context, req *ProbeRequest, resp *ProbeResponse) (OpsResult, error) {
 	opsRes := OpsResult{}
 	opsRes["operation"] = GetGlobalInfoOperation
@@ -391,23 +331,6 @@
 	return opsRes, nil
 }
 
-func (ops *BaseOperations) volumeProtection(ctx context.Context, req *ProbeRequest,
-	rsp *ProbeResponse) (OpsResult, error) {
-	return ops.fwdLegacyOperationCall(VolumeProtection, ctx, req, rsp)
-}
-
-func (ops *BaseOperations) fwdLegacyOperationCall(kind OperationKind, ctx context.Context,
-	req *ProbeRequest, rsp *ProbeResponse) (OpsResult, error) {
-	op, ok := ops.Ops[kind]
-	if !ok {
-		panic(fmt.Sprintf("unknown operation kind: %s", kind))
-	}
-	// since the rsp.Data has been set properly, it doesn't need to return a OpsResult here.
-	return nil, op.Invoke(ctx, req, rsp)
-}
-
-=======
->>>>>>> 5283f469
 // Component may have some internal roles that needn't be exposed to end user,
 // and not configured in cluster definition, e.g. ETCD's Candidate.
 // roleValidate is used to filter the internal roles and decrease the number
