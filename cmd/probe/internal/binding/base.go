--- conflicted
+++ resolved
@@ -118,16 +118,12 @@
 		CheckRunningOperation: ops.CheckRunningOps,
 		CheckRoleOperation:    ops.CheckRoleOps,
 		GetRoleOperation:      ops.GetRoleOps,
-<<<<<<< HEAD
-		SwitchoverOperation:   ops.SwitchoverOps,
-=======
 		VolumeProtection:      ops.volumeProtection,
 		SwitchoverOperation:   ops.SwitchoverOps,
 	}
 
 	ops.Ops = map[bindings.OperationKind]Operation{
 		VolumeProtection: newVolumeProtectionOperation(ops.Logger, ops),
->>>>>>> 1b851873
 	}
 	ops.DBAddress = ops.getAddress()
 
@@ -139,19 +135,9 @@
 	}
 }
 
-<<<<<<< HEAD
-func (ops *BaseOperations) RegisterOperationOnDBReady(opsKind bindings.OperationKind, operation Operation, manager component.DBManager) {
-	ops.RegisterOperation(opsKind, StartupCheckWraper(manager, operation))
-}
-
-func (ops *BaseOperations) RegisterOperation(opsKind bindings.OperationKind, operation Operation) {
-	if ops.OperationMap == nil {
-		ops.OperationMap = map[bindings.OperationKind]Operation{}
-=======
 func (ops *BaseOperations) RegisterOperation(opsKind bindings.OperationKind, operation LegacyOperation) {
 	if ops.LegacyOperations == nil {
 		ops.LegacyOperations = map[bindings.OperationKind]LegacyOperation{}
->>>>>>> 1b851873
 	}
 	ops.LegacyOperations[opsKind] = operation
 }
@@ -389,13 +375,8 @@
 
 func (ops *BaseOperations) SwitchoverOps(ctx context.Context, req *bindings.InvokeRequest, resp *bindings.InvokeResponse) (OpsResult, error) {
 	opsRes := OpsResult{}
-<<<<<<< HEAD
-	leader, _ := req.Metadata["leader"]
-	candidate, _ := req.Metadata["candidate"]
-=======
 	leader := req.Metadata["leader"]
 	candidate := req.Metadata["candidate"]
->>>>>>> 1b851873
 	if leader == "" && candidate == "" {
 		opsRes["event"] = OperationFailed
 		opsRes["message"] = "Leader or Candidate must be set"
@@ -456,11 +437,7 @@
 		}
 	} else if len(manager.HasOtherHealthyMembers(cluster, leader)) == 0 {
 		opsRes["event"] = OperationFailed
-<<<<<<< HEAD
-		opsRes["message"] = fmt.Sprintf("candidate is not set and has no other healthy members")
-=======
 		opsRes["message"] = "candidate is not set and has no other healthy members"
->>>>>>> 1b851873
 		return opsRes, nil
 	}
 
