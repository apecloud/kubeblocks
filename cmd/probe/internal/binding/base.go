/*
Copyright (C) 2022-2023 ApeCloud Co., Ltd

This file is part of KubeBlocks project

This program is free software: you can redistribute it and/or modify
it under the terms of the GNU Affero General Public License as published by
the Free Software Foundation, either version 3 of the License, or
(at your option) any later version.

This program is distributed in the hope that it will be useful
but WITHOUT ANY WARRANTY; without even the implied warranty of
MERCHANTABILITY or FITNESS FOR A PARTICULAR PURPOSE.  See the
GNU Affero General Public License for more details.

You should have received a copy of the GNU Affero General Public License
along with this program.  If not, see <http://www.gnu.org/licenses/>.
*/

package binding

import (
	"context"
	"encoding/json"
	"fmt"
	"net"
	"strconv"
	"strings"
	"time"

	"github.com/go-logr/logr"
	"github.com/pkg/errors"

	"github.com/apecloud/kubeblocks/cmd/probe/internal/component"
	"github.com/apecloud/kubeblocks/cmd/probe/internal/dcs"
	. "github.com/apecloud/kubeblocks/internal/sqlchannel/util"
	viper "github.com/apecloud/kubeblocks/internal/viperx"
)

type Operation func(ctx context.Context, req *ProbeRequest, resp *ProbeResponse) (OpsResult, error)

type OpsResult map[string]interface{}

type GlobalInfo struct {
	Event        string            `json:"event,omitempty"`
	Term         int               `json:"term,omitempty"`
	PodName2Role map[string]string `json:"map,omitempty"`
	Message      string            `json:"message,omitempty"`
}

// AccessMode defines SVC access mode enums.
// +enum
type AccessMode string

type BaseInternalOps interface {
	InternalQuery(ctx context.Context, sql string) ([]byte, error)
	InternalExec(ctx context.Context, sql string) (int64, error)
	GetLogger() logr.Logger
	GetRunningPort() int
	Invoke(ctx context.Context, req *ProbeRequest) (*ProbeResponse, error)
}

type BaseOperations struct {
	CheckRunningFailedCount    int
	CheckStatusFailedCount     int
	CheckRoleFailedCount       int
	RoleUnchangedCount         int
	FailedEventReportFrequency int
	// RoleDetectionThreshold is used to set the report duration of role event after role changed,
	// then event controller can always get rolechanged events to maintain pod label accurately
	// in cases of:
	// 1 rolechanged event lost;
	// 2 pod role label deleted or updated incorrectly.
	RoleDetectionThreshold int
	DBPort                 int
	DBAddress              string
	DBType                 string
	OriRole                string
	OriGlobalInfo          *GlobalInfo
	DBRoles                map[string]AccessMode
	Logger                 logr.Logger
	Metadata               map[string]string
	InitIfNeed             func() bool
<<<<<<< HEAD
	GetRole                func(context.Context, *ProbeRequest, *ProbeResponse) (string, error)
	GetGlobalInfo          func(ctx context.Context, request *ProbeRequest, response *ProbeResponse) (GlobalInfo, error)
=======
	Manager                component.DBManager
	GetRole                func(context.Context, *bindings.InvokeRequest, *bindings.InvokeResponse) (string, error)
>>>>>>> 8889855a

	OperationsMap map[OperationKind]Operation
}

func init() {
	viper.SetDefault("KB_FAILED_EVENT_REPORT_FREQUENCY", defaultFailedEventReportFrequency)
	viper.SetDefault("KB_ROLE_DETECTION_THRESHOLD", defaultRoleDetectionThreshold)
}

func (ops *BaseOperations) Init(properties component.Properties) {
	ops.FailedEventReportFrequency = viper.GetInt("KB_FAILED_EVENT_REPORT_FREQUENCY")
	if ops.FailedEventReportFrequency < 300 {
		ops.FailedEventReportFrequency = 300
	} else if ops.FailedEventReportFrequency > 3600 {
		ops.FailedEventReportFrequency = 3600
	}

	ops.RoleDetectionThreshold = viper.GetInt("KB_ROLE_DETECTION_THRESHOLD")
	if ops.RoleDetectionThreshold < 60 {
		ops.RoleDetectionThreshold = 60
	} else if ops.RoleDetectionThreshold > 300 {
		ops.RoleDetectionThreshold = 300
	}

	val := viper.GetString("KB_SERVICE_ROLES")
	if val != "" {
		if err := json.Unmarshal([]byte(val), &ops.DBRoles); err != nil {
			fmt.Println(errors.Wrap(err, "KB_DB_ROLES env format error").Error())
		}
	}
	ops.Metadata = properties
	ops.OperationsMap = map[OperationKind]Operation{
		CheckRunningOperation: ops.CheckRunningOps,
		CheckRoleOperation:    ops.CheckRoleOps,
		GetRoleOperation:      ops.GetRoleOps,
		VolumeProtection:      ops.VolumeProtectionOps,
		SwitchoverOperation:   ops.SwitchoverOps,
		LockOperation:         ops.LockOps,
		UnlockOperation:       ops.UnlockOps,
		JoinMemberOperation:   ops.JoinMemberOps,
		LeaveMemberOperation:  ops.LeaveMemberOps,
	}

	ops.DBAddress = ops.getAddress()
}

func (ops *BaseOperations) RegisterOperation(opsKind OperationKind, operation Operation) {
	if ops.OperationsMap == nil {
		ops.OperationsMap = map[OperationKind]Operation{}
	}
	ops.OperationsMap[opsKind] = operation
}

func (ops *BaseOperations) RegisterOperationOnDBReady(opsKind OperationKind, operation Operation, manager component.DBManager) {
	ops.RegisterOperation(opsKind, StartupCheckWraper(manager, operation))
}

// Operations returns list of operations supported by the binding.
func (ops *BaseOperations) Operations() []OperationKind {
	opsKinds := make([]OperationKind, len(ops.OperationsMap))
	i := 0
	for opsKind := range ops.OperationsMap {
		opsKinds[i] = opsKind
		i++
	}
	return opsKinds
}

// getAddress returns component service address, if component is not listening on
// 127.0.0.1, the LegacyOperation needs to overwrite this function and set ops.DBAddress
func (ops *BaseOperations) getAddress() string {
	return "127.0.0.1"
}

// Invoke handles all invoke operations.
func (ops *BaseOperations) Invoke(ctx context.Context, req *ProbeRequest) (*ProbeResponse, error) {
	if req == nil {
		return nil, errors.Errorf("invoke request required")
	}

	startTime := time.Now()
	resp := &ProbeResponse{Metadata: map[string]string{}}

	updateRespMetadata := func() (*ProbeResponse, error) {
		endTime := time.Now()
		resp.Metadata[RespEndTimeKey] = endTime.Format(time.RFC3339Nano)
		resp.Metadata[RespDurationKey] = endTime.Sub(startTime).String()
		return resp, nil
	}

	operation, ok := ops.OperationsMap[req.Operation]
	opsRes := OpsResult{}
	if !ok {
		message := fmt.Sprintf("%v operation is not implemented for %v", req.Operation, ops.DBType)
		ops.Logger.Info(message)
		opsRes["event"] = OperationNotImplemented
		opsRes["message"] = message
		resp.Metadata[StatusCode] = OperationNotFoundHTTPCode
		res, _ := json.Marshal(opsRes)
		resp.Data = res
		return updateRespMetadata()
	}

	if ops.InitIfNeed != nil && ops.InitIfNeed() {
		opsRes["event"] = OperationFailed
		opsRes["message"] = "db not ready"
		res, _ := json.Marshal(opsRes)
		resp.Data = res
		return updateRespMetadata()
	}

	opsRes, err := operation(ctx, req, resp)
	if err != nil {
		return nil, err
	}
	if opsRes != nil {
		res, _ := json.Marshal(opsRes)
		resp.Data = res
	}

	return updateRespMetadata()
}

func (ops *BaseOperations) CheckRoleOps(ctx context.Context, req *ProbeRequest, resp *ProbeResponse) (OpsResult, error) {
	opsRes := OpsResult{}
	opsRes["operation"] = CheckRoleOperation
	opsRes["originalRole"] = ops.OriRole
	if ops.GetRole == nil {
		message := fmt.Sprintf("checkRole operation is not implemented for %v", ops.DBType)
		ops.Logger.Info(message)
		opsRes["event"] = OperationNotImplemented
		opsRes["message"] = message
		resp.Metadata[StatusCode] = OperationNotFoundHTTPCode
		return opsRes, nil
	}

	// sql exec timeout needs to be less than httpget's timeout which by default 1s.
	ctx1, cancel := context.WithTimeout(ctx, 500*time.Millisecond)
	defer cancel()
	role, err := ops.GetRole(ctx1, req, resp)
	if err != nil {
		ops.Logger.Error(err, "executing checkRole error")
		opsRes["event"] = OperationFailed
		opsRes["message"] = err.Error()
		if ops.CheckRoleFailedCount%ops.FailedEventReportFrequency == 0 {
			ops.Logger.Info("role checks failed continuously", "times", ops.CheckRoleFailedCount)
			SentProbeEvent(ctx, opsRes, ops.Logger)
		}
		ops.CheckRoleFailedCount++
		return opsRes, nil
	}

	ops.CheckRoleFailedCount = 0
	if isValid, message := ops.roleValidate(role); !isValid {
		opsRes["event"] = OperationInvalid
		opsRes["message"] = message
		return opsRes, nil
	}

	opsRes["event"] = OperationSuccess
	opsRes["role"] = role
	if ops.OriRole != role {
		ops.OriRole = role
		SentProbeEvent(ctx, opsRes, ops.Logger)
	}

	// RoleUnchangedCount is the count of consecutive role unchanged checks.
	// If the role remains unchanged consecutively in RoleDetectionThreshold checks after it has changed,
	// then the roleCheck event will be reported at roleEventReportFrequency so that the event controller
	// can always get relevant roleCheck events in order to maintain the pod label accurately, even in cases
	// of roleChanged events being lost or the pod role label being deleted or updated incorrectly.
	// if ops.RoleUnchangedCount < ops.RoleDetectionThreshold && ops.RoleUnchangedCount%roleEventReportFrequency == 0 {
	// 	resp.Metadata[StatusCode] = OperationFailedHTTPCode
	// }
	return opsRes, nil
}

func (ops *BaseOperations) GetRoleOps(ctx context.Context, req *ProbeRequest, resp *ProbeResponse) (OpsResult, error) {
	opsRes := OpsResult{}
	if ops.GetRole == nil {
		message := fmt.Sprintf("getRole operation is not implemented for %v", ops.DBType)
		ops.Logger.Error(fmt.Errorf("not implemented"), message)
		opsRes["event"] = OperationNotImplemented
		opsRes["message"] = message
		resp.Metadata[StatusCode] = OperationNotFoundHTTPCode
		return opsRes, nil
	}

	role, err := ops.GetRole(ctx, req, resp)
	if err != nil {
		ops.Logger.Error(err, "error executing getRole")
		opsRes["event"] = OperationFailed
		opsRes["message"] = err.Error()
		if ops.CheckRoleFailedCount%ops.FailedEventReportFrequency == 0 {
			ops.Logger.Info("getRole failed continuously", "failed times", ops.CheckRoleFailedCount)
			// resp.Metadata[StatusCode] = OperationFailedHTTPCode
		}
		ops.CheckRoleFailedCount++
		return opsRes, nil
	}
	opsRes["event"] = OperationSuccess
	opsRes["role"] = role
	return opsRes, nil
}

func (ops *BaseOperations) GetGlobalInfoOps(ctx context.Context, req *ProbeRequest, resp *ProbeResponse) (OpsResult, error) {
	opsRes := OpsResult{}
	opsRes["operation"] = GetGlobalInfoOperation
	if ops.GetGlobalInfo == nil {
		message := fmt.Sprintf("getGlobalInfo operation is not implemented for %v", ops.DBType)
		ops.Logger.Error(fmt.Errorf("not implemented"), message)
		opsRes["event"] = OperationNotImplemented
		opsRes["message"] = message
		resp.Metadata[StatusCode] = OperationNotFoundHTTPCode
		return opsRes, nil
	}

	globalInfo, err := ops.GetGlobalInfo(ctx, req, resp)
	if err != nil {
		ops.Logger.Error(err, "error executing GlobalInfo")
		opsRes["event"] = OperationFailed
		opsRes["message"] = err.Error()
		if ops.CheckRoleFailedCount%ops.FailedEventReportFrequency == 0 {
			ops.Logger.Info("getRole failed continuously", "failed times", ops.CheckRoleFailedCount)
			SentProbeEvent(ctx, opsRes, ops.Logger)
		}
		// just reuse the checkRoleFailCount temporarily
		ops.CheckRoleFailedCount++
		return opsRes, nil
	}

	ops.CheckRoleFailedCount = 0

	for _, role := range globalInfo.PodName2Role {
		if isValid, message := ops.roleValidate(role); !isValid {
			opsRes["event"] = OperationInvalid
			opsRes["message"] = message
			return opsRes, nil
		}
	}

	globalInfo.Transform(opsRes)
	if ops.OriGlobalInfo == nil || globalInfo.ShouldUpdate(*ops.OriGlobalInfo) {
		ops.OriGlobalInfo = &globalInfo
		SentProbeEvent(ctx, opsRes, ops.Logger)
	}

	return opsRes, nil
}

// Component may have some internal roles that needn't be exposed to end user,
// and not configured in cluster definition, e.g. ETCD's Candidate.
// roleValidate is used to filter the internal roles and decrease the number
// of report events to reduce the possibility of event conflicts.
func (ops *BaseOperations) roleValidate(role string) (bool, string) {
	// do not validate them when db roles setting is missing
	if len(ops.DBRoles) == 0 {
		return true, ""
	}

	var msg string
	isValid := false
	for r := range ops.DBRoles {
		if strings.EqualFold(r, role) {
			isValid = true
			break
		}
	}
	if !isValid {
		msg = fmt.Sprintf("role %s is not configured in cluster definition %v", role, ops.DBRoles)
	}
	return isValid, msg
}

// CheckRunningOps checks whether the binding service is in running status,
// If check fails continuously, report an event at FailedEventReportFrequency frequency
func (ops *BaseOperations) CheckRunningOps(ctx context.Context, req *ProbeRequest, resp *ProbeResponse) (OpsResult, error) {
	var message string
	opsRes := OpsResult{}
	opsRes["operation"] = CheckRunningOperation

	host := net.JoinHostPort(ops.DBAddress, strconv.Itoa(ops.DBPort))
	// sql exec timeout needs to be less than httpget's timeout which by default 1s.
	conn, err := net.DialTimeout("tcp", host, 500*time.Millisecond)
	if err != nil {
		message = fmt.Sprintf("running check %s error", host)
		ops.Logger.Error(err, message)
		opsRes["event"] = OperationFailed
		opsRes["message"] = message
		if ops.CheckRunningFailedCount%ops.FailedEventReportFrequency == 0 {
			ops.Logger.Info("running checks failed continuously", "times", ops.CheckRunningFailedCount)
			// resp.Metadata[StatusCode] = OperationFailedHTTPCode
			SentProbeEvent(ctx, opsRes, ops.Logger)
		}
		ops.CheckRunningFailedCount++
		return opsRes, nil
	}
	defer conn.Close()
	ops.CheckRunningFailedCount = 0
	message = "TCP Connection Established Successfully!"
	if tcpCon, ok := conn.(*net.TCPConn); ok {
		err := tcpCon.SetLinger(0)
		ops.Logger.Error(err, "running check, set tcp linger failed")
	}
	opsRes["event"] = OperationSuccess
	opsRes["message"] = message
	return opsRes, nil
}

func (ops *BaseOperations) SwitchoverOps(ctx context.Context, req *ProbeRequest, resp *ProbeResponse) (OpsResult, error) {
	opsRes := OpsResult{}
	leader := req.Metadata["leader"]
	candidate := req.Metadata["candidate"]
	if leader == "" && candidate == "" {
		opsRes["event"] = OperationFailed
		opsRes["message"] = "Leader or Candidate must be set"
		return opsRes, nil
	}

	dcsStore := dcs.GetStore()
	if dcsStore == nil {
		opsRes["event"] = OperationFailed
		opsRes["message"] = "DCS store init failed"
		return opsRes, nil
	}
	cluster, err := dcsStore.GetCluster()
	if cluster == nil {
		opsRes["event"] = OperationFailed
		opsRes["message"] = fmt.Sprintf("Get Cluster %s error: %v.", dcsStore.GetClusterName(), err)
		return opsRes, nil
	}

	manager, err := component.GetDefaultManager()
	if err != nil {
		opsRes["event"] = OperationFailed
		opsRes["message"] = err.Error()
		return opsRes, nil
	}

	if leader != "" {
		leaderMember := cluster.GetMemberWithName(leader)
		if leaderMember == nil {
			opsRes["event"] = OperationFailed
			opsRes["message"] = fmt.Sprintf("leader %s not exists", leader)
			return opsRes, nil
		}
		if ok, err := manager.IsLeaderMember(ctx, cluster, leaderMember); err != nil || !ok {
			opsRes["event"] = OperationFailed
			opsRes["message"] = fmt.Sprintf("%s is not the leader", leader)
			return opsRes, nil
		}
	}
	if candidate != "" {
		candidateMember := cluster.GetMemberWithName(candidate)
		if candidateMember == nil {
			opsRes["event"] = OperationFailed
			opsRes["message"] = fmt.Sprintf("candidate %s not exists", candidate)
			return opsRes, nil
		}
		if !manager.IsMemberHealthy(ctx, cluster, candidateMember) {
			opsRes["event"] = OperationFailed
			opsRes["message"] = fmt.Sprintf("candidate %s is unhealthy", candidate)
			return opsRes, nil
		}
	} else if len(manager.HasOtherHealthyMembers(ctx, cluster, leader)) == 0 {
		opsRes["event"] = OperationFailed
		opsRes["message"] = "candidate is not set and has no other healthy members"
		return opsRes, nil
	}

	err = dcsStore.CreateSwitchover(leader, candidate)
	if err != nil {
		opsRes["event"] = OperationFailed
		opsRes["message"] = fmt.Sprintf("Create switchover failed: %v", err)
		return opsRes, nil
	}

	opsRes["event"] = OperationSuccess
	return opsRes, nil
}

<<<<<<< HEAD
func (g *GlobalInfo) ShouldUpdate(another GlobalInfo) bool {
	if g.Term != another.Term {
		return g.Term < another.Term
	}
	if g.Message != another.Message || g.Event != another.Event {
		return true
	}
	for k, v := range g.PodName2Role {
		if s, ok := another.PodName2Role[k]; ok {
			if s != v {
				return true
			}
		} else {
			return true
		}
	}
	return false
}

func (g *GlobalInfo) Transform(result OpsResult) {
	result["event"] = g.Event
	result["term"] = g.Term
	result["message"] = g.Message
	result["map"] = g.PodName2Role
=======
// JoinMemberOps is used to join the current member into the DB cluster.
// If OpsResult["event"] == "success" and err == nil, it indicates that the member has successfully Joined.
// In any other situation, it signifies a failure.
func (ops *BaseOperations) JoinMemberOps(ctx context.Context, req *bindings.InvokeRequest, resp *bindings.InvokeResponse) (OpsResult, error) {
	opsRes := OpsResult{}
	manager, err := component.GetDefaultManager()
	if err != nil {
		opsRes["event"] = OperationFailed
		opsRes["message"] = err.Error()
		return opsRes, err
	}

	dcsStore := dcs.GetStore()
	var cluster *dcs.Cluster
	cluster, err = dcsStore.GetCluster()
	if err != nil {
		opsRes["event"] = OperationFailed
		opsRes["message"] = fmt.Sprintf("get cluster from dcs failed: %v", err)
		return opsRes, err
	}

	// join current member to db cluster
	err = manager.JoinCurrentMemberToCluster(ctx, cluster)
	if err != nil {
		message := fmt.Sprintf("Join member to cluster failed: %v", err)
		opsRes["event"] = OperationFailed
		opsRes["message"] = message
		return opsRes, err
	}

	opsRes["event"] = OperationSuccess
	opsRes["message"] = "Join of the current member is complete"
	return opsRes, nil
}

// LeaveMemberOps is used to remove the current member from the DB cluster.
// If OpsResult["event"] == "success" and err == nil, it indicates that the member has successfully left.
// In any other situation, it signifies a failure.
// - "error": is used to indicate if the leave operation has failed. If error is nil, it signifies a successful leave, and if it is not nil, it indicates a failure.
// - "OpsResult": provides additional detailed messages regarding the operation.
//   - "OpsResult['event']" can hold either "fail" or "success" based on the outcome of the leave operation.
//   - "OpsResult['message']" provides a specific reason explaining the event.
func (ops *BaseOperations) LeaveMemberOps(ctx context.Context, req *bindings.InvokeRequest, resp *bindings.InvokeResponse) (OpsResult, error) {
	opsRes := OpsResult{}
	manager, err := component.GetDefaultManager()
	if err != nil {
		opsRes["event"] = OperationFailed
		opsRes["message"] = err.Error()
		return opsRes, err
	}

	dcsStore := dcs.GetStore()
	var cluster *dcs.Cluster
	cluster, err = dcsStore.GetCluster()
	if err != nil {
		opsRes["event"] = OperationFailed
		opsRes["message"] = fmt.Sprintf("get cluster from dcs failed: %v", err)
		return opsRes, err
	}

	currentMember := cluster.GetMemberWithName(manager.GetCurrentMemberName())
	if !cluster.HaConfig.IsDeleting(currentMember) {
		cluster.HaConfig.AddMemberToDelete(currentMember)
		_ = dcsStore.UpdateHaConfig()
	}

	// remove current member from db cluster
	err = manager.LeaveMemberFromCluster(ctx, cluster, manager.GetCurrentMemberName())
	if err != nil {
		message := fmt.Sprintf("Leave member form cluster failed: %v", err)
		opsRes["event"] = OperationFailed
		opsRes["message"] = message
		return opsRes, err
	}

	opsRes["event"] = OperationSuccess
	opsRes["message"] = "left of the current member is complete"
	return opsRes, nil
>>>>>>> 8889855a
}<|MERGE_RESOLUTION|>--- conflicted
+++ resolved
@@ -81,13 +81,9 @@
 	Logger                 logr.Logger
 	Metadata               map[string]string
 	InitIfNeed             func() bool
-<<<<<<< HEAD
+	Manager                component.DBManager
 	GetRole                func(context.Context, *ProbeRequest, *ProbeResponse) (string, error)
 	GetGlobalInfo          func(ctx context.Context, request *ProbeRequest, response *ProbeResponse) (GlobalInfo, error)
-=======
-	Manager                component.DBManager
-	GetRole                func(context.Context, *bindings.InvokeRequest, *bindings.InvokeResponse) (string, error)
->>>>>>> 8889855a
 
 	OperationsMap map[OperationKind]Operation
 }
@@ -169,7 +165,12 @@
 	}
 
 	startTime := time.Now()
-	resp := &ProbeResponse{Metadata: map[string]string{}}
+	resp := &ProbeResponse{
+		Metadata: map[string]string{
+			RespOpKey:        string(req.Operation),
+			RespStartTimeKey: startTime.Format(time.RFC3339Nano),
+		},
+	}
 
 	updateRespMetadata := func() (*ProbeResponse, error) {
 		endTime := time.Now()
@@ -182,7 +183,7 @@
 	opsRes := OpsResult{}
 	if !ok {
 		message := fmt.Sprintf("%v operation is not implemented for %v", req.Operation, ops.DBType)
-		ops.Logger.Info(message)
+		ops.Logger.Error(nil, message)
 		opsRes["event"] = OperationNotImplemented
 		opsRes["message"] = message
 		resp.Metadata[StatusCode] = OperationNotFoundHTTPCode
@@ -469,7 +470,86 @@
 	return opsRes, nil
 }
 
-<<<<<<< HEAD
+// JoinMemberOps is used to join the current member into the DB cluster.
+// If OpsResult["event"] == "success" and err == nil, it indicates that the member has successfully Joined.
+// In any other situation, it signifies a failure.
+func (ops *BaseOperations) JoinMemberOps(ctx context.Context, req *ProbeRequest, resp *ProbeResponse) (OpsResult, error) {
+	opsRes := OpsResult{}
+	manager, err := component.GetDefaultManager()
+	if err != nil {
+		opsRes["event"] = OperationFailed
+		opsRes["message"] = err.Error()
+		return opsRes, err
+	}
+
+	dcsStore := dcs.GetStore()
+	var cluster *dcs.Cluster
+	cluster, err = dcsStore.GetCluster()
+	if err != nil {
+		opsRes["event"] = OperationFailed
+		opsRes["message"] = fmt.Sprintf("get cluster from dcs failed: %v", err)
+		return opsRes, err
+	}
+
+	// join current member to db cluster
+	err = manager.JoinCurrentMemberToCluster(ctx, cluster)
+	if err != nil {
+		message := fmt.Sprintf("Join member to cluster failed: %v", err)
+		opsRes["event"] = OperationFailed
+		opsRes["message"] = message
+		return opsRes, err
+	}
+
+	opsRes["event"] = OperationSuccess
+	opsRes["message"] = "Join of the current member is complete"
+	return opsRes, nil
+}
+
+// LeaveMemberOps is used to remove the current member from the DB cluster.
+// If OpsResult["event"] == "success" and err == nil, it indicates that the member has successfully left.
+// In any other situation, it signifies a failure.
+// - "error": is used to indicate if the leave operation has failed. If error is nil, it signifies a successful leave, and if it is not nil, it indicates a failure.
+// - "OpsResult": provides additional detailed messages regarding the operation.
+//   - "OpsResult['event']" can hold either "fail" or "success" based on the outcome of the leave operation.
+//   - "OpsResult['message']" provides a specific reason explaining the event.
+func (ops *BaseOperations) LeaveMemberOps(ctx context.Context, req *ProbeRequest, resp *ProbeResponse) (OpsResult, error) {
+	opsRes := OpsResult{}
+	manager, err := component.GetDefaultManager()
+	if err != nil {
+		opsRes["event"] = OperationFailed
+		opsRes["message"] = err.Error()
+		return opsRes, err
+	}
+
+	dcsStore := dcs.GetStore()
+	var cluster *dcs.Cluster
+	cluster, err = dcsStore.GetCluster()
+	if err != nil {
+		opsRes["event"] = OperationFailed
+		opsRes["message"] = fmt.Sprintf("get cluster from dcs failed: %v", err)
+		return opsRes, err
+	}
+
+	currentMember := cluster.GetMemberWithName(manager.GetCurrentMemberName())
+	if !cluster.HaConfig.IsDeleting(currentMember) {
+		cluster.HaConfig.AddMemberToDelete(currentMember)
+		_ = dcsStore.UpdateHaConfig()
+	}
+
+	// remove current member from db cluster
+	err = manager.LeaveMemberFromCluster(ctx, cluster, manager.GetCurrentMemberName())
+	if err != nil {
+		message := fmt.Sprintf("Leave member form cluster failed: %v", err)
+		opsRes["event"] = OperationFailed
+		opsRes["message"] = message
+		return opsRes, err
+	}
+
+	opsRes["event"] = OperationSuccess
+	opsRes["message"] = "left of the current member is complete"
+	return opsRes, nil
+}
+
 func (g *GlobalInfo) ShouldUpdate(another GlobalInfo) bool {
 	if g.Term != another.Term {
 		return g.Term < another.Term
@@ -494,84 +574,4 @@
 	result["term"] = g.Term
 	result["message"] = g.Message
 	result["map"] = g.PodName2Role
-=======
-// JoinMemberOps is used to join the current member into the DB cluster.
-// If OpsResult["event"] == "success" and err == nil, it indicates that the member has successfully Joined.
-// In any other situation, it signifies a failure.
-func (ops *BaseOperations) JoinMemberOps(ctx context.Context, req *bindings.InvokeRequest, resp *bindings.InvokeResponse) (OpsResult, error) {
-	opsRes := OpsResult{}
-	manager, err := component.GetDefaultManager()
-	if err != nil {
-		opsRes["event"] = OperationFailed
-		opsRes["message"] = err.Error()
-		return opsRes, err
-	}
-
-	dcsStore := dcs.GetStore()
-	var cluster *dcs.Cluster
-	cluster, err = dcsStore.GetCluster()
-	if err != nil {
-		opsRes["event"] = OperationFailed
-		opsRes["message"] = fmt.Sprintf("get cluster from dcs failed: %v", err)
-		return opsRes, err
-	}
-
-	// join current member to db cluster
-	err = manager.JoinCurrentMemberToCluster(ctx, cluster)
-	if err != nil {
-		message := fmt.Sprintf("Join member to cluster failed: %v", err)
-		opsRes["event"] = OperationFailed
-		opsRes["message"] = message
-		return opsRes, err
-	}
-
-	opsRes["event"] = OperationSuccess
-	opsRes["message"] = "Join of the current member is complete"
-	return opsRes, nil
-}
-
-// LeaveMemberOps is used to remove the current member from the DB cluster.
-// If OpsResult["event"] == "success" and err == nil, it indicates that the member has successfully left.
-// In any other situation, it signifies a failure.
-// - "error": is used to indicate if the leave operation has failed. If error is nil, it signifies a successful leave, and if it is not nil, it indicates a failure.
-// - "OpsResult": provides additional detailed messages regarding the operation.
-//   - "OpsResult['event']" can hold either "fail" or "success" based on the outcome of the leave operation.
-//   - "OpsResult['message']" provides a specific reason explaining the event.
-func (ops *BaseOperations) LeaveMemberOps(ctx context.Context, req *bindings.InvokeRequest, resp *bindings.InvokeResponse) (OpsResult, error) {
-	opsRes := OpsResult{}
-	manager, err := component.GetDefaultManager()
-	if err != nil {
-		opsRes["event"] = OperationFailed
-		opsRes["message"] = err.Error()
-		return opsRes, err
-	}
-
-	dcsStore := dcs.GetStore()
-	var cluster *dcs.Cluster
-	cluster, err = dcsStore.GetCluster()
-	if err != nil {
-		opsRes["event"] = OperationFailed
-		opsRes["message"] = fmt.Sprintf("get cluster from dcs failed: %v", err)
-		return opsRes, err
-	}
-
-	currentMember := cluster.GetMemberWithName(manager.GetCurrentMemberName())
-	if !cluster.HaConfig.IsDeleting(currentMember) {
-		cluster.HaConfig.AddMemberToDelete(currentMember)
-		_ = dcsStore.UpdateHaConfig()
-	}
-
-	// remove current member from db cluster
-	err = manager.LeaveMemberFromCluster(ctx, cluster, manager.GetCurrentMemberName())
-	if err != nil {
-		message := fmt.Sprintf("Leave member form cluster failed: %v", err)
-		opsRes["event"] = OperationFailed
-		opsRes["message"] = message
-		return opsRes, err
-	}
-
-	opsRes["event"] = OperationSuccess
-	opsRes["message"] = "left of the current member is complete"
-	return opsRes, nil
->>>>>>> 8889855a
 }