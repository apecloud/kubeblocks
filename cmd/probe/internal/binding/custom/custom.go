--- conflicted
+++ resolved
@@ -123,12 +123,6 @@
 	return opsRes, nil
 }
 
-<<<<<<< HEAD
-// CmdAction 负责来执行用户自定义的行为, 比如exec或者query
-// 对应的command我们已经熟悉了
-func (h *HTTPCustom) CmdAction(ctx context.Context) {
-
-=======
 func (h *HTTPCustom) LockInstance(ctx context.Context) error {
 	// TODO: impl
 	return fmt.Errorf("NotSupported")
@@ -137,7 +131,6 @@
 func (h *HTTPCustom) UnlockInstance(ctx context.Context) error {
 	// TODO: impl
 	return fmt.Errorf("NotSupported")
->>>>>>> 0a8b3da1
 }
 
 // callAction performs an HTTP request to local HTTP endpoint specified by actionSvcPort
