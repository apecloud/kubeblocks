/*
Copyright (C) 2022-2023 ApeCloud Co., Ltd

This file is part of KubeBlocks project

This program is free software: you can redistribute it and/or modify
it under the terms of the GNU Affero General Public License as published by
the Free Software Foundation, either version 3 of the License, or
(at your option) any later version.

This program is distributed in the hope that it will be useful
but WITHOUT ANY WARRANTY; without even the implied warranty of
MERCHANTABILITY or FITNESS FOR A PARTICULAR PURPOSE.  See the
GNU Affero General Public License for more details.

You should have received a copy of the GNU Affero General Public License
along with this program.  If not, see <http://www.gnu.org/licenses/>.
*/

package etcd

import (
	"context"
	"strconv"
	"strings"
	"sync"
	"time"

	"github.com/dapr/components-contrib/bindings"
	"github.com/dapr/kit/logger"
	v3 "go.etcd.io/etcd/client/v3"

	. "github.com/apecloud/kubeblocks/cmd/probe/internal/binding"
	. "github.com/apecloud/kubeblocks/internal/sqlchannel/util"
)

type Etcd struct {
	lock     sync.Mutex
	etcd     *v3.Client
	endpoint string
	BaseOperations
}

const (
	endpoint = "endpoint"

	defaultPort        = 2379
	defaultDialTimeout = 400 * time.Millisecond
)

// NewEtcd returns a new etcd binding instance.
func NewEtcd(logger logger.Logger) bindings.OutputBinding {
	return &Etcd{BaseOperations: BaseOperations{Logger: logger}}
}

func (e *Etcd) Init(metadata bindings.Metadata) error {
	e.endpoint = metadata.Properties[endpoint]
	e.BaseOperations.Init(metadata)
	e.DBType = "etcd"
	e.InitIfNeed = e.initIfNeed
	e.DBPort = e.GetRunningPort()
<<<<<<< HEAD
	e.LegacyOperations[GetRoleOperation] = e.GetRoleOps
=======
	e.BaseOperations.GetRole = e.GetRole
	e.OperationMap[GetRoleOperation] = e.GetRoleOps
>>>>>>> 588e59ff
	return nil
}

func (e *Etcd) initIfNeed() bool {
	if e.etcd == nil {
		go func() {
			err := e.InitDelay()
			e.Logger.Errorf("Etcd connection init failed: %v", err)
		}()
		return true
	}
	return false
}

func (e *Etcd) InitDelay() error {
	e.lock.Lock()
	defer e.lock.Unlock()

	if e.etcd != nil {
		return nil
	}

	cli, err := v3.New(v3.Config{
		Endpoints:   []string{e.endpoint},
		DialTimeout: defaultDialTimeout,
	})
	if err != nil {
		return err
	}

	ctx, cancel := context.WithTimeout(context.Background(), defaultDialTimeout)
	_, err = cli.Status(ctx, e.endpoint)
	cancel()
	if err != nil {
		cli.Close()
		return err
	}

	e.etcd = cli

	return nil
}

func (e *Etcd) GetRole(ctx context.Context, req *bindings.InvokeRequest, resp *bindings.InvokeResponse) (string, error) {
	etcdResp, err := e.etcd.Status(ctx, e.endpoint)
	if err != nil {
		return "", err
	}

	role := "follower"
	switch {
	case etcdResp.Leader == etcdResp.Header.MemberId:
		role = "leader"
	case etcdResp.IsLearner:
		role = "learner"
	}

	return role, nil
}

func (e *Etcd) GetRoleOps(ctx context.Context, req *bindings.InvokeRequest, resp *bindings.InvokeResponse) (OpsResult, error) {
	role, err := e.GetRole(ctx, req, resp)
	if err != nil {
		return nil, err
	}
	opsRes := OpsResult{}
	opsRes["role"] = role
	return opsRes, nil
}

func (e *Etcd) GetRunningPort() int {
	index := strings.Index(e.endpoint, ":")
	if index < 0 {
		return defaultPort
	}
	port, err := strconv.Atoi(e.endpoint[index+1:])
	if err != nil {
		return defaultPort
	}

	return port
}

func (e *Etcd) StatusCheck(ctx context.Context, cmd string, response *bindings.InvokeResponse) ([]byte, error) {
	// TODO implement me when proposal is passed
	return nil, nil
}<|MERGE_RESOLUTION|>--- conflicted
+++ resolved
@@ -59,12 +59,8 @@
 	e.DBType = "etcd"
 	e.InitIfNeed = e.initIfNeed
 	e.DBPort = e.GetRunningPort()
-<<<<<<< HEAD
+	e.BaseOperations.GetRole = e.GetRole
 	e.LegacyOperations[GetRoleOperation] = e.GetRoleOps
-=======
-	e.BaseOperations.GetRole = e.GetRole
-	e.OperationMap[GetRoleOperation] = e.GetRoleOps
->>>>>>> 588e59ff
 	return nil
 }
 
