--- conflicted
+++ resolved
@@ -141,17 +141,6 @@
 	}
 
 	return result, nil
-<<<<<<< HEAD
-}
-
-func (kafkaOps *KafkaOperations) LockInstance(ctx context.Context) error {
-	// TODO: impl
-	return fmt.Errorf("NotSupported")
-}
-
-func (kafkaOps *KafkaOperations) UnlockInstance(ctx context.Context) error {
-	// TODO: impl
-	return fmt.Errorf("NotSupported")
 }
 
 func (kafkaOps *KafkaOperations) InternalQuery(ctx context.Context, sql string) ([]byte, error) {
@@ -171,6 +160,4 @@
 func (kafkaOps *KafkaOperations) GetRunningPort() int {
 	// TODO: impl
 	return kafkaOps.DBPort
-=======
->>>>>>> 5283f469
 }