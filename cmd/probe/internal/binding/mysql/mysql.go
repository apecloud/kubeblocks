--- conflicted
+++ resolved
@@ -32,11 +32,8 @@
 	"github.com/go-logr/logr"
 	"github.com/go-logr/zapr"
 	"github.com/pkg/errors"
-<<<<<<< HEAD
+	"github.com/spf13/viper"
 	"go.uber.org/zap"
-=======
-	"github.com/spf13/viper"
->>>>>>> 677be273
 	"golang.org/x/exp/slices"
 
 	. "github.com/apecloud/kubeblocks/cmd/probe/internal"
@@ -128,13 +125,8 @@
 	return nil
 }
 
-<<<<<<< HEAD
 func (mysqlOps *MysqlOperations) GetRole(ctx context.Context, request *ProbeRequest, response *ProbeResponse) (string, error) {
-	workloadType := request.Metadata[WorkloadTypeKey]
-=======
-func (mysqlOps *MysqlOperations) GetRole(ctx context.Context, request *bindings.InvokeRequest, response *bindings.InvokeResponse) (string, error) {
 	workloadType := viper.GetString(constant.KBEnvWorkloadType)
->>>>>>> 677be273
 	if strings.EqualFold(workloadType, Replication) {
 		dcsStore := dcs.GetStore()
 		if dcsStore == nil {
@@ -166,33 +158,7 @@
 		return SECONDARY, nil
 	}
 
-<<<<<<< HEAD
-	getReadOnlySQL := `show global variables like 'read_only';`
-	data, err := mysqlOps.query(ctx, getReadOnlySQL)
-	if err != nil {
-		mysqlOps.Logger.Error(err, fmt.Sprintf("error executing %s", getReadOnlySQL))
-		return "", errors.Wrapf(err, "error executing %s", getReadOnlySQL)
-	}
-
-	queryRes := &QueryRes{}
-	err = json.Unmarshal(data, queryRes)
-	if err != nil {
-		return "", errors.Errorf("parse query failed, err:%v", err)
-	}
-
-	for _, mapVal := range *queryRes {
-		if mapVal["Variable_name"] == "read_only" {
-			if mapVal["Value"].(string) == "OFF" {
-				return PRIMARY, nil
-			} else if mapVal["Value"].(string) == "ON" {
-				return SECONDARY, nil
-			}
-		}
-	}
-	return "", errors.Errorf("parse query failed, no records")
-=======
 	return PRIMARY, nil
->>>>>>> 677be273
 }
 
 func (mysqlOps *MysqlOperations) GetRoleForConsensus(ctx context.Context, request *ProbeRequest, response *ProbeResponse) (string, error) {
@@ -407,8 +373,8 @@
 	create table if not exists kb_health_check(type int, check_ts bigint, primary key(type));
 	insert into kb_health_check values(%d, now()) on duplicate key update check_ts = now();
 	commit;
-	select check_ts from kb_health_check where type=%d limit 1;`, CheckStatusType, CheckStatusType)
-	roSQL := fmt.Sprintf(`select check_ts from kb_health_check where type=%d limit 1;`, CheckStatusType)
+	select check_ts from kb_health_check where type=%d limit 1;`, component.CheckStatusType, component.CheckStatusType)
+	roSQL := fmt.Sprintf(`select check_ts from kb_health_check where type=%d limit 1;`, component.CheckStatusType)
 	var err error
 	var data []byte
 	switch mysqlOps.DBRoles[strings.ToLower(mysqlOps.OriRole)] {
@@ -557,6 +523,7 @@
 	sqlTplRend := func(user UserInfo) string {
 		return listUserTpl
 	}
+
 	return QueryObject(ctx, mysqlOps, req, ListUsersOp, sqlTplRend, nil, UserInfo{})
 }
 
