/*
Copyright (C) 2022-2023 ApeCloud Co., Ltd

This file is part of KubeBlocks project

This program is free software: you can redistribute it and/or modify
it under the terms of the GNU Affero General Public License as published by
the Free Software Foundation, either version 3 of the License, or
(at your option) any later version.

This program is distributed in the hope that it will be useful
but WITHOUT ANY WARRANTY; without even the implied warranty of
MERCHANTABILITY or FITNESS FOR A PARTICULAR PURPOSE.  See the
GNU Affero General Public License for more details.

You should have received a copy of the GNU Affero General Public License
along with this program.  If not, see <http://www.gnu.org/licenses/>.
*/

package mysql

import (
	"context"
	"database/sql"
	"database/sql/driver"
	"encoding/json"
	"fmt"
	"reflect"
	"strconv"
	"strings"

<<<<<<< HEAD
	"github.com/go-logr/zapr"
	"go.uber.org/zap"

	"github.com/apecloud/kubeblocks/cmd/probe/internal/component"

	"github.com/go-logr/logr"

	"github.com/apecloud/kubeblocks/cmd/probe/internal/binding"
	"github.com/apecloud/kubeblocks/cmd/probe/internal/component/mysql"

=======
	"github.com/dapr/components-contrib/bindings"
	"github.com/dapr/kit/logger"
>>>>>>> 0a8b3da1
	"github.com/pkg/errors"
	"golang.org/x/exp/slices"

	. "github.com/apecloud/kubeblocks/cmd/probe/internal/binding"
<<<<<<< HEAD
=======
	"github.com/apecloud/kubeblocks/cmd/probe/internal/component/mysql"
>>>>>>> 0a8b3da1
	"github.com/apecloud/kubeblocks/cmd/probe/internal/dcs"
	. "github.com/apecloud/kubeblocks/internal/sqlchannel/util"
)

// MysqlOperations represents MySQL output bindings.
type MysqlOperations struct {
	manager *mysql.Manager
<<<<<<< HEAD
	mu      sync.Mutex
=======
>>>>>>> 0a8b3da1
	BaseOperations
}

type QueryRes []map[string]interface{}

var _ BaseInternalOps = &MysqlOperations{}

const (
	// other general settings for DB connections.
	maxIdleConnsKey    = "maxIdleConns"
	maxOpenConnsKey    = "maxOpenConns"
	connMaxLifetimeKey = "connMaxLifetime"
	connMaxIdleTimeKey = "connMaxIdleTime"
	workloadTypeKey    = "workloadType"
	Replication        = "Replication"
	Consensus          = "Consensus"
)

const (
	superUserPriv = "SELECT, INSERT, UPDATE, DELETE, CREATE, DROP, RELOAD, SHUTDOWN, PROCESS, FILE, REFERENCES, INDEX, ALTER, SHOW DATABASES, SUPER, CREATE TEMPORARY TABLES, LOCK TABLES, EXECUTE, REPLICATION SLAVE, REPLICATION CLIENT, CREATE VIEW, SHOW VIEW, CREATE ROUTINE, ALTER ROUTINE, CREATE USER, EVENT, TRIGGER, CREATE TABLESPACE, CREATE ROLE, DROP ROLE ON *.*"
	readWritePriv = "SELECT, INSERT, UPDATE, DELETE ON *.*"
	readOnlyRPriv = "SELECT ON *.*"
	noPriv        = "USAGE ON *.*"

	listUserTpl  = "SELECT user AS userName, CASE password_expired WHEN 'N' THEN 'F' ELSE 'T' END as expired FROM mysql.user WHERE host = '%' and user <> 'root' and user not like 'kb%';"
	showGrantTpl = "SHOW GRANTS FOR '%s'@'%%';"
	getUserTpl   = `
	SELECT user AS userName, CASE password_expired WHEN 'N' THEN 'F' ELSE 'T' END as expired
	FROM mysql.user
	WHERE host = '%%' and user <> 'root' and user not like 'kb%%' and user ='%s';"
	`
	createUserTpl         = "CREATE USER '%s'@'%%' IDENTIFIED BY '%s';"
	deleteUserTpl         = "DROP USER IF EXISTS '%s'@'%%';"
	grantTpl              = "GRANT %s TO '%s'@'%%';"
	revokeTpl             = "REVOKE %s FROM '%s'@'%%';"
	listSystemAccountsTpl = "SELECT user AS userName FROM mysql.user WHERE host = '%' and user like 'kb%';"
)

// NewMysql returns a new MySQL output binding.
func NewMysql() (*MysqlOperations, error) {
	zapLogger, err := zap.NewProduction()
	if err != nil {
		return nil, err
	}
	logger := zapr.NewLogger(zapLogger)
	return &MysqlOperations{BaseOperations: BaseOperations{Logger: logger}}, nil
}

// Init initializes the MySQL binding.
<<<<<<< HEAD
func (mysqlOps *MysqlOperations) Init() error {
	mysqlOps.Logger.Info("Initializing MySQL binding")
	mysqlOps.BaseOperations.Init()
	mysqlOps.Metadata = component.GetProperties("mysql")
	config, _ := mysql.NewConfig(mysqlOps.Metadata)
	manager, err := mysql.NewManager(mysqlOps.Logger)
	if err != nil {
		mysqlOps.Logger.Error(err, "MySQL DB Manager initialize failed")
=======
func (mysqlOps *MysqlOperations) Init(metadata bindings.Metadata) error {
	mysqlOps.Logger.Debug("Initializing MySQL binding")
	mysqlOps.BaseOperations.Init(metadata)
	config, err := mysql.NewConfig(metadata.Properties)
	if err != nil {
		mysqlOps.Logger.Errorf("MySQL config initialize failed: %v", err)
		return err
	}
	manager, err := mysql.NewManager(mysqlOps.Logger)
	if err != nil {
		mysqlOps.Logger.Errorf("MySQL DB Manager initialize failed: %v", err)
>>>>>>> 0a8b3da1
		return err
	}
	mysqlOps.manager = manager
	mysqlOps.DBType = "mysql"
<<<<<<< HEAD
	//mysqlOps.InitIfNeed = mysqlOps.initIfNeed
	mysqlOps.BaseOperations.GetRole = mysqlOps.GetRole
=======
	// mysqlOps.InitIfNeed = mysqlOps.initIfNeed
	mysqlOps.BaseOperations.GetRole = mysqlOps.GetRole
	mysqlOps.BaseOperations.LockInstance = mysqlOps.LockInstance
	mysqlOps.BaseOperations.UnlockInstance = mysqlOps.UnlockInstance
>>>>>>> 0a8b3da1
	mysqlOps.DBPort = config.GetDBPort()

	mysqlOps.RegisterOperationOnDBReady(GetRoleOperation, mysqlOps.GetRoleOps, manager)
	mysqlOps.RegisterOperationOnDBReady(CheckRoleOperation, mysqlOps.CheckRoleOps, manager)
	mysqlOps.RegisterOperationOnDBReady(GetLagOperation, mysqlOps.GetLagOps, manager)
	mysqlOps.RegisterOperationOnDBReady(CheckStatusOperation, mysqlOps.CheckStatusOps, manager)
	mysqlOps.RegisterOperationOnDBReady(ExecOperation, mysqlOps.ExecOps, manager)
	mysqlOps.RegisterOperationOnDBReady(QueryOperation, mysqlOps.QueryOps, manager)

	// following are ops for account management
	mysqlOps.RegisterOperationOnDBReady(ListUsersOp, mysqlOps.listUsersOps, manager)
	mysqlOps.RegisterOperationOnDBReady(CreateUserOp, mysqlOps.createUserOps, manager)
	mysqlOps.RegisterOperationOnDBReady(DeleteUserOp, mysqlOps.deleteUserOps, manager)
	mysqlOps.RegisterOperationOnDBReady(DescribeUserOp, mysqlOps.describeUserOps, manager)
	mysqlOps.RegisterOperationOnDBReady(GrantUserRoleOp, mysqlOps.grantUserRoleOps, manager)
	mysqlOps.RegisterOperationOnDBReady(RevokeUserRoleOp, mysqlOps.revokeUserRoleOps, manager)
	mysqlOps.RegisterOperationOnDBReady(ListSystemAccountsOp, mysqlOps.listSystemAccountsOps, manager)
	return nil
}

<<<<<<< HEAD
func (mysqlOps *MysqlOperations) GetRole(ctx context.Context, request *binding.ProbeRequest, response *binding.ProbeResponse) (string, error) {
=======
func (mysqlOps *MysqlOperations) GetRole(ctx context.Context, request *bindings.InvokeRequest, response *bindings.InvokeResponse) (string, error) {
>>>>>>> 0a8b3da1
	workloadType := request.Metadata[workloadTypeKey]
	if strings.EqualFold(workloadType, Replication) {
		return mysqlOps.GetRoleForReplication(ctx, request, response)
	}
	return mysqlOps.GetRoleForConsensus(ctx, request, response)
}

func (mysqlOps *MysqlOperations) GetRunningPort() int {
<<<<<<< HEAD
	return mysqlOps.DBPort
}

func (mysqlOps *MysqlOperations) GetRoleForReplication(ctx context.Context, request *binding.ProbeRequest, response *binding.ProbeResponse) (string, error) {
	dcsStore := dcs.GetStore()
	if dcsStore == nil {
		return "", nil
	}
	k8sStore := dcsStore.(*dcs.KubernetesStore)
	cluster := k8sStore.GetClusterFromCache()
	if cluster == nil || !cluster.IsLocked() {
		return "", nil
	}

	getReadOnlySql := `show global variables like 'read_only';`
	data, err := mysqlOps.query(ctx, getReadOnlySql)
	if err != nil {
		mysqlOps.Logger.Error(err, fmt.Sprintf("error executing %s", getReadOnlySql))
		return "", errors.Wrapf(err, "error executing %s", getReadOnlySql)
	}

	queryRes := &QueryRes{}
	err = json.Unmarshal(data, queryRes)
	if err != nil {
		return "", errors.Errorf("parse query failed, err:%v", err)
	}

=======
	return 0
}

func (mysqlOps *MysqlOperations) GetRoleForReplication(ctx context.Context, request *bindings.InvokeRequest, response *bindings.InvokeResponse) (string, error) {
	dcsStore := dcs.GetStore()
	if dcsStore == nil {
		return "", nil
	}
	k8sStore := dcsStore.(*dcs.KubernetesStore)
	cluster := k8sStore.GetClusterFromCache()
	if cluster == nil || !cluster.IsLocked() {
		return "", nil
	} else if !dcsStore.HasLock() {
		return SECONDARY, nil
	}

	getReadOnlySQL := `show global variables like 'read_only';`
	data, err := mysqlOps.query(ctx, getReadOnlySQL)
	if err != nil {
		mysqlOps.Logger.Infof("error executing %s: %v", getReadOnlySQL, err)
		return "", errors.Wrapf(err, "error executing %s", getReadOnlySQL)
	}

	queryRes := &QueryRes{}
	err = json.Unmarshal(data, queryRes)
	if err != nil {
		return "", errors.Errorf("parse query failed, err:%v", err)
	}

>>>>>>> 0a8b3da1
	for _, mapVal := range *queryRes {
		if mapVal["Variable_name"] == "read_only" {
			if mapVal["Value"].(string) == "OFF" {
				return PRIMARY, nil
			} else if mapVal["Value"].(string) == "ON" {
				return SECONDARY, nil
			}
		}
	}
	return "", errors.Errorf("parse query failed, no records")
}

<<<<<<< HEAD
func (mysqlOps *MysqlOperations) GetRoleForConsensus(ctx context.Context, request *binding.ProbeRequest, response *binding.ProbeResponse) (string, error) {
=======
func (mysqlOps *MysqlOperations) GetRoleForConsensus(ctx context.Context, request *bindings.InvokeRequest, response *bindings.InvokeResponse) (string, error) {
>>>>>>> 0a8b3da1
	sql := "select CURRENT_LEADER, ROLE, SERVER_ID  from information_schema.wesql_cluster_local"

	rows, err := mysqlOps.manager.DB.QueryContext(ctx, sql)
	if err != nil {
		mysqlOps.Logger.Error(err, fmt.Sprintf("error executing %s", sql))
		return "", errors.Wrapf(err, "error executing %s", sql)
	}

	defer func() {
		_ = rows.Close()
		_ = rows.Err()
	}()

	var curLeader string
	var role string
	var serverID string
	var isReady bool
	for rows.Next() {
		if err = rows.Scan(&curLeader, &role, &serverID); err != nil {
			mysqlOps.Logger.Error(err, "Role query error")
			return role, err
		}
		isReady = true
	}
	if isReady {
		return role, nil
	}
	return "", errors.Errorf("exec sql %s failed: no data returned", sql)
}

<<<<<<< HEAD
func (mysqlOps *MysqlOperations) ExecOps(ctx context.Context, req *binding.ProbeRequest, resp *binding.ProbeResponse) (OpsResult, error) {
=======
func (mysqlOps *MysqlOperations) LockInstance(ctx context.Context) error {
	sql := "set global read_only=1"
	_, err := mysqlOps.manager.DB.ExecContext(ctx, sql)
	return err
}

func (mysqlOps *MysqlOperations) UnlockInstance(ctx context.Context) error {
	sql := "set global read_only=0"
	_, err := mysqlOps.manager.DB.ExecContext(ctx, sql)
	return err
}

func (mysqlOps *MysqlOperations) ExecOps(ctx context.Context, req *bindings.InvokeRequest, resp *bindings.InvokeResponse) (OpsResult, error) {
>>>>>>> 0a8b3da1
	result := OpsResult{}
	sql, ok := req.Metadata["sql"]
	if !ok || sql == "" {
		result["event"] = "ExecFailed"
		result["message"] = ErrNoSQL
		return result, nil
	}
	count, err := mysqlOps.exec(ctx, sql)
	if err != nil {
		mysqlOps.Logger.Error(err, "sql exec error")
		result["event"] = OperationFailed
		result["message"] = err.Error()
	} else {
		result["event"] = OperationSuccess
		result["count"] = count
	}
	return result, nil
}

func (mysqlOps *MysqlOperations) GetLagOps(ctx context.Context, req *binding.ProbeRequest, resp *binding.ProbeResponse) (OpsResult, error) {
	result := OpsResult{}
	slaveStatus := make([]SlaveStatus, 0)
	var err error

	if mysqlOps.OriRole == "" {
		mysqlOps.OriRole, err = mysqlOps.GetRole(ctx, req, resp)
		if err != nil {
			result["event"] = OperationFailed
			result["message"] = err.Error()
			return result, nil
		}
	}
	if mysqlOps.OriRole == LEADER {
		result["event"] = OperationSuccess
		result["lag"] = 0
		result["message"] = "This is leader instance, leader has no lag"
		return result, nil
	}

	sql := "show slave status"
	data, err := mysqlOps.query(ctx, sql)
	if err != nil {
		mysqlOps.Logger.Error(err, "GetLagOps error")
		result["event"] = OperationFailed
		result["message"] = err.Error()
	} else {
		err = json.Unmarshal(data, &slaveStatus)
		if err != nil {
			result["event"] = OperationFailed
			result["message"] = err.Error()
		} else {
			result["event"] = OperationSuccess
			result["lag"] = slaveStatus[0].SecondsBehindMaster
		}
	}
	return result, nil
}

func (mysqlOps *MysqlOperations) QueryOps(ctx context.Context, req *binding.ProbeRequest, resp *binding.ProbeResponse) (OpsResult, error) {
	result := OpsResult{}
	sql, ok := req.Metadata["sql"]
	if !ok || sql == "" {
		result["event"] = OperationFailed
		result["message"] = "no sql provided"
		return result, nil
	}
	data, err := mysqlOps.query(ctx, sql)
	if err != nil {
		mysqlOps.Logger.Error(err, "Query error")
		result["event"] = OperationFailed
		result["message"] = err.Error()
	} else {
		result["event"] = OperationSuccess
		result["message"] = string(data)
	}
	return result, nil
}

func (mysqlOps *MysqlOperations) CheckStatusOps(ctx context.Context, req *binding.ProbeRequest, resp *binding.ProbeResponse) (OpsResult, error) {
	rwSQL := fmt.Sprintf(`begin;
	create table if not exists kb_health_check(type int, check_ts bigint, primary key(type));
	insert into kb_health_check values(%d, now()) on duplicate key update check_ts = now();
	commit;
	select check_ts from kb_health_check where type=%d limit 1;`, CheckStatusType, CheckStatusType)
	roSQL := fmt.Sprintf(`select check_ts from kb_health_check where type=%d limit 1;`, CheckStatusType)
	var err error
	var data []byte
	switch mysqlOps.DBRoles[strings.ToLower(mysqlOps.OriRole)] {
	case ReadWrite:
		var count int64
		count, err = mysqlOps.exec(ctx, rwSQL)
		data = []byte(strconv.FormatInt(count, 10))
	case Readonly:
		data, err = mysqlOps.query(ctx, roSQL)
	default:
		msg := fmt.Sprintf("unknown access mode for role %s: %v", mysqlOps.OriRole, mysqlOps.DBRoles)
		mysqlOps.Logger.Info(msg)
		data = []byte(msg)
	}

	result := OpsResult{}
	if err != nil {
		mysqlOps.Logger.Error(err, "CheckStatus error")
		result["event"] = OperationFailed
		result["message"] = err.Error()
		if mysqlOps.CheckStatusFailedCount%mysqlOps.FailedEventReportFrequency == 0 {
			mysqlOps.Logger.Info("status check failed continuously", "times", mysqlOps.CheckStatusFailedCount)
			resp.Metadata[StatusCode] = OperationFailedHTTPCode
		}
		mysqlOps.CheckStatusFailedCount++
	} else {
		result["event"] = OperationSuccess
		result["message"] = string(data)
		mysqlOps.CheckStatusFailedCount = 0
	}
	return result, nil
}

<<<<<<< HEAD
func propertyToInt(props map[string]string, key string, setter func(int)) error {
	if v, ok := props[key]; ok {
		if i, err := strconv.Atoi(v); err == nil {
			setter(i)
		} else {
			return errors.Wrapf(err, "error converting %s:%s to int", key, v)
		}
	}

	return nil
}

func propertyToDuration(props map[string]string, key string, setter func(time.Duration)) error {
	if v, ok := props[key]; ok {
		if d, err := time.ParseDuration(v); err == nil {
			setter(d)
		} else {
			return errors.Wrapf(err, "error converting %s:%s to time duration", key, v)
		}
	}

	return nil
}

func (mysqlOps *MysqlOperations) query(ctx context.Context, sql string) ([]byte, error) {
	mysqlOps.Logger.Info(fmt.Sprintf("query: %s", sql))
=======
func (mysqlOps *MysqlOperations) query(ctx context.Context, sql string) ([]byte, error) {
	mysqlOps.Logger.Debugf("query: %s", sql)
>>>>>>> 0a8b3da1
	rows, err := mysqlOps.manager.DB.QueryContext(ctx, sql)
	if err != nil {
		return nil, errors.Wrapf(err, "error executing %s", sql)
	}
	defer func() {
		_ = rows.Close()
		_ = rows.Err()
	}()
	result, err := mysqlOps.jsonify(rows)
	if err != nil {
		return nil, errors.Wrapf(err, "error marshalling query result for %s", sql)
	}
	return result, nil
}

func (mysqlOps *MysqlOperations) exec(ctx context.Context, sql string) (int64, error) {
<<<<<<< HEAD
	mysqlOps.Logger.Info(fmt.Sprintf("exec: %s", sql))
=======
	mysqlOps.Logger.Debugf("exec: %s", sql)
>>>>>>> 0a8b3da1
	res, err := mysqlOps.manager.DB.ExecContext(ctx, sql)
	if err != nil {
		return 0, errors.Wrapf(err, "error executing %s", sql)
	}
	return res.RowsAffected()
}

func (mysqlOps *MysqlOperations) jsonify(rows *sql.Rows) ([]byte, error) {
	columnTypes, err := rows.ColumnTypes()
	if err != nil {
		return nil, err
	}
	var ret []interface{}
	for rows.Next() {
		values := prepareValues(columnTypes)
		err := rows.Scan(values...)
		if err != nil {
			return nil, err
		}
		r := mysqlOps.convert(columnTypes, values)
		ret = append(ret, r)
	}
	return json.Marshal(ret)
}

func prepareValues(columnTypes []*sql.ColumnType) []interface{} {
	types := make([]reflect.Type, len(columnTypes))
	for i, tp := range columnTypes {
		types[i] = tp.ScanType()
	}
	values := make([]interface{}, len(columnTypes))
	for i := range values {
		switch types[i].Kind() {
		case reflect.String, reflect.Interface:
			values[i] = &sql.NullString{}
		case reflect.Bool:
			values[i] = &sql.NullBool{}
		case reflect.Float64:
			values[i] = &sql.NullFloat64{}
		case reflect.Int16, reflect.Uint16:
			values[i] = &sql.NullInt16{}
		case reflect.Int32, reflect.Uint32:
			values[i] = &sql.NullInt32{}
		case reflect.Int64, reflect.Uint64:
			values[i] = &sql.NullInt64{}
		default:
			values[i] = reflect.New(types[i]).Interface()
		}
	}
	return values
}

func (mysqlOps *MysqlOperations) convert(columnTypes []*sql.ColumnType, values []interface{}) map[string]interface{} {
	r := map[string]interface{}{}
	for i, ct := range columnTypes {
		value := values[i]
		switch v := values[i].(type) {
		case driver.Valuer:
			if vv, err := v.Value(); err == nil {
				value = interface{}(vv)
			} else {
				mysqlOps.Logger.Error(err, "error to convert value")
			}
		case *sql.RawBytes:
			// special case for sql.RawBytes, see https://github.com/go-sql-driver/mysql/blob/master/fields.go#L178
			switch ct.DatabaseTypeName() {
			case "VARCHAR", "CHAR", "TEXT", "LONGTEXT":
				value = string(*v)
			}
		}
		if value != nil {
			r[ct.Name()] = value
		}
	}
	return r
}

// InternalQuery is used for internal query, implements BaseInternalOps interface
func (mysqlOps *MysqlOperations) InternalQuery(ctx context.Context, sql string) ([]byte, error) {
	return mysqlOps.query(ctx, sql)
}

// InternalExec is used for internal execution, implements BaseInternalOps interface
func (mysqlOps *MysqlOperations) InternalExec(ctx context.Context, sql string) (int64, error) {
	return mysqlOps.exec(ctx, sql)
}

// GetLogger is used for getting logger, implements BaseInternalOps interface
func (mysqlOps *MysqlOperations) GetLogger() logr.Logger {
	return mysqlOps.Logger
}

func (mysqlOps *MysqlOperations) listUsersOps(ctx context.Context, req *binding.ProbeRequest, resp *binding.ProbeResponse) (OpsResult, error) {
	sqlTplRend := func(user UserInfo) string {
		return listUserTpl
	}
	//return OpsResult{},nil
	return QueryObject(ctx, mysqlOps, req, ListUsersOp, sqlTplRend, nil, UserInfo{})
}

func (mysqlOps *MysqlOperations) listSystemAccountsOps(ctx context.Context, req *binding.ProbeRequest, resp *binding.ProbeResponse) (OpsResult, error) {
	sqlTplRend := func(user UserInfo) string {
		return listSystemAccountsTpl
	}
	dataProcessor := func(data interface{}) (interface{}, error) {
		var users []UserInfo
		if err := json.Unmarshal(data.([]byte), &users); err != nil {
			return nil, err
		}
		userNames := make([]string, 0)
		for _, user := range users {
			userNames = append(userNames, user.UserName)
		}
		if jsonData, err := json.Marshal(userNames); err != nil {
			return nil, err
		} else {
			return string(jsonData), nil
		}
	}
	return QueryObject(ctx, mysqlOps, req, ListSystemAccountsOp, sqlTplRend, dataProcessor, UserInfo{})
}

func (mysqlOps *MysqlOperations) describeUserOps(ctx context.Context, req *binding.ProbeRequest, resp *binding.ProbeResponse) (OpsResult, error) {
	var (
		object = UserInfo{}

		// get user grants
		sqlTplRend = func(user UserInfo) string {
			return fmt.Sprintf(showGrantTpl, user.UserName)
		}

		dataProcessor = func(data interface{}) (interface{}, error) {
			roles := make([]map[string]string, 0)
			err := json.Unmarshal(data.([]byte), &roles)
			if err != nil {
				return nil, err
			}
			user := UserInfo{}
			// only keep one role name of the highest privilege
			userRoles := make([]RoleType, 0)
			for _, roleMap := range roles {
				for k, v := range roleMap {
					if len(user.UserName) == 0 {
						user.UserName = strings.TrimPrefix(strings.TrimSuffix(k, "@%"), "Grants for ")
					}
					mysqlRoleType := mysqlOps.priv2Role(strings.TrimPrefix(v, "GRANT "))
					userRoles = append(userRoles, mysqlRoleType)
				}
			}
			// sort roles by weight
			slices.SortFunc(userRoles, SortRoleByWeight)
			if len(userRoles) > 0 {
				user.RoleName = (string)(userRoles[0])
			}
			if jsonData, err := json.Marshal([]UserInfo{user}); err != nil {
				return nil, err
			} else {
				return string(jsonData), nil
			}
		}
	)

	if err := ParseObjFromRequest(req, DefaultUserInfoParser, UserNameValidator, &object); err != nil {
		result := OpsResult{}
		result[RespTypEve] = RespEveFail
		result[RespTypMsg] = err.Error()
		return result, nil
	}

	return QueryObject(ctx, mysqlOps, req, DescribeUserOp, sqlTplRend, dataProcessor, object)
}

func (mysqlOps *MysqlOperations) createUserOps(ctx context.Context, req *binding.ProbeRequest, resp *binding.ProbeResponse) (OpsResult, error) {
	var (
		object = UserInfo{}

		sqlTplRend = func(user UserInfo) string {
			return fmt.Sprintf(createUserTpl, user.UserName, user.Password)
		}

		msgTplRend = func(user UserInfo) string {
			return fmt.Sprintf("created user: %s, with password: %s", user.UserName, user.Password)
		}
	)

	if err := ParseObjFromRequest(req, DefaultUserInfoParser, UserNameAndPasswdValidator, &object); err != nil {
		result := OpsResult{}
		result[RespTypEve] = RespEveFail
		result[RespTypMsg] = err.Error()
		return result, nil
	}

	return ExecuteObject(ctx, mysqlOps, req, CreateUserOp, sqlTplRend, msgTplRend, object)
}

func (mysqlOps *MysqlOperations) deleteUserOps(ctx context.Context, req *binding.ProbeRequest, resp *binding.ProbeResponse) (OpsResult, error) {
	var (
		object  = UserInfo{}
		validFn = func(user UserInfo) error {
			if len(user.UserName) == 0 {
				return ErrNoUserName
			}
			return nil
		}
		sqlTplRend = func(user UserInfo) string {
			return fmt.Sprintf(deleteUserTpl, user.UserName)
		}
		msgTplRend = func(user UserInfo) string {
			return fmt.Sprintf("deleted user: %s", user.UserName)
		}
	)
	if err := ParseObjFromRequest(req, DefaultUserInfoParser, validFn, &object); err != nil {
		result := OpsResult{}
		result[RespTypEve] = RespEveFail
		result[RespTypMsg] = err.Error()
		return result, nil
	}

	return ExecuteObject(ctx, mysqlOps, req, DeleteUserOp, sqlTplRend, msgTplRend, object)
}

func (mysqlOps *MysqlOperations) grantUserRoleOps(ctx context.Context, req *binding.ProbeRequest, resp *binding.ProbeResponse) (OpsResult, error) {
	var (
		succMsgTpl = "role %s granted to user: %s"
	)
	return mysqlOps.managePrivillege(ctx, req, GrantUserRoleOp, grantTpl, succMsgTpl)
}

func (mysqlOps *MysqlOperations) revokeUserRoleOps(ctx context.Context, req *binding.ProbeRequest, resp *binding.ProbeResponse) (OpsResult, error) {
	var (
		succMsgTpl = "role %s revoked from user: %s"
	)
	return mysqlOps.managePrivillege(ctx, req, RevokeUserRoleOp, revokeTpl, succMsgTpl)
}

func (mysqlOps *MysqlOperations) managePrivillege(ctx context.Context, req *binding.ProbeRequest, op OperationKind, sqlTpl string, succMsgTpl string) (OpsResult, error) {
	var (
		object     = UserInfo{}
		sqlTplRend = func(user UserInfo) string {
			// render sql stmts
			roleDesc, _ := mysqlOps.role2Priv(user.RoleName)
			// update privilege
			sql := fmt.Sprintf(sqlTpl, roleDesc, user.UserName)
			return sql
		}
		msgTplRend = func(user UserInfo) string {
			return fmt.Sprintf(succMsgTpl, user.RoleName, user.UserName)
		}
	)
	if err := ParseObjFromRequest(req, DefaultUserInfoParser, UserNameAndRoleValidator, &object); err != nil {
		result := OpsResult{}
		result[RespTypEve] = RespEveFail
		result[RespTypMsg] = err.Error()
		return result, nil
	}
	return ExecuteObject(ctx, mysqlOps, req, op, sqlTplRend, msgTplRend, object)
}

func (mysqlOps *MysqlOperations) role2Priv(roleName string) (string, error) {
	roleType := String2RoleType(roleName)
	switch roleType {
	case SuperUserRole:
		return superUserPriv, nil
	case ReadWriteRole:
		return readWritePriv, nil
	case ReadOnlyRole:
		return readOnlyRPriv, nil
	}
	return "", fmt.Errorf("role name: %s is not supported", roleName)
}

func (mysqlOps *MysqlOperations) priv2Role(priv string) RoleType {
	if strings.HasPrefix(priv, readOnlyRPriv) {
		return ReadOnlyRole
	}
	if strings.HasPrefix(priv, readWritePriv) {
		return ReadWriteRole
	}
	if strings.HasPrefix(priv, superUserPriv) {
		return SuperUserRole
	}
	if strings.HasPrefix(priv, noPriv) {
		return NoPrivileges
	}
	return CustomizedRole
}<|MERGE_RESOLUTION|>--- conflicted
+++ resolved
@@ -29,29 +29,19 @@
 	"strconv"
 	"strings"
 
-<<<<<<< HEAD
+	"github.com/dapr/components-contrib/bindings"
 	"github.com/go-logr/zapr"
 	"go.uber.org/zap"
 
-	"github.com/apecloud/kubeblocks/cmd/probe/internal/component"
-
 	"github.com/go-logr/logr"
 
 	"github.com/apecloud/kubeblocks/cmd/probe/internal/binding"
 	"github.com/apecloud/kubeblocks/cmd/probe/internal/component/mysql"
 
-=======
-	"github.com/dapr/components-contrib/bindings"
-	"github.com/dapr/kit/logger"
->>>>>>> 0a8b3da1
 	"github.com/pkg/errors"
 	"golang.org/x/exp/slices"
 
 	. "github.com/apecloud/kubeblocks/cmd/probe/internal/binding"
-<<<<<<< HEAD
-=======
-	"github.com/apecloud/kubeblocks/cmd/probe/internal/component/mysql"
->>>>>>> 0a8b3da1
 	"github.com/apecloud/kubeblocks/cmd/probe/internal/dcs"
 	. "github.com/apecloud/kubeblocks/internal/sqlchannel/util"
 )
@@ -59,10 +49,6 @@
 // MysqlOperations represents MySQL output bindings.
 type MysqlOperations struct {
 	manager *mysql.Manager
-<<<<<<< HEAD
-	mu      sync.Mutex
-=======
->>>>>>> 0a8b3da1
 	BaseOperations
 }
 
@@ -112,41 +98,25 @@
 }
 
 // Init initializes the MySQL binding.
-<<<<<<< HEAD
-func (mysqlOps *MysqlOperations) Init() error {
+func (mysqlOps *MysqlOperations) Init(metadata bindings.Metadata) error {
 	mysqlOps.Logger.Info("Initializing MySQL binding")
-	mysqlOps.BaseOperations.Init()
-	mysqlOps.Metadata = component.GetProperties("mysql")
-	config, _ := mysql.NewConfig(mysqlOps.Metadata)
-	manager, err := mysql.NewManager(mysqlOps.Logger)
-	if err != nil {
-		mysqlOps.Logger.Error(err, "MySQL DB Manager initialize failed")
-=======
-func (mysqlOps *MysqlOperations) Init(metadata bindings.Metadata) error {
-	mysqlOps.Logger.Debug("Initializing MySQL binding")
 	mysqlOps.BaseOperations.Init(metadata)
 	config, err := mysql.NewConfig(metadata.Properties)
 	if err != nil {
-		mysqlOps.Logger.Errorf("MySQL config initialize failed: %v", err)
+		mysqlOps.Logger.Error(err, "MySQL config initialize failed")
 		return err
 	}
 	manager, err := mysql.NewManager(mysqlOps.Logger)
 	if err != nil {
-		mysqlOps.Logger.Errorf("MySQL DB Manager initialize failed: %v", err)
->>>>>>> 0a8b3da1
+		mysqlOps.Logger.Error(err, "MySQL DB Manager initialize failed")
 		return err
 	}
 	mysqlOps.manager = manager
 	mysqlOps.DBType = "mysql"
-<<<<<<< HEAD
-	//mysqlOps.InitIfNeed = mysqlOps.initIfNeed
-	mysqlOps.BaseOperations.GetRole = mysqlOps.GetRole
-=======
 	// mysqlOps.InitIfNeed = mysqlOps.initIfNeed
 	mysqlOps.BaseOperations.GetRole = mysqlOps.GetRole
 	mysqlOps.BaseOperations.LockInstance = mysqlOps.LockInstance
 	mysqlOps.BaseOperations.UnlockInstance = mysqlOps.UnlockInstance
->>>>>>> 0a8b3da1
 	mysqlOps.DBPort = config.GetDBPort()
 
 	mysqlOps.RegisterOperationOnDBReady(GetRoleOperation, mysqlOps.GetRoleOps, manager)
@@ -167,11 +137,7 @@
 	return nil
 }
 
-<<<<<<< HEAD
 func (mysqlOps *MysqlOperations) GetRole(ctx context.Context, request *binding.ProbeRequest, response *binding.ProbeResponse) (string, error) {
-=======
-func (mysqlOps *MysqlOperations) GetRole(ctx context.Context, request *bindings.InvokeRequest, response *bindings.InvokeResponse) (string, error) {
->>>>>>> 0a8b3da1
 	workloadType := request.Metadata[workloadTypeKey]
 	if strings.EqualFold(workloadType, Replication) {
 		return mysqlOps.GetRoleForReplication(ctx, request, response)
@@ -180,39 +146,10 @@
 }
 
 func (mysqlOps *MysqlOperations) GetRunningPort() int {
-<<<<<<< HEAD
 	return mysqlOps.DBPort
 }
 
 func (mysqlOps *MysqlOperations) GetRoleForReplication(ctx context.Context, request *binding.ProbeRequest, response *binding.ProbeResponse) (string, error) {
-	dcsStore := dcs.GetStore()
-	if dcsStore == nil {
-		return "", nil
-	}
-	k8sStore := dcsStore.(*dcs.KubernetesStore)
-	cluster := k8sStore.GetClusterFromCache()
-	if cluster == nil || !cluster.IsLocked() {
-		return "", nil
-	}
-
-	getReadOnlySql := `show global variables like 'read_only';`
-	data, err := mysqlOps.query(ctx, getReadOnlySql)
-	if err != nil {
-		mysqlOps.Logger.Error(err, fmt.Sprintf("error executing %s", getReadOnlySql))
-		return "", errors.Wrapf(err, "error executing %s", getReadOnlySql)
-	}
-
-	queryRes := &QueryRes{}
-	err = json.Unmarshal(data, queryRes)
-	if err != nil {
-		return "", errors.Errorf("parse query failed, err:%v", err)
-	}
-
-=======
-	return 0
-}
-
-func (mysqlOps *MysqlOperations) GetRoleForReplication(ctx context.Context, request *bindings.InvokeRequest, response *bindings.InvokeResponse) (string, error) {
 	dcsStore := dcs.GetStore()
 	if dcsStore == nil {
 		return "", nil
@@ -228,7 +165,7 @@
 	getReadOnlySQL := `show global variables like 'read_only';`
 	data, err := mysqlOps.query(ctx, getReadOnlySQL)
 	if err != nil {
-		mysqlOps.Logger.Infof("error executing %s: %v", getReadOnlySQL, err)
+		mysqlOps.Logger.Error(err, fmt.Sprintf("error executing %s", getReadOnlySQL))
 		return "", errors.Wrapf(err, "error executing %s", getReadOnlySQL)
 	}
 
@@ -238,7 +175,6 @@
 		return "", errors.Errorf("parse query failed, err:%v", err)
 	}
 
->>>>>>> 0a8b3da1
 	for _, mapVal := range *queryRes {
 		if mapVal["Variable_name"] == "read_only" {
 			if mapVal["Value"].(string) == "OFF" {
@@ -251,11 +187,7 @@
 	return "", errors.Errorf("parse query failed, no records")
 }
 
-<<<<<<< HEAD
 func (mysqlOps *MysqlOperations) GetRoleForConsensus(ctx context.Context, request *binding.ProbeRequest, response *binding.ProbeResponse) (string, error) {
-=======
-func (mysqlOps *MysqlOperations) GetRoleForConsensus(ctx context.Context, request *bindings.InvokeRequest, response *bindings.InvokeResponse) (string, error) {
->>>>>>> 0a8b3da1
 	sql := "select CURRENT_LEADER, ROLE, SERVER_ID  from information_schema.wesql_cluster_local"
 
 	rows, err := mysqlOps.manager.DB.QueryContext(ctx, sql)
@@ -286,9 +218,6 @@
 	return "", errors.Errorf("exec sql %s failed: no data returned", sql)
 }
 
-<<<<<<< HEAD
-func (mysqlOps *MysqlOperations) ExecOps(ctx context.Context, req *binding.ProbeRequest, resp *binding.ProbeResponse) (OpsResult, error) {
-=======
 func (mysqlOps *MysqlOperations) LockInstance(ctx context.Context) error {
 	sql := "set global read_only=1"
 	_, err := mysqlOps.manager.DB.ExecContext(ctx, sql)
@@ -301,8 +230,8 @@
 	return err
 }
 
-func (mysqlOps *MysqlOperations) ExecOps(ctx context.Context, req *bindings.InvokeRequest, resp *bindings.InvokeResponse) (OpsResult, error) {
->>>>>>> 0a8b3da1
+func (mysqlOps *MysqlOperations) ExecOps(ctx context.Context, req *ProbeRequest, resp *ProbeResponse) (OpsResult, error) {
+
 	result := OpsResult{}
 	sql, ok := req.Metadata["sql"]
 	if !ok || sql == "" {
@@ -421,37 +350,8 @@
 	return result, nil
 }
 
-<<<<<<< HEAD
-func propertyToInt(props map[string]string, key string, setter func(int)) error {
-	if v, ok := props[key]; ok {
-		if i, err := strconv.Atoi(v); err == nil {
-			setter(i)
-		} else {
-			return errors.Wrapf(err, "error converting %s:%s to int", key, v)
-		}
-	}
-
-	return nil
-}
-
-func propertyToDuration(props map[string]string, key string, setter func(time.Duration)) error {
-	if v, ok := props[key]; ok {
-		if d, err := time.ParseDuration(v); err == nil {
-			setter(d)
-		} else {
-			return errors.Wrapf(err, "error converting %s:%s to time duration", key, v)
-		}
-	}
-
-	return nil
-}
-
 func (mysqlOps *MysqlOperations) query(ctx context.Context, sql string) ([]byte, error) {
 	mysqlOps.Logger.Info(fmt.Sprintf("query: %s", sql))
-=======
-func (mysqlOps *MysqlOperations) query(ctx context.Context, sql string) ([]byte, error) {
-	mysqlOps.Logger.Debugf("query: %s", sql)
->>>>>>> 0a8b3da1
 	rows, err := mysqlOps.manager.DB.QueryContext(ctx, sql)
 	if err != nil {
 		return nil, errors.Wrapf(err, "error executing %s", sql)
@@ -468,11 +368,7 @@
 }
 
 func (mysqlOps *MysqlOperations) exec(ctx context.Context, sql string) (int64, error) {
-<<<<<<< HEAD
 	mysqlOps.Logger.Info(fmt.Sprintf("exec: %s", sql))
-=======
-	mysqlOps.Logger.Debugf("exec: %s", sql)
->>>>>>> 0a8b3da1
 	res, err := mysqlOps.manager.DB.ExecContext(ctx, sql)
 	if err != nil {
 		return 0, errors.Wrapf(err, "error executing %s", sql)
