--- conflicted
+++ resolved
@@ -202,7 +202,7 @@
 	}
 
 	// sql exec timeout need to be less than httpget's timeout which default is 1s.
-	ctx1, cancel := context.WithTimeout(context.Background(), 900*time.Millisecond)
+	ctx1, cancel := context.WithTimeout(context.Background(), 500*time.Millisecond)
 	defer cancel()
 	rows, err := m.db.QueryContext(ctx1, sql)
 	if err != nil {
@@ -215,53 +215,12 @@
 		_ = rows.Err()
 	}()
 
-<<<<<<< HEAD
 	var curLeader string
 	var role string
 	var serverId string
 	for rows.Next() {
 		if err := rows.Scan(&curLeader, &role, &serverId); err != nil {
 			m.logger.Errorf("checkRole error: %", err)
-=======
-	result, err := m.jsonify(rows)
-	if err != nil {
-		return nil, errors.Wrapf(err, "error marshalling query result for %s", sql)
-	}
-
-	return result, nil
-}
-
-func (m *Mysql) exec(ctx context.Context, sql string) (int64, error) {
-	m.logger.Debugf("exec: %s", sql)
-
-	res, err := m.db.ExecContext(ctx, sql)
-	if err != nil {
-		return 0, errors.Wrapf(err, "error executing %s", sql)
-	}
-
-	return res.RowsAffected()
-}
-
-func (m *Mysql) runningCheck(ctx context.Context, resp *bindings.InvokeResponse) ([]byte, error) {
-	host := fmt.Sprintf("127.0.0.1:%d", dbPort)
-	// sql exec timeout need to be less than httpget's timeout which default is 1s.
-	conn, err := net.DialTimeout("tcp", host, 500*time.Millisecond)
-	message := ""
-	result := internal.ProbeMessage{}
-	if err != nil {
-		message = fmt.Sprintf("running check %s error: %v", host, err)
-		result.Event = "runningCheckFailed"
-		m.logger.Errorf(message)
-		if runningCheckFailedCount++; runningCheckFailedCount%eventAggregationNum == 1 {
-			m.logger.Infof("running checks failed %v times continuously", runningCheckFailedCount)
-			resp.Metadata[statusCode] = checkFailedHTTPCode
-		}
-	} else {
-		runningCheckFailedCount = 0
-		message = "TCP Connection Established Successfully!"
-		if tcpCon, ok := conn.(*net.TCPConn); ok {
-			tcpCon.SetLinger(0)
->>>>>>> 0f74db88
 		}
 	}
 	return role, nil
@@ -309,75 +268,6 @@
 
 }
 
-<<<<<<< HEAD
-=======
-func (m *Mysql) getRole(ctx context.Context, sql string) (string, error) {
-	m.logger.Debugf("query: %s", sql)
-	if sql == "" {
-		sql = "select CURRENT_LEADER, ROLE, SERVER_ID  from information_schema.wesql_cluster_local"
-	}
-
-	// sql exec timeout need to be less than httpget's timeout which default is 1s.
-	ctx1, cancel := context.WithTimeout(context.Background(), 500*time.Millisecond)
-	defer cancel()
-	rows, err := m.db.QueryContext(ctx1, sql)
-	if err != nil {
-		m.logger.Infof("error executing %s: %v", sql, err)
-		return "", errors.Wrapf(err, "error executing %s", sql)
-	}
-
-	defer func() {
-		_ = rows.Close()
-		_ = rows.Err()
-	}()
-
-	var curLeader string
-	var role string
-	var serverId string
-	for rows.Next() {
-		if err := rows.Scan(&curLeader, &role, &serverId); err != nil {
-			m.logger.Errorf("checkRole error: %", err)
-		}
-	}
-	return role, nil
-}
-
-func (m *Mysql) roleCheck(ctx context.Context, sql string, resp *bindings.InvokeResponse) ([]byte, error) {
-	result := internal.ProbeMessage{}
-	result.OriginalRole = oriRole
-	role, err := m.getRole(ctx, sql)
-	if err != nil {
-		m.logger.Infof("error executing roleCheck: %v", err)
-		result.Event = "roleCheckFailed"
-		result.Message = err.Error()
-		if roleCheckFailedCount++; roleCheckFailedCount%eventAggregationNum == 1 {
-			m.logger.Infof("role checks failed %v times continuously", roleCheckFailedCount)
-			resp.Metadata[statusCode] = checkFailedHTTPCode
-		}
-		msg, _ := json.Marshal(result)
-		return msg, nil
-	}
-
-	result.Role = role
-	if oriRole != role {
-		result.Event = "roleChanged"
-		oriRole = role
-		roleCheckCount = 0
-	} else {
-		result.Event = "roleUnchanged"
-	}
-
-	// reporting role event periodly to get pod's role lable updating accurately
-	// in case of event losing.
-	if roleCheckCount++; roleCheckCount%eventIntervalNum == 1 {
-		resp.Metadata[statusCode] = checkFailedHTTPCode
-	}
-	msg, _ := json.Marshal(result)
-	m.logger.Infof(string(msg))
-	return msg, nil
-}
-
->>>>>>> 0f74db88
 func propertyToInt(props map[string]string, key string, setter func(int)) error {
 	if v, ok := props[key]; ok {
 		if i, err := strconv.Atoi(v); err == nil {
