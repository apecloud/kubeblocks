--- conflicted
+++ resolved
@@ -50,14 +50,6 @@
 }
 
 const (
-	// list of operations.
-	execOperation         bindings.OperationKind = "exec"
-	runningCheckOperation bindings.OperationKind = "runningCheck"
-	statusCheckOperation  bindings.OperationKind = "statusCheck"
-	roleCheckOperation    bindings.OperationKind = "roleCheck"
-	queryOperation        bindings.OperationKind = "query"
-	closeOperation        bindings.OperationKind = "close"
-
 	// configurations to connect to Mysql, either a data source name represent by URL.
 	connectionURLKey = "url"
 
@@ -83,27 +75,14 @@
 	roleChangedCheckType
 )
 
-<<<<<<< HEAD
-var runningCheckFailedCount = 0
-var eventAggregationNum = 10
-var dbPort = 3306
-var dbRoles = map[string]internal.AccessMode{}
-=======
 var (
-	oriRole                 = ""
-	bootTime                = time.Now()
 	runningCheckFailedCount = 0
-	statusCheckFailedCount  = 0
-	roleCheckFailedCount    = 0
-	roleCheckCount          = 0
 	eventAggregationNum     = 10
-	eventIntervalNum        = 60
 	dbPort                  = 3306
 	dbUser                  = "root"
 	dbPasswd                = ""
 	dbRoles                 = map[string]internal.AccessMode{}
 )
->>>>>>> fa33727b
 
 // NewMysql returns a new MySQL output binding.
 func NewMysql(logger logger.Logger) bindings.OutputBinding {
