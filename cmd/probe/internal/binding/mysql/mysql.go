--- conflicted
+++ resolved
@@ -28,8 +28,6 @@
 	"reflect"
 	"strconv"
 	"strings"
-	"sync"
-	"time"
 
 	"github.com/dapr/components-contrib/bindings"
 	"github.com/dapr/kit/logger"
@@ -45,7 +43,6 @@
 // MysqlOperations represents MySQL output bindings.
 type MysqlOperations struct {
 	manager *mysql.Manager
-	mu      sync.Mutex
 	BaseOperations
 }
 
@@ -54,18 +51,6 @@
 var _ BaseInternalOps = &MysqlOperations{}
 
 const (
-	// configurations to connect to MySQL, either a data source name represent by URL.
-	connectionURLKey = "url"
-
-	// To connect to MySQL running over SSL you have to download a
-	// SSL certificate. If this is provided the driver will connect using
-	// SSL. If you have disabled SSL you can leave this empty.
-	// When the user provides a pem path their connection string must end with
-	// &tls=custom
-	// The connection string should be in the following format
-	// "%s:%s@tcp(%s:3306)/%s?allowNativePasswords=true&tls=custom",'myadmin@mydemoserver', 'yourpassword', 'mydemoserver.mysql.database.azure.com', 'targetdb'.
-	pemPathKey = "pemPath"
-
 	// other general settings for DB connections.
 	maxIdleConnsKey    = "maxIdleConns"
 	maxOpenConnsKey    = "maxOpenConns"
@@ -96,12 +81,6 @@
 	listSystemAccountsTpl = "SELECT user AS userName FROM mysql.user WHERE host = '%' and user like 'kb%';"
 )
 
-var (
-	defaultDBPort = 3306
-	dbUser        = "root"
-	dbPasswd      = ""
-)
-
 // NewMysql returns a new MySQL output binding.
 func NewMysql(logger logger.Logger) bindings.OutputBinding {
 	return &MysqlOperations{BaseOperations: BaseOperations{Logger: logger}}
@@ -125,7 +104,8 @@
 	mysqlOps.DBType = "mysql"
 	// mysqlOps.InitIfNeed = mysqlOps.initIfNeed
 	mysqlOps.BaseOperations.GetRole = mysqlOps.GetRole
-<<<<<<< HEAD
+	mysqlOps.BaseOperations.LockInstance = mysqlOps.LockInstance
+	mysqlOps.BaseOperations.UnlockInstance = mysqlOps.UnlockInstance
 	mysqlOps.DBPort = config.GetDBPort()
 
 	mysqlOps.RegisterOperationOnDBReady(GetRoleOperation, mysqlOps.GetRoleOps, manager)
@@ -134,16 +114,6 @@
 	mysqlOps.RegisterOperationOnDBReady(CheckStatusOperation, mysqlOps.CheckStatusOps, manager)
 	mysqlOps.RegisterOperationOnDBReady(ExecOperation, mysqlOps.ExecOps, manager)
 	mysqlOps.RegisterOperationOnDBReady(QueryOperation, mysqlOps.QueryOps, manager)
-=======
-	mysqlOps.BaseOperations.LockInstance = mysqlOps.LockInstance
-	mysqlOps.BaseOperations.UnlockInstance = mysqlOps.UnlockInstance
-	mysqlOps.DBPort = mysqlOps.GetRunningPort()
-	mysqlOps.RegisterOperation(GetRoleOperation, mysqlOps.GetRoleOps)
-	mysqlOps.RegisterOperation(GetLagOperation, mysqlOps.GetLagOps)
-	mysqlOps.RegisterOperation(CheckStatusOperation, mysqlOps.CheckStatusOps)
-	mysqlOps.RegisterOperation(ExecOperation, mysqlOps.ExecOps)
-	mysqlOps.RegisterOperation(QueryOperation, mysqlOps.QueryOps)
->>>>>>> 47130363
 
 	// following are ops for account management
 	mysqlOps.RegisterOperationOnDBReady(ListUsersOp, mysqlOps.listUsersOps, manager)
@@ -181,11 +151,11 @@
 		return SECONDARY, nil
 	}
 
-	getReadOnlySql := `show global variables like 'read_only';`
-	data, err := mysqlOps.query(ctx, getReadOnlySql)
-	if err != nil {
-		mysqlOps.Logger.Infof("error executing %s: %v", getReadOnlySql, err)
-		return "", errors.Wrapf(err, "error executing %s", getReadOnlySql)
+	getReadOnlySQL := `show global variables like 'read_only';`
+	data, err := mysqlOps.query(ctx, getReadOnlySQL)
+	if err != nil {
+		mysqlOps.Logger.Infof("error executing %s: %v", getReadOnlySQL, err)
+		return "", errors.Wrapf(err, "error executing %s", getReadOnlySQL)
 	}
 
 	queryRes := &QueryRes{}
@@ -239,13 +209,13 @@
 
 func (mysqlOps *MysqlOperations) LockInstance(ctx context.Context) error {
 	sql := "set global read_only=1"
-	_, err := mysqlOps.db.ExecContext(ctx, sql)
+	_, err := mysqlOps.manager.DB.ExecContext(ctx, sql)
 	return err
 }
 
 func (mysqlOps *MysqlOperations) UnlockInstance(ctx context.Context) error {
 	sql := "set global read_only=0"
-	_, err := mysqlOps.db.ExecContext(ctx, sql)
+	_, err := mysqlOps.manager.DB.ExecContext(ctx, sql)
 	return err
 }
 
@@ -368,30 +338,6 @@
 	return result, nil
 }
 
-func propertyToInt(props map[string]string, key string, setter func(int)) error {
-	if v, ok := props[key]; ok {
-		if i, err := strconv.Atoi(v); err == nil {
-			setter(i)
-		} else {
-			return errors.Wrapf(err, "error converting %s:%s to int", key, v)
-		}
-	}
-
-	return nil
-}
-
-func propertyToDuration(props map[string]string, key string, setter func(time.Duration)) error {
-	if v, ok := props[key]; ok {
-		if d, err := time.ParseDuration(v); err == nil {
-			setter(d)
-		} else {
-			return errors.Wrapf(err, "error converting %s:%s to time duration", key, v)
-		}
-	}
-
-	return nil
-}
-
 func (mysqlOps *MysqlOperations) query(ctx context.Context, sql string) ([]byte, error) {
 	mysqlOps.Logger.Debugf("query: %s", sql)
 	rows, err := mysqlOps.manager.DB.QueryContext(ctx, sql)
