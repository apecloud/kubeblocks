/*
Copyright (C) 2022-2023 ApeCloud Co., Ltd

This file is part of KubeBlocks project

This program is free software: you can redistribute it and/or modify
it under the terms of the GNU Affero General Public License as published by
the Free Software Foundation, either version 3 of the License, or
(at your option) any later version.

This program is distributed in the hope that it will be useful
but WITHOUT ANY WARRANTY; without even the implied warranty of
MERCHANTABILITY or FITNESS FOR A PARTICULAR PURPOSE.  See the
GNU Affero General Public License for more details.

You should have received a copy of the GNU Affero General Public License
along with this program.  If not, see <http://www.gnu.org/licenses/>.
*/

package mysql

import (
	"context"
	"encoding/json"
	"errors"
	"fmt"
	"regexp"
	"strings"
	"testing"
	"time"

	"github.com/DATA-DOG/go-sqlmock"
	"github.com/stretchr/testify/assert"

	"github.com/apecloud/kubeblocks/cmd/probe/internal"
	. "github.com/apecloud/kubeblocks/cmd/probe/internal/binding"
<<<<<<< HEAD
	"github.com/apecloud/kubeblocks/cmd/probe/internal/component"
=======
	"github.com/apecloud/kubeblocks/cmd/probe/internal/component/mysql"
	"github.com/apecloud/kubeblocks/internal/constant"
>>>>>>> 8889855a
	. "github.com/apecloud/kubeblocks/internal/sqlchannel/util"
	viper "github.com/apecloud/kubeblocks/internal/viperx"
)

const (
	urlWithPort   = "root:@tcp(127.0.0.1:3306)/mysql?multiStatements=true"
	urlWithNoPort = "root:@tcp(127.0.0.1)/mysql?multiStatements=true"
)

// Test case for Init() function
func TestInit(t *testing.T) {
	// Set up relevant viper config variables
	viper.Set("KB_SERVICE_USER", "testuser")
	viper.Set("KB_SERVICE_PASSWORD", "testpassword")

	mysqlOps, _, _ := mockDatabase(t)
	mysqlOps.Metadata["url"] = urlWithPort
	// Call the function being tested
	err := mysqlOps.Init(mysqlOps.Metadata)
	if err != nil {
		t.Errorf("Error during Init(): %s", err)
	}

	// Verify that the object is in the expected state after initialization
	assert.Equal(t, "mysql", mysqlOps.DBType)
	assert.NotNil(t, mysqlOps.GetRole)
	assert.Equal(t, 3306, mysqlOps.DBPort)
	assert.NotNil(t, mysqlOps.OperationsMap[GetRoleOperation])
	assert.NotNil(t, mysqlOps.OperationsMap[CheckStatusOperation])
	assert.NotNil(t, mysqlOps.OperationsMap[GetLagOperation])
	assert.NotNil(t, mysqlOps.OperationsMap[ExecOperation])
	assert.NotNil(t, mysqlOps.OperationsMap[QueryOperation])

	assert.NotNil(t, mysqlOps.OperationsMap[ListUsersOp])
	assert.NotNil(t, mysqlOps.OperationsMap[CreateUserOp])
	assert.NotNil(t, mysqlOps.OperationsMap[DeleteUserOp])
	assert.NotNil(t, mysqlOps.OperationsMap[DescribeUserOp])
	assert.NotNil(t, mysqlOps.OperationsMap[GrantUserRoleOp])
	assert.NotNil(t, mysqlOps.OperationsMap[RevokeUserRoleOp])
	// Clear out previously set viper variables
	viper.Reset()
}

func TestGetRole(t *testing.T) {
	mysqlOps, mock, _ := mockDatabase(t)

	t.Run("GetRole succeed", func(t *testing.T) {
		col1 := sqlmock.NewColumn("CURRENT_LEADER").OfType("VARCHAR", "")
		col2 := sqlmock.NewColumn("ROLE").OfType("VARCHAR", "")
		col3 := sqlmock.NewColumn("SERVER_ID").OfType("INT", 0)
		rows := sqlmock.NewRowsWithColumnDefinition(col1, col2, col3).AddRow("wesql-main-1.wesql-main-headless:13306", "Follower", 1)
		mock.ExpectQuery("select .* from information_schema.wesql_cluster_local").WillReturnRows(rows)

		role, err := mysqlOps.GetRole(context.Background(), &ProbeRequest{}, &ProbeResponse{})
		assert.Nil(t, err)
		assert.Equal(t, "Follower", role)
	})

	t.Run("GetRole fails", func(t *testing.T) {
		mock.ExpectQuery("select .* from information_schema.wesql_cluster_local").WillReturnError(errors.New("no record"))

		role, err := mysqlOps.GetRole(context.Background(), &ProbeRequest{}, &ProbeResponse{})
		assert.Equal(t, "", role)
		assert.NotNil(t, err)
	})
}

func TestGetLagOps(t *testing.T) {
	mysqlOps, mock, _ := mockDatabase(t)
	req := &ProbeRequest{}

	t.Run("GetLagOps succeed", func(t *testing.T) {
		col1 := sqlmock.NewColumn("CURRENT_LEADER").OfType("VARCHAR", "")
		col2 := sqlmock.NewColumn("ROLE").OfType("VARCHAR", "")
		col3 := sqlmock.NewColumn("SERVER_ID").OfType("INT", 0)
		rows := sqlmock.NewRowsWithColumnDefinition(col1, col2, col3).AddRow("wesql-main-1.wesql-main-headless:13306", "Follower", 1)
		getRoleRows := sqlmock.NewRowsWithColumnDefinition(col1, col2, col3).AddRow("wesql-main-1.wesql-main-headless:13306", "Follower", 1)
		if mysqlOps.OriRole == "" {
			mock.ExpectQuery("select .* from information_schema.wesql_cluster_local").WillReturnRows(getRoleRows)
		}
		mock.ExpectQuery("show slave status").WillReturnRows(rows)

		result, err := mysqlOps.GetLagOps(context.Background(), req, &ProbeResponse{})
		assert.NoError(t, err)

		// Assert that the event and message are correct
		event, ok := result["event"]
		assert.True(t, ok)
		assert.Equal(t, OperationSuccess, event)
	})
}

func TestQueryOps(t *testing.T) {
	mysqlOps, mock, _ := mockDatabase(t)
	req := &ProbeRequest{Metadata: map[string]string{}}
	req.Metadata["sql"] = "select .* from information_schema.wesql_cluster_local"

	t.Run("QueryOps succeed", func(t *testing.T) {
		col1 := sqlmock.NewColumn("CURRENT_LEADER").OfType("VARCHAR", "")
		col2 := sqlmock.NewColumn("ROLE").OfType("VARCHAR", "")
		col3 := sqlmock.NewColumn("SERVER_ID").OfType("INT", 0)
		rows := sqlmock.NewRowsWithColumnDefinition(col1, col2, col3).AddRow("wesql-main-1.wesql-main-headless:13306", "Follower", 1)
		mock.ExpectQuery("select .* from information_schema.wesql_cluster_local").WillReturnRows(rows)

		result, err := mysqlOps.QueryOps(context.Background(), req, &ProbeResponse{})
		assert.NoError(t, err)

		// Assert that the event and message are correct
		event, ok := result["event"]
		assert.True(t, ok)
		assert.Equal(t, OperationSuccess, event)

		message, ok := result["message"]
		assert.True(t, ok)
		t.Logf("query message: %s", message)
	})

	t.Run("QueryOps fails", func(t *testing.T) {
		mock.ExpectQuery("select .* from information_schema.wesql_cluster_local").WillReturnError(errors.New("no record"))

		result, err := mysqlOps.QueryOps(context.Background(), req, &ProbeResponse{})
		assert.NoError(t, err)

		// Assert that the event and message are correct
		event, ok := result["event"]
		assert.True(t, ok)
		assert.Equal(t, OperationFailed, event)

		message, ok := result["message"]
		assert.True(t, ok)
		t.Logf("query message: %s", message)
	})
}

func TestExecOps(t *testing.T) {
	mysqlOps, mock, _ := mockDatabase(t)
	req := &ProbeRequest{Metadata: map[string]string{}}
	req.Metadata["sql"] = "INSERT INTO foo (id, v1, ts) VALUES (1, 'test-1', '2021-01-22')"

	t.Run("ExecOps succeed", func(t *testing.T) {
		mock.ExpectExec("INSERT INTO foo \\(id, v1, ts\\) VALUES \\(.*\\)").WillReturnResult(sqlmock.NewResult(1, 1))

		result, err := mysqlOps.ExecOps(context.Background(), req, &ProbeResponse{})
		assert.NoError(t, err)

		// Assert that the event and message are correct
		event, ok := result["event"]
		assert.True(t, ok)
		assert.Equal(t, OperationSuccess, event)

		count, ok := result["count"]
		assert.True(t, ok)
		assert.Equal(t, int64(1), count.(int64))
	})

	t.Run("ExecOps fails", func(t *testing.T) {
		mock.ExpectExec("INSERT INTO foo \\(id, v1, ts\\) VALUES \\(.*\\)").WillReturnError(errors.New("insert error"))

		result, err := mysqlOps.ExecOps(context.Background(), req, &ProbeResponse{})
		assert.NoError(t, err)

		// Assert that the event and message are correct
		event, ok := result["event"]
		assert.True(t, ok)
		assert.Equal(t, OperationFailed, event)

		message, ok := result["message"]
		assert.True(t, ok)
		t.Logf("exec error message: %s", message)
	})
}

func TestCheckStatusOps(t *testing.T) {
	ctx := context.Background()
	req := &ProbeRequest{}
	resp := &ProbeResponse{Metadata: map[string]string{}}
	mysqlOps, mock, _ := mockDatabase(t)

	t.Run("Check follower", func(t *testing.T) {
		mysqlOps.OriRole = "follower"
		col1 := sqlmock.NewColumn("id").OfType("BIGINT", 1)
		col2 := sqlmock.NewColumn("type").OfType("BIGINT", 1)
		col3 := sqlmock.NewColumn("check_ts").OfType("TIME", time.Now())
		rows := sqlmock.NewRowsWithColumnDefinition(col1, col2, col3).
			AddRow(1, 1, time.Now())

		roSQL := fmt.Sprintf(`select check_ts from kb_health_check where type=%d limit 1;`, component.CheckStatusType)
		mock.ExpectQuery(roSQL).WillReturnRows(rows)
		// Call CheckStatusOps
		result, err := mysqlOps.CheckStatusOps(ctx, req, resp)
		assert.NoError(t, err)

		// Assert that the event and message are correct
		event, ok := result["event"]
		assert.True(t, ok)
		assert.Equal(t, OperationSuccess, event)

		message, ok := result["message"]
		assert.True(t, ok)
		t.Logf("check status message: %s", message)
	})

	t.Run("Check leader", func(t *testing.T) {
		mysqlOps.OriRole = "leader"
		rwSQL := fmt.Sprintf(`begin;
	create table if not exists kb_health_check(type int, check_ts bigint, primary key(type));
	insert into kb_health_check values(%d, now()) on duplicate key update check_ts = now();
	commit;
	select check_ts from kb_health_check where type=%d limit 1;`, component.CheckStatusType, component.CheckStatusType)
		mock.ExpectExec(regexp.QuoteMeta(rwSQL)).WillReturnResult(sqlmock.NewResult(1, 1))
		// Call CheckStatusOps
		result, err := mysqlOps.CheckStatusOps(ctx, req, resp)
		assert.NoError(t, err)

		// Assert that the event and message are correct
		event, ok := result["event"]
		assert.True(t, ok)
		assert.Equal(t, OperationSuccess, event)

		message, ok := result["message"]
		assert.True(t, ok)
		t.Logf("check status message: %s", message)
	})

	t.Run("Role not configured", func(t *testing.T) {
		mysqlOps.OriRole = "leader1"
		// Call CheckStatusOps
		result, err := mysqlOps.CheckStatusOps(ctx, req, resp)
		assert.NoError(t, err)

		// Assert that the event and message are correct
		event, ok := result["event"]
		assert.True(t, ok)
		assert.Equal(t, OperationSuccess, event)

		message, ok := result["message"]
		assert.True(t, ok)
		assert.True(t, strings.HasPrefix(message.(string), "unknown access mode for role"))
		t.Logf("check status message: %s", message)
	})

	t.Run("Check failed", func(t *testing.T) {
		mysqlOps.OriRole = "leader"
		rwSQL := fmt.Sprintf(`begin;
	create table if not exists kb_health_check(type int, check_ts bigint, primary key(type));
	insert into kb_health_check values(%d, now()) on duplicate key update check_ts = now();
	commit;
	select check_ts from kb_health_check where type=%d limit 1;`, component.CheckStatusType, component.CheckStatusType)
		mock.ExpectExec(regexp.QuoteMeta(rwSQL)).WillReturnError(errors.New("insert error"))
		// Call CheckStatusOps
		result, err := mysqlOps.CheckStatusOps(ctx, req, resp)
		assert.NoError(t, err)

		// Assert that the event and message are correct
		event, ok := result["event"]
		assert.True(t, ok)
		assert.Equal(t, OperationFailed, event)

		message, ok := result["message"]
		assert.True(t, ok)
		t.Logf("check status message: %s", message)
	})
}

func TestMySQLAccounts(t *testing.T) {
	ctx := context.Background()
	resp := &ProbeResponse{}
	mysqlOps, mock, _ := mockDatabase(t)

	const (
		userName = "turning"
		password = "red"
		roleName = "readOnly"
	)
	t.Run("Create account", func(t *testing.T) {
		var err error
		var result OpsResult

		req := &ProbeRequest{}
		req.Operation = CreateUserOp
		req.Metadata = map[string]string{}

		result, err = mysqlOps.createUserOps(ctx, req, resp)
		assert.Nil(t, err)
		assert.Equal(t, RespEveFail, result[RespTypEve])
		assert.Equal(t, ErrNoUserName.Error(), result[RespTypMsg])

		req.Metadata["userName"] = userName
		result, err = mysqlOps.createUserOps(ctx, req, resp)
		assert.Nil(t, err)
		assert.Equal(t, RespEveFail, result[RespTypEve])
		assert.Equal(t, ErrNoPassword.Error(), result[RespTypMsg])

		req.Metadata["password"] = password

		createUserCmd := fmt.Sprintf("CREATE USER '%s'@'%%' IDENTIFIED BY '%s';", req.Metadata["userName"], req.Metadata["password"])
		mock.ExpectExec(createUserCmd).WillReturnResult(sqlmock.NewResult(1, 1))
		result, err = mysqlOps.createUserOps(ctx, req, resp)
		assert.Nil(t, err)
		assert.Equal(t, RespEveSucc, result[RespTypEve], result[RespTypMsg])
	})

	t.Run("Delete account", func(t *testing.T) {
		var err error
		var result OpsResult

		req := &ProbeRequest{}
		req.Operation = CreateUserOp
		req.Metadata = map[string]string{}

		result, err = mysqlOps.deleteUserOps(ctx, req, resp)
		assert.Nil(t, err)
		assert.Equal(t, RespEveFail, result[RespTypEve])
		assert.Equal(t, ErrNoUserName.Error(), result[RespTypMsg])

		req.Metadata["userName"] = userName
		deleteUserCmd := fmt.Sprintf("DROP USER IF EXISTS '%s'@'%%';", req.Metadata["userName"])
		mock.ExpectExec(deleteUserCmd).WillReturnResult(sqlmock.NewResult(1, 1))

		result, err = mysqlOps.deleteUserOps(ctx, req, resp)
		assert.Nil(t, err)
		assert.Equal(t, RespEveSucc, result[RespTypEve], result[RespTypMsg])
	})
	t.Run("Describe account", func(t *testing.T) {
		var err error
		var result OpsResult

		req := &ProbeRequest{}
		req.Operation = CreateUserOp
		req.Metadata = map[string]string{}

		col1 := sqlmock.NewColumn("Grants for "+userName+"@%").OfType("STRING", "turning")
		rows := sqlmock.NewRowsWithColumnDefinition(col1).AddRow(readOnlyRPriv)

		result, err = mysqlOps.describeUserOps(ctx, req, resp)
		assert.Nil(t, err)
		assert.Equal(t, RespEveFail, result[RespTypEve])
		assert.Equal(t, ErrNoUserName.Error(), result[RespTypMsg])

		req.Metadata["userName"] = userName

		showGrantTpl := "SHOW GRANTS FOR '%s'@'%%';"
		descUserCmd := fmt.Sprintf(showGrantTpl, req.Metadata["userName"])
		mock.ExpectQuery(descUserCmd).WillReturnRows(rows)

		result, err = mysqlOps.describeUserOps(ctx, req, resp)
		assert.Nil(t, err)
		assert.Equal(t, RespEveSucc, result[RespTypEve])

		data := result[RespTypMsg].(string)
		users := []UserInfo{}
		err = json.Unmarshal([]byte(data), &users)
		assert.Nil(t, err)
		assert.Equal(t, 1, len(users))
		assert.Equal(t, userName, users[0].UserName)
		assert.NotEmpty(t, users[0].RoleName)
		assert.True(t, ReadOnlyRole.EqualTo(users[0].RoleName))
	})

	t.Run("List accounts", func(t *testing.T) {
		var err error
		var result OpsResult

		req := &ProbeRequest{}
		req.Operation = CreateUserOp
		req.Metadata = map[string]string{}

		col1 := sqlmock.NewColumn("userName").OfType("STRING", "turning")
		col2 := sqlmock.NewColumn("expired").OfType("STRING", "T")

		rows := sqlmock.NewRowsWithColumnDefinition(col1, col2).
			AddRow(userName, "T").AddRow("testuser", "F")

		listUserCmd := "SELECT user AS userName, CASE password_expired WHEN 'N' THEN 'F' ELSE 'T' END as expired FROM mysql.user WHERE host = '%' and user <> 'root' and user not like 'kb%';"
		mock.ExpectQuery(regexp.QuoteMeta(listUserCmd)).WillReturnRows(rows)

		result, err = mysqlOps.listUsersOps(ctx, req, resp)
		assert.Nil(t, err)
		assert.Equal(t, RespEveSucc, result[RespTypEve], result[RespTypMsg])
		data := result[RespTypMsg].(string)
		users := []UserInfo{}
		err = json.Unmarshal([]byte(data), &users)
		assert.Nil(t, err)
		assert.Equal(t, 2, len(users))
		assert.Equal(t, userName, users[0].UserName)
	})

	t.Run("Grant Roles", func(t *testing.T) {
		var err error
		var result OpsResult

		req := &ProbeRequest{}
		req.Operation = CreateUserOp
		req.Metadata = map[string]string{}

		result, err = mysqlOps.grantUserRoleOps(ctx, req, resp)
		assert.Nil(t, err)
		assert.Equal(t, RespEveFail, result[RespTypEve])
		assert.Equal(t, ErrNoUserName.Error(), result[RespTypMsg])

		req.Metadata["userName"] = userName
		result, err = mysqlOps.grantUserRoleOps(ctx, req, resp)
		assert.Nil(t, err)
		assert.Equal(t, RespEveFail, result[RespTypEve])
		assert.Equal(t, ErrNoRoleName.Error(), result[RespTypMsg])

		req.Metadata["roleName"] = roleName
		roleDesc, err := mysqlOps.role2Priv(req.Metadata["roleName"])
		assert.Nil(t, err)
		grantRoleCmd := fmt.Sprintf("GRANT %s TO '%s'@'%%';", roleDesc, req.Metadata["userName"])

		mock.ExpectExec(grantRoleCmd).WillReturnResult(sqlmock.NewResult(1, 1))
		result, err = mysqlOps.grantUserRoleOps(ctx, req, resp)
		assert.Nil(t, err)
		assert.Equal(t, RespEveSucc, result[RespTypEve], result[RespTypMsg])
	})

	t.Run("Revoke Roles", func(t *testing.T) {
		var err error
		var result OpsResult

		req := &ProbeRequest{}
		req.Operation = CreateUserOp
		req.Metadata = map[string]string{}

		result, err = mysqlOps.revokeUserRoleOps(ctx, req, resp)
		assert.Nil(t, err)
		assert.Equal(t, RespEveFail, result[RespTypEve])
		assert.Equal(t, ErrNoUserName.Error(), result[RespTypMsg])

		req.Metadata["userName"] = userName
		result, err = mysqlOps.revokeUserRoleOps(ctx, req, resp)
		assert.Nil(t, err)
		assert.Equal(t, RespEveFail, result[RespTypEve])
		assert.Equal(t, ErrNoRoleName.Error(), result[RespTypMsg])

		req.Metadata["roleName"] = roleName
		roleDesc, err := mysqlOps.role2Priv(req.Metadata["roleName"])
		assert.Nil(t, err)
		revokeRoleCmd := fmt.Sprintf("REVOKE %s FROM '%s'@'%%';", roleDesc, req.Metadata["userName"])

		mock.ExpectExec(revokeRoleCmd).WillReturnResult(sqlmock.NewResult(1, 1))
		result, err = mysqlOps.revokeUserRoleOps(ctx, req, resp)
		assert.Nil(t, err)
		assert.Equal(t, RespEveSucc, result[RespTypEve], result[RespTypMsg])
	})
	t.Run("List System Accounts", func(t *testing.T) {
		var err error
		var result OpsResult

		req := &ProbeRequest{}
		req.Operation = CreateUserOp
		req.Metadata = map[string]string{}

		col1 := sqlmock.NewColumn("userName").OfType("STRING", "turning")

		rows := sqlmock.NewRowsWithColumnDefinition(col1).
			AddRow("kbadmin")

		stmt := "SELECT user AS userName FROM mysql.user WHERE host = '%' and user like 'kb%';"
		mock.ExpectQuery(regexp.QuoteMeta(stmt)).WillReturnRows(rows)

		result, err = mysqlOps.listSystemAccountsOps(ctx, req, resp)
		assert.Nil(t, err)
		assert.Equal(t, RespEveSucc, result[RespTypEve], result[RespTypMsg])
		data := result[RespTypMsg].(string)
		users := []string{}
		err = json.Unmarshal([]byte(data), &users)
		assert.Nil(t, err)
		assert.Equal(t, 1, len(users))
		assert.Equal(t, "kbadmin", users[0])
	})
}
func mockDatabase(t *testing.T) (*MysqlOperations, sqlmock.Sqlmock, error) {
	viper.SetDefault("KB_SERVICE_ROLES", "{\"follower\":\"Readonly\",\"leader\":\"ReadWrite\"}")
	viper.Set("KB_POD_NAME", "test-pod-0")
	viper.Set(constant.KBEnvWorkloadType, internal.Consensus)
	db, mock, err := sqlmock.New(sqlmock.MonitorPingsOption(true))
	if err != nil {
		t.Fatalf("an error '%s' was not expected when opening a stub database connection", err)
	}

<<<<<<< HEAD
	properties := make(component.Properties)
	properties["url"] = urlWithPort
	mysqlOps, _ := NewMysql()
	_ = mysqlOps.Init(properties)
	mysqlOps.manager.DB = db
=======
	metadata := bindings.Metadata{
		Base: metadata.Base{
			Properties: map[string]string{},
		},
	}
	metadata.Properties["url"] = urlWithPort
	mysqlOps := NewMysql(logger.NewLogger("test")).(*MysqlOperations)
	_ = mysqlOps.Init(metadata)
	mysqlOps.Manager.(*mysql.WesqlManager).DB = db
>>>>>>> 8889855a

	return mysqlOps, mock, err
}<|MERGE_RESOLUTION|>--- conflicted
+++ resolved
@@ -34,12 +34,9 @@
 
 	"github.com/apecloud/kubeblocks/cmd/probe/internal"
 	. "github.com/apecloud/kubeblocks/cmd/probe/internal/binding"
-<<<<<<< HEAD
 	"github.com/apecloud/kubeblocks/cmd/probe/internal/component"
-=======
 	"github.com/apecloud/kubeblocks/cmd/probe/internal/component/mysql"
 	"github.com/apecloud/kubeblocks/internal/constant"
->>>>>>> 8889855a
 	. "github.com/apecloud/kubeblocks/internal/sqlchannel/util"
 	viper "github.com/apecloud/kubeblocks/internal/viperx"
 )
@@ -522,23 +519,11 @@
 		t.Fatalf("an error '%s' was not expected when opening a stub database connection", err)
 	}
 
-<<<<<<< HEAD
 	properties := make(component.Properties)
 	properties["url"] = urlWithPort
 	mysqlOps, _ := NewMysql()
 	_ = mysqlOps.Init(properties)
-	mysqlOps.manager.DB = db
-=======
-	metadata := bindings.Metadata{
-		Base: metadata.Base{
-			Properties: map[string]string{},
-		},
-	}
-	metadata.Properties["url"] = urlWithPort
-	mysqlOps := NewMysql(logger.NewLogger("test")).(*MysqlOperations)
-	_ = mysqlOps.Init(metadata)
 	mysqlOps.Manager.(*mysql.WesqlManager).DB = db
->>>>>>> 8889855a
 
 	return mysqlOps, mock, err
 }