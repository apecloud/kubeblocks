/*
Copyright (C) 2022-2023 ApeCloud Co., Ltd

This file is part of KubeBlocks project

This program is free software: you can redistribute it and/or modify
it under the terms of the GNU Affero General Public License as published by
the Free Software Foundation, either version 3 of the License, or
(at your option) any later version.

This program is distributed in the hope that it will be useful
but WITHOUT ANY WARRANTY; without even the implied warranty of
MERCHANTABILITY or FITNESS FOR A PARTICULAR PURPOSE.  See the
GNU Affero General Public License for more details.

You should have received a copy of the GNU Affero General Public License
along with this program.  If not, see <http://www.gnu.org/licenses/>.
*/

package binding

import (
	"context"
	"crypto/tls"
	"crypto/x509"
	"encoding/json"
	"fmt"
	"io"
	"net/http"
	"os"
	"strconv"

	"github.com/go-logr/logr"

	corev1 "k8s.io/api/core/v1"
	metav1 "k8s.io/apimachinery/pkg/apis/meta/v1"
	"k8s.io/apimachinery/pkg/types"
	"k8s.io/apimachinery/pkg/util/rand"
	"k8s.io/client-go/kubernetes"
	"k8s.io/client-go/rest"
	statsv1alpha1 "k8s.io/kubelet/pkg/apis/stats/v1alpha1"

	appsv1alpha1 "github.com/apecloud/kubeblocks/apis/apps/v1alpha1"
<<<<<<< HEAD
	. "github.com/apecloud/kubeblocks/cmd/probe/internal/component"
=======
	"github.com/apecloud/kubeblocks/cmd/probe/internal/component"
>>>>>>> 5283f469
	"github.com/apecloud/kubeblocks/internal/constant"
	. "github.com/apecloud/kubeblocks/internal/sqlchannel/util"
)

const (
	kubeletStatsSummaryURL = "https://%s:%s/stats/summary"

	certFile  = "/var/run/secrets/kubernetes.io/serviceaccount/ca.crt"
	tokenFile = "/var/run/secrets/kubernetes.io/serviceaccount/token"

	reasonLock   = "HighVolumeWatermark"
	reasonUnlock = "LowVolumeWatermark" // TODO
)

type volumeStatsRequester interface {
	init(ctx context.Context) error
	request(ctx context.Context) ([]byte, error)
}

type volumeExt struct {
	Name          string
	HighWatermark int
	Stats         statsv1alpha1.VolumeStats
}

type operationVolumeProtection struct {
	Logger        logr.Logger
	Requester     volumeStatsRequester
	Pod           string
	HighWatermark int
	Volumes       map[string]volumeExt
	Readonly      bool
	SendEvent     bool // to disable event for testing
}

<<<<<<< HEAD
func newVolumeProtectionOperation(logger logr.Logger, ops *BaseOperations) *operationVolumeProtection {
	return &operationVolumeProtection{
		Logger: logger,
=======
var (
	logVolProt = logger.NewLogger("volume.protection")
	optVolProt *operationVolumeProtection
)

func init() {
	optVolProt = &operationVolumeProtection{
		Logger: logVolProt,
>>>>>>> 5283f469
		Requester: &httpsVolumeStatsRequester{
			logger: logVolProt,
		},
		SendEvent: true,
	}

	if err := optVolProt.Requester.init(context.Background()); err != nil {
		optVolProt.Logger.Warnf("init requester error: %s", err.Error())
		return
	}

	optVolProt.Pod = os.Getenv(constant.KBEnvPodName)
	if err := optVolProt.initVolumes(); err != nil {
		optVolProt.Logger.Warnf("init volumes to monitor error: %s", err.Error())
	}
	optVolProt.Logger.Infof("succeed to init volume protection, pod: %s, spec: %s", optVolProt.Pod, optVolProt.buildVolumesMsg())
}

<<<<<<< HEAD
func (o *operationVolumeProtection) Kind() OperationKind {
	return VolumeProtection
}

func (o *operationVolumeProtection) Init(metadata Properties) error {
	if err := o.Requester.init(context.Background()); err != nil {
		return err
	}

	o.Pod = os.Getenv(constant.KBEnvPodName)
	if err := o.initVolumes(); err != nil {
		o.Logger.Error(err, "init volumes to monitor error")
		return err
	}
	o.Logger.Info(fmt.Sprintf("succeed to init %s operation, pod: %s, spec: %s", o.Kind(), o.Pod, o.buildVolumesMsg()))
	return nil
=======
func (ops *BaseOperations) VolumeProtectionOps(ctx context.Context, req *bindings.InvokeRequest, rsp *bindings.InvokeResponse) (OpsResult, error) {
	if optVolProt.disabled() {
		ops.Logger.Infof("The volume protection operation is disabled")
		return nil, nil
	}

	summary, err := optVolProt.Requester.request(ctx)
	if err != nil {
		ops.Logger.Warnf("request stats summary from kubelet error: %s", err.Error())
		return nil, err
	}

	if err = optVolProt.updateVolumeStats(summary); err != nil {
		return nil, err
	}

	msg, err := optVolProt.checkUsage(ctx)
	if err == nil {
		rsp.Data = []byte(msg)
	}
	return nil, err
}

func (ops *BaseOperations) LockOps(ctx context.Context, req *bindings.InvokeRequest, rsp *bindings.InvokeResponse) (OpsResult, error) {
	opsRes := OpsResult{}
	manager, err := component.GetDefaultManager()
	if err != nil || manager == nil {
		msg := fmt.Sprintf("Get DB manager failed: %v", err)
		ops.Logger.Warnf(msg)
		opsRes["event"] = OperationFailed
		opsRes["message"] = msg
		return opsRes, nil
	}

	err = manager.Lock(ctx, "disk full")
	if err != nil {
		msg := fmt.Sprintf("Lock DB failed: %v", err)
		ops.Logger.Warnf(msg)
		opsRes["event"] = OperationFailed
		opsRes["message"] = msg
		return opsRes, nil
	}
	opsRes["event"] = OperationSuccess
	return opsRes, nil
}

func (ops *BaseOperations) UnlockOps(ctx context.Context, req *bindings.InvokeRequest, rsp *bindings.InvokeResponse) (OpsResult, error) {
	opsRes := OpsResult{}
	manager, err := component.GetDefaultManager()
	if err != nil || manager == nil {
		msg := fmt.Sprintf("Get DB manager failed: %v", err)
		ops.Logger.Warnf(msg)
		opsRes["event"] = OperationFailed
		opsRes["message"] = msg
		return opsRes, nil
	}

	err = manager.Unlock(ctx)
	if err != nil {
		msg := fmt.Sprintf("Unlock DB failed: %v", err)
		ops.Logger.Warnf(msg)
		opsRes["event"] = OperationFailed
		opsRes["message"] = msg
		return opsRes, nil
	}
	opsRes["event"] = OperationSuccess
	return opsRes, nil
>>>>>>> 5283f469
}

func (o *operationVolumeProtection) initVolumes() error {
	spec := &appsv1alpha1.VolumeProtectionSpec{}
	raw := os.Getenv(constant.KBEnvVolumeProtectionSpec)
	if err := json.Unmarshal([]byte(raw), spec); err != nil {
		o.Logger.Error(err, "unmarshal volume protection spec error", "raw spec", raw)
		return err
	}

	o.HighWatermark = normalizeVolumeWatermark(&spec.HighWatermark, 0)

	if o.Volumes == nil {
		o.Volumes = make(map[string]volumeExt)
	}
	for _, v := range spec.Volumes {
		o.Volumes[v.Name] = volumeExt{
			Name:          v.Name,
			HighWatermark: normalizeVolumeWatermark(v.HighWatermark, o.HighWatermark),
			Stats: statsv1alpha1.VolumeStats{
				Name: v.Name,
			},
		}
	}
	return nil
}

<<<<<<< HEAD
func (o *operationVolumeProtection) Invoke(ctx context.Context, req *ProbeRequest, rsp *ProbeResponse) error {
	if o.disabled() {
		o.Logger.Info(fmt.Sprintf("The operation %s is disabled", o.Kind()))
		return nil
	}

	summary, err := o.Requester.request(ctx)
	if err != nil {
		o.Logger.Error(err, "request stats summary from kubelet error")
		return err
	}

	if err = o.updateVolumeStats(summary); err != nil {
		return err
	}

	msg, err := o.checkUsage(ctx)
	if err == nil {
		rsp.Data = []byte(msg)
	}
	return err
}

=======
>>>>>>> 5283f469
func (o *operationVolumeProtection) disabled() bool {
	// TODO: check the role and skip secondary instances.
	if len(o.Pod) == 0 || len(o.Volumes) == 0 {
		return true
	}
	for _, v := range o.Volumes {
		// take (0, 100] as enabled
		if v.HighWatermark > 0 && v.HighWatermark <= 100 {
			return false
		}
	}
	return true
}

func (o *operationVolumeProtection) updateVolumeStats(payload []byte) error {
	summary := &statsv1alpha1.Summary{}
	if err := json.Unmarshal(payload, summary); err != nil {
		o.Logger.Error(err, "stats summary obtained from kubelet error")
		return err
	}
	for _, pod := range summary.Pods {
		if pod.PodRef.Name == o.Pod {
			for _, stats := range pod.VolumeStats {
				if _, ok := o.Volumes[stats.Name]; !ok {
					continue
				}
				v := o.Volumes[stats.Name]
				v.Stats = stats
				o.Volumes[stats.Name] = v
			}
			break
		}
	}
	return nil
}

func (o *operationVolumeProtection) checkUsage(ctx context.Context) (string, error) {
	lower := make([]string, 0)
	higher := make([]string, 0)
	for name, v := range o.Volumes {
		ret := o.checkVolumeWatermark(v)
		if ret == 0 {
			lower = append(lower, name)
		} else {
			higher = append(higher, name)
		}
	}

	msg := o.buildVolumesMsg()
	readonly := o.Readonly
	// the instance is running normally and there have volume(s) over the space usage threshold.
	if !readonly && len(higher) > 0 {
		if err := o.highWatermark(ctx, msg); err != nil {
			return "", err
		}
	}
	// the instance is protected in RO mode, and all volumes' space usage are under the threshold.
	if readonly && len(lower) == len(o.Volumes) {
		if err := o.lowWatermark(ctx, msg); err != nil {
			return "", err
		}
	}
	return msg, nil
}

// checkVolumeWatermark checks whether the volume's space usage is over the threshold.
//
//	returns 0 if the volume will not be taken in account or its space usage is under the threshold
//	returns non-zero if the volume space usage is over the threshold
func (o *operationVolumeProtection) checkVolumeWatermark(v volumeExt) int {
	if v.HighWatermark == 0 { // disabled
		return 0
	}
	if v.Stats.CapacityBytes == nil || v.Stats.UsedBytes == nil {
		return 0
	}
	thresholdBytes := *v.Stats.CapacityBytes / 100 * uint64(v.HighWatermark)
	if *v.Stats.UsedBytes < thresholdBytes {
		return 0
	}
	return 1
}

func (o *operationVolumeProtection) highWatermark(ctx context.Context, msg string) error {
	if o.Readonly { // double check
		return nil
	}
	if err := o.lockInstance(ctx); err != nil {
		o.Logger.Error(err, "set instance to read-only error", "volumes", msg)
		return err
	}

	o.Logger.Info("set instance to read-only OK", "msg", msg)
	o.Readonly = true

	if err := o.sendEvent(ctx, reasonLock, msg); err != nil {
		o.Logger.Error(err, "send volume protection (lock) event error", "volumes", msg)
		return err
	}
	return nil
}

func (o *operationVolumeProtection) lowWatermark(ctx context.Context, msg string) error {
	if !o.Readonly { // double check
		return nil
	}
	if err := o.unlockInstance(ctx); err != nil {
		o.Logger.Error(err, "reset instance to read-write error", "volumes", msg)
		return err
	}

	o.Logger.Info("reset instance to read-write OK", "msg", msg)
	o.Readonly = false

	if err := o.sendEvent(ctx, reasonUnlock, msg); err != nil {
		o.Logger.Error(err, "send volume protection (unlock) event error", "volumes", msg)
		return err
	}
	return nil
}

func (o *operationVolumeProtection) lockInstance(ctx context.Context) error {
	manager, err := component.GetDefaultManager()
	if err != nil || manager == nil {
		o.Logger.Warnf("Get DB manager failed: %v", err)
	}
	return manager.Lock(ctx, "disk full")
}

func (o *operationVolumeProtection) unlockInstance(ctx context.Context) error {
	manager, err := component.GetDefaultManager()
	if err != nil || manager == nil {
		o.Logger.Warnf("Get DB manager failed: %v", err)
	}
	return manager.Unlock(ctx)
}

func (o *operationVolumeProtection) buildVolumesMsg() string {
	volumes := make([]map[string]string, 0)
	for _, v := range o.Volumes {
		usage := make(map[string]string)
		if v.HighWatermark != o.HighWatermark {
			usage["highWatermark"] = fmt.Sprintf("%d", v.HighWatermark)
		}
		stats := v.Stats
		if stats.UsedBytes == nil || stats.CapacityBytes == nil {
			usage[v.Name] = "<nil>"
		} else {
			usage[v.Name] = fmt.Sprintf("%d%%", int(*stats.UsedBytes*100 / *stats.CapacityBytes))
		}
		volumes = append(volumes, usage)
	}
	usages := map[string]any{
		"highWatermark": fmt.Sprintf("%d", o.HighWatermark),
		"volumes":       volumes,
	}
	msg, _ := json.Marshal(usages)
	return string(msg)
}

func (o *operationVolumeProtection) sendEvent(ctx context.Context, reason, msg string) error {
	if o.SendEvent {
		return sendEvent(ctx, o.Logger, o.createEvent(reason, msg))
	}
	return nil
}

func (o *operationVolumeProtection) createEvent(reason, msg string) *corev1.Event {
	return &corev1.Event{
		ObjectMeta: metav1.ObjectMeta{
			Name:      fmt.Sprintf("%s.%s", os.Getenv(constant.KBEnvPodName), rand.String(16)),
			Namespace: os.Getenv(constant.KBEnvNamespace),
		},
		InvolvedObject: corev1.ObjectReference{
			Kind:      "Pod",
			Namespace: os.Getenv(constant.KBEnvNamespace),
			Name:      os.Getenv(constant.KBEnvPodName),
			UID:       types.UID(os.Getenv(constant.KBEnvPodUID)),
			FieldPath: "spec.containers{sqlchannel}",
		},
		Reason:  reason,
		Message: msg,
		Source: corev1.EventSource{
			Component: "sqlchannel",
			Host:      os.Getenv(constant.KBEnvNodeName),
		},
		FirstTimestamp: metav1.Now(),
		LastTimestamp:  metav1.Now(),
		Type:           "Normal",
	}
}

type httpsVolumeStatsRequester struct {
	logger logr.Logger
	cli    *http.Client
	req    *http.Request
}

var _ volumeStatsRequester = &httpsVolumeStatsRequester{}

func (r *httpsVolumeStatsRequester) init(ctx context.Context) error {
	var err error
	if r.cli, err = httpClient(); err != nil {
		r.logger.Error(err, "build HTTP client error at setup")
		return err
	}
<<<<<<< HEAD
	if r.req, err = httpRequest(ctx); err != nil {
		r.logger.Error(err, "build HTTP request error at setup, will try it later")
	}
=======
	// if r.req, err = httpRequest(ctx); err != nil {
	// 	r.logger.Warnf("build HTTP request error at setup, will try it later: %s", err.Error())
	// }
>>>>>>> 5283f469
	return nil
}

func (r *httpsVolumeStatsRequester) request(ctx context.Context) ([]byte, error) {
	if r.cli == nil {
		return nil, fmt.Errorf("HTTP client for kubelet is unavailable")
	}
	if r.req == nil {
		// try to build http request again
		var err error
		r.req, err = httpRequest(ctx)
		if err != nil {
			r.logger.Error(err, "build HTTP request to query kubelet error")
			return nil, err
		}
	}

	req := r.req.WithContext(ctx)
	rsp, err := r.cli.Do(req)
	if err != nil {
		r.logger.Error(err, "issue request to kubelet error")
		return nil, err
	}
	if rsp.StatusCode != 200 {
		r.logger.Error(nil, fmt.Sprintf("HTTP response from kubelet error: %s", rsp.Status))
		return nil, fmt.Errorf(rsp.Status)
	}

	defer rsp.Body.Close()
	return io.ReadAll(rsp.Body)
}

func httpClient() (*http.Client, error) {
	cert, err := os.ReadFile(certFile)
	if err != nil {
		return nil, err
	}
	certPool := x509.NewCertPool()
	certPool.AppendCertsFromPEM(cert)
	return &http.Client{
		Transport: &http.Transport{
			TLSClientConfig: &tls.Config{
				RootCAs: certPool,
			},
		},
	}, nil
}

func httpRequest(ctx context.Context) (*http.Request, error) {
	host, err := kubeletEndpointHost(ctx)
	if err != nil {
		return nil, err
	}
	port, err := kubeletEndpointPort(ctx)
	if err != nil {
		return nil, err
	}
	url := fmt.Sprintf(kubeletStatsSummaryURL, host, port)

	accessToken, err := os.ReadFile(tokenFile)
	if err != nil {
		return nil, err
	}

	req, err := http.NewRequest("GET", url, nil)
	if err != nil {
		return nil, err
	}
	if len(accessToken) > 0 {
		req.Header.Add("Authorization", fmt.Sprintf("Bearer %s", accessToken))
	}
	return req, nil
}

func kubeletEndpointHost(ctx context.Context) (string, error) {
	return os.Getenv(constant.KBEnvHostIP), nil
}

func kubeletEndpointPort(ctx context.Context) (string, error) {
	config, err := rest.InClusterConfig()
	if err != nil {
		return "", err
	}
	cliset, err := kubernetes.NewForConfig(config)
	if err != nil {
		return "", err
	}
	node, err := cliset.CoreV1().Nodes().Get(ctx, os.Getenv(constant.KBEnvNodeName), metav1.GetOptions{})
	if err != nil {
		return "", err
	}
	return strconv.Itoa(int(node.Status.DaemonEndpoints.KubeletEndpoint.Port)), nil
}

func normalizeVolumeWatermark(watermark *int, defaultVal int) int {
	if watermark == nil || *watermark < 0 || *watermark > 100 {
		return defaultVal
	}
	return *watermark
}<|MERGE_RESOLUTION|>--- conflicted
+++ resolved
@@ -30,6 +30,9 @@
 	"os"
 	"strconv"
 
+	"github.com/go-logr/zapr"
+	"go.uber.org/zap"
+
 	"github.com/go-logr/logr"
 
 	corev1 "k8s.io/api/core/v1"
@@ -41,11 +44,8 @@
 	statsv1alpha1 "k8s.io/kubelet/pkg/apis/stats/v1alpha1"
 
 	appsv1alpha1 "github.com/apecloud/kubeblocks/apis/apps/v1alpha1"
-<<<<<<< HEAD
+	"github.com/apecloud/kubeblocks/cmd/probe/internal/component"
 	. "github.com/apecloud/kubeblocks/cmd/probe/internal/component"
-=======
-	"github.com/apecloud/kubeblocks/cmd/probe/internal/component"
->>>>>>> 5283f469
 	"github.com/apecloud/kubeblocks/internal/constant"
 	. "github.com/apecloud/kubeblocks/internal/sqlchannel/util"
 )
@@ -81,20 +81,16 @@
 	SendEvent     bool // to disable event for testing
 }
 
-<<<<<<< HEAD
-func newVolumeProtectionOperation(logger logr.Logger, ops *BaseOperations) *operationVolumeProtection {
-	return &operationVolumeProtection{
-		Logger: logger,
-=======
 var (
-	logVolProt = logger.NewLogger("volume.protection")
+	logVolProt logr.Logger
 	optVolProt *operationVolumeProtection
 )
 
 func init() {
+	production, _ := zap.NewProduction()
+	logVolProt = zapr.NewLogger(production)
 	optVolProt = &operationVolumeProtection{
 		Logger: logVolProt,
->>>>>>> 5283f469
 		Requester: &httpsVolumeStatsRequester{
 			logger: logVolProt,
 		},
@@ -113,24 +109,6 @@
 	optVolProt.Logger.Infof("succeed to init volume protection, pod: %s, spec: %s", optVolProt.Pod, optVolProt.buildVolumesMsg())
 }
 
-<<<<<<< HEAD
-func (o *operationVolumeProtection) Kind() OperationKind {
-	return VolumeProtection
-}
-
-func (o *operationVolumeProtection) Init(metadata Properties) error {
-	if err := o.Requester.init(context.Background()); err != nil {
-		return err
-	}
-
-	o.Pod = os.Getenv(constant.KBEnvPodName)
-	if err := o.initVolumes(); err != nil {
-		o.Logger.Error(err, "init volumes to monitor error")
-		return err
-	}
-	o.Logger.Info(fmt.Sprintf("succeed to init %s operation, pod: %s, spec: %s", o.Kind(), o.Pod, o.buildVolumesMsg()))
-	return nil
-=======
 func (ops *BaseOperations) VolumeProtectionOps(ctx context.Context, req *bindings.InvokeRequest, rsp *bindings.InvokeResponse) (OpsResult, error) {
 	if optVolProt.disabled() {
 		ops.Logger.Infof("The volume protection operation is disabled")
@@ -198,7 +176,6 @@
 	}
 	opsRes["event"] = OperationSuccess
 	return opsRes, nil
->>>>>>> 5283f469
 }
 
 func (o *operationVolumeProtection) initVolumes() error {
@@ -226,7 +203,6 @@
 	return nil
 }
 
-<<<<<<< HEAD
 func (o *operationVolumeProtection) Invoke(ctx context.Context, req *ProbeRequest, rsp *ProbeResponse) error {
 	if o.disabled() {
 		o.Logger.Info(fmt.Sprintf("The operation %s is disabled", o.Kind()))
@@ -250,8 +226,6 @@
 	return err
 }
 
-=======
->>>>>>> 5283f469
 func (o *operationVolumeProtection) disabled() bool {
 	// TODO: check the role and skip secondary instances.
 	if len(o.Pod) == 0 || len(o.Volumes) == 0 {
@@ -458,15 +432,9 @@
 		r.logger.Error(err, "build HTTP client error at setup")
 		return err
 	}
-<<<<<<< HEAD
-	if r.req, err = httpRequest(ctx); err != nil {
-		r.logger.Error(err, "build HTTP request error at setup, will try it later")
-	}
-=======
 	// if r.req, err = httpRequest(ctx); err != nil {
-	// 	r.logger.Warnf("build HTTP request error at setup, will try it later: %s", err.Error())
+	// 	r.logger.Error(err, "build HTTP request error at setup, will try it later")
 	// }
->>>>>>> 5283f469
 	return nil
 }
 
