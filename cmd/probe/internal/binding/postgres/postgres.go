/*
Copyright (C) 2022-2023 ApeCloud Co., Ltd

This file is part of KubeBlocks project

This program is free software: you can redistribute it and/or modify
it under the terms of the GNU Affero General Public License as published by
the Free Software Foundation, either version 3 of the License, or
(at your option) any later version.

This program is distributed in the hope that it will be useful
but WITHOUT ANY WARRANTY; without even the implied warranty of
MERCHANTABILITY or FITNESS FOR A PARTICULAR PURPOSE.  See the
GNU Affero General Public License for more details.

You should have received a copy of the GNU Affero General Public License
along with this program.  If not, see <http://www.gnu.org/licenses/>.
*/

package postgres

import (
	"context"
	"encoding/json"
	"fmt"
	"strconv"
	"sync"

	"github.com/apecloud/kubeblocks/cmd/probe/internal/component"

	"github.com/go-logr/zapr"
	"go.uber.org/zap"

	"github.com/go-logr/logr"

	"github.com/jackc/pgx/v5/pgxpool"
	"github.com/pkg/errors"
	"github.com/spf13/viper"
	"golang.org/x/exp/slices"

	. "github.com/apecloud/kubeblocks/cmd/probe/internal/binding"
	. "github.com/apecloud/kubeblocks/internal/sqlchannel/util"
)

// List of operations.
const (
	connectionURLKey = "url"
	commandSQLKey    = "sql"

	listUserTpl = `
	SELECT usename AS userName, valuntil <now() AS expired,  usesuper,
	ARRAY(SELECT
		case
			when b.rolname = 'pg_read_all_data' THEN 'readonly'
			when b.rolname = 'pg_write_all_data' THEN 'readwrite'
		else b.rolname
		end
	FROM pg_catalog.pg_auth_members m
	JOIN pg_catalog.pg_roles b ON (m.roleid = b.oid)
	WHERE m.member = usesysid ) as roles
	FROM pg_catalog.pg_user
	WHERE usename <> 'postgres' and usename  not like 'kb%'
	ORDER BY usename;
	`
	descUserTpl = `
	SELECT usename AS userName,  valuntil <now() AS expired, usesuper,
	ARRAY(SELECT
	 case
		 when b.rolname = 'pg_read_all_data' THEN 'readonly'
		 when b.rolname = 'pg_write_all_data' THEN 'readwrite'
	 else b.rolname
	 end
	FROM pg_catalog.pg_auth_members m
	JOIN pg_catalog.pg_roles b ON (m.roleid = b.oid)
	WHERE m.member = usesysid ) as roles
	FROM pg_user
	WHERE usename = '%s';
	`
	createUserTpl         = "CREATE USER %s WITH PASSWORD '%s';"
	dropUserTpl           = "DROP USER IF EXISTS %s;"
	grantTpl              = "GRANT %s TO %s;"
	revokeTpl             = "REVOKE %s FROM %s;"
	listSystemAccountsTpl = "SELECT rolname FROM pg_catalog.pg_roles WHERE pg_roles.rolname LIKE 'kb%'"
)

var (
	defaultDBPort = 3306
	dbUser        = ""
	dbPasswd      = ""
)

// PostgresOperations represents PostgreSQL output binding.
type PostgresOperations struct {
	mu sync.Mutex
	db *pgxpool.Pool
	BaseOperations
}

var _ BaseInternalOps = &PostgresOperations{}

// NewPostgres returns a new PostgreSQL output binding.
func NewPostgres() (*PostgresOperations, error) {
	zapLogger, err := zap.NewProduction()
	if err != nil {
		return nil, err
	}
	logger := zapr.NewLogger(zapLogger)
	return &PostgresOperations{BaseOperations: BaseOperations{Logger: logger}}, nil
}

// Init initializes the PostgreSql binding.
func (pgOps *PostgresOperations) Init() error {
	pgOps.BaseOperations.Init()
	if viper.IsSet("KB_SERVICE_USER") {
		dbUser = viper.GetString("KB_SERVICE_USER")
	}

	if viper.IsSet("KB_SERVICE_PASSWORD") {
		dbPasswd = viper.GetString("KB_SERVICE_PASSWORD")
	}

	pgOps.Logger.Info("Initializing Postgres binding")
	pgOps.Metadata = component.GetProperties("postgres")
	pgOps.DBType = "postgres"
	pgOps.InitIfNeed = pgOps.initIfNeed
	pgOps.BaseOperations.GetRole = pgOps.GetRole
	pgOps.BaseOperations.LockInstance = pgOps.LockInstance
	pgOps.BaseOperations.UnlockInstance = pgOps.UnlockInstance
	pgOps.DBPort = pgOps.GetRunningPort()
	pgOps.RegisterOperation(GetRoleOperation, pgOps.GetRoleOps)
	// pgOps.RegisterOperation(GetLagOperation, pgOps.GetLagOps)
	pgOps.RegisterOperation(CheckStatusOperation, pgOps.CheckStatusOps)
	pgOps.RegisterOperation(ExecOperation, pgOps.ExecOps)
	pgOps.RegisterOperation(QueryOperation, pgOps.QueryOps)

	// following are ops for account management
	pgOps.RegisterOperation(ListUsersOp, pgOps.listUsersOps)
	pgOps.RegisterOperation(CreateUserOp, pgOps.createUserOps)
	pgOps.RegisterOperation(DeleteUserOp, pgOps.deleteUserOps)
	pgOps.RegisterOperation(DescribeUserOp, pgOps.describeUserOps)
	pgOps.RegisterOperation(GrantUserRoleOp, pgOps.grantUserRoleOps)
	pgOps.RegisterOperation(RevokeUserRoleOp, pgOps.revokeUserRoleOps)
	pgOps.RegisterOperation(ListSystemAccountsOp, pgOps.listSystemAccountsOps)
	return nil
}

func (pgOps *PostgresOperations) initIfNeed() bool {
	if pgOps.db == nil {
		go func() {
			err := pgOps.InitDelay()
			if err != nil {
				pgOps.Logger.Error(err, "Postgres connection init failed")
			} else {
				pgOps.Logger.Info("Postgres connection init succeeded", "config", pgOps.db.Config().ConnConfig)
			}
		}()
		return true
	}
	return false
}

func (pgOps *PostgresOperations) InitDelay() error {
	pgOps.mu.Lock()
	defer pgOps.mu.Unlock()
	if pgOps.db != nil {
		return nil
	}

	p := pgOps.Metadata
	url, ok := p[connectionURLKey]
	if !ok || url == "" {
		return fmt.Errorf("required metadata not set: %s", connectionURLKey)
	}

	poolConfig, err := pgxpool.ParseConfig(url)
	if err != nil {
		return fmt.Errorf("error opening DB connection: %w", err)
	}
	if dbUser != "" {
		poolConfig.ConnConfig.User = dbUser
	}
	if dbPasswd != "" {
		poolConfig.ConnConfig.Password = dbPasswd
	}

	// This context doesn't control the lifetime of the connection pool, and is
	// only creating resources at init.
	pgOps.db, err = pgxpool.NewWithConfig(context.Background(), poolConfig)
	if err != nil {
		return fmt.Errorf("unable to ping the DB: %w", err)
	}

	return nil
}

func (pgOps *PostgresOperations) GetRunningPort() int {
	p := pgOps.Metadata
	url, ok := p[connectionURLKey]
	if !ok || url == "" {
		return defaultDBPort
	}

	poolConfig, err := pgxpool.ParseConfig(url)
	if err != nil {
		return defaultDBPort
	}
	if poolConfig.ConnConfig.Port == 0 {
		return defaultDBPort
	}
	return int(poolConfig.ConnConfig.Port)
}

func (pgOps *PostgresOperations) GetRole(ctx context.Context, request *ProbeRequest, response *ProbeResponse) (string, error) {
	sql := "select pg_is_in_recovery();"

	rows, err := pgOps.db.Query(ctx, sql)
	if err != nil {
		pgOps.Logger.Error(err, "error executing %s: %v", sql, err)
		return "", errors.Wrapf(err, "error executing %s", sql)
	}

	var isRecovery bool
	var isReady bool
	for rows.Next() {
		if err = rows.Scan(&isRecovery); err != nil {
			pgOps.Logger.Error(err, "Role query error")
			return "", err
		}
		isReady = true
	}
	if isRecovery {
		return SECONDARY, nil
	}
	if isReady {
		return PRIMARY, nil
	}
	return "", errors.Errorf("exec sql %s failed: no data returned", sql)
}

<<<<<<< HEAD
func (pgOps *PostgresOperations) ExecOps(ctx context.Context, req *ProbeRequest, resp *ProbeResponse) (OpsResult, error) {
=======
func (pgOps *PostgresOperations) LockInstance(ctx context.Context) error {
	// sql := "alter system set default_transaction_read_only=on; select pg_reload_conf();"
	// _, err := pgOps.exec(ctx, sql)
	// return err
	return fmt.Errorf("NotSupported")
}

func (pgOps *PostgresOperations) UnlockInstance(ctx context.Context) error {
	// sql := "alter system set default_transaction_read_only=off; select pg_reload_conf();"
	// _, err := pgOps.exec(ctx, sql)
	// return err
	return fmt.Errorf("NotSupported")
}

func (pgOps *PostgresOperations) ExecOps(ctx context.Context, req *bindings.InvokeRequest, resp *bindings.InvokeResponse) (OpsResult, error) {
>>>>>>> 0a8b3da1
	result := OpsResult{}
	sql, ok := req.Metadata["sql"]
	if !ok || sql == "" {
		result["event"] = OperationFailed
		result["message"] = "no sql provided"
		return result, nil
	}
	count, err := pgOps.exec(ctx, sql)
	if err != nil {
		pgOps.Logger.Error(err, "exec error")
		result["event"] = OperationFailed
		result["message"] = err.Error()
	} else {
		result["event"] = OperationSuccess
		result["count"] = count
	}
	return result, nil
}

func (pgOps *PostgresOperations) CheckStatusOps(ctx context.Context, req *ProbeRequest, resp *ProbeResponse) (OpsResult, error) {
	rwSQL := fmt.Sprintf(`begin;
create table if not exists kb_health_check(type int, check_ts timestamp, primary key(type));
insert into kb_health_check values(%d, CURRENT_TIMESTAMP) on conflict(type) do update set check_ts = CURRENT_TIMESTAMP;
	commit;
	select check_ts from kb_health_check where type=%d limit 1;`, CheckStatusType, CheckStatusType)
	roSQL := fmt.Sprintf(`select check_ts from kb_health_check where type=%d limit 1;`, CheckStatusType)
	var err error
	var data []byte
	switch pgOps.OriRole {
	case PRIMARY:
		var count int64
		count, err = pgOps.exec(ctx, rwSQL)
		data = []byte(strconv.FormatInt(count, 10))
	case SECONDARY:
		data, err = pgOps.query(ctx, roSQL)
	default:
		msg := fmt.Sprintf("unknown role %s: %v", pgOps.OriRole, pgOps.DBRoles)
		pgOps.Logger.Info(msg)
		data = []byte(msg)
	}

	result := OpsResult{}
	if err != nil {
		pgOps.Logger.Error(err, "CheckStatus error")
		result["event"] = OperationFailed
		result["message"] = err.Error()
		if pgOps.CheckStatusFailedCount%pgOps.FailedEventReportFrequency == 0 {
			pgOps.Logger.Info("status checks failed continuously", "times", pgOps.CheckStatusFailedCount)
			resp.Metadata[StatusCode] = OperationFailedHTTPCode
		}
		pgOps.CheckStatusFailedCount++
	} else {
		result["event"] = OperationSuccess
		result["message"] = string(data)
		pgOps.CheckStatusFailedCount = 0
	}
	return result, nil
}

func (pgOps *PostgresOperations) QueryOps(ctx context.Context, req *ProbeRequest, resp *ProbeResponse) (OpsResult, error) {
	result := OpsResult{}
	sql, ok := req.Metadata["sql"]
	if !ok || sql == "" {
		result["event"] = OperationFailed
		result["message"] = "no sql provided"
		return result, nil
	}
	data, err := pgOps.query(ctx, sql)
	if err != nil {
		pgOps.Logger.Error(err, "Query error")
		result["event"] = OperationFailed
		result["message"] = err.Error()
	} else {
		result["event"] = OperationSuccess
		result["message"] = string(data)
	}
	return result, nil
}

func (pgOps *PostgresOperations) query(ctx context.Context, sql string) (result []byte, err error) {
	pgOps.Logger.Info(fmt.Sprintf("query: %s", sql))

	rows, err := pgOps.db.Query(ctx, sql)
	if err != nil {
		return nil, fmt.Errorf("error executing query: %w", err)
	}
	defer func() {
		rows.Close()
		_ = rows.Err()
	}()

	rs := make([]interface{}, 0)
	columnTypes := rows.FieldDescriptions()
	for rows.Next() {
		values := make([]interface{}, len(columnTypes))
		for i := range values {
			values[i] = new(interface{})
		}

		if err = rows.Scan(values...); err != nil {
			return nil, fmt.Errorf("error scanning row: %w", err)
		}

		r := map[string]interface{}{}
		for i, ct := range columnTypes {
			r[ct.Name] = values[i]
		}
		rs = append(rs, r)
	}

	if result, err = json.Marshal(rs); err != nil {
		err = fmt.Errorf("error serializing results: %w", err)
	}
	return result, err
}

func (pgOps *PostgresOperations) exec(ctx context.Context, sql string) (result int64, err error) {
	pgOps.Logger.Info(fmt.Sprintf("exec: %s", sql))

	res, err := pgOps.db.Exec(ctx, sql)
	if err != nil {
		return 0, fmt.Errorf("error executing query: %w", err)
	}

	result = res.RowsAffected()

	return
}

// InternalQuery is used for internal query, implements BaseInternalOps interface
func (pgOps *PostgresOperations) InternalQuery(ctx context.Context, sql string) (result []byte, err error) {
	return pgOps.query(ctx, sql)
}

// InternalExec is used for internal execution, implements BaseInternalOps interface
func (pgOps *PostgresOperations) InternalExec(ctx context.Context, sql string) (result int64, err error) {
	return pgOps.exec(ctx, sql)
}

// GetLogger is used for getting logger, implements BaseInternalOps interface
func (pgOps *PostgresOperations) GetLogger() logr.Logger {
	return pgOps.Logger
}

func (pgOps *PostgresOperations) createUserOps(ctx context.Context, req *ProbeRequest, resp *ProbeResponse) (OpsResult, error) {
	var (
		object  = UserInfo{}
		opsKind = CreateUserOp

		sqlTplRend = func(user UserInfo) string {
			return fmt.Sprintf(createUserTpl, user.UserName, user.Password)
		}
		msgTplRend = func(user UserInfo) string {
			return fmt.Sprintf("created user: %s, with password: %s", user.UserName, user.Password)
		}
	)

	if err := ParseObjFromRequest(req, DefaultUserInfoParser, UserNameAndPasswdValidator, &object); err != nil {
		result := OpsResult{}
		result[RespTypEve] = RespEveFail
		result[RespTypMsg] = err.Error()
		return result, nil
	}

	return ExecuteObject(ctx, pgOps, req, opsKind, sqlTplRend, msgTplRend, object)
}

func (pgOps *PostgresOperations) deleteUserOps(ctx context.Context, req *ProbeRequest, resp *ProbeResponse) (OpsResult, error) {
	var (
		object     = UserInfo{}
		opsKind    = CreateUserOp
		sqlTplRend = func(user UserInfo) string {
			return fmt.Sprintf(dropUserTpl, user.UserName)
		}
		msgTplRend = func(user UserInfo) string {
			return fmt.Sprintf("deleted user: %s", user.UserName)
		}
	)

	if err := ParseObjFromRequest(req, DefaultUserInfoParser, UserNameValidator, &object); err != nil {
		result := OpsResult{}
		result[RespTypEve] = RespEveFail
		result[RespTypMsg] = err.Error()
		return result, nil
	}
	return ExecuteObject(ctx, pgOps, req, opsKind, sqlTplRend, msgTplRend, object)
}

func (pgOps *PostgresOperations) grantUserRoleOps(ctx context.Context, req *ProbeRequest, resp *ProbeResponse) (OpsResult, error) {
	var (
		succMsgTpl = "role %s granted to user: %s"
	)
	return pgOps.managePrivillege(ctx, req, GrantUserRoleOp, grantTpl, succMsgTpl)
}

func (pgOps *PostgresOperations) revokeUserRoleOps(ctx context.Context, req *ProbeRequest, resp *ProbeResponse) (OpsResult, error) {
	var (
		succMsgTpl = "role %s revoked from user: %s"
	)
	return pgOps.managePrivillege(ctx, req, RevokeUserRoleOp, revokeTpl, succMsgTpl)
}

func (pgOps *PostgresOperations) managePrivillege(ctx context.Context, req *ProbeRequest, op OperationKind, sqlTpl string, succMsgTpl string) (OpsResult, error) {
	var (
		object = UserInfo{}

		sqlTplRend = func(user UserInfo) string {
			if SuperUserRole.EqualTo(user.RoleName) {
				if op == GrantUserRoleOp {
					return "ALTER USER " + user.UserName + " WITH SUPERUSER;"
				} else {
					return "ALTER USER " + user.UserName + " WITH NOSUPERUSER;"
				}
			}
			roleDesc, _ := pgOps.role2PGRole(user.RoleName)
			return fmt.Sprintf(sqlTpl, roleDesc, user.UserName)
		}

		msgTplRend = func(user UserInfo) string {
			return fmt.Sprintf(succMsgTpl, user.RoleName, user.UserName)
		}
	)

	if err := ParseObjFromRequest(req, DefaultUserInfoParser, UserNameAndRoleValidator, &object); err != nil {
		result := OpsResult{}
		result[RespTypEve] = RespEveFail
		result[RespTypMsg] = err.Error()
		return result, nil
	}

	return ExecuteObject(ctx, pgOps, req, op, sqlTplRend, msgTplRend, object)
}

func (pgOps *PostgresOperations) listUsersOps(ctx context.Context, req *ProbeRequest, resp *ProbeResponse) (OpsResult, error) {
	var (
		opsKind    = ListUsersOp
		sqlTplRend = func(user UserInfo) string {
			return listUserTpl
		}
	)
	return QueryObject(ctx, pgOps, req, opsKind, sqlTplRend, pgUserRolesProcessor, UserInfo{})
}

func (pgOps *PostgresOperations) listSystemAccountsOps(ctx context.Context, req *ProbeRequest, resp *ProbeResponse) (OpsResult, error) {
	var (
		opsKind    = ListUsersOp
		sqlTplRend = func(user UserInfo) string {
			return listSystemAccountsTpl
		}
	)
	dataProcessor := func(data interface{}) (interface{}, error) {
		type roleInfo struct {
			Rolname string `json:"rolname"`
		}
		var roles []roleInfo
		if err := json.Unmarshal(data.([]byte), &roles); err != nil {
			return nil, err
		}

		roleNames := make([]string, 0)
		for _, role := range roles {
			roleNames = append(roleNames, role.Rolname)
		}
		if jsonData, err := json.Marshal(roleNames); err != nil {
			return nil, err
		} else {
			return string(jsonData), nil
		}
	}

	return QueryObject(ctx, pgOps, req, opsKind, sqlTplRend, dataProcessor, UserInfo{})
}

func (pgOps *PostgresOperations) describeUserOps(ctx context.Context, req *ProbeRequest, resp *ProbeResponse) (OpsResult, error) {
	var (
		object  = UserInfo{}
		opsKind = DescribeUserOp

		sqlTplRend = func(user UserInfo) string {
			return fmt.Sprintf(descUserTpl, user.UserName)
		}
	)

	if err := ParseObjFromRequest(req, DefaultUserInfoParser, UserNameValidator, &object); err != nil {
		result := OpsResult{}
		result[RespTypEve] = RespEveFail
		result[RespTypMsg] = err.Error()
		return result, nil
	}

	return QueryObject(ctx, pgOps, req, opsKind, sqlTplRend, pgUserRolesProcessor, object)
}

// post-processing
func pgUserRolesProcessor(data interface{}) (interface{}, error) {
	type pgUserInfo struct {
		UserName string   `json:"username"`
		Expired  bool     `json:"expired"`
		Super    bool     `json:"usesuper"`
		Roles    []string `json:"roles"`
	}
	// parse data to struct
	var pgUsers []pgUserInfo
	err := json.Unmarshal(data.([]byte), &pgUsers)
	if err != nil {
		return nil, err
	}
	// parse roles
	users := make([]UserInfo, len(pgUsers))
	for i := range pgUsers {
		users[i] = UserInfo{
			UserName: pgUsers[i].UserName,
		}

		if pgUsers[i].Expired {
			users[i].Expired = "T"
		} else {
			users[i].Expired = "F"
		}

		// parse Super attribute
		if pgUsers[i].Super {
			pgUsers[i].Roles = append(pgUsers[i].Roles, string(SuperUserRole))
		}

		// convert to RoleType and sort by weight
		roleTypes := make([]RoleType, 0)
		for _, role := range pgUsers[i].Roles {
			roleTypes = append(roleTypes, String2RoleType(role))
		}
		slices.SortFunc(roleTypes, SortRoleByWeight)
		if len(roleTypes) > 0 {
			users[i].RoleName = string(roleTypes[0])
		}
	}
	if jsonData, err := json.Marshal(users); err != nil {
		return nil, err
	} else {
		return string(jsonData), nil
	}
}

func (pgOps *PostgresOperations) role2PGRole(roleName string) (string, error) {
	roleType := String2RoleType(roleName)
	switch roleType {
	case ReadWriteRole:
		return "pg_write_all_data", nil
	case ReadOnlyRole:
		return "pg_read_all_data", nil
	}
	return "", fmt.Errorf("role name: %s is not supported", roleName)
}<|MERGE_RESOLUTION|>--- conflicted
+++ resolved
@@ -237,9 +237,6 @@
 	return "", errors.Errorf("exec sql %s failed: no data returned", sql)
 }
 
-<<<<<<< HEAD
-func (pgOps *PostgresOperations) ExecOps(ctx context.Context, req *ProbeRequest, resp *ProbeResponse) (OpsResult, error) {
-=======
 func (pgOps *PostgresOperations) LockInstance(ctx context.Context) error {
 	// sql := "alter system set default_transaction_read_only=on; select pg_reload_conf();"
 	// _, err := pgOps.exec(ctx, sql)
@@ -254,8 +251,7 @@
 	return fmt.Errorf("NotSupported")
 }
 
-func (pgOps *PostgresOperations) ExecOps(ctx context.Context, req *bindings.InvokeRequest, resp *bindings.InvokeResponse) (OpsResult, error) {
->>>>>>> 0a8b3da1
+func (pgOps *PostgresOperations) ExecOps(ctx context.Context, req *ProbeRequest, resp *ProbeResponse) (OpsResult, error) {
 	result := OpsResult{}
 	sql, ok := req.Metadata["sql"]
 	if !ok || sql == "" {
