--- conflicted
+++ resolved
@@ -137,25 +137,7 @@
 	return pgOps.manager.GetMemberStateWithPool(ctx, nil)
 }
 
-<<<<<<< HEAD
-func (pgOps *PostgresOperations) LockInstance(ctx context.Context) error {
-	// sql := "alter system set default_transaction_read_only=on; select pg_reload_conf();"
-	// _, err := pgOps.exec(ctx, sql)
-	// return err
-	return fmt.Errorf("NotSupported")
-}
-
-func (pgOps *PostgresOperations) UnlockInstance(ctx context.Context) error {
-	// sql := "alter system set default_transaction_read_only=off; select pg_reload_conf();"
-	// _, err := pgOps.exec(ctx, sql)
-	// return err
-	return fmt.Errorf("NotSupported")
-}
-
 func (pgOps *PostgresOperations) ExecOps(ctx context.Context, req *ProbeRequest, resp *ProbeResponse) (OpsResult, error) {
-=======
-func (pgOps *PostgresOperations) ExecOps(ctx context.Context, req *bindings.InvokeRequest, resp *bindings.InvokeResponse) (OpsResult, error) {
->>>>>>> 5283f469
 	result := OpsResult{}
 	sql, ok := req.Metadata["sql"]
 	if !ok || sql == "" {
