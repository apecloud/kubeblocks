/*
Copyright (C) 2022-2023 ApeCloud Co., Ltd

This file is part of KubeBlocks project

This program is free software: you can redistribute it and/or modify
it under the terms of the GNU Affero General Public License as published by
the Free Software Foundation, either version 3 of the License, or
(at your option) any later version.

This program is distributed in the hope that it will be useful
but WITHOUT ANY WARRANTY; without even the implied warranty of
MERCHANTABILITY or FITNESS FOR A PARTICULAR PURPOSE.  See the
GNU Affero General Public License for more details.

You should have received a copy of the GNU Affero General Public License
along with this program.  If not, see <http://www.gnu.org/licenses/>.
*/

package redis

import (
	"context"
	"fmt"
	"strconv"
	"strings"
	"sync"

	"github.com/apecloud/kubeblocks/cmd/probe/internal/component"

	"github.com/go-logr/logr"
	"github.com/go-logr/zapr"
	"go.uber.org/zap"

	"github.com/redis/go-redis/v9"
	"github.com/spf13/viper"
	"golang.org/x/exp/slices"

	// import this json-iterator package to replace the default
	// to avoid the error: 'json: unsupported type: map[interface {}]interface {}'
	json "github.com/json-iterator/go"

	. "github.com/apecloud/kubeblocks/cmd/probe/internal/binding"
	rediscomponent "github.com/apecloud/kubeblocks/cmd/probe/internal/component/redis"
	. "github.com/apecloud/kubeblocks/internal/sqlchannel/util"
)

var (
	redisPreDefinedUsers = []string{
		"default",
		"kbadmin",
		"kbdataprotection",
		"kbmonitoring",
		"kbprobe",
		"kbreplicator",
	}
)

var (
	redisUser   = "default"
	redisPasswd = ""
)

// Redis is a redis output binding.
type Redis struct {
	client         redis.UniversalClient
	clientSettings *rediscomponent.Settings

	mu     sync.Mutex
	ctx    context.Context
	cancel context.CancelFunc

	BaseOperations
}

var _ BaseInternalOps = &Redis{}

// NewRedis returns a new redis bindings instance.
func NewRedis() (*Redis, error) {
	zapLogger, err := zap.NewProduction()
	if err != nil {
		return nil, err
	}
	logger := zapr.NewLogger(zapLogger)
	return &Redis{BaseOperations: BaseOperations{Logger: logger}}, nil
}

// Init performs metadata parsing and connection creation.
func (r *Redis) Init() (err error) {
	r.BaseOperations.Init()

	if viper.IsSet("KB_SERVICE_USER") {
		redisUser = viper.GetString("KB_SERVICE_USER")
	}

	if viper.IsSet("KB_SERVICE_PASSWORD") {
		redisPasswd = viper.GetString("KB_SERVICE_PASSWORD")
	}

	r.Metadata = component.GetProperties("redis")
	r.Logger.Info("Initializing Redis binding")
	r.DBType = "redis"
	r.InitIfNeed = r.initIfNeed
	r.BaseOperations.GetRole = r.GetRole
	r.BaseOperations.LockInstance = r.LockInstance
	r.BaseOperations.UnlockInstance = r.UnlockInstance

	// register redis operations
	r.RegisterOperation(CreateOperation, r.createOps)
	r.RegisterOperation(DeleteOperation, r.deleteOps)
	r.RegisterOperation(GetOperation, r.getOps)

	// following are ops for account management
	r.RegisterOperation(ListUsersOp, r.listUsersOps)
	r.RegisterOperation(CreateUserOp, r.createUserOps)
	r.RegisterOperation(DeleteUserOp, r.deleteUserOps)
	r.RegisterOperation(DescribeUserOp, r.describeUserOps)
	r.RegisterOperation(GrantUserRoleOp, r.grantUserRoleOps)
	r.RegisterOperation(RevokeUserRoleOp, r.revokeUserRoleOps)
	r.RegisterOperation(ListSystemAccountsOp, r.listSystemAccountsOps)

	return nil
}

func (r *Redis) GetRunningPort() int {
	// parse port from host
	if r.clientSettings != nil {
		host := r.clientSettings.Host
		if strings.Contains(host, ":") {
			parts := strings.Split(host, ":")
			if len(parts) == 2 {
				port, _ := strconv.Atoi(parts[1])
				return port
			}
		}
	}
	return 0
}

func (r *Redis) initIfNeed() bool {
	if r.client == nil {
		go func() {
			if err := r.initDelay(); err != nil {
				r.Logger.Error(err, "redis connection init failed")
			} else {
				r.Logger.Info("redis connection init succeeded.")
			}
		}()
		return true
	}
	return false
}

func (r *Redis) initDelay() error {
	r.mu.Lock()
	defer r.mu.Unlock()
	if r.client != nil {
		return nil
	}
	var err error
	defaultSettings := &rediscomponent.Settings{
		Password: redisPasswd,
		Username: redisUser,
	}
	r.client, r.clientSettings, err = rediscomponent.ParseClientFromProperties(r.Metadata, defaultSettings)
	if err != nil {
		return err
	}

	r.ctx, r.cancel = context.WithCancel(context.Background())
	err = r.Ping()
	if err != nil {
		return fmt.Errorf("redis binding: error connecting to redis at %s: %s", r.clientSettings.Host, err)
	}
	r.DBPort = r.GetRunningPort()
	return nil
}

func (r *Redis) Ping() error {
	if _, err := r.client.Ping(r.ctx).Result(); err != nil {
		return fmt.Errorf("redis binding: error connecting to redis at %s: %s", r.clientSettings.Host, err)
	}

	return nil
}

// GetLogger returns the logger, implements BaseInternalOps interface.
func (r *Redis) GetLogger() logr.Logger {
	return r.Logger
}

// InternalQuery is used for internal query, implements BaseInternalOps interface.
func (r *Redis) InternalQuery(ctx context.Context, cmd string) ([]byte, error) {
	redisArgs := tokenizeCmd2Args(cmd)
	// Be aware of the result type.
	// type of result could be string, []string, []interface{}, map[interface]interface{}
	// it is determined by the combination of command and redis version.
	result, err := r.query(ctx, redisArgs...)
	if err != nil {
		return nil, err
	}
	return json.Marshal(result)
}

// InternalExec is used for internal execution, implements BaseInternalOps interface.
func (r *Redis) InternalExec(ctx context.Context, cmd string) (int64, error) {
	// split command into array of args
	redisArgs := tokenizeCmd2Args(cmd)
	return 0, r.exec(ctx, redisArgs...)
}

func (r *Redis) exec(ctx context.Context, args ...interface{}) error {
	return r.client.Do(ctx, args...).Err()
}

func (r *Redis) query(ctx context.Context, args ...interface{}) (interface{}, error) {
	// parse result into a slice of string
	return r.client.Do(ctx, args...).Result()
}

func (r *Redis) createOps(ctx context.Context, req *ProbeRequest, resp *ProbeResponse) (OpsResult, error) {
	var (
		object = RedisEntry{}

		cmdRender = func(redis RedisEntry) string {
			return fmt.Sprintf("SET %s %s", redis.Key, redis.Data)
		}
		msgRender = func(redis RedisEntry) string {
			return fmt.Sprintf("SET key : %s", redis.Key)
		}
	)

	if err := ParseObjFromRequest(req, defaultRedisEntryParser, defaultRedisEntryValidator, &object); err != nil {
		result := OpsResult{}
		result[RespTypEve] = RespEveFail
		result[RespTypMsg] = err.Error()
		return result, nil
	}
	return ExecuteObject(ctx, r, req, CreateOperation, cmdRender, msgRender, object)
}

func (r *Redis) deleteOps(ctx context.Context, req *ProbeRequest, resp *ProbeResponse) (OpsResult, error) {
	var (
		object    = RedisEntry{}
		cmdRender = func(redis RedisEntry) string {
			return fmt.Sprintf("DEL %s", redis.Key)
		}
		msgRender = func(redis RedisEntry) string {
			return fmt.Sprintf("deleted key: %s", redis.Key)
		}
	)
	if err := ParseObjFromRequest(req, defaultRedisEntryParser, defaultRedisEntryValidator, &object); err != nil {
		result := OpsResult{}
		result[RespTypEve] = RespEveFail
		result[RespTypMsg] = err.Error()
		return result, nil
	}

	return ExecuteObject(ctx, r, req, DeleteOperation, cmdRender, msgRender, object)
}

func (r *Redis) getOps(ctx context.Context, req *ProbeRequest, resp *ProbeResponse) (OpsResult, error) {
	var (
		object    = RedisEntry{}
		cmdRender = func(redis RedisEntry) string {
			return fmt.Sprintf("GET %s", redis.Key)
		}
	)
	if err := ParseObjFromRequest(req, defaultRedisEntryParser, defaultRedisEntryValidator, &object); err != nil {
		result := OpsResult{}
		result[RespTypEve] = RespEveFail
		result[RespTypMsg] = err.Error()
		return result, nil
	}
	return QueryObject(ctx, r, req, GetOperation, cmdRender, nil, object)
}

func (r *Redis) listUsersOps(ctx context.Context, req *ProbeRequest, resp *ProbeResponse) (OpsResult, error) {
	dataProcessor := func(data interface{}) (interface{}, error) {
		// data is an array of interface{} of string
		// parse redis user name and roles
		results := make([]string, 0)
		err := json.Unmarshal(data.([]byte), &results)
		if err != nil {
			return nil, err
		}
		users := make([]UserInfo, 0)
		for _, userInfo := range results {
			userName := strings.TrimSpace(userInfo)
			if slices.Contains(redisPreDefinedUsers, userName) {
				continue
			}
			user := UserInfo{UserName: userName}
			users = append(users, user)
		}
		if jsonData, err := json.Marshal(users); err != nil {
			return nil, err
		} else {
			return string(jsonData), nil
		}
	}

	cmdRender := func(user UserInfo) string {
		return "ACL USERS"
	}

	return QueryObject(ctx, r, req, ListUsersOp, cmdRender, dataProcessor, UserInfo{})
}

func (r *Redis) listSystemAccountsOps(ctx context.Context, req *ProbeRequest, resp *ProbeResponse) (OpsResult, error) {
	dataProcessor := func(data interface{}) (interface{}, error) {
		// data is an array of interface{} of string
		results := make([]string, 0)
		err := json.Unmarshal(data.([]byte), &results)
		if err != nil {
			return nil, err
		}
		sysetmUsers := make([]string, 0)
		for _, user := range results {
			if slices.Contains(redisPreDefinedUsers, user) {
				sysetmUsers = append(sysetmUsers, user)
			}
		}
		if jsonData, err := json.Marshal(sysetmUsers); err != nil {
			return nil, err
		} else {
			return string(jsonData), nil
		}
	}
	cmdRender := func(user UserInfo) string {
		return "ACL USERS"
	}

	return QueryObject(ctx, r, req, ListUsersOp, cmdRender, dataProcessor, UserInfo{})
}

func (r *Redis) describeUserOps(ctx context.Context, req *ProbeRequest, resp *ProbeResponse) (OpsResult, error) {
	var (
		object        = UserInfo{}
		profile       map[string]string
		err           error
		dataProcessor = func(data interface{}) (interface{}, error) {
			// parse it to a map or an []interface
			// try map first
			profile, err = parseCommandAndKeyFromMap(data)
			if err != nil {
				// try list
				profile, err = parseCommandAndKeyFromList(data)
				if err != nil {
					return nil, err
				}
			}

			users := make([]UserInfo, 0)
			user := UserInfo{
				UserName: object.UserName,
				RoleName: (string)(r.priv2Role(profile["commands"] + " " + profile["keys"])),
			}
			users = append(users, user)
			if jsonData, err := json.Marshal(users); err != nil {
				return nil, err
			} else {
				return string(jsonData), nil
			}
		}
		cmdRender = func(user UserInfo) string {
			return fmt.Sprintf("ACL GETUSER %s", user.UserName)
		}
	)

	if err := ParseObjFromRequest(req, DefaultUserInfoParser, UserNameValidator, &object); err != nil {
		result := OpsResult{}
		result[RespTypEve] = RespEveFail
		result[RespTypMsg] = err.Error()
		return result, nil
	}

	return QueryObject(ctx, r, req, DescribeUserOp, cmdRender, dataProcessor, object)
}

func parseCommandAndKeyFromList(data interface{}) (map[string]string, error) {
	var (
		redisUserPrivContxt  = []string{"commands", "keys", "channels", "selectors"}
		redisUserInfoContext = []string{"flags", "passwords"}
	)

	profile := make(map[string]string, 0)
	results := make([]interface{}, 0)

	err := json.Unmarshal(data.([]byte), &results)
	if err != nil {
		return nil, err
	}
	// parse line by line
	var context string
	for i := 0; i < len(results); i++ {
		result := results[i]
		switch result := result.(type) {
		case string:
			strVal := strings.TrimSpace(result)
			if len(strVal) == 0 {
				continue
			}
			if slices.Contains(redisUserInfoContext, strVal) {
				i++
				continue
			}
			if slices.Contains(redisUserPrivContxt, strVal) {
				context = strVal
			} else {
				profile[context] = strVal
			}
		case []interface{}:
			selectors := make([]string, 0)
			for _, sel := range result {
				selectors = append(selectors, sel.(string))
			}
			profile[context] = strings.Join(selectors, " ")
		}
	}
	return profile, nil
}

func parseCommandAndKeyFromMap(data interface{}) (map[string]string, error) {
	var (
		redisUserPrivContxt = []string{"commands", "keys", "channels", "selectors"}
	)

	profile := make(map[string]string, 0)
	results := make(map[string]interface{}, 0)

	err := json.Unmarshal(data.([]byte), &results)
	if err != nil {
		return nil, err
	}
	for k, v := range results {
		// each key is string, and each v is string or list of string
		if !slices.Contains(redisUserPrivContxt, k) {
			continue
		}

		switch v := v.(type) {
		case string:
			profile[k] = v
		case []interface{}:
			selectors := make([]string, 0)
			for _, sel := range v {
				selectors = append(selectors, sel.(string))
			}
			profile[k] = strings.Join(selectors, " ")
		default:
			return nil, fmt.Errorf("unknown data type: %v", v)
		}
	}
	return profile, nil
}

func (r *Redis) createUserOps(ctx context.Context, req *ProbeRequest, resp *ProbeResponse) (OpsResult, error) {
	var (
		object = UserInfo{}

		cmdRender = func(user UserInfo) string {
			return fmt.Sprintf("ACL SETUSER %s >%s", user.UserName, user.Password)
		}

		msgTplRend = func(user UserInfo) string {
			return fmt.Sprintf("created user: %s, with password: %s", user.UserName, user.Password)
		}
	)

	if err := ParseObjFromRequest(req, DefaultUserInfoParser, UserNameAndPasswdValidator, &object); err != nil {
		result := OpsResult{}
		result[RespTypEve] = RespEveFail
		result[RespTypMsg] = err.Error()
		return result, nil
	}

	return ExecuteObject(ctx, r, req, CreateUserOp, cmdRender, msgTplRend, object)
}

func (r *Redis) deleteUserOps(ctx context.Context, req *ProbeRequest, resp *ProbeResponse) (OpsResult, error) {
	var (
		object    = UserInfo{}
		cmdRender = func(user UserInfo) string {
			return fmt.Sprintf("ACL DELUSER %s", user.UserName)
		}

		msgTplRend = func(user UserInfo) string {
			return fmt.Sprintf("deleted user: %s", user.UserName)
		}
	)
	if err := ParseObjFromRequest(req, DefaultUserInfoParser, UserNameValidator, &object); err != nil {
		result := OpsResult{}
		result[RespTypEve] = RespEveFail
		result[RespTypMsg] = err.Error()
		return result, nil
	}

	return ExecuteObject(ctx, r, req, DeleteUserOp, cmdRender, msgTplRend, object)
}

func (r *Redis) grantUserRoleOps(ctx context.Context, req *ProbeRequest, resp *ProbeResponse) (OpsResult, error) {
	var (
		succMsgTpl = "role %s granted to user: %s"
	)
	return r.managePrivillege(ctx, req, GrantUserRoleOp, succMsgTpl)
}

func (r *Redis) revokeUserRoleOps(ctx context.Context, req *ProbeRequest, resp *ProbeResponse) (OpsResult, error) {
	var (
		succMsgTpl = "role %s revoked from user: %s"
	)
	return r.managePrivillege(ctx, req, RevokeUserRoleOp, succMsgTpl)
}

func (r *Redis) managePrivillege(ctx context.Context, req *ProbeRequest, op OperationKind, succMsgTpl string) (OpsResult, error) {
	var (
		object = UserInfo{}

		cmdRend = func(user UserInfo) string {
			command := r.role2Priv(op, user.RoleName)
			return fmt.Sprintf("ACL SETUSER %s %s", user.UserName, command)
		}

		msgTplRend = func(user UserInfo) string {
			return fmt.Sprintf(succMsgTpl, user.RoleName, user.UserName)
		}
	)

	if err := ParseObjFromRequest(req, DefaultUserInfoParser, UserNameAndRoleValidator, &object); err != nil {
		result := OpsResult{}
		result[RespTypEve] = RespEveFail
		result[RespTypMsg] = err.Error()
		return result, nil
	}

	return ExecuteObject(ctx, r, req, op, cmdRend, msgTplRend, object)
}

func (r *Redis) role2Priv(op OperationKind, roleName string) string {
	const (
		grantPrefix  = "+"
		revokePrefix = "-"
	)
	var prefix string
	if op == GrantUserRoleOp {
		prefix = grantPrefix
	} else {
		prefix = revokePrefix
	}
	var command string

	roleType := String2RoleType(roleName)
	switch roleType {
	case SuperUserRole:
		command = fmt.Sprintf("%s@all allkeys", prefix)
	case ReadWriteRole:
		command = fmt.Sprintf("-@all %s@write %s@read allkeys", prefix, prefix)
	case ReadOnlyRole:
		command = fmt.Sprintf("-@all %s@read allkeys", prefix)
	}
	return command
}

func (r *Redis) priv2Role(commands string) RoleType {
	if commands == "-@all" {
		return NoPrivileges
	}
	switch commands {
	case "-@all +@read ~*":
		return ReadOnlyRole
	case "-@all +@write +@read ~*":
		return ReadWriteRole
	case "+@all ~*":
		return SuperUserRole
	default:
		return CustomizedRole
	}
}

func (r *Redis) Close() error {
	if r.cancel == nil {
		return nil
	}
	r.cancel()
	return r.client.Close()
}

func (r *Redis) GetRole(ctx context.Context, request *ProbeRequest, response *ProbeResponse) (string, error) {
	// sql exec timeout needs to be less than httpget's timeout which by default 1s.
	// ctx1, cancel := context.WithTimeout(context.Background(), 500*time.Millisecond)
	// defer cancel()
	ctx1 := ctx
	section := "Replication"

	var role string
	result, err := r.client.Info(ctx1, section).Result()
	if err != nil {
		r.Logger.Error(err, "Role query error")
		return role, err
	} else {
		// split the result into lines
		lines := strings.Split(result, "\r\n")
		// find the line with role
		for _, line := range lines {
			if strings.HasPrefix(line, "role:") {
				role = strings.Split(line, ":")[1]
				break
			}
		}
	}
	if role == MASTER {
		return PRIMARY, nil
	}
	if role == SLAVE {
		return SECONDARY, nil
	}
	return role, nil
}

<<<<<<< HEAD
func defaultRedisEntryParser(req *ProbeRequest, object *RedisEntry) error {
=======
func (r *Redis) LockInstance(ctx context.Context) error {
	// TODO: impl
	return fmt.Errorf("NotSupported")
}

func (r *Redis) UnlockInstance(ctx context.Context) error {
	// TODO: impl
	return fmt.Errorf("NotSupported")
}

func defaultRedisEntryParser(req *bindings.InvokeRequest, object *RedisEntry) error {
>>>>>>> 0a8b3da1
	if req == nil || req.Metadata == nil {
		return fmt.Errorf("no metadata provided")
	}
	object.Key = req.Metadata["key"]
	object.Data = req.Data
	return nil
}

func defaultRedisEntryValidator(redis RedisEntry) error {
	if len(redis.Key) == 0 {
		return fmt.Errorf("redis binding: missing key in request metadata")
	}
	return nil
}

func tokenizeCmd2Args(cmd string) []interface{} {
	args := strings.Split(cmd, " ")
	redisArgs := make([]interface{}, 0, len(args))
	for _, arg := range args {
		redisArgs = append(redisArgs, arg)
	}
	return redisArgs
}<|MERGE_RESOLUTION|>--- conflicted
+++ resolved
@@ -25,6 +25,8 @@
 	"strconv"
 	"strings"
 	"sync"
+
+	"github.com/dapr/components-contrib/bindings"
 
 	"github.com/apecloud/kubeblocks/cmd/probe/internal/component"
 
@@ -618,9 +620,6 @@
 	return role, nil
 }
 
-<<<<<<< HEAD
-func defaultRedisEntryParser(req *ProbeRequest, object *RedisEntry) error {
-=======
 func (r *Redis) LockInstance(ctx context.Context) error {
 	// TODO: impl
 	return fmt.Errorf("NotSupported")
@@ -632,7 +631,6 @@
 }
 
 func defaultRedisEntryParser(req *bindings.InvokeRequest, object *RedisEntry) error {
->>>>>>> 0a8b3da1
 	if req == nil || req.Metadata == nil {
 		return fmt.Errorf("no metadata provided")
 	}
