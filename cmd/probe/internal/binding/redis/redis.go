--- conflicted
+++ resolved
@@ -31,11 +31,7 @@
 	"github.com/go-logr/logr"
 	"github.com/go-logr/zapr"
 	"github.com/redis/go-redis/v9"
-<<<<<<< HEAD
-	"github.com/spf13/viper"
 	"go.uber.org/zap"
-=======
->>>>>>> cc4eed89
 	"golang.org/x/exp/slices"
 
 	// import this json-iterator package to replace the default
