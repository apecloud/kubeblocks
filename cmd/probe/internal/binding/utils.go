/*
Copyright (C) 2022-2023 ApeCloud Co., Ltd

This file is part of KubeBlocks project

This program is free software: you can redistribute it and/or modify
it under the terms of the GNU Affero General Public License as published by
the Free Software Foundation, either version 3 of the License, or
(at your option) any later version.

This program is distributed in the hope that it will be useful
but WITHOUT ANY WARRANTY; without even the implied warranty of
MERCHANTABILITY or FITNESS FOR A PARTICULAR PURPOSE.  See the
GNU Affero General Public License for more details.

You should have received a copy of the GNU Affero General Public License
along with this program.  If not, see <http://www.gnu.org/licenses/>.
*/

package binding

import (
	"bytes"
	"context"
	"encoding/json"
	"fmt"
	"os"
	"text/template"
	"time"

	"github.com/dapr/components-contrib/bindings"
	"github.com/dapr/kit/logger"
	corev1 "k8s.io/api/core/v1"
	metav1 "k8s.io/apimachinery/pkg/apis/meta/v1"
	"k8s.io/apimachinery/pkg/types"
	"k8s.io/apimachinery/pkg/util/rand"
	"k8s.io/client-go/kubernetes"
	"k8s.io/client-go/kubernetes/scheme"
	"k8s.io/client-go/rest"

<<<<<<< HEAD
	"github.com/apecloud/kubeblocks/cmd/probe/internal/component"
=======
	"github.com/apecloud/kubeblocks/internal/constant"
>>>>>>> 47130363
	. "github.com/apecloud/kubeblocks/internal/sqlchannel/util"
)

type RedisEntry struct {
	Key  string `json:"key"`
	Data []byte `json:"data,omitempty"`
}

type opsMetadata struct {
	Operation bindings.OperationKind `json:"operation,omitempty"`
	StartTime string                 `json:"startTime,omitempty"`
	EndTime   string                 `json:"endTime,omitempty"`
	Extra     string                 `json:"extra,omitempty"`
}

// UserDefinedObjectType defines the interface for User Defined Objects.
type customizedObjType interface {
	UserInfo | RedisEntry
}

// CmdRender defines the interface to render a statement from given object.
type cmdRender[T customizedObjType] func(object T) string

// resultRender defines the interface to render the data from database.
type resultRender[T customizedObjType] func(interface{}) (interface{}, error)

// objectValidator defines the interface to validate the User Defined Object.
type objectValidator[T customizedObjType] func(object T) error

// objectParser defines the interface to parse the User Defined Object from request.
type objectParser[T customizedObjType] func(req *bindings.InvokeRequest, object *T) error

func ExecuteObject[T customizedObjType](ctx context.Context, ops BaseInternalOps, req *bindings.InvokeRequest,
	opsKind bindings.OperationKind, sqlTplRend cmdRender[T], msgTplRend cmdRender[T], object T) (OpsResult, error) {
	var (
		result = OpsResult{}
		err    error
	)

	metadata := opsMetadata{Operation: opsKind, StartTime: getAndFormatNow()}

	sql := sqlTplRend(object)
	metadata.Extra = sql
	ops.GetLogger().Debugf("ExecObject with cmd: %s", sql)

	if _, err = ops.InternalExec(ctx, sql); err != nil {
		return opsTerminateOnErr(result, metadata, err)
	}
	return opsTerminateOnSucc(result, metadata, msgTplRend(object))
}

func QueryObject[T customizedObjType](ctx context.Context, ops BaseInternalOps, req *bindings.InvokeRequest,
	opsKind bindings.OperationKind, sqlTplRend cmdRender[T], dataProcessor resultRender[T], object T) (OpsResult, error) {
	var (
		result = OpsResult{}
		err    error
	)

	metadata := opsMetadata{Operation: opsKind, StartTime: getAndFormatNow()}

	sql := sqlTplRend(object)
	metadata.Extra = sql
	ops.GetLogger().Debugf("QueryObject() with cmd: %s", sql)

	jsonData, err := ops.InternalQuery(ctx, sql)
	if err != nil {
		return opsTerminateOnErr(result, metadata, err)
	}

	if dataProcessor == nil {
		return opsTerminateOnSucc(result, metadata, string(jsonData))
	}

	if ret, err := dataProcessor(jsonData); err != nil {
		return opsTerminateOnErr(result, metadata, err)
	} else {
		return opsTerminateOnSucc(result, metadata, ret)
	}
}

func ParseObjFromRequest[T customizedObjType](req *bindings.InvokeRequest, parse objectParser[T], validator objectValidator[T], object *T) error {
	if req == nil {
		return fmt.Errorf("no request provided")
	}
	if parse != nil {
		if err := parse(req, object); err != nil {
			return err
		}
	}
	if validator != nil {
		if err := validator(*object); err != nil {
			return err
		}
	}
	return nil
}

func DefaultUserInfoParser(req *bindings.InvokeRequest, object *UserInfo) error {
	if req == nil || req.Metadata == nil {
		return fmt.Errorf("no metadata provided")
	} else if jsonData, err := json.Marshal(req.Metadata); err != nil {
		return err
	} else if err = json.Unmarshal(jsonData, object); err != nil {
		return err
	}
	return nil
}

func UserNameValidator(user UserInfo) error {
	if len(user.UserName) == 0 {
		return ErrNoUserName
	}
	return nil
}

func UserNameAndPasswdValidator(user UserInfo) error {
	if len(user.UserName) == 0 {
		return ErrNoUserName
	}
	if len(user.Password) == 0 {
		return ErrNoPassword
	}
	return nil
}

func UserNameAndRoleValidator(user UserInfo) error {
	if len(user.UserName) == 0 {
		return ErrNoUserName
	}
	if len(user.RoleName) == 0 {
		return ErrNoRoleName
	}
	roles := []RoleType{ReadOnlyRole, ReadWriteRole, SuperUserRole}
	for _, role := range roles {
		if role.EqualTo(user.RoleName) {
			return nil
		}
	}
	return ErrInvalidRoleName
}

func getAndFormatNow() string {
	return time.Now().Format(time.RFC3339Nano)
}

func opsTerminateOnSucc(result OpsResult, metadata opsMetadata, msg interface{}) (OpsResult, error) {
	metadata.EndTime = getAndFormatNow()
	result[RespTypEve] = RespEveSucc
	result[RespTypMsg] = msg
	result[RespTypMeta] = metadata
	return result, nil
}

func opsTerminateOnErr(result OpsResult, metadata opsMetadata, err error) (OpsResult, error) {
	metadata.EndTime = getAndFormatNow()
	result[RespTypEve] = RespEveFail
	result[RespTypMsg] = err.Error()
	result[RespTypMeta] = metadata
	return result, nil
}

func SortRoleByWeight(r1, r2 RoleType) bool {
	return int(r1.GetWeight()) > int(r2.GetWeight())
}

func String2RoleType(roleName string) RoleType {
	if SuperUserRole.EqualTo(roleName) {
		return SuperUserRole
	}
	if ReadWriteRole.EqualTo(roleName) {
		return ReadWriteRole
	}
	if ReadOnlyRole.EqualTo(roleName) {
		return ReadOnlyRole
	}
	if NoPrivileges.EqualTo(roleName) {
		return NoPrivileges
	}
	return CustomizedRole
}

func SentProbeEvent(ctx context.Context, opsResult OpsResult, log logger.Logger) {
	log.Infof("send event: %v", opsResult)
	event, err := createProbeEvent(opsResult)
	if err != nil {
		log.Infof("generate event failed: %v", err)
		return
	}

	_ = sendEvent(ctx, log, event)
}

func createProbeEvent(opsResult OpsResult) (*corev1.Event, error) {
	eventTmpl := `
apiVersion: v1
kind: Event
metadata:
  name: {{ .PodName }}.{{ .EventSeq }}
  namespace: {{ .Namespace }}
involvedObject:
  apiVersion: v1
  fieldPath: spec.containers{sqlchannel}
  kind: Pod
  name: {{ .PodName }}
  namespace: {{ .Namespace }}
reason: RoleChanged
type: Normal
source:
  component: sqlchannel
`

	// get pod object
	podName := os.Getenv(constant.KBEnvPodName)
	podUID := os.Getenv(constant.KBEnvPodUID)
	nodeName := os.Getenv(constant.KBEnvNodeName)
	namespace := os.Getenv(constant.KBEnvNamespace)
	msg, _ := json.Marshal(opsResult)
	seq := rand.String(16)
	roleValue := map[string]string{
		"PodName":   podName,
		"Namespace": namespace,
		"EventSeq":  seq,
	}
	tmpl, err := template.New("event-tmpl").Parse(eventTmpl)
	if err != nil {
		return nil, err
	}
	buf := new(bytes.Buffer)
	err = tmpl.Execute(buf, roleValue)
	if err != nil {
		return nil, err
	}

	event := &corev1.Event{}
	_, _, err = scheme.Codecs.UniversalDeserializer().Decode(buf.Bytes(), nil, event)
	if err != nil {
		return nil, err
	}
	event.Message = string(msg)
	event.InvolvedObject.UID = types.UID(podUID)
	event.Source.Host = nodeName
	event.Reason = string(opsResult["operation"].(bindings.OperationKind))
	event.FirstTimestamp = metav1.Now()
	event.LastTimestamp = metav1.Now()

	return event, nil
}

<<<<<<< HEAD
func StartupCheckWraper(manager component.DBManager, operation Operation) Operation {
	return func(ctx context.Context, request *bindings.InvokeRequest, response *bindings.InvokeResponse) (OpsResult, error) {
		if !manager.IsDBStartupReady() {
			opsRes := OpsResult{"event": OperationFailed, "message": "db not ready"}
			return opsRes, nil
		}

		return operation(ctx, request, response)
	}
=======
func sendEvent(ctx context.Context, log logger.Logger, event *corev1.Event) error {
	config, err := rest.InClusterConfig()
	if err != nil {
		log.Errorf("get k8s client config failed: %v", err)
		return err
	}

	clientset, err := kubernetes.NewForConfig(config)
	if err != nil {
		log.Infof("k8s client create failed: %v", err)
		return err
	}
	namespace := os.Getenv(constant.KBEnvNamespace)
	for i := 0; i < 30; i++ {
		_, err = clientset.CoreV1().Events(namespace).Create(ctx, event, metav1.CreateOptions{})
		if err == nil {
			break
		}
		log.Errorf("send event failed: %v", err)
		time.Sleep(10 * time.Second)
	}
	return err
>>>>>>> 47130363
}<|MERGE_RESOLUTION|>--- conflicted
+++ resolved
@@ -38,11 +38,8 @@
 	"k8s.io/client-go/kubernetes/scheme"
 	"k8s.io/client-go/rest"
 
-<<<<<<< HEAD
 	"github.com/apecloud/kubeblocks/cmd/probe/internal/component"
-=======
 	"github.com/apecloud/kubeblocks/internal/constant"
->>>>>>> 47130363
 	. "github.com/apecloud/kubeblocks/internal/sqlchannel/util"
 )
 
@@ -291,17 +288,6 @@
 	return event, nil
 }
 
-<<<<<<< HEAD
-func StartupCheckWraper(manager component.DBManager, operation Operation) Operation {
-	return func(ctx context.Context, request *bindings.InvokeRequest, response *bindings.InvokeResponse) (OpsResult, error) {
-		if !manager.IsDBStartupReady() {
-			opsRes := OpsResult{"event": OperationFailed, "message": "db not ready"}
-			return opsRes, nil
-		}
-
-		return operation(ctx, request, response)
-	}
-=======
 func sendEvent(ctx context.Context, log logger.Logger, event *corev1.Event) error {
 	config, err := rest.InClusterConfig()
 	if err != nil {
@@ -324,5 +310,15 @@
 		time.Sleep(10 * time.Second)
 	}
 	return err
->>>>>>> 47130363
+}
+
+func StartupCheckWraper(manager component.DBManager, operation LegacyOperation) LegacyOperation {
+	return func(ctx context.Context, request *bindings.InvokeRequest, response *bindings.InvokeResponse) (OpsResult, error) {
+		if !manager.IsDBStartupReady() {
+			opsRes := OpsResult{"event": OperationFailed, "message": "db not ready"}
+			return opsRes, nil
+		}
+
+		return operation(ctx, request, response)
+	}
 }