/*
Copyright (C) 2022-2023 ApeCloud Co., Ltd

This file is part of KubeBlocks project

This program is free software: you can redistribute it and/or modify
it under the terms of the GNU Affero General Public License as published by
the Free Software Foundation, either version 3 of the License, or
(at your option) any later version.

This program is distributed in the hope that it will be useful
but WITHOUT ANY WARRANTY; without even the implied warranty of
MERCHANTABILITY or FITNESS FOR A PARTICULAR PURPOSE.  See the
GNU Affero General Public License for more details.

You should have received a copy of the GNU Affero General Public License
along with this program.  If not, see <http://www.gnu.org/licenses/>.
*/

package binding

import (
	"bytes"
	"context"
	"encoding/json"
	"fmt"
	"os"
	"text/template"
	"time"

	"github.com/dapr/components-contrib/bindings"
	"github.com/dapr/kit/logger"
	corev1 "k8s.io/api/core/v1"
	metav1 "k8s.io/apimachinery/pkg/apis/meta/v1"
	"k8s.io/apimachinery/pkg/types"
	"k8s.io/apimachinery/pkg/util/rand"
	"k8s.io/client-go/kubernetes"
	"k8s.io/client-go/kubernetes/scheme"
	"k8s.io/client-go/rest"

	"github.com/apecloud/kubeblocks/cmd/probe/internal/component"
<<<<<<< HEAD
=======
	"github.com/apecloud/kubeblocks/internal/constant"
>>>>>>> 1b851873
	. "github.com/apecloud/kubeblocks/internal/sqlchannel/util"
)

type RedisEntry struct {
	Key  string `json:"key"`
	Data []byte `json:"data,omitempty"`
}

type opsMetadata struct {
	Operation bindings.OperationKind `json:"operation,omitempty"`
	StartTime string                 `json:"startTime,omitempty"`
	EndTime   string                 `json:"endTime,omitempty"`
	Extra     string                 `json:"extra,omitempty"`
}

// UserDefinedObjectType defines the interface for User Defined Objects.
type customizedObjType interface {
	UserInfo | RedisEntry
}

// CmdRender defines the interface to render a statement from given object.
type cmdRender[T customizedObjType] func(object T) string

// resultRender defines the interface to render the data from database.
type resultRender[T customizedObjType] func(interface{}) (interface{}, error)

// objectValidator defines the interface to validate the User Defined Object.
type objectValidator[T customizedObjType] func(object T) error

// objectParser defines the interface to parse the User Defined Object from request.
type objectParser[T customizedObjType] func(req *bindings.InvokeRequest, object *T) error

func ExecuteObject[T customizedObjType](ctx context.Context, ops BaseInternalOps, req *bindings.InvokeRequest,
	opsKind bindings.OperationKind, sqlTplRend cmdRender[T], msgTplRend cmdRender[T], object T) (OpsResult, error) {
	var (
		result = OpsResult{}
		err    error
	)

	metadata := opsMetadata{Operation: opsKind, StartTime: getAndFormatNow()}

	sql := sqlTplRend(object)
	metadata.Extra = sql
	ops.GetLogger().Debugf("ExecObject with cmd: %s", sql)

	if _, err = ops.InternalExec(ctx, sql); err != nil {
		return opsTerminateOnErr(result, metadata, err)
	}
	return opsTerminateOnSucc(result, metadata, msgTplRend(object))
}

func QueryObject[T customizedObjType](ctx context.Context, ops BaseInternalOps, req *bindings.InvokeRequest,
	opsKind bindings.OperationKind, sqlTplRend cmdRender[T], dataProcessor resultRender[T], object T) (OpsResult, error) {
	var (
		result = OpsResult{}
		err    error
	)

	metadata := opsMetadata{Operation: opsKind, StartTime: getAndFormatNow()}

	sql := sqlTplRend(object)
	metadata.Extra = sql
	ops.GetLogger().Debugf("QueryObject() with cmd: %s", sql)

	jsonData, err := ops.InternalQuery(ctx, sql)
	if err != nil {
		return opsTerminateOnErr(result, metadata, err)
	}

	if dataProcessor == nil {
		return opsTerminateOnSucc(result, metadata, string(jsonData))
	}

	if ret, err := dataProcessor(jsonData); err != nil {
		return opsTerminateOnErr(result, metadata, err)
	} else {
		return opsTerminateOnSucc(result, metadata, ret)
	}
}

func ParseObjFromRequest[T customizedObjType](req *bindings.InvokeRequest, parse objectParser[T], validator objectValidator[T], object *T) error {
	if req == nil {
		return fmt.Errorf("no request provided")
	}
	if parse != nil {
		if err := parse(req, object); err != nil {
			return err
		}
	}
	if validator != nil {
		if err := validator(*object); err != nil {
			return err
		}
	}
	return nil
}

func DefaultUserInfoParser(req *bindings.InvokeRequest, object *UserInfo) error {
	if req == nil || req.Metadata == nil {
		return fmt.Errorf("no metadata provided")
	} else if jsonData, err := json.Marshal(req.Metadata); err != nil {
		return err
	} else if err = json.Unmarshal(jsonData, object); err != nil {
		return err
	}
	return nil
}

func UserNameValidator(user UserInfo) error {
	if len(user.UserName) == 0 {
		return ErrNoUserName
	}
	return nil
}

func UserNameAndPasswdValidator(user UserInfo) error {
	if len(user.UserName) == 0 {
		return ErrNoUserName
	}
	if len(user.Password) == 0 {
		return ErrNoPassword
	}
	return nil
}

func UserNameAndRoleValidator(user UserInfo) error {
	if len(user.UserName) == 0 {
		return ErrNoUserName
	}
	if len(user.RoleName) == 0 {
		return ErrNoRoleName
	}
	roles := []RoleType{ReadOnlyRole, ReadWriteRole, SuperUserRole}
	for _, role := range roles {
		if role.EqualTo(user.RoleName) {
			return nil
		}
	}
	return ErrInvalidRoleName
}

func getAndFormatNow() string {
	return time.Now().Format(time.RFC3339Nano)
}

func opsTerminateOnSucc(result OpsResult, metadata opsMetadata, msg interface{}) (OpsResult, error) {
	metadata.EndTime = getAndFormatNow()
	result[RespTypEve] = RespEveSucc
	result[RespTypMsg] = msg
	result[RespTypMeta] = metadata
	return result, nil
}

func opsTerminateOnErr(result OpsResult, metadata opsMetadata, err error) (OpsResult, error) {
	metadata.EndTime = getAndFormatNow()
	result[RespTypEve] = RespEveFail
	result[RespTypMsg] = err.Error()
	result[RespTypMeta] = metadata
	return result, nil
}

func SortRoleByWeight(r1, r2 RoleType) bool {
	return int(r1.GetWeight()) > int(r2.GetWeight())
}

func String2RoleType(roleName string) RoleType {
	if SuperUserRole.EqualTo(roleName) {
		return SuperUserRole
	}
	if ReadWriteRole.EqualTo(roleName) {
		return ReadWriteRole
	}
	if ReadOnlyRole.EqualTo(roleName) {
		return ReadOnlyRole
	}
	if NoPrivileges.EqualTo(roleName) {
		return NoPrivileges
	}
	return CustomizedRole
}

func SentProbeEvent(ctx context.Context, opsResult OpsResult, log logger.Logger) {
	log.Infof("send event: %v", opsResult)
	event, err := createProbeEvent(opsResult)
	if err != nil {
		log.Infof("generate event failed: %v", err)
		return
	}

	_ = sendEvent(ctx, log, event)
}

func createProbeEvent(opsResult OpsResult) (*corev1.Event, error) {
	eventTmpl := `
apiVersion: v1
kind: Event
metadata:
  name: {{ .PodName }}.{{ .EventSeq }}
  namespace: {{ .Namespace }}
involvedObject:
  apiVersion: v1
  fieldPath: spec.containers{sqlchannel}
  kind: Pod
  name: {{ .PodName }}
  namespace: {{ .Namespace }}
reason: RoleChanged
type: Normal
source:
  component: sqlchannel
`

	// get pod object
	podName := os.Getenv(constant.KBEnvPodName)
	podUID := os.Getenv(constant.KBEnvPodUID)
	nodeName := os.Getenv(constant.KBEnvNodeName)
	namespace := os.Getenv(constant.KBEnvNamespace)
	msg, _ := json.Marshal(opsResult)
	seq := rand.String(16)
	roleValue := map[string]string{
		"PodName":   podName,
		"Namespace": namespace,
		"EventSeq":  seq,
	}
	tmpl, err := template.New("event-tmpl").Parse(eventTmpl)
	if err != nil {
		return nil, err
	}
	buf := new(bytes.Buffer)
	err = tmpl.Execute(buf, roleValue)
	if err != nil {
		return nil, err
	}

	event := &corev1.Event{}
	_, _, err = scheme.Codecs.UniversalDeserializer().Decode(buf.Bytes(), nil, event)
	if err != nil {
		return nil, err
	}
	event.Message = string(msg)
	event.InvolvedObject.UID = types.UID(podUID)
	event.Source.Host = nodeName
	event.Reason = string(opsResult["operation"].(bindings.OperationKind))
	event.FirstTimestamp = metav1.Now()
	event.LastTimestamp = metav1.Now()

	return event, nil
}

<<<<<<< HEAD
func StartupCheckWraper(manager component.DBManager, operation Operation) Operation {
=======
func sendEvent(ctx context.Context, log logger.Logger, event *corev1.Event) error {
	config, err := rest.InClusterConfig()
	if err != nil {
		log.Errorf("get k8s client config failed: %v", err)
		return err
	}

	clientset, err := kubernetes.NewForConfig(config)
	if err != nil {
		log.Infof("k8s client create failed: %v", err)
		return err
	}
	namespace := os.Getenv(constant.KBEnvNamespace)
	for i := 0; i < 30; i++ {
		_, err = clientset.CoreV1().Events(namespace).Create(ctx, event, metav1.CreateOptions{})
		if err == nil {
			break
		}
		log.Errorf("send event failed: %v", err)
		time.Sleep(10 * time.Second)
	}
	return err
}

func StartupCheckWraper(manager component.DBManager, operation LegacyOperation) LegacyOperation {
>>>>>>> 1b851873
	return func(ctx context.Context, request *bindings.InvokeRequest, response *bindings.InvokeResponse) (OpsResult, error) {
		if !manager.IsDBStartupReady() {
			opsRes := OpsResult{"event": OperationFailed, "message": "db not ready"}
			return opsRes, nil
		}

		return operation(ctx, request, response)
	}
}<|MERGE_RESOLUTION|>--- conflicted
+++ resolved
@@ -39,10 +39,7 @@
 	"k8s.io/client-go/rest"
 
 	"github.com/apecloud/kubeblocks/cmd/probe/internal/component"
-<<<<<<< HEAD
-=======
 	"github.com/apecloud/kubeblocks/internal/constant"
->>>>>>> 1b851873
 	. "github.com/apecloud/kubeblocks/internal/sqlchannel/util"
 )
 
@@ -291,9 +288,6 @@
 	return event, nil
 }
 
-<<<<<<< HEAD
-func StartupCheckWraper(manager component.DBManager, operation Operation) Operation {
-=======
 func sendEvent(ctx context.Context, log logger.Logger, event *corev1.Event) error {
 	config, err := rest.InClusterConfig()
 	if err != nil {
@@ -319,7 +313,6 @@
 }
 
 func StartupCheckWraper(manager component.DBManager, operation LegacyOperation) LegacyOperation {
->>>>>>> 1b851873
 	return func(ctx context.Context, request *bindings.InvokeRequest, response *bindings.InvokeResponse) (OpsResult, error) {
 		if !manager.IsDBStartupReady() {
 			opsRes := OpsResult{"event": OperationFailed, "message": "db not ready"}
