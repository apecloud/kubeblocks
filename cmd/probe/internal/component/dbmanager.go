--- conflicted
+++ resolved
@@ -91,7 +91,6 @@
 
 	GetCurrentMemberName() string
 	GetMemberAddrs(*dcs.Cluster) []string
-	GetLogger() logr.Logger
 
 	// Functions related to account manage
 	IsRootCreated(context.Context) (bool, error)
@@ -100,13 +99,10 @@
 	// Readonly lock for disk full
 	Lock(context.Context, string) error
 	Unlock(context.Context) error
-<<<<<<< HEAD
-=======
-
-	GetLogger() logger.Logger
+
+	GetLogger() logr.Logger
 
 	ShutDownWithWait()
->>>>>>> da3f58b4
 }
 
 var managers = make(map[string]DBManager)
@@ -161,16 +157,16 @@
 // Start does not directly mean to start a database instance,
 // but rather to sends SIGUSR2 to activate sql channel to start database
 func (mgr *DBManagerBase) Start(*dcs.Cluster) error {
-	mgr.Logger.Infof("send SIGUSR2 to activate sql channel")
+	mgr.Logger.Info("send SIGUSR2 to activate sql channel")
 	sqlChannelProc, err := GetSQLChannelProc()
 	if err != nil {
-		mgr.Logger.Errorf("can't find sql channel process, err:%v", err)
+		mgr.Logger.Error(err, "can't find sql channel process")
 		return err
 	}
 
 	err = sqlChannelProc.Signal(syscall.SIGUSR2)
 	if err != nil {
-		mgr.Logger.Errorf("send SIGUSR2 to sql channel failed, err:%v", err)
+		mgr.Logger.Error(err, "send SIGUSR2 to sql channel failed")
 		return err
 	}
 	return nil
@@ -179,23 +175,23 @@
 // Stop does not directly mean to stop a database instance,
 // but rather to sends SIGUSR1 to deactivate sql channel to stop starting database
 func (mgr *DBManagerBase) Stop() error {
-	mgr.Logger.Infof("send SIGUSR1 to deactivate sql channel")
+	mgr.Logger.Info("send SIGUSR1 to deactivate sql channel")
 	sqlChannelProc, err := GetSQLChannelProc()
 	if err != nil {
-		mgr.Logger.Errorf("can't find sql channel process, err:%v", err)
+		mgr.Logger.Error(err, "can't find sql channel process")
 		return err
 	}
 
 	err = sqlChannelProc.Signal(syscall.SIGUSR1)
 	if err != nil {
-		mgr.Logger.Errorf("send SIGUSR1 to sql channel failed, err:%v", err)
+		mgr.Logger.Error(err, "send SIGUSR1 to sql channel failed")
 		return err
 	}
 	return nil
 }
 
 func (mgr *DBManagerBase) ShutDownWithWait() {
-	mgr.Logger.Infof("Override me if need")
+	mgr.Logger.Info("Override me if need")
 }
 
 func RegisterManager(characterType string, manager DBManager) {
