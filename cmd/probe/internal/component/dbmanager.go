/*
Copyright (C) 2022-2023 ApeCloud Co., Ltd

This file is part of KubeBlocks project

This program is free software: you can redistribute it and/or modify
it under the terms of the GNU Affero General Public License as published by
the Free Software Foundation, either version 3 of the License, or
(at your option) any later version.

This program is distributed in the hope that it will be useful
but WITHOUT ANY WARRANTY; without even the implied warranty of
MERCHANTABILITY or FITNESS FOR A PARTICULAR PURPOSE.  See the
GNU Affero General Public License for more details.

You should have received a copy of the GNU Affero General Public License
along with this program.  If not, see <http://www.gnu.org/licenses/>.
*/

package component

import (
	"context"
	"fmt"
	"strings"

	"github.com/dapr/kit/logger"
	"github.com/spf13/viper"

	"github.com/apecloud/kubeblocks/cmd/probe/internal/dcs"
)

type DBManager interface {
	IsRunning() bool
<<<<<<< HEAD
	IsCurrentMemberInCluster(*dcs.Cluster) bool
	IsCurrentMemberHealthy(*dcs.Cluster) bool
	IsMemberHealthy(*dcs.Cluster, *dcs.Member) bool
	IsClusterHealthy(context.Context, *dcs.Cluster) bool
	IsClusterInitialized(context.Context, *dcs.Cluster) (bool, error)
=======

	IsDBStartupReady() bool

	// Functions related to cluster initialization.
>>>>>>> 39d447f7
	InitializeCluster(context.Context, *dcs.Cluster) error
	IsClusterInitialized(context.Context, *dcs.Cluster) (bool, error)
	IsCurrentMemberInCluster(context.Context, *dcs.Cluster) bool

	// Functions related to cluster healthy check.
	IsCurrentMemberHealthy(context.Context) bool
	IsClusterHealthy(context.Context, *dcs.Cluster) bool

	// Member healthy check
	IsMemberHealthy(context.Context, *dcs.Cluster, *dcs.Member) bool
	HasOtherHealthyLeader(context.Context, *dcs.Cluster) *dcs.Member
	HasOtherHealthyMembers(context.Context, *dcs.Cluster, string) []*dcs.Member

	// Functions related to member check.
	IsLeader(context.Context, *dcs.Cluster) (bool, error)
	IsLeaderMember(context.Context, *dcs.Cluster, *dcs.Member) (bool, error)
	IsFirstMember() bool

	AddCurrentMemberToCluster(*dcs.Cluster) error
	DeleteMemberFromCluster(*dcs.Cluster, string) error

	// Functions related to HA
	Promote() error
	Demote() error
	Follow(*dcs.Cluster) error
	Recover()

	GetHealthiestMember(*dcs.Cluster, string) *dcs.Member
	// IsHealthiestMember(*dcs.Cluster) bool

	GetCurrentMemberName() string
	GetMemberAddrs(*dcs.Cluster) []string

	// Functions related to account manage
	IsRootCreated(context.Context) (bool, error)
	CreateRoot(context.Context) error

	// Readonly lock for disk full
	Lock(context.Context, string) error
	Unlock(context.Context) error

	GetLogger() logger.Logger
}

var managers = make(map[string]DBManager)

type DBManagerBase struct {
	CurrentMemberName string
	ClusterCompName   string
	Namespace         string
	DataDir           string
	Logger            logger.Logger
	DBStartupReady    bool
}

func (mgr *DBManagerBase) IsDBStartupReady() bool {
	return mgr.DBStartupReady
}

func (mgr *DBManagerBase) GetLogger() logger.Logger {
	return mgr.Logger
}

func (mgr *DBManagerBase) GetCurrentMemberName() string {
	return mgr.CurrentMemberName
}

func (mgr *DBManagerBase) IsFirstMember() bool {
	return strings.HasSuffix(mgr.CurrentMemberName, "-0")
}

func RegisterManager(characterType string, manager DBManager) {
	characterType = strings.ToLower(characterType)
	managers[characterType] = manager
}

func GetManager(characterType string) DBManager {
	characterType = strings.ToLower(characterType)
	return managers[characterType]
}

func GetDefaultManager() (DBManager, error) {
	characterType := viper.GetString("KB_SERVICE_CHARACTER_TYPE")
	if characterType == "" {
		return nil, fmt.Errorf("KB_SERVICE_CHARACTER_TYPE not set")
	}

	return GetManager(characterType), nil
}

type FakeManager struct {
	DBManagerBase
}

var _ DBManager = &FakeManager{}

func (*FakeManager) IsRunning() bool {
	return true
}

func (*FakeManager) IsDBStartupReady() bool {
	return true
}

func (*FakeManager) InitializeCluster(context.Context, *dcs.Cluster) error {
	return fmt.Errorf("NotSupported")
}
func (*FakeManager) IsClusterInitialized(context.Context, *dcs.Cluster) (bool, error) {
	return false, fmt.Errorf("NotSupported")
}

func (*FakeManager) IsCurrentMemberInCluster(context.Context, *dcs.Cluster) bool {
	return true
}

func (*FakeManager) IsCurrentMemberHealthy(context.Context) bool {
	return true
}

func (*FakeManager) IsClusterHealthy(context.Context, *dcs.Cluster) bool {
	return true
}

func (*FakeManager) IsMemberHealthy(context.Context, *dcs.Cluster, *dcs.Member) bool {
	return true
}

func (*FakeManager) HasOtherHealthyLeader(context.Context, *dcs.Cluster) *dcs.Member {
	return nil
}

func (*FakeManager) HasOtherHealthyMembers(context.Context, *dcs.Cluster, string) []*dcs.Member {
	return nil
}

func (*FakeManager) IsLeader(context.Context, *dcs.Cluster) (bool, error) {
	return false, fmt.Errorf("NotSupported")
}

func (*FakeManager) IsLeaderMember(context.Context, *dcs.Cluster, *dcs.Member) (bool, error) {
	return false, fmt.Errorf("NotSupported")
}

func (*FakeManager) IsFirstMember() bool {
	return true
}

func (*FakeManager) AddCurrentMemberToCluster(*dcs.Cluster) error {
	return fmt.Errorf("NotSupported")
}

func (*FakeManager) DeleteMemberFromCluster(*dcs.Cluster, string) error {
	return fmt.Errorf("NotSuppported")
}

func (*FakeManager) Promote() error {
	return fmt.Errorf("NotSupported")
}

func (*FakeManager) Demote() error {
	return fmt.Errorf("NotSuppported")
}

func (*FakeManager) Follow(*dcs.Cluster) error {
	return fmt.Errorf("NotSupported")
}

func (*FakeManager) Recover() {

}

func (*FakeManager) GetHealthiestMember(*dcs.Cluster, string) *dcs.Member {
	return nil
}

func (*FakeManager) GetMemberAddrs(*dcs.Cluster) []string {
	return nil
}

func (*FakeManager) IsRootCreated(context.Context) (bool, error) {
	return false, fmt.Errorf("NotSupported")
}

func (*FakeManager) CreateRoot(context.Context) error {
	return fmt.Errorf("NotSupported")
}

func (*FakeManager) Lock(context.Context, string) error {
	return fmt.Errorf("NotSuppported")
}

func (*FakeManager) Unlock(context.Context) error {
	return fmt.Errorf("NotSuppported")
}<|MERGE_RESOLUTION|>--- conflicted
+++ resolved
@@ -32,24 +32,16 @@
 
 type DBManager interface {
 	IsRunning() bool
-<<<<<<< HEAD
-	IsCurrentMemberInCluster(*dcs.Cluster) bool
-	IsCurrentMemberHealthy(*dcs.Cluster) bool
-	IsMemberHealthy(*dcs.Cluster, *dcs.Member) bool
-	IsClusterHealthy(context.Context, *dcs.Cluster) bool
-	IsClusterInitialized(context.Context, *dcs.Cluster) (bool, error)
-=======
 
 	IsDBStartupReady() bool
 
 	// Functions related to cluster initialization.
->>>>>>> 39d447f7
 	InitializeCluster(context.Context, *dcs.Cluster) error
 	IsClusterInitialized(context.Context, *dcs.Cluster) (bool, error)
 	IsCurrentMemberInCluster(context.Context, *dcs.Cluster) bool
 
 	// Functions related to cluster healthy check.
-	IsCurrentMemberHealthy(context.Context) bool
+	IsCurrentMemberHealthy(context.Context, *dcs.Cluster) bool
 	IsClusterHealthy(context.Context, *dcs.Cluster) bool
 
 	// Member healthy check
@@ -159,7 +151,7 @@
 	return true
 }
 
-func (*FakeManager) IsCurrentMemberHealthy(context.Context) bool {
+func (*FakeManager) IsCurrentMemberHealthy(context.Context, *dcs.Cluster) bool {
 	return true
 }
 
