--- conflicted
+++ resolved
@@ -24,12 +24,8 @@
 	"fmt"
 	"strings"
 
-<<<<<<< HEAD
 	"github.com/go-logr/logr"
-=======
-	"github.com/dapr/kit/logger"
 	"github.com/spf13/viper"
->>>>>>> 5283f469
 
 	"github.com/apecloud/kubeblocks/cmd/probe/internal/dcs"
 )
@@ -77,15 +73,10 @@
 	// Functions related to account manage
 	IsRootCreated(context.Context) (bool, error)
 	CreateRoot(context.Context) error
-<<<<<<< HEAD
-=======
 
 	// Readonly lock for disk full
 	Lock(context.Context, string) error
 	Unlock(context.Context) error
-
-	GetLogger() logger.Logger
->>>>>>> 5283f469
 }
 
 var managers = make(map[string]DBManager)
