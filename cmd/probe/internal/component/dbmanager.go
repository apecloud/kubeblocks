--- conflicted
+++ resolved
@@ -25,12 +25,8 @@
 	"strings"
 	"syscall"
 
-<<<<<<< HEAD
 	"github.com/go-logr/logr"
-=======
-	"github.com/dapr/kit/logger"
 	"github.com/pkg/errors"
->>>>>>> ff07bd2a
 	"github.com/spf13/viper"
 
 	"github.com/apecloud/kubeblocks/cmd/probe/internal/dcs"
@@ -106,13 +102,9 @@
 	Lock(context.Context, string) error
 	Unlock(context.Context) error
 
-<<<<<<< HEAD
+	MoveData(context.Context, *dcs.Cluster) error
+
 	GetLogger() logr.Logger
-=======
-	MoveData(context.Context, *dcs.Cluster) error
-
-	GetLogger() logger.Logger
->>>>>>> ff07bd2a
 
 	ShutDownWithWait()
 }
