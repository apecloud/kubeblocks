--- conflicted
+++ resolved
@@ -49,14 +49,8 @@
 var Mgr *Manager
 var _ component.DBManager = &Manager{}
 
-<<<<<<< HEAD
 func NewManager(logger logr.Logger) (*Manager, error) {
-	ctx, cancel := context.WithTimeout(context.Background(), 10*time.Second)
-	defer cancel()
-=======
-func NewManager(logger logger.Logger) (*Manager, error) {
 	ctx := context.Background()
->>>>>>> 5283f469
 
 	opts := options.Client().
 		SetHosts(config.hosts).
