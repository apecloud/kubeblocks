/*
Copyright (C) 2022-2023 ApeCloud Co., Ltd

This file is part of KubeBlocks project

This program is free software: you can redistribute it and/or modify
it under the terms of the GNU Affero General Public License as published by
the Free Software Foundation, either version 3 of the License, or
(at your option) any later version.

This program is distributed in the hope that it will be useful
but WITHOUT ANY WARRANTY; without even the implied warranty of
MERCHANTABILITY or FITNESS FOR A PARTICULAR PURPOSE.  See the
GNU Affero General Public License for more details.

You should have received a copy of the GNU Affero General Public License
along with this program.  If not, see <http://www.gnu.org/licenses/>.
*/

package mongodb

import (
	"context"
	"fmt"
	"math/rand"
	"strings"
	"time"

	"github.com/dapr/kit/logger"
	"github.com/pkg/errors"
	"github.com/spf13/viper"
	"go.mongodb.org/mongo-driver/bson"
	"go.mongodb.org/mongo-driver/mongo"
	"go.mongodb.org/mongo-driver/mongo/options"
	"go.mongodb.org/mongo-driver/mongo/readpref"
	"go.mongodb.org/mongo-driver/mongo/writeconcern"

	"github.com/apecloud/kubeblocks/cmd/probe/internal/component"
	"github.com/apecloud/kubeblocks/cmd/probe/internal/dcs"
)

type Manager struct {
	component.DBManagerBase
	Client   *mongo.Client
	Database *mongo.Database
}

var Mgr *Manager
var _ component.DBManager = &Manager{}

func NewManager(logger logger.Logger) (*Manager, error) {
	ctx, cancel := context.WithTimeout(context.Background(), 10*time.Second)
	defer cancel()

	opts := options.Client().
		SetHosts(config.hosts).
		SetReplicaSet(config.replSetName).
		SetAuth(options.Credential{
			Password: config.password,
			Username: config.username,
		}).
		SetWriteConcern(writeconcern.New(writeconcern.WMajority(), writeconcern.J(true))).
		SetReadPreference(readpref.Primary()).
		SetDirect(config.direct)

	client, err := mongo.Connect(ctx, opts)
	if err != nil {
		return nil, errors.Wrap(err, "connect to mongodb")
	}

	defer func() {
		if err != nil {
			derr := client.Disconnect(ctx)
			if derr != nil {
				logger.Errorf("failed to disconnect: %v", err)
			}
		}
	}()

	Mgr = &Manager{
		DBManagerBase: component.DBManagerBase{
			CurrentMemberName: viper.GetString("KB_POD_NAME"),
			ClusterCompName:   viper.GetString("KB_CLUSTER_COMP_NAME"),
			Namespace:         viper.GetString("KB_NAMESPACE"),
			Logger:            logger,
		},
		Client:   client,
		Database: client.Database(config.databaseName),
	}

	component.RegisterManager("mongodb", Mgr)
	return Mgr, nil

}

func (mgr *Manager) InitializeCluster(ctx context.Context, cluster *dcs.Cluster) error {
	return mgr.InitiateReplSet(ctx, cluster)
}

// InitiateReplSet is a method to create MongoDB cluster
func (mgr *Manager) InitiateReplSet(ctx context.Context, cluster *dcs.Cluster) error {
	configMembers := make([]ConfigMember, len(cluster.Members))

	for i, member := range cluster.Members {
		configMembers[i].ID = i
		configMembers[i].Host = cluster.GetMemberAddrWithPort(member)
		if strings.HasPrefix(member.Name, mgr.CurrentMemberName) {
			configMembers[i].Priority = 2
		} else {
			configMembers[i].Priority = 1
		}
	}

	config := RSConfig{
		ID:      mgr.ClusterCompName,
		Members: configMembers,
	}
	client, err := NewLocalUnauthClient(ctx)
	if err != nil {
		mgr.Logger.Debugf("Get local unauth client failed: %v", err)
		return err
	}
	defer client.Disconnect(context.TODO()) //nolint:errcheck

	mgr.Logger.Infof("Initial Replset Config: %v", config)
	response := client.Database("admin").RunCommand(ctx, bson.M{"replSetInitiate": config})
	if response.Err() != nil {
		return response.Err()
	}
	return nil
}

// IsClusterInitialized is a method to check if cluster is initailized or not
func (mgr *Manager) IsClusterInitialized(ctx context.Context, cluster *dcs.Cluster) (bool, error) {
	client, err := mgr.GetReplSetClient(ctx, cluster)
	if err != nil {
		mgr.Logger.Debugf("Get leader client failed: %v", err)
		return false, err
	}
	defer client.Disconnect(ctx) //nolint:errcheck

	ctx1, cancel := context.WithTimeout(ctx, 1000*time.Millisecond)
	defer cancel()
	rsStatus, err := GetReplSetStatus(ctx1, client)
	if rsStatus != nil {
		return rsStatus.Set != "", nil
	}
	mgr.Logger.Infof("Get replSet status failed: %v", err)

	if !mgr.IsFirstMember() {
		return false, nil
	}

	client, err = NewLocalUnauthClient(ctx)
	if err != nil {
		mgr.Logger.Infof("Get local unauth client failed: %v", err)
		return false, err
	}
	defer client.Disconnect(ctx) //nolint:errcheck

	rsStatus, err = GetReplSetStatus(ctx, client)
	if rsStatus != nil {
		return rsStatus.Set != "", nil
	}

	err = errors.Cause(err)
	if cmdErr, ok := err.(mongo.CommandError); ok && cmdErr.Name == "NotYetInitialized" {
		return false, nil
	}
	mgr.Logger.Infof("Get replSet status with local unauth client failed: %v", err)

	rsStatus, err = mgr.GetReplSetStatus(ctx)
	if rsStatus != nil {
		return rsStatus.Set != "", nil
	}
	if err != nil {
		mgr.Logger.Infof("Get replSet status with local auth client failed: %v", err)
		return false, err
	}

	mgr.Logger.Errorf("Get replSet status failed: %v", err)
	return false, err
}

func (mgr *Manager) IsRootCreated(ctx context.Context) (bool, error) {
	if !mgr.IsFirstMember() {
		return true, nil
	}

	client, err := NewLocalUnauthClient(ctx)
	if err != nil {
		mgr.Logger.Infof("Get local unauth client failed: %v", err)
		return false, err
	}
	defer client.Disconnect(ctx) //nolint:errcheck

	_, err = GetReplSetStatus(ctx, client)
	if err == nil {
		return false, nil
	}
	err = errors.Cause(err)
	if cmdErr, ok := err.(mongo.CommandError); ok && cmdErr.Name == "Unauthorized" {
		return true, nil
	}

	mgr.Logger.Infof("Get replSet status with local unauth client failed: %v", err)

	_, err = mgr.GetReplSetStatus(ctx)
	if err == nil {
		return true, nil
	}

	mgr.Logger.Infof("Get replSet status with local auth client failed: %v", err)
	return false, err

}

func (mgr *Manager) CreateRoot(ctx context.Context) error {
	if !mgr.IsFirstMember() {
		return nil
	}

	client, err := NewLocalUnauthClient(ctx)
	if err != nil {
		mgr.Logger.Infof("Get local unauth client failed: %v", err)
		return err
	}
	defer client.Disconnect(ctx) //nolint:errcheck

	role := map[string]interface{}{
		"role": "root",
		"db":   "admin",
	}

	mgr.Logger.Infof("Create user: %s, passwd: %s, roles: %v", config.username, config.password, role)
	err = CreateUser(ctx, client, config.username, config.password, role)
	if err != nil {
		mgr.Logger.Errorf("Create Root failed: %v", err)
		return err
	}

	return nil
}

func (mgr *Manager) IsRunning() bool {
	// ctx, cancel := context.WithTimeout(context.Background(), 500*time.Millisecond)
	// defer cancel()

	// err := mgr.Client.Ping(ctx, readpref.Nearest())
	// if err != nil {
	// 	mgr.Logger.Infof("DB is not ready: %v", err)
	// 	return false
	// }
	return true
}

func (mgr *Manager) IsDBStartupReady() bool {
	if mgr.DBStartupReady {
		return true
	}
	ctx, cancel := context.WithTimeout(context.Background(), 500*time.Millisecond)
	defer cancel()

	err := mgr.Client.Ping(ctx, readpref.Primary())
	if err != nil {
		mgr.Logger.Infof("DB is not ready: %v", err)
		return false
	}
	mgr.DBStartupReady = true
	mgr.Logger.Infof("DB startup ready")
	return true
}

func (mgr *Manager) GetMemberState(ctx context.Context) (string, error) {
	status, err := mgr.GetReplSetStatus(ctx)
	if err != nil {
		mgr.Logger.Errorf("rs.status() error: %", err)
		return "", err
	}

	self := status.GetSelf()
	if self == nil {
		return "", nil
	}
	return strings.ToLower(self.StateStr), nil
}

func (mgr *Manager) GetReplSetStatus(ctx context.Context) (*ReplSetStatus, error) {
	return GetReplSetStatus(ctx, mgr.Client)
}

func (mgr *Manager) IsLeaderMember(ctx context.Context, cluster *dcs.Cluster, dcsMember *dcs.Member) (bool, error) {
	status, err := mgr.GetReplSetStatus(ctx)
	if err != nil {
		mgr.Logger.Errorf("rs.status() error: %", err)
		return false, err
	}
	for _, member := range status.Members {
		if strings.HasPrefix(member.Name, dcsMember.Name) {
			if member.StateStr == "PRIMARY" {
				return true, nil
			}
			break
		}
	}
	return false, nil
}

func (mgr *Manager) IsLeader(ctx context.Context, cluster *dcs.Cluster) (bool, error) {
	cur := mgr.Client.Database("admin").RunCommand(ctx, bson.D{{Key: "isMaster", Value: 1}})
	if cur.Err() != nil {
		return false, errors.Wrap(cur.Err(), "run isMaster")
	}

	resp := IsMasterResp{}
	if err := cur.Decode(&resp); err != nil {
		return false, errors.Wrap(err, "decode isMaster response")
	}

	if resp.OK != 1 {
		return false, errors.Errorf("mongo says: %s", resp.Errmsg)
	}

	return resp.IsMaster, nil
}

func (mgr *Manager) GetReplSetConfig(ctx context.Context) (*RSConfig, error) {
	return GetReplSetConfig(ctx, mgr.Client)
}

func (mgr *Manager) GetMemberAddrs(cluster *dcs.Cluster) []string {
	client, err := mgr.GetReplSetClient(context.TODO(), cluster)
	if err != nil {
		mgr.Logger.Errorf("Get replSet client failed: %v", err)
		return nil
	}
	defer client.Disconnect(context.TODO()) //nolint:errcheck

	rsConfig, err := GetReplSetConfig(context.TODO(), client)
	if rsConfig == nil {
		mgr.Logger.Errorf("Get replSet config failed: %v", err)
		return nil
	}

	return mgr.GetMemberAddrsFromRSConfig(rsConfig)
}

func (mgr *Manager) GetMemberAddrsFromRSConfig(rsConfig *RSConfig) []string {
	if rsConfig == nil {
		return []string{}
	}

	hosts := make([]string, len(rsConfig.Members))
	for i, member := range rsConfig.Members {
		hosts[i] = member.Host
	}
	return hosts
}

func (mgr *Manager) GetReplSetClient(ctx context.Context, cluster *dcs.Cluster) (*mongo.Client, error) {
	hosts := cluster.GetMemberAddrs()
	return NewReplSetClient(ctx, hosts)
}

func (mgr *Manager) GetLeaderClient(ctx context.Context, cluster *dcs.Cluster) (*mongo.Client, error) {
	if cluster.Leader == nil || cluster.Leader.Name == "" {
		return nil, fmt.Errorf("cluster has no leader")
	}

	leaderMember := cluster.GetMemberWithName(cluster.Leader.Name)
	host := cluster.GetMemberAddrWithPort(*leaderMember)
	return NewReplSetClient(context.TODO(), []string{host})
}

func (mgr *Manager) GetReplSetClientWithHosts(ctx context.Context, hosts []string) (*mongo.Client, error) {
	if len(hosts) == 0 {
		mgr.Logger.Errorf("Get replset client whitout hosts")
		return nil, errors.New("Get replset client whitout hosts")
	}

	opts := options.Client().
		SetHosts(hosts).
		SetReplicaSet(config.replSetName).
		SetAuth(options.Credential{
			Password: config.password,
			Username: config.username,
		}).
		SetWriteConcern(writeconcern.New(writeconcern.WMajority(), writeconcern.J(true))).
		SetReadPreference(readpref.Primary()).
		SetDirect(false)

	client, err := mongo.Connect(ctx, opts)
	if err != nil {
		return nil, errors.Wrap(err, "connect to mongodb")
	}
	return client, err
}

func (mgr *Manager) IsCurrentMemberInCluster(ctx context.Context, cluster *dcs.Cluster) bool {
	client, err := mgr.GetReplSetClient(ctx, cluster)
	if err != nil {
		mgr.Logger.Errorf("Get replSet client failed: %v", err)
		return true
	}
	defer client.Disconnect(ctx) //nolint:errcheck

	rsConfig, err := GetReplSetConfig(ctx, client)
	if rsConfig == nil {
		mgr.Logger.Errorf("Get replSet config failed: %v", err)
		//
		return true
	}

	for _, member := range rsConfig.Members {
		if strings.HasPrefix(member.Host, mgr.GetCurrentMemberName()) {
			return true
		}
	}

	return false
}

<<<<<<< HEAD
func (mgr *Manager) IsCurrentMemberHealthy(cluster *dcs.Cluster) bool {
	return mgr.IsMemberHealthy(nil, nil)
=======
func (mgr *Manager) IsCurrentMemberHealthy(ctx context.Context) bool {
	return mgr.IsMemberHealthy(ctx, nil, nil)
>>>>>>> 39d447f7
}

func (mgr *Manager) IsMemberHealthy(ctx context.Context, cluster *dcs.Cluster, member *dcs.Member) bool {
	var memberName string
	if member != nil {
		memberName = member.Name
	} else {
		memberName = mgr.CurrentMemberName
	}

	rsStatus, _ := mgr.GetReplSetStatus(ctx)
	if rsStatus == nil {
		return false
	}

	for _, member := range rsStatus.Members {
		if strings.HasPrefix(member.Name, memberName) && member.Health == 1 {
			return true
		}
	}
	return false
}

func (mgr *Manager) Recover() {}

func (mgr *Manager) AddCurrentMemberToCluster(cluster *dcs.Cluster) error {
	client, err := mgr.GetReplSetClient(context.TODO(), cluster)
	if err != nil {
		return err
	}
	defer client.Disconnect(context.TODO()) //nolint:errcheck

	currentMember := cluster.GetMemberWithName(mgr.GetCurrentMemberName())
	currentHost := cluster.GetMemberAddrWithPort(*currentMember)
	rsConfig, err := GetReplSetConfig(context.TODO(), client)
	if rsConfig == nil {
		mgr.Logger.Errorf("Get replSet config failed: %v", err)
		return err
	}

	var lastID int
	var configMember ConfigMember
	for _, configMember = range rsConfig.Members {
		if configMember.ID > lastID {
			lastID = configMember.ID
		}
	}
	configMember.ID = lastID + 1
	configMember.Host = currentHost
	configMember.Priority = 1
	rsConfig.Members = append(rsConfig.Members, configMember)

	rsConfig.Version++
	return SetReplSetConfig(context.TODO(), client, rsConfig)
}

func (mgr *Manager) DeleteMemberFromCluster(cluster *dcs.Cluster, host string) error {
	client, err := mgr.GetReplSetClient(context.TODO(), cluster)
	if err != nil {
		return err
	}
	defer client.Disconnect(context.TODO()) //nolint:errcheck

	rsConfig, err := GetReplSetConfig(context.TODO(), client)
	if rsConfig == nil {
		mgr.Logger.Errorf("Get replSet config failed: %v", err)
		return err
	}

	mgr.Logger.Infof("Delete member: %s", host)
	configMembers := make([]ConfigMember, 0, len(rsConfig.Members)-1)
	for _, configMember := range rsConfig.Members {
		if configMember.Host != host {
			configMembers = append(configMembers, configMember)
		}
	}

	rsConfig.Members = configMembers
	rsConfig.Version++
	return SetReplSetConfig(context.TODO(), client, rsConfig)
}

func (mgr *Manager) IsClusterHealthy(ctx context.Context, cluster *dcs.Cluster) bool {
	client, err := mgr.GetReplSetClient(ctx, cluster)
	if err != nil {
		mgr.Logger.Debugf("Get leader client failed: %v", err)
		return false
	}
	defer client.Disconnect(ctx) //nolint:errcheck

	status, err := GetReplSetStatus(ctx, client)
	if err != nil {
		return false
	}
	mgr.Logger.Debugf("cluster status: %v", status)
	return status.OK != 0
}

func (mgr *Manager) Promote() error {
	rsConfig, err := mgr.GetReplSetConfig(context.TODO())
	if rsConfig == nil {
		mgr.Logger.Errorf("Get replSet config failed: %v", err)
		return err
	}

	hosts := mgr.GetMemberAddrsFromRSConfig(rsConfig)
	client, err := NewReplSetClient(context.TODO(), hosts)
	if err != nil {
		return err
	}
	defer client.Disconnect(context.TODO()) //nolint:errcheck

	for i := range rsConfig.Members {
		if strings.HasPrefix(rsConfig.Members[i].Host, mgr.CurrentMemberName) {
			rsConfig.Members[i].Priority = 2
		} else if rsConfig.Members[i].Priority == 2 {
			rsConfig.Members[i].Priority = 1
		}
	}

	rsConfig.Version++
	return SetReplSetConfig(context.TODO(), client, rsConfig)
}

func (mgr *Manager) Demote() error {
	// mongodb do premote and demote in one action, here do nothing.
	return nil
}

func (mgr *Manager) Follow(cluster *dcs.Cluster) error {
	return nil
}

func (mgr *Manager) GetHealthiestMember(cluster *dcs.Cluster, candidate string) *dcs.Member {
	rsStatus, _ := mgr.GetReplSetStatus(context.TODO())
	if rsStatus == nil {
		return nil
	}
	healthyMembers := make([]string, 0, len(rsStatus.Members))
	var leader string
	for _, member := range rsStatus.Members {
		if member.Health == 1 {
			memberName := strings.Split(member.Name, ".")[0]
			if memberName == candidate {
				return cluster.GetMemberWithName(candidate)
			}
			healthyMembers = append(healthyMembers, memberName)
			if member.State == 1 {
				leader = memberName
			}
		}
	}

	if candidate != "" {
		mgr.Logger.Infof("no health member for candidate: %s", candidate)
		return nil
	}

	if leader != "" {
		return cluster.GetMemberWithName(leader)
	}

	// TODO: use lag and other info to pick the healthiest member
	rand.Seed(time.Now().Unix())
	healthiestMember := healthyMembers[rand.Intn(len(healthyMembers))]
	return cluster.GetMemberWithName(healthiestMember)

}

func (mgr *Manager) HasOtherHealthyLeader(ctx context.Context, cluster *dcs.Cluster) *dcs.Member {
	rsStatus, _ := mgr.GetReplSetStatus(ctx)
	if rsStatus == nil {
		return nil
	}
	var otherLeader string
	for _, member := range rsStatus.Members {
		if member.State != 1 {
			continue
		}
		memberName := strings.Split(member.Name, ".")[0]
		if memberName != mgr.CurrentMemberName {
			otherLeader = memberName
		}
	}

	if otherLeader != "" {
		return cluster.GetMemberWithName(otherLeader)
	}

	return nil
}

// HasOtherHealthyMembers Are there any healthy members other than the leader?
func (mgr *Manager) HasOtherHealthyMembers(ctx context.Context, cluster *dcs.Cluster, leader string) []*dcs.Member {
	members := make([]*dcs.Member, 0)
	rsStatus, _ := mgr.GetReplSetStatus(ctx)
	if rsStatus == nil {
		return members
	}

	for _, member := range rsStatus.Members {
		if member.State != 1 {
			continue
		}
		memberName := strings.Split(member.Name, ".")[0]
		if memberName == leader {
			continue
		}
		member := cluster.GetMemberWithName(memberName)
		if member != nil {
			members = append(members, member)
		}
	}

	return members
}

func (mgr *Manager) Lock(ctx context.Context, reason string) error {
	mgr.Logger.Infof("Lock db: %s", reason)
	m := bson.D{
		{Key: "fsync", Value: 1},
		{Key: "lock", Value: true},
		{Key: "comment", Value: reason},
	}
	lockResp := LockResp{}

	response := mgr.Client.Database("admin").RunCommand(ctx, m)
	if response.Err() != nil {
		mgr.Logger.Infof("Lock db (%s) failed: %v", reason, response.Err())
		return response.Err()
	}
	if err := response.Decode(&lockResp); err != nil {
		err := errors.Wrap(err, "failed to decode lock response")
		return err
	}

	if lockResp.OK != 1 {
		err := errors.Errorf("mongo says: %s", lockResp.Errmsg)
		return err
	}
	mgr.Logger.Infof("Lock db success times: %d", lockResp.LockCount)
	return nil
}

func (mgr *Manager) Unlock(ctx context.Context) error {
	mgr.Logger.Infof("Unlock db")
	m := bson.M{"fsyncUnlock": 1}
	unlockResp := LockResp{}
	response := mgr.Client.Database("admin").RunCommand(ctx, m)
	if response.Err() != nil {
		mgr.Logger.Infof("Unlock db failed: %v", response.Err())
		return response.Err()
	}
	if err := response.Decode(&unlockResp); err != nil {
		err := errors.Wrap(err, "failed to decode unlock response")
		return err
	}

	if unlockResp.OK != 1 {
		err := errors.Errorf("mongo says: %s", unlockResp.Errmsg)
		return err
	}
	for unlockResp.LockCount > 0 {
		response = mgr.Client.Database("admin").RunCommand(ctx, m)
		if response.Err() != nil {
			mgr.Logger.Infof("Unlock db failed: %v", response)
			return response.Err()
		}
		if err := response.Decode(&unlockResp); err != nil {
			err := errors.Wrap(err, "failed to decode unlock response")
			return err
		}
	}
	mgr.Logger.Infof("Unlock db success")
	return nil
}<|MERGE_RESOLUTION|>--- conflicted
+++ resolved
@@ -420,13 +420,8 @@
 	return false
 }
 
-<<<<<<< HEAD
-func (mgr *Manager) IsCurrentMemberHealthy(cluster *dcs.Cluster) bool {
-	return mgr.IsMemberHealthy(nil, nil)
-=======
-func (mgr *Manager) IsCurrentMemberHealthy(ctx context.Context) bool {
+func (mgr *Manager) IsCurrentMemberHealthy(ctx context.Context, cluster *dcs.Cluster) bool {
 	return mgr.IsMemberHealthy(ctx, nil, nil)
->>>>>>> 39d447f7
 }
 
 func (mgr *Manager) IsMemberHealthy(ctx context.Context, cluster *dcs.Cluster, member *dcs.Member) bool {
