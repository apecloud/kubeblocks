--- conflicted
+++ resolved
@@ -235,10 +235,6 @@
 }
 
 func (mgr *Manager) IsCurrentMemberHealthy(ctx context.Context, cluster *dcs.Cluster) bool {
-<<<<<<< HEAD
-	_, _ = mgr.EnsureServerID(context.TODO())
-	return mgr.IsMemberHealthy(ctx, nil, nil)
-=======
 	mgr.DBState = nil
 	_, _ = mgr.EnsureServerID(ctx)
 	member := cluster.GetMemberWithName(mgr.CurrentMemberName)
@@ -269,7 +265,6 @@
 	}
 	mgr.Logger.Warnf("The member %s has lag: %d", member.Name, leaderDBState.OpTimestamp-dbState.OpTimestamp)
 	return true
->>>>>>> 37affab7
 }
 
 func (mgr *Manager) IsMemberHealthy(ctx context.Context, cluster *dcs.Cluster, member *dcs.Member) bool {
