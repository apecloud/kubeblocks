/*
Copyright (C) 2022-2023 ApeCloud Co., Ltd

This file is part of KubeBlocks project

This program is free software: you can redistribute it and/or modify
it under the terms of the GNU Affero General Public License as published by
the Free Software Foundation, either version 3 of the License, or
(at your option) any later version.

This program is distributed in the hope that it will be useful
but WITHOUT ANY WARRANTY; without even the implied warranty of
MERCHANTABILITY or FITNESS FOR A PARTICULAR PURPOSE.  See the
GNU Affero General Public License for more details.

You should have received a copy of the GNU Affero General Public License
along with this program.  If not, see <http://www.gnu.org/licenses/>.
*/

package mysql

import (
	"context"
	"database/sql"
	"fmt"
	"strings"
	"time"

	"github.com/go-logr/logr"
	"github.com/go-sql-driver/mysql"
	"github.com/pkg/errors"
	"github.com/spf13/viper"

	"github.com/apecloud/kubeblocks/cmd/probe/internal/component"
	"github.com/apecloud/kubeblocks/cmd/probe/internal/dcs"
)

const (
	addFollowerFmt    = "call dbms_consensus.add_learner('%s');"
	demoteFollowerFmt = "call dbms_consensus.downgrade_follower('%s');"
	dropLearnerFmt    = "call dbms_consensus.drop_learner('%s');"
)

type Manager struct {
	component.DBManagerBase
	DB                           *sql.DB
	hostname                     string
	serverID                     uint
	version                      string
	binlogFormat                 string
	logbinEnabled                bool
	logReplicationUpdatesEnabled bool
	opTimestamp                  int64
	globalState                  map[string]string
	masterStatus                 RowMap
	slaveStatus                  RowMap
}

var Mgr *Manager
var _ component.DBManager = &Manager{}

func NewManager(logger logr.Logger) (*Manager, error) {
	db, err := config.GetLocalDBConn()
	if err != nil {
		return nil, errors.Wrap(err, "connect to MySQL")
	}

	defer func() {
		if err != nil {
			derr := db.Close()
			if derr != nil {
				logger.Error(err, "failed to close")
			}
		}
	}()

	currentMemberName := viper.GetString("KB_POD_NAME")
	if currentMemberName == "" {
		return nil, fmt.Errorf("KB_POD_NAME is not set")
	}

	serverID, err := component.GetIndex(currentMemberName)
	if err != nil {
		return nil, err
	}

	Mgr = &Manager{
		DBManagerBase: component.DBManagerBase{
			CurrentMemberName: currentMemberName,
			ClusterCompName:   viper.GetString("KB_CLUSTER_COMP_NAME"),
			Namespace:         viper.GetString("KB_NAMESPACE"),
			Logger:            logger,
		},
		DB:       db,
		serverID: uint(serverID) + 1,
	}

	component.RegisterManager("mysql", Mgr)
	return Mgr, nil
}

func (mgr *Manager) InitializeCluster(ctx context.Context, cluster *dcs.Cluster) error {
	return nil
}

func (mgr *Manager) IsRunning() bool {
	ctx, cancel := context.WithTimeout(context.Background(), 500*time.Millisecond)
	defer cancel()

	// test if db is ready to connect or not
	err := mgr.DB.PingContext(ctx)
	if err != nil {
		if driverErr, ok := err.(*mysql.MySQLError); ok {
			// Now the error number is accessible directly
			if driverErr.Number == 1040 {
				mgr.Logger.Error(err, "Too many connections")
				return true
			}
		}
		mgr.Logger.Error(err, "DB is not ready")
		return false
	}

	return true
}

func (mgr *Manager) IsDBStartupReady() bool {
	if mgr.DBStartupReady {
		return true
	}
	ctx, cancel := context.WithTimeout(context.Background(), 500*time.Millisecond)
	defer cancel()

	// test if db is ready to connect or not
	err := mgr.DB.PingContext(ctx)
	if err != nil {
		mgr.Logger.Error(err, "DB is not ready")
		return false
	}

	mgr.DBStartupReady = true
	mgr.Logger.Info("DB startup ready")
	return true
}

func (mgr *Manager) IsReadonly(ctx context.Context, cluster *dcs.Cluster, member *dcs.Member) (bool, error) {
	var db *sql.DB
	var err error
	if member != nil {
		addr := cluster.GetMemberAddrWithPort(*member)
		db, err = config.GetDBConnWithAddr(addr)
		if err != nil {
			mgr.Logger.Error(err, "Get Member conn failed")
			return false, err
		}
		if db != nil {
			defer db.Close()
		}
	} else {
		db = mgr.DB
	}

	var readonly bool
	err = db.QueryRowContext(ctx, "select @@global.hostname, @@global.version, "+
		"@@global.read_only, @@global.binlog_format, @@global.log_bin, @@global.log_slave_updates").
		Scan(&mgr.hostname, &mgr.version, &readonly, &mgr.binlogFormat,
			&mgr.logbinEnabled, &mgr.logReplicationUpdatesEnabled)
	if err != nil {
		mgr.Logger.Error(err, "Get global readonly failed")
		return false, err
	}
	return readonly, nil
}

func (mgr *Manager) IsLeader(ctx context.Context, cluster *dcs.Cluster) (bool, error) {
	readonly, err := mgr.IsReadonly(ctx, nil, nil)

	if err != nil || readonly {
		return false, err
	}

	// if cluster.Leader != nil && cluster.Leader.Name != "" {
	// 	if cluster.Leader.Name == mgr.CurrentMemberName {
	// 		return true, nil
	// 	} else {
	// 		return false, nil
	// 	}
	// }

	// // During the initialization of cluster, there would be more than one leader,
	// // in this case, the first member is chosen as the leader
	// if mgr.CurrentMemberName == cluster.Members[0].Name {
	// 	return true, nil
	// }
	// isFirstMemberLeader, err := mgr.IsLeaderMember(ctx, cluster, &cluster.Members[0])
	// if err == nil && isFirstMemberLeader {
	// 	return false, nil
	// }

	return true, err
}

func (mgr *Manager) IsLeaderMember(ctx context.Context, cluster *dcs.Cluster, member *dcs.Member) (bool, error) {
	readonly, err := mgr.IsReadonly(ctx, cluster, member)
	if err != nil || readonly {
		return false, err
	}

	return true, err
}

func (mgr *Manager) InitiateCluster(cluster *dcs.Cluster) error {
	return nil
}

func (mgr *Manager) GetMemberAddrs(cluster *dcs.Cluster) []string {
	return cluster.GetMemberAddrs()
}

func (mgr *Manager) GetLeaderClient(ctx context.Context, cluster *dcs.Cluster) (*sql.DB, error) {
	leaderMember := cluster.GetLeaderMember()
	if leaderMember == nil {
		return nil, fmt.Errorf("cluster has no leader")
	}

	addr := cluster.GetMemberAddrWithPort(*leaderMember)
	return config.GetDBConnWithAddr(addr)
}

func (mgr *Manager) IsCurrentMemberInCluster(ctx context.Context, cluster *dcs.Cluster) bool {
	return true
}

func (mgr *Manager) IsCurrentMemberHealthy(ctx context.Context, cluster *dcs.Cluster) bool {
	mgr.DBState = nil
	// _, _ = mgr.EnsureServerID(ctx)
	member := cluster.GetMemberWithName(mgr.CurrentMemberName)
	if !mgr.IsMemberHealthy(ctx, cluster, member) {
		return false
	}

	mgr.DBState = mgr.GetDBState(ctx, cluster, member)
	if cluster.Leader != nil && cluster.Leader.Name == member.Name {
		cluster.Leader.DBState = mgr.DBState
	}
	return true
}

func (mgr *Manager) IsMemberLagging(ctx context.Context, cluster *dcs.Cluster, member *dcs.Member) bool {
	var leaderDBState *dcs.DBState
	if cluster.Leader == nil || cluster.Leader.DBState == nil {
		mgr.Logger.Warnf("No leader DBstate info")
		return false
	}
	leaderDBState = cluster.Leader.DBState
	dbState := mgr.GetDBState(ctx, cluster, member)
	if dbState == nil {
		return false
	}
	if leaderDBState.OpTimestamp-dbState.OpTimestamp <= cluster.HaConfig.GetMaxLagOnSwitchover() {
		return false
	}
	mgr.Logger.Warnf("The member %s has lag: %d", member.Name, leaderDBState.OpTimestamp-dbState.OpTimestamp)
	return true
}

func (mgr *Manager) IsMemberHealthy(ctx context.Context, cluster *dcs.Cluster, member *dcs.Member) bool {
	var db *sql.DB
	var err error
	if member != nil && member.Name != mgr.CurrentMemberName {
		addr := cluster.GetMemberAddrWithPort(*member)
		db, err = config.GetDBConnWithAddr(addr)
		if err != nil {
			mgr.Logger.Error(err, "Get Member conn failed")
			return false
		}
		if db != nil {
			defer db.Close()
		}
	} else {
		db = mgr.DB
	}

	if cluster.Leader != nil && cluster.Leader.Name == member.Name {
		if !mgr.WriteCheck(ctx, db) {
			return false
		}
	}
	if !mgr.ReadCheck(ctx, db) {
		return false
	}

	return true
}

func (mgr *Manager) GetDBState(ctx context.Context, cluster *dcs.Cluster, member *dcs.Member) *dcs.DBState {
	var db *sql.DB
	var err error
	var isCurrentMember bool
	var memberName string
	if member != nil && member.Name != mgr.CurrentMemberName {
		memberName = member.Name
		addr := cluster.GetMemberAddrWithPort(*member)
		db, err = config.GetDBConnWithAddr(addr)
		if err != nil {
			mgr.Logger.Infof("Get Member conn failed: %v", err)
			return nil
		}
		if db != nil {
			defer db.Close()
		}
	} else {
		memberName = mgr.CurrentMemberName
		isCurrentMember = true
		db = mgr.DB
	}

	globalState, err := mgr.GetGlobalState(ctx, db)
	if err != nil {
		mgr.Logger.Infof("select global failed: %v", err)
		return nil
	}

	masterStatus, err := mgr.GetMasterStatus(ctx, db)
	if err != nil {
		mgr.Logger.Infof("show master status failed: %v", err)
		return nil
	}

	slaveStatus, err := mgr.GetSlaveStatus(ctx, db)
	if err != nil {
		mgr.Logger.Infof("show slave status failed: %v", err)
		return nil
	}

	opTimestamp, err := mgr.GetOpTimestamp(ctx, db)
	if err != nil {
		mgr.Logger.Infof("get op timestamp failed: %v", err)
		return nil
	}

	dbState := &dcs.DBState{
		OpTimestamp: opTimestamp,
		Extra:       map[string]string{},
	}
	for k, v := range globalState {
		dbState.Extra[k] = v
	}

	if cluster.Leader != nil && cluster.Leader.Name == memberName {
		dbState.Extra["Binlog_File"] = masterStatus.GetString("File")
		dbState.Extra["Binlog_Pos"] = masterStatus.GetString("Pos")
	} else {
		dbState.Extra["Master_Host"] = slaveStatus.GetString("Master_Host")
		dbState.Extra["Master_UUID"] = slaveStatus.GetString("Master_UUID")
		dbState.Extra["Slave_IO_Running"] = slaveStatus.GetString("Slave_IO_Running")
		dbState.Extra["Slave_SQL_Running"] = slaveStatus.GetString("Slave_SQL_Running")
		dbState.Extra["Last_IO_Error"] = slaveStatus.GetString("Last_IO_Error")
		dbState.Extra["Last_SQL_Error"] = slaveStatus.GetString("Last_SQL_Error")
		dbState.Extra["Master_Log_File"] = slaveStatus.GetString("Master_Log_File")
		dbState.Extra["Read_Master_Log_Pos"] = slaveStatus.GetString("Read_Master_Log_Pos")
		dbState.Extra["Relay_Master_Log_File"] = slaveStatus.GetString("Relay_Master_Log_File")
		dbState.Extra["Exec_Master_Log_Pos"] = slaveStatus.GetString("Exec_Master_Log_Pos")
	}

	if isCurrentMember {
		mgr.globalState = globalState
		mgr.masterStatus = masterStatus
		mgr.slaveStatus = slaveStatus
		mgr.opTimestamp = opTimestamp
	}
	return dbState
}

func (mgr *Manager) WriteCheck(ctx context.Context, db *sql.DB) bool {
	writeSQL := fmt.Sprintf(`BEGIN;
CREATE DATABASE IF NOT EXISTS kubeblocks;
CREATE TABLE IF NOT EXISTS kubeblocks.kb_health_check(type INT, check_ts BIGINT, PRIMARY KEY(type));
INSERT INTO kubeblocks.kb_health_check VALUES(%d, UNIX_TIMESTAMP()) ON DUPLICATE KEY UPDATE check_ts = UNIX_TIMESTAMP();
COMMIT;`, component.CheckStatusType)
	_, err := db.ExecContext(ctx, writeSQL)
	if err != nil {
<<<<<<< HEAD
		mgr.Logger.Error(err, "Check Member failed")
=======
		mgr.Logger.Infof("SQL %s executing failed: %v", writeSQL, err)
>>>>>>> 677be273
		return false
	}
	return true
}

func (mgr *Manager) ReadCheck(ctx context.Context, db *sql.DB) bool {
	_, err := mgr.GetOpTimestamp(ctx, db)
	if err != nil {
		if err == sql.ErrNoRows {
			// no healthy check records, return true
			return true
		}
		if mysqlErr, ok := err.(*mysql.MySQLError); ok && mysqlErr.Number == 1049 {
			// no healthy database, return true
			return true
		}
		mgr.Logger.Infof("Read check failed: %v", err)
		return false
	}

	return true
}

func (mgr *Manager) GetOpTimestamp(ctx context.Context, db *sql.DB) (int64, error) {
	readSQL := fmt.Sprintf(`select check_ts from kubeblocks.kb_health_check where type=%d limit 1;`, component.CheckStatusType)
	var opTimestamp int64
	err := db.QueryRowContext(ctx, readSQL).Scan(&opTimestamp)
	return opTimestamp, err
}

func (mgr *Manager) GetGlobalState(ctx context.Context, db *sql.DB) (map[string]string, error) {
	var hostname, serverUUID, gtidExecuted, gtidPurged, isReadonly, superReadonly string
	err := db.QueryRowContext(ctx, "select  @@global.hostname, @@global.server_uuid, @@global.gtid_executed, @@global.gtid_purged, @@global.read_only, @@global.super_read_only").
		Scan(&hostname, &serverUUID, &gtidExecuted, &gtidPurged, &isReadonly, &superReadonly)
	if err != nil {
		return nil, err
	}

	return map[string]string{
		"hostname":        hostname,
		"server_uuid":     serverUUID,
		"gtid_executed":   gtidExecuted,
		"gtid_purged":     gtidPurged,
		"read_only":       isReadonly,
		"super_read_only": superReadonly,
	}, nil
}

func (mgr *Manager) GetSlaveStatus(ctx context.Context, db *sql.DB) (RowMap, error) {
	sql := "show slave status"
	var rowMap RowMap

	err := QueryRowsMap(mgr.DB, sql, func(rMap RowMap) error {
		rowMap = rMap
		return nil
	})
	if err != nil {
		mgr.Logger.Errorf("error executing %s: %v", sql, err)
		return nil, err
	}
	return rowMap, nil
}

func (mgr *Manager) GetMasterStatus(ctx context.Context, db *sql.DB) (RowMap, error) {
	sql := "show master status"
	var rowMap RowMap

	err := QueryRowsMap(mgr.DB, sql, func(rMap RowMap) error {
		rowMap = rMap
		return nil
	})
	if err != nil {
		mgr.Logger.Errorf("error executing %s: %v", sql, err)
		return nil, err
	}
	return rowMap, nil
}

func (mgr *Manager) Recover(context.Context) error {
	return nil
}

func (mgr *Manager) AddCurrentMemberToCluster(cluster *dcs.Cluster) error {
	// fixme what if there is no leader
	client, err := mgr.GetLeaderClient(context.Background(), cluster)
	if err != nil {
		return err
	}
	defer client.Close() //nolint:errcheck

	currentMember := cluster.GetMemberWithName(mgr.GetCurrentMemberName())
	currentHost := cluster.GetMemberAddrWithPort(*currentMember)
	sql := fmt.Sprintf(addFollowerFmt, currentHost)
	if _, err = client.Exec(sql); err != nil {
		return err
	}
	// todo implement learner

	return nil
}

func (mgr *Manager) DeleteMemberFromCluster(cluster *dcs.Cluster, host string) error {
	client, err := mgr.GetLeaderClient(context.Background(), cluster)
	if err != nil {
		return err
	}
	defer client.Close() //nolint:errcheck

	currentMember := cluster.GetMemberWithName(mgr.GetCurrentMemberName())
	currentHost := cluster.GetMemberAddrWithPort(*currentMember)
	sql := fmt.Sprintf(demoteFollowerFmt, currentHost)
	if _, err = client.Exec(sql); err != nil {
		return err
	}
	sql = fmt.Sprintf(dropLearnerFmt, currentHost)
	if _, err = client.Exec(sql); err != nil {
		return err
	}

	return nil
}

<<<<<<< HEAD
func (mgr *Manager) IsClusterHealthy(ctx context.Context, cluster *dcs.Cluster) bool {
	leaderMember := cluster.GetLeaderMember()
	if leaderMember == nil {
		mgr.Logger.Info("cluster has no leader, wait for leader to take the lock")
		return true
	}
=======
// func (mgr *Manager) IsClusterHealthy(ctx context.Context, cluster *dcs.Cluster) bool {
// 	leaderMember := cluster.GetLeaderMember()
// 	if leaderMember == nil {
// 		mgr.Logger.Infof("IsClusterHealthy: has no leader.")
// 		return true
// 	}
>>>>>>> 677be273

// 	return mgr.IsMemberHealthy(ctx, cluster, leaderMember)
// }

// IsClusterInitialized is a method to check if cluster is initailized or not
func (mgr *Manager) IsClusterInitialized(ctx context.Context, cluster *dcs.Cluster) (bool, error) {
	return mgr.EnsureServerID(ctx)
}

func (mgr *Manager) EnsureServerID(ctx context.Context) (bool, error) {
	var serverID uint
	err := mgr.DB.QueryRowContext(ctx, "select @@global.server_id").Scan(&serverID)
	if err != nil {
		mgr.Logger.Error(err, "Get global server id failed: %v")
		return false, err
	}
	if serverID == mgr.serverID {
		return true, nil
	}
	mgr.Logger.Info("Set global server id : ")

	setServerID := fmt.Sprintf(`set global server_id = %d`, mgr.serverID)
	mgr.Logger.Info("Set global server id", "server-id", setServerID)
	_, err = mgr.DB.Exec(setServerID)
	if err != nil {
		mgr.Logger.Error(err, "set server id err")
		return false, err
	}

	return true, nil
}

func (mgr *Manager) Promote(ctx context.Context) error {
	if (mgr.globalState["super_read_only"] == "0" && mgr.globalState["read_only"] == "0") &&
		(len(mgr.slaveStatus) == 0 || (mgr.slaveStatus.GetString("Slave_IO_Running") == "No" &&
			mgr.slaveStatus.GetString("Slave_SQL_Running") == "No")) {
		return nil
	}
	stopReadOnly := `set global read_only=off;set global super_read_only=off;`
	stopSlave := `stop slave;`
	resp, err := mgr.DB.Exec(stopReadOnly + stopSlave)
	if err != nil {
		mgr.Logger.Error(err, "promote err")
		return err
	}

	mgr.Logger.Info(fmt.Sprintf("promote success, resp:%v", resp))
	return nil
}

func (mgr *Manager) Demote(context.Context) error {
	setReadOnly := `set global read_only=on;set global super_read_only=on;`

	_, err := mgr.DB.Exec(setReadOnly)
	if err != nil {
		mgr.Logger.Error(err, "demote err")
		return err
	}
	return nil
}

func (mgr *Manager) Follow(ctx context.Context, cluster *dcs.Cluster) error {
	leaderMember := cluster.GetLeaderMember()
	if leaderMember == nil {
		return fmt.Errorf("cluster has no leader")
	}

	if mgr.CurrentMemberName == cluster.Leader.Name {
		mgr.Logger.Info("i get the leader key, don't need to follow")
		return nil
	}

	if !mgr.isRecoveryConfOutdate(ctx, cluster.Leader.Name) {
		return nil
	}

	stopSlave := `stop slave;`
	changeMaster := fmt.Sprintf(`change master to master_host='%s',master_user='%s',master_password='%s',master_port=%s,master_auto_position=1;`,
		cluster.GetMemberAddr(*leaderMember), config.username, config.password, leaderMember.DBPort)
	startSlave := `start slave;`

	_, err := mgr.DB.Exec(stopSlave + changeMaster + startSlave)
	if err != nil {
		mgr.Logger.Error(err, "sql query failed, err")
	}

	mgr.Logger.Info("successfully follow new leader", "leader-name", leaderMember.Name)
	return nil
}

func (mgr *Manager) isRecoveryConfOutdate(ctx context.Context, leader string) bool {
<<<<<<< HEAD
	sql := "show slave status"
	var rowMap RowMap

	err := QueryRowsMap(mgr.DB, sql, func(rMap RowMap) error {
		rowMap = rMap
		return nil
	})
	if err != nil {
		mgr.Logger.Error(err, fmt.Sprintf("error executing %s", sql))
		return true
	}
=======
	var rowMap = mgr.slaveStatus
>>>>>>> 677be273

	if len(rowMap) == 0 {
		return true
	}

	ioError := rowMap.GetString("Last_IO_Error")
	sqlError := rowMap.GetString("Last_SQL_Error")
	if ioError != "" || sqlError != "" {
		mgr.Logger.Error(nil, fmt.Sprintf("slave status error, sqlError: %s, ioError: %s", sqlError, ioError))
		return true
	}

	masterHost := rowMap.GetString("Master_Host")
	return !strings.HasPrefix(masterHost, leader)
}

<<<<<<< HEAD
func (mgr *Manager) GetHealthiestMember(cluster *dcs.Cluster, candidate string) *dcs.Member {
	// 要是想拿到其他mysql的lag, 有三种方法:
	// 1. k8s有没性能监控 ?
	// 2. mysqlOps 获取
	// 3. 另外有一个地方存着所有实例的lag
	return nil
=======
func (mgr *Manager) isSlaveRunning(ctx context.Context) (bool, error) {
	var rowMap = mgr.slaveStatus

	if len(rowMap) == 0 {
		return false, nil
	}
	ioRunning := rowMap.GetString("Slave_IO_Running")
	sqlRunning := rowMap.GetString("Slave_SQL_Running")
	if ioRunning == "Yes" || sqlRunning == "Yes" {
		return true, nil
	}
	return false, nil
>>>>>>> 677be273
}

func (mgr *Manager) hasSlaveHosts(ctx context.Context) (bool, error) {
	sql := "show slave hosts"
	var rowMap RowMap

	err := QueryRowsMap(mgr.DB, sql, func(rMap RowMap) error {
		rowMap = rMap
		return nil
	})
	if err != nil {
		mgr.Logger.Errorf("error executing %s: %v", sql, err)
		return false, err
	}

	if len(rowMap) == 0 {
		return false, nil
	}

	return true, nil
}

func (mgr *Manager) GetHealthiestMember(cluster *dcs.Cluster, candidate string) *dcs.Member {
	return nil
}

// func (mgr *Manager) HasOtherHealthyLeader(ctx context.Context, cluster *dcs.Cluster) *dcs.Member {
// 	return nil
// 	isLeader, err := mgr.IsLeader(ctx, cluster)
// 	if err == nil && isLeader {
// 		// if current member is leader, just return
// 		return nil
// 	}

// 	for _, member := range cluster.Members {
// 		if member.Name == mgr.CurrentMemberName {
// 			continue
// 		}

// 		isLeader, err := mgr.IsLeaderMember(ctx, cluster, &member)
// 		if err == nil && isLeader {
// 			return &member
// 		}
// 	}

// 	return nil
// }

// HasOtherHealthyMembers checks if there are any healthy members, excluding the leader
func (mgr *Manager) HasOtherHealthyMembers(ctx context.Context, cluster *dcs.Cluster, leader string) []*dcs.Member {
	members := make([]*dcs.Member, 0)
	for _, member := range cluster.Members {
		if member.Name == leader {
			continue
		}
		if !mgr.IsMemberHealthy(ctx, cluster, &member) {
			continue
		}
		members = append(members, &member)
	}

	return members
}

func (mgr *Manager) IsRootCreated(ctx context.Context) (bool, error) {
	return true, nil
}

func (mgr *Manager) CreateRoot(ctx context.Context) error {
	return nil
}

func (mgr *Manager) Lock(ctx context.Context, reason string) error {
	setReadOnly := `set global read_only=on;`

	_, err := mgr.DB.Exec(setReadOnly)
	if err != nil {
		mgr.Logger.Error(err, "Lock err")
		return err
	}
	mgr.IsLocked = true
	return nil
}

func (mgr *Manager) Unlock(ctx context.Context) error {
	setReadOnlyOff := `set global read_only=off;`

	_, err := mgr.DB.Exec(setReadOnlyOff)
	if err != nil {
		mgr.Logger.Error(err, "Unlock err")
		return err
	}
	mgr.IsLocked = false
	return nil
}<|MERGE_RESOLUTION|>--- conflicted
+++ resolved
@@ -33,12 +33,6 @@
 
 	"github.com/apecloud/kubeblocks/cmd/probe/internal/component"
 	"github.com/apecloud/kubeblocks/cmd/probe/internal/dcs"
-)
-
-const (
-	addFollowerFmt    = "call dbms_consensus.add_learner('%s');"
-	demoteFollowerFmt = "call dbms_consensus.downgrade_follower('%s');"
-	dropLearnerFmt    = "call dbms_consensus.drop_learner('%s');"
 )
 
 type Manager struct {
@@ -249,7 +243,7 @@
 func (mgr *Manager) IsMemberLagging(ctx context.Context, cluster *dcs.Cluster, member *dcs.Member) bool {
 	var leaderDBState *dcs.DBState
 	if cluster.Leader == nil || cluster.Leader.DBState == nil {
-		mgr.Logger.Warnf("No leader DBstate info")
+		mgr.Logger.Info("No leader DBstate info")
 		return false
 	}
 	leaderDBState = cluster.Leader.DBState
@@ -260,7 +254,7 @@
 	if leaderDBState.OpTimestamp-dbState.OpTimestamp <= cluster.HaConfig.GetMaxLagOnSwitchover() {
 		return false
 	}
-	mgr.Logger.Warnf("The member %s has lag: %d", member.Name, leaderDBState.OpTimestamp-dbState.OpTimestamp)
+	mgr.Logger.Info(fmt.Sprintf("The member %s has lag: %d", member.Name, leaderDBState.OpTimestamp-dbState.OpTimestamp))
 	return true
 }
 
@@ -303,7 +297,7 @@
 		addr := cluster.GetMemberAddrWithPort(*member)
 		db, err = config.GetDBConnWithAddr(addr)
 		if err != nil {
-			mgr.Logger.Infof("Get Member conn failed: %v", err)
+			mgr.Logger.Error(err, "Get Member conn failed")
 			return nil
 		}
 		if db != nil {
@@ -317,25 +311,25 @@
 
 	globalState, err := mgr.GetGlobalState(ctx, db)
 	if err != nil {
-		mgr.Logger.Infof("select global failed: %v", err)
+		mgr.Logger.Error(err, "select global failed")
 		return nil
 	}
 
 	masterStatus, err := mgr.GetMasterStatus(ctx, db)
 	if err != nil {
-		mgr.Logger.Infof("show master status failed: %v", err)
+		mgr.Logger.Error(err, "show master status failed")
 		return nil
 	}
 
 	slaveStatus, err := mgr.GetSlaveStatus(ctx, db)
 	if err != nil {
-		mgr.Logger.Infof("show slave status failed: %v", err)
+		mgr.Logger.Error(err, "show slave status failed")
 		return nil
 	}
 
 	opTimestamp, err := mgr.GetOpTimestamp(ctx, db)
 	if err != nil {
-		mgr.Logger.Infof("get op timestamp failed: %v", err)
+		mgr.Logger.Error(err, "get op timestamp failed")
 		return nil
 	}
 
@@ -380,11 +374,7 @@
 COMMIT;`, component.CheckStatusType)
 	_, err := db.ExecContext(ctx, writeSQL)
 	if err != nil {
-<<<<<<< HEAD
-		mgr.Logger.Error(err, "Check Member failed")
-=======
-		mgr.Logger.Infof("SQL %s executing failed: %v", writeSQL, err)
->>>>>>> 677be273
+		mgr.Logger.Error(err, fmt.Sprintf("SQL %s executing failed", writeSQL))
 		return false
 	}
 	return true
@@ -401,7 +391,7 @@
 			// no healthy database, return true
 			return true
 		}
-		mgr.Logger.Infof("Read check failed: %v", err)
+		mgr.Logger.Error(err, "Read check failed")
 		return false
 	}
 
@@ -442,7 +432,7 @@
 		return nil
 	})
 	if err != nil {
-		mgr.Logger.Errorf("error executing %s: %v", sql, err)
+		mgr.Logger.Error(err, "error executing %s")
 		return nil, err
 	}
 	return rowMap, nil
@@ -457,7 +447,7 @@
 		return nil
 	})
 	if err != nil {
-		mgr.Logger.Errorf("error executing %s: %v", sql, err)
+		mgr.Logger.Error(err, fmt.Sprintf("error executing %s", sql))
 		return nil, err
 	}
 	return rowMap, nil
@@ -468,60 +458,19 @@
 }
 
 func (mgr *Manager) AddCurrentMemberToCluster(cluster *dcs.Cluster) error {
-	// fixme what if there is no leader
-	client, err := mgr.GetLeaderClient(context.Background(), cluster)
-	if err != nil {
-		return err
-	}
-	defer client.Close() //nolint:errcheck
-
-	currentMember := cluster.GetMemberWithName(mgr.GetCurrentMemberName())
-	currentHost := cluster.GetMemberAddrWithPort(*currentMember)
-	sql := fmt.Sprintf(addFollowerFmt, currentHost)
-	if _, err = client.Exec(sql); err != nil {
-		return err
-	}
-	// todo implement learner
-
 	return nil
 }
 
 func (mgr *Manager) DeleteMemberFromCluster(cluster *dcs.Cluster, host string) error {
-	client, err := mgr.GetLeaderClient(context.Background(), cluster)
-	if err != nil {
-		return err
-	}
-	defer client.Close() //nolint:errcheck
-
-	currentMember := cluster.GetMemberWithName(mgr.GetCurrentMemberName())
-	currentHost := cluster.GetMemberAddrWithPort(*currentMember)
-	sql := fmt.Sprintf(demoteFollowerFmt, currentHost)
-	if _, err = client.Exec(sql); err != nil {
-		return err
-	}
-	sql = fmt.Sprintf(dropLearnerFmt, currentHost)
-	if _, err = client.Exec(sql); err != nil {
-		return err
-	}
-
-	return nil
-}
-
-<<<<<<< HEAD
-func (mgr *Manager) IsClusterHealthy(ctx context.Context, cluster *dcs.Cluster) bool {
-	leaderMember := cluster.GetLeaderMember()
-	if leaderMember == nil {
-		mgr.Logger.Info("cluster has no leader, wait for leader to take the lock")
-		return true
-	}
-=======
+	return nil
+}
+
 // func (mgr *Manager) IsClusterHealthy(ctx context.Context, cluster *dcs.Cluster) bool {
 // 	leaderMember := cluster.GetLeaderMember()
 // 	if leaderMember == nil {
 // 		mgr.Logger.Infof("IsClusterHealthy: has no leader.")
 // 		return true
 // 	}
->>>>>>> 677be273
 
 // 	return mgr.IsMemberHealthy(ctx, cluster, leaderMember)
 // }
@@ -613,21 +562,7 @@
 }
 
 func (mgr *Manager) isRecoveryConfOutdate(ctx context.Context, leader string) bool {
-<<<<<<< HEAD
-	sql := "show slave status"
-	var rowMap RowMap
-
-	err := QueryRowsMap(mgr.DB, sql, func(rMap RowMap) error {
-		rowMap = rMap
-		return nil
-	})
-	if err != nil {
-		mgr.Logger.Error(err, fmt.Sprintf("error executing %s", sql))
-		return true
-	}
-=======
 	var rowMap = mgr.slaveStatus
->>>>>>> 677be273
 
 	if len(rowMap) == 0 {
 		return true
@@ -644,14 +579,6 @@
 	return !strings.HasPrefix(masterHost, leader)
 }
 
-<<<<<<< HEAD
-func (mgr *Manager) GetHealthiestMember(cluster *dcs.Cluster, candidate string) *dcs.Member {
-	// 要是想拿到其他mysql的lag, 有三种方法:
-	// 1. k8s有没性能监控 ?
-	// 2. mysqlOps 获取
-	// 3. 另外有一个地方存着所有实例的lag
-	return nil
-=======
 func (mgr *Manager) isSlaveRunning(ctx context.Context) (bool, error) {
 	var rowMap = mgr.slaveStatus
 
@@ -664,7 +591,6 @@
 		return true, nil
 	}
 	return false, nil
->>>>>>> 677be273
 }
 
 func (mgr *Manager) hasSlaveHosts(ctx context.Context) (bool, error) {
@@ -676,7 +602,7 @@
 		return nil
 	})
 	if err != nil {
-		mgr.Logger.Errorf("error executing %s: %v", sql, err)
+		mgr.Logger.Error(err, fmt.Sprintf("error executing %s", sql))
 		return false, err
 	}
 
