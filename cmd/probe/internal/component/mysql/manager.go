--- conflicted
+++ resolved
@@ -227,11 +227,7 @@
 
 func (mgr *Manager) IsCurrentMemberHealthy(ctx context.Context, cluster *dcs.Cluster) bool {
 	mgr.DBState = nil
-<<<<<<< HEAD
-	_, _ = mgr.EnsureServerID(ctx)
-=======
 	// _, _ = mgr.EnsureServerID(ctx)
->>>>>>> b1d86cf4
 	member := cluster.GetMemberWithName(mgr.CurrentMemberName)
 	if !mgr.IsMemberHealthy(ctx, cluster, member) {
 		return false
@@ -314,7 +310,6 @@
 	}
 
 	globalState, err := mgr.GetGlobalState(ctx, db)
-<<<<<<< HEAD
 	if err != nil {
 		mgr.Logger.Infof("select global failed: %v", err)
 		return nil
@@ -397,100 +392,12 @@
 			return true
 		}
 		mgr.Logger.Infof("Read check failed: %v", err)
-=======
-	if err != nil {
-		mgr.Logger.Infof("select global failed: %v", err)
-		return nil
-	}
-
-	masterStatus, err := mgr.GetMasterStatus(ctx, db)
-	if err != nil {
-		mgr.Logger.Infof("show master status failed: %v", err)
-		return nil
-	}
-
-	slaveStatus, err := mgr.GetSlaveStatus(ctx, db)
-	if err != nil {
-		mgr.Logger.Infof("show slave status failed: %v", err)
-		return nil
-	}
-
-	opTimestamp, err := mgr.GetOpTimestamp(ctx, db)
-	if err != nil {
-		mgr.Logger.Infof("get op timestamp failed: %v", err)
-		return nil
-	}
-
-	dbState := &dcs.DBState{
-		OpTimestamp: opTimestamp,
-		Extra:       map[string]string{},
-	}
-	for k, v := range globalState {
-		dbState.Extra[k] = v
-	}
-
-	if cluster.Leader != nil && cluster.Leader.Name == memberName {
-		dbState.Extra["Binlog_File"] = masterStatus.GetString("File")
-		dbState.Extra["Binlog_Pos"] = masterStatus.GetString("Pos")
-	} else {
-		dbState.Extra["Master_Host"] = slaveStatus.GetString("Master_Host")
-		dbState.Extra["Master_UUID"] = slaveStatus.GetString("Master_UUID")
-		dbState.Extra["Slave_IO_Running"] = slaveStatus.GetString("Slave_IO_Running")
-		dbState.Extra["Slave_SQL_Running"] = slaveStatus.GetString("Slave_SQL_Running")
-		dbState.Extra["Last_IO_Error"] = slaveStatus.GetString("Last_IO_Error")
-		dbState.Extra["Last_SQL_Error"] = slaveStatus.GetString("Last_SQL_Error")
-		dbState.Extra["Master_Log_File"] = slaveStatus.GetString("Master_Log_File")
-		dbState.Extra["Read_Master_Log_Pos"] = slaveStatus.GetString("Read_Master_Log_Pos")
-		dbState.Extra["Relay_Master_Log_File"] = slaveStatus.GetString("Relay_Master_Log_File")
-		dbState.Extra["Exec_Master_Log_Pos"] = slaveStatus.GetString("Exec_Master_Log_Pos")
-	}
-
-	if isCurrentMember {
-		mgr.globalState = globalState
-		mgr.masterStatus = masterStatus
-		mgr.slaveStatus = slaveStatus
-		mgr.opTimestamp = opTimestamp
-	}
-	return dbState
-}
-
-func (mgr *Manager) WriteCheck(ctx context.Context, db *sql.DB) bool {
-	writeSQL := fmt.Sprintf(`BEGIN;
-CREATE DATABASE IF NOT EXISTS kubeblocks;
-CREATE TABLE IF NOT EXISTS kubeblocks.kb_health_check(type INT, check_ts BIGINT, PRIMARY KEY(type));
-INSERT INTO kubeblocks.kb_health_check VALUES(%d, UNIX_TIMESTAMP()) ON DUPLICATE KEY UPDATE check_ts = UNIX_TIMESTAMP();
-COMMIT;`, component.CheckStatusType)
-	_, err := db.ExecContext(ctx, writeSQL)
-	if err != nil {
-		mgr.Logger.Infof("SQL %s executing failed: %v", writeSQL, err)
->>>>>>> b1d86cf4
-		return false
-	}
-
-	return true
-}
-
-<<<<<<< HEAD
-=======
-func (mgr *Manager) ReadCheck(ctx context.Context, db *sql.DB) bool {
-	_, err := mgr.GetOpTimestamp(ctx, db)
-	if err != nil {
-		if err == sql.ErrNoRows {
-			// no healthy check records, return true
-			return true
-		}
-		if mysqlErr, ok := err.(*mysql.MySQLError); ok && mysqlErr.Number == 1049 {
-			// no healthy database, return true
-			return true
-		}
-		mgr.Logger.Infof("Read check failed: %v", err)
-		return false
-	}
-
-	return true
-}
-
->>>>>>> b1d86cf4
+		return false
+	}
+
+	return true
+}
+
 func (mgr *Manager) GetOpTimestamp(ctx context.Context, db *sql.DB) (int64, error) {
 	readSQL := fmt.Sprintf(`select check_ts from kubeblocks.kb_health_check where type=%d limit 1;`, component.CheckStatusType)
 	var opTimestamp int64
