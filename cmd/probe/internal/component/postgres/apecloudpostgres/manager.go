--- conflicted
+++ resolved
@@ -26,7 +26,6 @@
 	"time"
 
 	"github.com/go-logr/logr"
-
 	"github.com/pkg/errors"
 	"github.com/spf13/cast"
 	"golang.org/x/exp/slices"
@@ -83,7 +82,7 @@
 
 	healthStatus, err := mgr.getMemberHealthStatus(ctx, cluster, cluster.GetMemberWithName(mgr.CurrentMemberName))
 	if err != nil {
-		mgr.Logger.Errorf("get member health status failed, err:%v", err)
+		mgr.Logger.Error(err, "get member health status failed")
 		return nil
 	}
 	mgr.healthStatus = healthStatus
@@ -263,11 +262,7 @@
 		mgr.Logger.Info("cluster has no leader, will compete the leader lock")
 		return true
 	} else if err != nil {
-<<<<<<< HEAD
-		mgr.Logger.Error(err, fmt.Sprintf("query %s with leader failed", sql))
-=======
-		mgr.Logger.Errorf("check member healthy failed, err:%v", err)
->>>>>>> 999bc89f
+		mgr.Logger.Error(err, "check member healthy failed")
 		return false
 	}
 
@@ -289,12 +284,7 @@
 
 	resMap, err := postgres.ParseQuery(string(resp))
 	if err != nil {
-<<<<<<< HEAD
-		mgr.Logger.Error(err, fmt.Sprintf("parse query response:%s failed", string(resp)))
-		return false
-=======
 		return nil, err
->>>>>>> 999bc89f
 	}
 
 	if resMap[0]["connected"] != nil {
@@ -310,10 +300,10 @@
 func (mgr *Manager) IsMemberLagging(ctx context.Context, cluster *dcs.Cluster, member *dcs.Member) (bool, int64) {
 	healthStatus, err := mgr.getMemberHealthStatus(ctx, cluster, member)
 	if errors.Is(err, postgres.ClusterHasNoLeader) {
-		mgr.Logger.Infof("cluster has no leader, so member has no lag")
+		mgr.Logger.Info("cluster has no leader, so member has no lag")
 		return false, 0
 	} else if err != nil {
-		mgr.Logger.Errorf("check member lag failed, err:%v", err)
+		mgr.Logger.Error(err, "check member lag failed")
 		return true, cluster.HaConfig.GetMaxLagOnSwitchover() + 1
 	}
 
