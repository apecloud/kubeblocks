/*
Copyright (C) 2022-2023 ApeCloud Co., Ltd

This file is part of KubeBlocks project

This program is free software: you can redistribute it and/or modify
it under the terms of the GNU Affero General Public License as published by
the Free Software Foundation, either version 3 of the License, or
(at your option) any later version.

This program is distributed in the hope that it will be useful
but WITHOUT ANY WARRANTY; without even the implied warranty of
MERCHANTABILITY or FITNESS FOR A PARTICULAR PURPOSE.  See the
GNU Affero General Public License for more details.

You should have received a copy of the GNU Affero General Public License
along with this program.  If not, see <http://www.gnu.org/licenses/>.
*/

package postgres

import (
	"context"
	"encoding/json"
	"fmt"
	"os/exec"
	"strconv"

	"github.com/dapr/kit/logger"
	"github.com/jackc/pgx/v5"
	"github.com/jackc/pgx/v5/pgconn"
	"github.com/jackc/pgx/v5/pgxpool"
	"github.com/pkg/errors"
	"github.com/shirou/gopsutil/v3/process"
	"github.com/spf13/viper"

	. "github.com/apecloud/kubeblocks/cmd/probe/internal"
	"github.com/apecloud/kubeblocks/cmd/probe/internal/binding"
	"github.com/apecloud/kubeblocks/cmd/probe/internal/component"
	"github.com/apecloud/kubeblocks/cmd/probe/internal/dcs"
)

type Manager struct {
	component.DBManagerBase
	Pool         *pgxpool.Pool
	Proc         *process.Process
	workLoadType string
}

var Mgr *Manager

func NewManager(logger logger.Logger) (*Manager, error) {
	pool, err := pgxpool.NewWithConfig(context.Background(), config.pool)
	if err != nil {
		return nil, errors.Errorf("unable to ping the DB: %v", err)
	}

	Mgr = &Manager{
		DBManagerBase: component.DBManagerBase{
			CurrentMemberName: viper.GetString("KB_POD_NAME"),
			ClusterCompName:   viper.GetString("KB_CLUSTER_COMP_NAME"),
			Namespace:         viper.GetString("KB_NAMESPACE"),
			Logger:            logger,
			DataDir:           viper.GetString("PGDATA"),
		},
		Pool:         pool,
		workLoadType: viper.GetString("KB_WORKLOAD_TYPE"),
	}

	component.RegisterManager("postgresql", Mgr)
	return Mgr, nil
}

func (mgr *Manager) newProcessFromPidFile() error {
	pidFile, err := readPidFile(mgr.DataDir)
	if err != nil {
		mgr.Logger.Errorf("read pid file failed, err:%v", err)
		return errors.Wrap(err, "read pid file")
	}

	proc, err := process.NewProcess(pidFile.pid)
	if err != nil {
		mgr.Logger.Errorf("new process failed, err:%v", err)
		return err
	}

	mgr.Proc = proc
	return nil
}

func (mgr *Manager) Query(ctx context.Context, sql string) (result []byte, err error) {
	return mgr.QueryWithPool(ctx, sql, nil)
}

func (mgr *Manager) QueryWithPool(ctx context.Context, sql string, pool *pgxpool.Pool) (result []byte, err error) {
	mgr.Logger.Debugf("query: %s", sql)

	var rows pgx.Rows
	if pool != nil {
		rows, err = pool.Query(ctx, sql)
		defer pool.Close()
	} else {
		rows, err = mgr.Pool.Query(ctx, sql)
	}
	if err != nil {
		return nil, fmt.Errorf("error executing query: %w", err)
	}
	defer func() {
		rows.Close()
		_ = rows.Err()
	}()

	rs := make([]interface{}, 0)
	columnTypes := rows.FieldDescriptions()
	for rows.Next() {
		values := make([]interface{}, len(columnTypes))
		for i := range values {
			values[i] = new(interface{})
		}

		if err = rows.Scan(values...); err != nil {
			return nil, fmt.Errorf("error scanning row: %w", err)
		}

		r := map[string]interface{}{}
		for i, ct := range columnTypes {
			r[ct.Name] = values[i]
		}
		rs = append(rs, r)
	}

	if result, err = json.Marshal(rs); err != nil {
		err = fmt.Errorf("error serializing results: %w", err)
	}
	return result, err
}

func (mgr *Manager) Exec(ctx context.Context, sql string) (result int64, err error) {
	return mgr.ExecWithPool(ctx, sql, nil)
}

func (mgr *Manager) ExecWithPool(ctx context.Context, sql string, pool *pgxpool.Pool) (result int64, err error) {
	mgr.Logger.Debugf("exec: %s", sql)

	var res pgconn.CommandTag
	if pool != nil {
		res, err = pool.Exec(ctx, sql)
		defer pool.Close()
	} else {
		res, err = mgr.Pool.Exec(ctx, sql)
	}
	if err != nil {
		return 0, fmt.Errorf("error executing query: %w", err)
	}

	result = res.RowsAffected()

	return
}

func (mgr *Manager) QueryOthers(sql string, member *dcs.Member) {

}

func (mgr *Manager) ExecOthers(sql string, member *dcs.Member) {

}

func (mgr *Manager) IsPgReady(host string) bool {
	cmd := exec.Command("pg_isready")
	cmd.Args = append(cmd.Args, "-h", host)

	if config.username != "" {
		cmd.Args = append(cmd.Args, "-U", config.username)
	}
	if config.port != 0 {
		cmd.Args = append(cmd.Args, "-p", strconv.FormatUint(uint64(config.port), 10))
	}
	err := cmd.Run()
	if err != nil {
		mgr.Logger.Infof("DB is not ready: %v", err)
		return false
	}

	return true
}

func (mgr *Manager) IsDBStartupReady() bool {
	if mgr.DBStartupReady {
		return true
	}

	if !mgr.IsPgReady(config.host) {
		return false
	}

	if mgr.workLoadType == Consensus && !mgr.IsConsensusReadyUp() {
		return false
	}

	mgr.DBStartupReady = true
	mgr.Logger.Infof("DB startup ready")
	return true
}

func (mgr *Manager) GetMemberStateWithPool(ctx context.Context, pool *pgxpool.Pool) (string, error) {
	switch mgr.workLoadType {
	case Consensus:
		return mgr.GetMemberStateWithPoolConsensus(ctx, pool)
	case Replication:
		return mgr.GetMemberStateWithPoolReplication(ctx, pool)
	default:
		return "", InvalidWorkLoadType
	}
}

func (mgr *Manager) IsLeader(ctx context.Context, cluster *dcs.Cluster) (bool, error) {
	return mgr.IsLeaderWithPool(ctx, nil)
}

func (mgr *Manager) IsLeaderWithPool(ctx context.Context, pool *pgxpool.Pool) (bool, error) {
	role, err := mgr.GetMemberStateWithPool(ctx, pool)
	if err != nil {
		return false, errors.Wrap(err, "check is leader")
	}

	return role == binding.PRIMARY || role == binding.LEADER, nil
}

func (mgr *Manager) GetMemberAddrs(cluster *dcs.Cluster) []string {
	switch mgr.workLoadType {
	case Consensus:
		return mgr.GetMemberAddrsConsensus(cluster)
	case Replication:
		return cluster.GetMemberAddrs()
	default:
		mgr.Logger.Errorf("get member addrs failed, err:%v", InvalidWorkLoadType)
		return nil
	}
}

func (mgr *Manager) InitializeCluster(ctx context.Context, cluster *dcs.Cluster) error {
	switch mgr.workLoadType {
	case Consensus:
		return mgr.InitializeClusterConsensus(ctx, cluster)
	case Replication:
		return nil
	default:
		return InvalidWorkLoadType
	}
}

func (mgr *Manager) IsRunning() bool {
	if mgr.Proc != nil {
		if isRunning, err := mgr.Proc.IsRunning(); isRunning && err == nil {
			return true
		}
		mgr.Proc = nil
	}

	return mgr.newProcessFromPidFile() == nil
}

func (mgr *Manager) IsCurrentMemberInCluster(ctx context.Context, cluster *dcs.Cluster) bool {
	switch mgr.workLoadType {
	case Consensus:
		return mgr.IsCurrentMemberInClusterConsensus(ctx, cluster)
	case Replication:
		return true
	default:
		mgr.Logger.Errorf("check current member in cluster failed, err:%v", InvalidWorkLoadType)
		return false
	}
}

func (mgr *Manager) IsCurrentMemberHealthy(ctx context.Context, cluster *dcs.Cluster) bool {
	return mgr.IsMemberHealthy(ctx, cluster, nil)
}

func (mgr *Manager) IsMemberHealthy(ctx context.Context, cluster *dcs.Cluster, member *dcs.Member) bool {
	switch mgr.workLoadType {
	case Consensus:
		return mgr.IsMemberHealthyConsensus(ctx, cluster, member)
	case Replication:
		return mgr.IsMemberHealthyReplication(ctx, cluster, member)
	default:
		mgr.Logger.Errorf("check current member healthy failed, err:%v", InvalidWorkLoadType)
		return false
	}
}

func (mgr *Manager) Recover() {}

func (mgr *Manager) AddCurrentMemberToCluster(cluster *dcs.Cluster) error {
	switch mgr.workLoadType {
	case Consensus:
		return mgr.AddCurrentMemberToClusterConsensus(cluster)
	case Replication:
		// replication postgresql don't need to add member
		return nil
	default:
		return InvalidWorkLoadType
	}
}

// DeleteMemberFromCluster postgresql don't need to delete member
func (mgr *Manager) DeleteMemberFromCluster(cluster *dcs.Cluster, host string) error {
	switch mgr.workLoadType {
	case Consensus:
		return mgr.DeleteMemberFromClusterConsensus(cluster, host)
	case Replication:
		// replication postgresql don't need to add member
		return nil
	default:
		return InvalidWorkLoadType
	}
}

func (mgr *Manager) IsClusterHealthy(ctx context.Context, cluster *dcs.Cluster) bool {
	switch mgr.workLoadType {
	case Consensus:
		return mgr.IsClusterHealthyConsensus(ctx, cluster)
	case Replication:
		// replication postgresql don't need to check cluster
		return true
	default:
		mgr.Logger.Errorf("check cluster healthy failed, err:%v", InvalidWorkLoadType)
		return false
	}
}

func (mgr *Manager) IsClusterInitialized(ctx context.Context, cluster *dcs.Cluster) (bool, error) {
	switch mgr.workLoadType {
	case Consensus:
		return mgr.IsClusterInitializedConsensus(ctx, cluster)
	case Replication:
		// for replication, the setup script imposes a constraint where the successful startup of the primary database (db0)
		// is a prerequisite for the successful launch of the remaining databases.
		return mgr.IsDBStartupReady(), nil
	default:
		return false, InvalidWorkLoadType
	}
}

func (mgr *Manager) Promote() error {
	switch mgr.workLoadType {
	case Consensus:
		return mgr.PromoteConsensus()
	case Replication:
		return mgr.PromoteReplication()
	default:
		return InvalidWorkLoadType
	}
}

func (mgr *Manager) Demote() error {
	mgr.Logger.Infof("current member demoting: %s", mgr.CurrentMemberName)

	switch mgr.workLoadType {
	case Consensus:
		return mgr.DemoteConsensus()
	case Replication:
		return mgr.DemoteReplication()
	default:
		return InvalidWorkLoadType
	}
}

func (mgr *Manager) Follow(cluster *dcs.Cluster) error {
	switch mgr.workLoadType {
	case Consensus:
		return mgr.FollowConsensus(cluster)
	case Replication:
		return mgr.FollowReplication(cluster)
	default:
		return InvalidWorkLoadType
	}
<<<<<<< HEAD
=======

	stdoutList := strings.Split(stdout.String(), "\n")
	for _, s := range stdoutList {
		out := strings.Split(s, ":")
		if len(out) == 2 {
			result[out[0]] = strings.TrimSpace(out[1])
		}
	}

	return &result
}

func (mgr *Manager) checkRecoveryConf(ctx context.Context, leaderName string) (bool, bool) {
	_, err := os.Stat("postgresql/data/standby.signal")
	if os.IsNotExist(err) {
		return true, true
	}

	primaryInfo := mgr.readRecoveryParams(ctx)
	if primaryInfo == nil {
		return true, true
	}

	if strings.Split(primaryInfo["host"], ".")[0] != leaderName {
		mgr.Logger.Warnf("host not match, need to reload")
		return true, false
	}

	return false, false
}

func (mgr *Manager) readRecoveryParams(ctx context.Context) map[string]string {
	sql := `SELECT name, setting FROM pg_catalog.pg_settings WHERE pg_catalog.lower(name) = 'primary_conninfo';`
	resp, err := mgr.Query(ctx, sql)
	if err != nil {
		mgr.Logger.Errorf("get primary conn info failed, err:%v", err)
		return nil
	}
	result, err := parseSingleQuery(string(resp))
	if err != nil {
		mgr.Logger.Errorf("parse query failed, err:%v", err)
		return nil
	}
	primaryInfoStr := result["setting"].(string)
	primaryInfo := parsePrimaryConnInfo(primaryInfoStr)

	return primaryInfo
}

// TODO: Parse history file
func (mgr *Manager) getHistory() []*history {
	return nil
}

func (mgr *Manager) follow(needRestart bool, cluster *dcs.Cluster) error {
	leaderMember := cluster.GetLeaderMember()
	if mgr.CurrentMemberName == leaderMember.Name {
		mgr.Logger.Infof("i get the leader key, don't need to follow")
		return nil
	}

	primaryInfo := fmt.Sprintf("\nprimary_conninfo = 'host=%s port=%s user=%s password=%s application_name=my-application'",
		cluster.GetMemberAddr(*leaderMember), leaderMember.DBPort, config.username, viper.GetString("POSTGRES_PASSWORD"))

	pgConf, err := os.OpenFile("/kubeblocks/conf/postgresql.conf", os.O_APPEND|os.O_RDWR, 0644)
	if err != nil {
		mgr.Logger.Errorf("open postgresql.conf failed, err:%v", err)
		return err
	}
	defer pgConf.Close()

	writer := bufio.NewWriter(pgConf)
	_, err = writer.WriteString(primaryInfo)
	if err != nil {
		mgr.Logger.Errorf("write into postgresql.conf failed, err:%v", err)
		return err
	}

	err = writer.Flush()
	if err != nil {
		mgr.Logger.Errorf("writer flush failed, err:%v", err)
		return err
	}

	if !needRestart {
		if err = mgr.pgReload(context.TODO()); err != nil {
			mgr.Logger.Errorf("reload conf failed, err:%v", err)
			return err
		}
		return nil
	}

	return mgr.Start()
}

func (mgr *Manager) Start() error {
	mgr.Logger.Infof("wait for send signal 2 to activate sql channel")
	sqlChannelProc, err := component.GetSQLChannelProc()
	if err != nil {
		mgr.Logger.Errorf("can't find sql channel process, err:%v", err)
		return errors.Errorf("can't find sql channel process, err:%v", err)
	}

	// activate sql channel restart db
	err = sqlChannelProc.Signal(syscall.SIGUSR2)
	if err != nil {
		return errors.Errorf("send signal2 to sql channel failed, err:%v", err)
	}
	return nil
>>>>>>> b64c95fe
}

func (mgr *Manager) GetHealthiestMember(cluster *dcs.Cluster, candidate string) *dcs.Member {
	// TODO: check SynchronizedToLeader and compare the lags
	return nil
}

func (mgr *Manager) HasOtherHealthyLeader(ctx context.Context, cluster *dcs.Cluster) *dcs.Member {
	isLeader, err := mgr.IsLeader(ctx, cluster)
	if err == nil && isLeader {
		// if current member is leader, just return
		return nil
	}

	var hosts []string
	for _, m := range cluster.Members {
		if m.Name != mgr.CurrentMemberName {
			hosts = append(hosts, cluster.GetMemberAddr(m))
		}
	}
	pools, err := mgr.GetOtherPoolsWithHosts(ctx, hosts)
	if err != nil {
		mgr.Logger.Errorf("Get other pools failed, err:%v", err)
		return nil
	}

	for i, pool := range pools {
		if pool != nil {
			if isLeader, err = mgr.IsLeaderWithPool(ctx, pool); isLeader && err == nil {
				return cluster.GetMemberWithHost(hosts[i])
			}
		}
	}

	return nil
}

func (mgr *Manager) HasOtherHealthyMembers(ctx context.Context, cluster *dcs.Cluster, leader string) []*dcs.Member {
	members := make([]*dcs.Member, 0)

	for i, m := range cluster.Members {
		if m.Name != leader && mgr.IsMemberHealthy(ctx, cluster, &m) {
			members = append(members, &cluster.Members[i])
		}
	}

	return members
}

func (mgr *Manager) GetOtherPoolsWithHosts(ctx context.Context, hosts []string) ([]*pgxpool.Pool, error) {
	if len(hosts) == 0 {
		return nil, errors.New("Get other pool without hosts")
	}

	resp := make([]*pgxpool.Pool, len(hosts))
	for i, host := range hosts {
		tempConfig, err := pgxpool.ParseConfig(config.GetConnectURLWithHost(host))
		if err != nil {
			return nil, errors.Wrap(err, "new temp config")
		}

		resp[i], err = pgxpool.NewWithConfig(ctx, tempConfig)
		if err != nil {
			mgr.Logger.Errorf("unable to ping the DB: %v, host:%s", err, host)
			continue
		}
	}

	return resp, nil
}

func (mgr *Manager) IsLeaderMember(ctx context.Context, cluster *dcs.Cluster, member *dcs.Member) (bool, error) {
	pools, err := mgr.GetOtherPoolsWithHosts(ctx, []string{cluster.GetMemberAddr(*member)})
	if err != nil || pools[0] == nil {
		mgr.Logger.Errorf("Get leader pools failed, err:%v", err)
		return false, err
	}

	return mgr.IsLeaderWithPool(ctx, pools[0])
}

func (mgr *Manager) IsRootCreated(ctx context.Context) (bool, error) {
	return true, nil
}

func (mgr *Manager) CreateRoot(ctx context.Context) error {
	return nil
}

func (mgr *Manager) Lock(ctx context.Context, reason string) error {
<<<<<<< HEAD
	mgr.Logger.Infof("Lock db: %s", reason)
=======
>>>>>>> b64c95fe
	sql := "alter system set default_transaction_read_only=on;"

	_, err := mgr.Exec(ctx, sql)
	if err != nil {
<<<<<<< HEAD
		return err
	}

	return mgr.pgReload(ctx)
}

func (mgr *Manager) Unlock(ctx context.Context) error {
	mgr.Logger.Infof("UnLock db")
=======
		mgr.Logger.Errorf("exec sql:%s failed, err:%v", sql, err)
		return err
	}

	if err = mgr.pgReload(ctx); err != nil {
		mgr.Logger.Errorf("reload conf failed, err:%v", err)
		return err
	}

	mgr.Logger.Infof("Lock db success: %s", reason)
	return nil
}

func (mgr *Manager) Unlock(ctx context.Context) error {
>>>>>>> b64c95fe
	sql := "alter system set default_transaction_read_only=off;"

	_, err := mgr.Exec(ctx, sql)
	if err != nil {
<<<<<<< HEAD
		return err
	}

	return mgr.pgReload(ctx)
=======
		mgr.Logger.Errorf("exec sql:%s failed, err:%v", sql, err)
		return err
	}

	if err = mgr.pgReload(ctx); err != nil {
		mgr.Logger.Errorf("reload conf failed, err:%v", err)
		return err
	}

	mgr.Logger.Infof("UnLock db success")
	return nil
>>>>>>> b64c95fe
}

func (mgr *Manager) pgReload(ctx context.Context) error {
	reload := "select pg_reload_conf();"

	_, err := mgr.Exec(ctx, reload)

	return err
}<|MERGE_RESOLUTION|>--- conflicted
+++ resolved
@@ -375,118 +375,6 @@
 	default:
 		return InvalidWorkLoadType
 	}
-<<<<<<< HEAD
-=======
-
-	stdoutList := strings.Split(stdout.String(), "\n")
-	for _, s := range stdoutList {
-		out := strings.Split(s, ":")
-		if len(out) == 2 {
-			result[out[0]] = strings.TrimSpace(out[1])
-		}
-	}
-
-	return &result
-}
-
-func (mgr *Manager) checkRecoveryConf(ctx context.Context, leaderName string) (bool, bool) {
-	_, err := os.Stat("postgresql/data/standby.signal")
-	if os.IsNotExist(err) {
-		return true, true
-	}
-
-	primaryInfo := mgr.readRecoveryParams(ctx)
-	if primaryInfo == nil {
-		return true, true
-	}
-
-	if strings.Split(primaryInfo["host"], ".")[0] != leaderName {
-		mgr.Logger.Warnf("host not match, need to reload")
-		return true, false
-	}
-
-	return false, false
-}
-
-func (mgr *Manager) readRecoveryParams(ctx context.Context) map[string]string {
-	sql := `SELECT name, setting FROM pg_catalog.pg_settings WHERE pg_catalog.lower(name) = 'primary_conninfo';`
-	resp, err := mgr.Query(ctx, sql)
-	if err != nil {
-		mgr.Logger.Errorf("get primary conn info failed, err:%v", err)
-		return nil
-	}
-	result, err := parseSingleQuery(string(resp))
-	if err != nil {
-		mgr.Logger.Errorf("parse query failed, err:%v", err)
-		return nil
-	}
-	primaryInfoStr := result["setting"].(string)
-	primaryInfo := parsePrimaryConnInfo(primaryInfoStr)
-
-	return primaryInfo
-}
-
-// TODO: Parse history file
-func (mgr *Manager) getHistory() []*history {
-	return nil
-}
-
-func (mgr *Manager) follow(needRestart bool, cluster *dcs.Cluster) error {
-	leaderMember := cluster.GetLeaderMember()
-	if mgr.CurrentMemberName == leaderMember.Name {
-		mgr.Logger.Infof("i get the leader key, don't need to follow")
-		return nil
-	}
-
-	primaryInfo := fmt.Sprintf("\nprimary_conninfo = 'host=%s port=%s user=%s password=%s application_name=my-application'",
-		cluster.GetMemberAddr(*leaderMember), leaderMember.DBPort, config.username, viper.GetString("POSTGRES_PASSWORD"))
-
-	pgConf, err := os.OpenFile("/kubeblocks/conf/postgresql.conf", os.O_APPEND|os.O_RDWR, 0644)
-	if err != nil {
-		mgr.Logger.Errorf("open postgresql.conf failed, err:%v", err)
-		return err
-	}
-	defer pgConf.Close()
-
-	writer := bufio.NewWriter(pgConf)
-	_, err = writer.WriteString(primaryInfo)
-	if err != nil {
-		mgr.Logger.Errorf("write into postgresql.conf failed, err:%v", err)
-		return err
-	}
-
-	err = writer.Flush()
-	if err != nil {
-		mgr.Logger.Errorf("writer flush failed, err:%v", err)
-		return err
-	}
-
-	if !needRestart {
-		if err = mgr.pgReload(context.TODO()); err != nil {
-			mgr.Logger.Errorf("reload conf failed, err:%v", err)
-			return err
-		}
-		return nil
-	}
-
-	return mgr.Start()
-}
-
-func (mgr *Manager) Start() error {
-	mgr.Logger.Infof("wait for send signal 2 to activate sql channel")
-	sqlChannelProc, err := component.GetSQLChannelProc()
-	if err != nil {
-		mgr.Logger.Errorf("can't find sql channel process, err:%v", err)
-		return errors.Errorf("can't find sql channel process, err:%v", err)
-	}
-
-	// activate sql channel restart db
-	err = sqlChannelProc.Signal(syscall.SIGUSR2)
-	if err != nil {
-		return errors.Errorf("send signal2 to sql channel failed, err:%v", err)
-	}
-	return nil
->>>>>>> b64c95fe
 }
 
 func (mgr *Manager) GetHealthiestMember(cluster *dcs.Cluster, candidate string) *dcs.Member {
@@ -577,24 +465,10 @@
 }
 
 func (mgr *Manager) Lock(ctx context.Context, reason string) error {
-<<<<<<< HEAD
-	mgr.Logger.Infof("Lock db: %s", reason)
-=======
->>>>>>> b64c95fe
 	sql := "alter system set default_transaction_read_only=on;"
 
 	_, err := mgr.Exec(ctx, sql)
 	if err != nil {
-<<<<<<< HEAD
-		return err
-	}
-
-	return mgr.pgReload(ctx)
-}
-
-func (mgr *Manager) Unlock(ctx context.Context) error {
-	mgr.Logger.Infof("UnLock db")
-=======
 		mgr.Logger.Errorf("exec sql:%s failed, err:%v", sql, err)
 		return err
 	}
@@ -609,17 +483,10 @@
 }
 
 func (mgr *Manager) Unlock(ctx context.Context) error {
->>>>>>> b64c95fe
 	sql := "alter system set default_transaction_read_only=off;"
 
 	_, err := mgr.Exec(ctx, sql)
 	if err != nil {
-<<<<<<< HEAD
-		return err
-	}
-
-	return mgr.pgReload(ctx)
-=======
 		mgr.Logger.Errorf("exec sql:%s failed, err:%v", sql, err)
 		return err
 	}
@@ -631,7 +498,6 @@
 
 	mgr.Logger.Infof("UnLock db success")
 	return nil
->>>>>>> b64c95fe
 }
 
 func (mgr *Manager) pgReload(ctx context.Context) error {
