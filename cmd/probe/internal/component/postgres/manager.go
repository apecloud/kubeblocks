/*
Copyright (C) 2022-2023 ApeCloud Co., Ltd

This file is part of KubeBlocks project

This program is free software: you can redistribute it and/or modify
it under the terms of the GNU Affero General Public License as published by
the Free Software Foundation, either version 3 of the License, or
(at your option) any later version.

This program is distributed in the hope that it will be useful
but WITHOUT ANY WARRANTY; without even the implied warranty of
MERCHANTABILITY or FITNESS FOR A PARTICULAR PURPOSE.  See the
GNU Affero General Public License for more details.

You should have received a copy of the GNU Affero General Public License
along with this program.  If not, see <http://www.gnu.org/licenses/>.
*/

package postgres

import (
	"context"

	"github.com/dapr/kit/logger"
	"github.com/jackc/pgx/v5/pgxpool"
	"github.com/pkg/errors"
	"github.com/shirou/gopsutil/v3/process"
	"github.com/spf13/viper"

	. "github.com/apecloud/kubeblocks/cmd/probe/internal"
	"github.com/apecloud/kubeblocks/cmd/probe/internal/binding"
	"github.com/apecloud/kubeblocks/cmd/probe/internal/component"
	"github.com/apecloud/kubeblocks/cmd/probe/internal/dcs"
	"github.com/apecloud/kubeblocks/internal/constant"
)

type Manager struct {
	component.DBManagerBase
	Pool         PgxPoolIFace
	Proc         *process.Process
	syncStandbys *PGStandby
	memberAddrs  []string
	isLeader     bool
	workLoadType string
}

var Mgr *Manager

func NewManager(logger logger.Logger) (*Manager, error) {
	pool, err := pgxpool.NewWithConfig(context.Background(), config.pool)
	if err != nil {
		return nil, errors.Errorf("unable to ping the DB: %v", err)
	}

	Mgr = &Manager{
		DBManagerBase: component.DBManagerBase{
			CurrentMemberName: viper.GetString(constant.KBEnvPodName),
			ClusterCompName:   viper.GetString(constant.KBEnvClusterCompName),
			Namespace:         viper.GetString(constant.KBEnvNamespace),
			Logger:            logger,
			DataDir:           viper.GetString(PGDATA),
		},
		Pool:         pool,
		workLoadType: viper.GetString(constant.KBEnvWorkloadType),
	}

	component.RegisterManager("postgresql", Mgr)
	return Mgr, nil
}

// GetMemberRoleWithHost get specified member's role with its connection
func (mgr *Manager) GetMemberRoleWithHost(ctx context.Context, host string) (string, error) {
	switch mgr.workLoadType {
	case Consensus:
		return mgr.GetMemberRoleWithHostConsensus(ctx, host)
	case Replication:
		return mgr.GetMemberRoleWithHostReplication(ctx, host)
	default:
		return "", InvalidWorkLoadType
	}
}

func (mgr *Manager) IsDBStartupReady() bool {
	ctx := context.TODO()
	if mgr.DBStartupReady {
		return true
	}

	if !mgr.IsPgReady(ctx) {
		return false
	}

	// For Consensus, probe relies on the consensus_monitor view.
	if mgr.workLoadType == Consensus && !mgr.IsConsensusReadyUp(ctx) {
		return false
	}

	mgr.DBStartupReady = true
	mgr.Logger.Infof("DB startup ready")
	return true
}

// GetDBState will refresh db completely refreshed with each loop
func (mgr *Manager) GetDBState(ctx context.Context, cluster *dcs.Cluster) *dcs.DBState {
	switch mgr.workLoadType {
	case Consensus:
		return mgr.GetDBStateConsensus(ctx, cluster)
	case Replication:
		return mgr.GetDBStateReplication(ctx, cluster)
	default:
		mgr.Logger.Errorf("get DB State failed, err:%v", InvalidWorkLoadType)
		return nil
	}
}

func (mgr *Manager) IsLeader(ctx context.Context, cluster *dcs.Cluster) (bool, error) {
	if mgr.DBState != nil {
		return mgr.isLeader, nil
	}

	return mgr.CheckMemberIsLeader(ctx, "")
}

// CheckMemberIsLeader determines whether a specific member is the leader, using its connection
func (mgr *Manager) CheckMemberIsLeader(ctx context.Context, host string) (bool, error) {
	role, err := mgr.GetMemberRoleWithHost(ctx, host)
	if err != nil {
		return false, errors.Wrap(err, "check is leader")
	}

	return role == binding.PRIMARY || role == binding.LEADER, nil
}

func (mgr *Manager) GetMemberAddrs(cluster *dcs.Cluster) []string {
	switch mgr.workLoadType {
	case Consensus:
		return mgr.GetMemberAddrsConsensus(cluster)
	case Replication:
		return cluster.GetMemberAddrs()
	default:
		mgr.Logger.Errorf("get member addrs failed, err:%v", InvalidWorkLoadType)
		return nil
	}
}

func (mgr *Manager) InitializeCluster(ctx context.Context, cluster *dcs.Cluster) error {
	switch mgr.workLoadType {
	case Consensus:
		return mgr.InitializeClusterConsensus(ctx, cluster)
	case Replication:
		return nil
	default:
		return InvalidWorkLoadType
	}
}

func (mgr *Manager) IsCurrentMemberInCluster(ctx context.Context, cluster *dcs.Cluster) bool {
	switch mgr.workLoadType {
	case Consensus:
		return mgr.IsCurrentMemberInClusterConsensus(ctx, cluster)
	case Replication:
		return true
	default:
		mgr.Logger.Errorf("check current member in cluster failed, err:%v", InvalidWorkLoadType)
		return false
	}
}

func (mgr *Manager) IsCurrentMemberHealthy(ctx context.Context, cluster *dcs.Cluster) bool {
	return mgr.IsMemberHealthy(ctx, cluster, cluster.GetMemberWithName(mgr.CurrentMemberName))
}

func (mgr *Manager) IsMemberLagging(ctx context.Context, cluster *dcs.Cluster, member *dcs.Member) (bool, int64) {
	switch mgr.workLoadType {
	case Consensus:
		return false, 0
	case Replication:
		return mgr.IsMemberLaggingReplication(ctx, cluster, member)
	default:
		mgr.Logger.Errorf("check current member healthy failed, err:%v", InvalidWorkLoadType)
		return false, 0
	}
}

func (mgr *Manager) IsMemberHealthy(ctx context.Context, cluster *dcs.Cluster, member *dcs.Member) bool {
	switch mgr.workLoadType {
	case Consensus:
		return mgr.IsMemberHealthyConsensus(ctx, cluster, member)
	case Replication:
		return mgr.IsMemberHealthyReplication(ctx, cluster, member)
	default:
		mgr.Logger.Errorf("check current member healthy failed, err:%v", InvalidWorkLoadType)
		return false
	}
}

func (mgr *Manager) Recover(context.Context) error {
	return nil
}

func (mgr *Manager) AddCurrentMemberToCluster(cluster *dcs.Cluster) error {
	switch mgr.workLoadType {
	case Consensus:
		return mgr.AddCurrentMemberToClusterConsensus(cluster)
	case Replication:
		return nil
	default:
		return InvalidWorkLoadType
	}
}

<<<<<<< HEAD
func (mgr *Manager) DeleteMemberFromCluster(cluster *dcs.Cluster, host string) error {
	switch mgr.workLoadType {
	case Consensus:
		return mgr.DeleteMemberFromClusterConsensus(cluster, host)
	case Replication:
=======
func (mgr *Manager) Demote(context.Context) error {
	mgr.Logger.Infof("current member demoting: %s", mgr.CurrentMemberName)

	return mgr.Stop()
}

func (mgr *Manager) Stop() error {
	mgr.Logger.Infof("wait for send signal 1 to deactivate sql channel")
	sqlChannelProc, err := component.GetSQLChannelProc()
	if err != nil {
		mgr.Logger.Errorf("can't find sql channel process, err:%v", err)
		return errors.Errorf("can't find sql channel process, err:%v", err)
	}

	// deactivate sql channel restart db
	err = sqlChannelProc.Signal(syscall.SIGUSR1)
	if err != nil {
		return errors.Errorf("send signal1 to sql channel failed, err:%v", err)
	}

	var stdout, stderr bytes.Buffer
	stopCmd := exec.Command("su", "-c", "pg_ctl stop -m fast", "postgres")
	stopCmd.Stdout = &stdout
	stopCmd.Stderr = &stderr

	err = stopCmd.Run()
	if err != nil || stderr.String() != "" {
		mgr.Logger.Errorf("stop failed, err:%v, stderr:%s", err, stderr.String())
		return err
	}

	return nil
}

func (mgr *Manager) Follow(ctx context.Context, cluster *dcs.Cluster) error {
	if cluster.Leader == nil || cluster.Leader.Name == "" {
		mgr.Logger.Warnf("no action coz cluster has no leader")
		return mgr.Start(cluster)
	}

	err := mgr.handleRewind(ctx, cluster)
	if err != nil {
		mgr.Logger.Errorf("handle rewind failed, err:%v", err)
	}

	needChange, needRestart := mgr.checkRecoveryConf(ctx, cluster.Leader.Name)
	if needChange {
		return mgr.follow(needRestart, cluster)
	}

	mgr.Logger.Infof("no action coz i still follow the leader:%s", cluster.Leader.Name)
	return nil
}

func (mgr *Manager) handleRewind(ctx context.Context, cluster *dcs.Cluster) error {
	needRewind := mgr.checkTimelineAndLsn(ctx, cluster)
	if !needRewind {
>>>>>>> 81da9dc0
		return nil
	default:
		return InvalidWorkLoadType
	}
}

func (mgr *Manager) IsClusterHealthy(ctx context.Context, cluster *dcs.Cluster) bool {
	switch mgr.workLoadType {
	case Consensus:
		return mgr.IsClusterHealthyConsensus(ctx, cluster)
	case Replication:
		return true
	default:
		mgr.Logger.Errorf("check cluster healthy failed, err:%v", InvalidWorkLoadType)
		return false
	}
}

func (mgr *Manager) IsClusterInitialized(ctx context.Context, cluster *dcs.Cluster) (bool, error) {
	switch mgr.workLoadType {
	case Consensus:
		return mgr.IsClusterInitializedConsensus(ctx, cluster)
	case Replication:
		// for replication, the setup script imposes a constraint where the successful startup of the primary database (db0)
		// is a prerequisite for the successful launch of the remaining databases.
		return mgr.IsDBStartupReady(), nil
	default:
		return false, InvalidWorkLoadType
	}
}

func (mgr *Manager) Promote(ctx context.Context) error {
	if isLeader, err := mgr.IsLeader(ctx, nil); isLeader && err == nil {
		mgr.Logger.Infof("i am already the leader, don't need to promote")
		return nil
	}

	switch mgr.workLoadType {
	case Consensus:
		return mgr.PromoteConsensus(ctx)
	case Replication:
		return mgr.PromoteReplication()
	default:
		return InvalidWorkLoadType
	}
}

func (mgr *Manager) Demote(ctx context.Context) error {
	mgr.Logger.Infof("current member demoting: %s", mgr.CurrentMemberName)

	switch mgr.workLoadType {
	case Consensus:
		return nil
	case Replication:
		return mgr.DemoteReplication(ctx)
	default:
		return InvalidWorkLoadType
	}
}

func (mgr *Manager) Follow(ctx context.Context, cluster *dcs.Cluster) error {
	switch mgr.workLoadType {
	case Consensus:
		return nil
	case Replication:
		return mgr.FollowReplication(ctx, cluster)
	default:
		return InvalidWorkLoadType
	}
<<<<<<< HEAD
=======

	return mgr.Start(cluster)
>>>>>>> 81da9dc0
}

func (mgr *Manager) GetHealthiestMember(cluster *dcs.Cluster, candidate string) *dcs.Member {
	// TODO: check SynchronizedToLeader and compare the lags
	return nil
}

func (mgr *Manager) HasOtherHealthyLeader(ctx context.Context, cluster *dcs.Cluster) *dcs.Member {
	switch mgr.workLoadType {
	case Consensus:
		return mgr.HasOtherHealthyLeaderConsensus(ctx, cluster)
	case Replication:
		return nil
	default:
		mgr.Logger.Errorf("check other healthy leader failed, err:%v", InvalidWorkLoadType)
		return nil
	}
}

func (mgr *Manager) HasOtherHealthyMembers(ctx context.Context, cluster *dcs.Cluster, leader string) []*dcs.Member {
	members := make([]*dcs.Member, 0)

	for i, m := range cluster.Members {
		if m.Name != leader && mgr.IsMemberHealthy(ctx, cluster, &m) {
			members = append(members, &cluster.Members[i])
		}
	}

	return members
}

func (mgr *Manager) IsLeaderMember(ctx context.Context, cluster *dcs.Cluster, member *dcs.Member) (bool, error) {
	return mgr.CheckMemberIsLeader(ctx, cluster.GetMemberAddr(*member))
}

func (mgr *Manager) IsRootCreated(ctx context.Context) (bool, error) {
	return true, nil
}

func (mgr *Manager) CreateRoot(ctx context.Context) error {
	return nil
<<<<<<< HEAD
=======
}

func (mgr *Manager) Lock(ctx context.Context, reason string) error {
	sql := "alter system set default_transaction_read_only=on;"

	_, err := mgr.Exec(ctx, sql)
	if err != nil {
		mgr.Logger.Errorf("exec sql:%s failed, err:%v", sql, err)
		return err
	}

	if err = mgr.pgReload(ctx); err != nil {
		mgr.Logger.Errorf("reload conf failed, err:%v", err)
		return err
	}

	mgr.Logger.Infof("Lock db success: %s", reason)
	return nil
}

func (mgr *Manager) Unlock(ctx context.Context) error {
	sql := "alter system set default_transaction_read_only=off;"

	_, err := mgr.Exec(ctx, sql)
	if err != nil {
		mgr.Logger.Errorf("exec sql:%s failed, err:%v", sql, err)
		return err
	}

	if err = mgr.pgReload(ctx); err != nil {
		mgr.Logger.Errorf("reload conf failed, err:%v", err)
		return err
	}

	mgr.Logger.Infof("UnLock db success")
	return nil
}

func (mgr *Manager) pgReload(ctx context.Context) error {
	reload := "select pg_reload_conf();"

	_, err := mgr.Exec(ctx, reload)

	return err
}

func (mgr *Manager) ShutDownWithWait() {
	mgr.Pool.Close()
>>>>>>> 81da9dc0
}<|MERGE_RESOLUTION|>--- conflicted
+++ resolved
@@ -210,71 +210,11 @@
 	}
 }
 
-<<<<<<< HEAD
 func (mgr *Manager) DeleteMemberFromCluster(cluster *dcs.Cluster, host string) error {
 	switch mgr.workLoadType {
 	case Consensus:
 		return mgr.DeleteMemberFromClusterConsensus(cluster, host)
 	case Replication:
-=======
-func (mgr *Manager) Demote(context.Context) error {
-	mgr.Logger.Infof("current member demoting: %s", mgr.CurrentMemberName)
-
-	return mgr.Stop()
-}
-
-func (mgr *Manager) Stop() error {
-	mgr.Logger.Infof("wait for send signal 1 to deactivate sql channel")
-	sqlChannelProc, err := component.GetSQLChannelProc()
-	if err != nil {
-		mgr.Logger.Errorf("can't find sql channel process, err:%v", err)
-		return errors.Errorf("can't find sql channel process, err:%v", err)
-	}
-
-	// deactivate sql channel restart db
-	err = sqlChannelProc.Signal(syscall.SIGUSR1)
-	if err != nil {
-		return errors.Errorf("send signal1 to sql channel failed, err:%v", err)
-	}
-
-	var stdout, stderr bytes.Buffer
-	stopCmd := exec.Command("su", "-c", "pg_ctl stop -m fast", "postgres")
-	stopCmd.Stdout = &stdout
-	stopCmd.Stderr = &stderr
-
-	err = stopCmd.Run()
-	if err != nil || stderr.String() != "" {
-		mgr.Logger.Errorf("stop failed, err:%v, stderr:%s", err, stderr.String())
-		return err
-	}
-
-	return nil
-}
-
-func (mgr *Manager) Follow(ctx context.Context, cluster *dcs.Cluster) error {
-	if cluster.Leader == nil || cluster.Leader.Name == "" {
-		mgr.Logger.Warnf("no action coz cluster has no leader")
-		return mgr.Start(cluster)
-	}
-
-	err := mgr.handleRewind(ctx, cluster)
-	if err != nil {
-		mgr.Logger.Errorf("handle rewind failed, err:%v", err)
-	}
-
-	needChange, needRestart := mgr.checkRecoveryConf(ctx, cluster.Leader.Name)
-	if needChange {
-		return mgr.follow(needRestart, cluster)
-	}
-
-	mgr.Logger.Infof("no action coz i still follow the leader:%s", cluster.Leader.Name)
-	return nil
-}
-
-func (mgr *Manager) handleRewind(ctx context.Context, cluster *dcs.Cluster) error {
-	needRewind := mgr.checkTimelineAndLsn(ctx, cluster)
-	if !needRewind {
->>>>>>> 81da9dc0
 		return nil
 	default:
 		return InvalidWorkLoadType
@@ -344,15 +284,9 @@
 	default:
 		return InvalidWorkLoadType
 	}
-<<<<<<< HEAD
-=======
-
-	return mgr.Start(cluster)
->>>>>>> 81da9dc0
 }
 
 func (mgr *Manager) GetHealthiestMember(cluster *dcs.Cluster, candidate string) *dcs.Member {
-	// TODO: check SynchronizedToLeader and compare the lags
 	return nil
 }
 
@@ -390,55 +324,4 @@
 
 func (mgr *Manager) CreateRoot(ctx context.Context) error {
 	return nil
-<<<<<<< HEAD
-=======
-}
-
-func (mgr *Manager) Lock(ctx context.Context, reason string) error {
-	sql := "alter system set default_transaction_read_only=on;"
-
-	_, err := mgr.Exec(ctx, sql)
-	if err != nil {
-		mgr.Logger.Errorf("exec sql:%s failed, err:%v", sql, err)
-		return err
-	}
-
-	if err = mgr.pgReload(ctx); err != nil {
-		mgr.Logger.Errorf("reload conf failed, err:%v", err)
-		return err
-	}
-
-	mgr.Logger.Infof("Lock db success: %s", reason)
-	return nil
-}
-
-func (mgr *Manager) Unlock(ctx context.Context) error {
-	sql := "alter system set default_transaction_read_only=off;"
-
-	_, err := mgr.Exec(ctx, sql)
-	if err != nil {
-		mgr.Logger.Errorf("exec sql:%s failed, err:%v", sql, err)
-		return err
-	}
-
-	if err = mgr.pgReload(ctx); err != nil {
-		mgr.Logger.Errorf("reload conf failed, err:%v", err)
-		return err
-	}
-
-	mgr.Logger.Infof("UnLock db success")
-	return nil
-}
-
-func (mgr *Manager) pgReload(ctx context.Context) error {
-	reload := "select pg_reload_conf();"
-
-	_, err := mgr.Exec(ctx, reload)
-
-	return err
-}
-
-func (mgr *Manager) ShutDownWithWait() {
-	mgr.Pool.Close()
->>>>>>> 81da9dc0
 }