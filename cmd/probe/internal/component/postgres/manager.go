package postgres

import (
	"bufio"
	"bytes"
	"context"
	"encoding/binary"
	"encoding/json"
	"fmt"
	"os"
	"os/exec"
	"strconv"
	"strings"
	"syscall"
	"unicode"

	"github.com/go-logr/logr"

	"github.com/jackc/pgx/v5"
	"github.com/jackc/pgx/v5/pgxpool"
	"github.com/pkg/errors"
	"github.com/shirou/gopsutil/v3/process"
	"github.com/spf13/viper"
	"golang.org/x/exp/slices"

	"github.com/apecloud/kubeblocks/cmd/probe/internal/binding"
	"github.com/apecloud/kubeblocks/cmd/probe/internal/component"
	"github.com/apecloud/kubeblocks/cmd/probe/internal/dcs"
)

type Manager struct {
	component.DBManagerBase
	Pool *pgxpool.Pool
	Proc *process.Process
}

var Mgr *Manager

func NewManager(logger logr.Logger) (*Manager, error) {
	pool, err := pgxpool.NewWithConfig(context.Background(), config.pool)
	if err != nil {
		return nil, errors.Errorf("unable to ping the DB: %v", err)
	}

	Mgr = &Manager{
		DBManagerBase: component.DBManagerBase{
			CurrentMemberName: viper.GetString("KB_POD_NAME"),
			ClusterCompName:   viper.GetString("KB_CLUSTER_COMP_NAME"),
			Namespace:         viper.GetString("KB_NAMESPACE"),
			Logger:            logger,
			DataDir:           viper.GetString("PGDATA"),
		},
		Pool: pool,
	}

	component.RegisterManager("postgresql", Mgr)
	return Mgr, nil
}

func (mgr *Manager) newProcessFromPidFile() error {
	pidFile, err := readPidFile(mgr.DataDir)
	if err != nil {
		mgr.Logger.Error(err, "read pid file failed, err")
		return errors.Wrap(err, "read pid file")
	}

	proc, err := process.NewProcess(pidFile.pid)
	if err != nil {
		mgr.Logger.Error(err, "new process failed, err")
		return err
	}

	mgr.Proc = proc
	return nil
}

func (mgr *Manager) Query(ctx context.Context, sql string) (result []byte, err error) {
	return mgr.QueryWithPool(ctx, sql, nil)
}

func (mgr *Manager) QueryWithPool(ctx context.Context, sql string, pool *pgxpool.Pool) (result []byte, err error) {
	mgr.Logger.Info(fmt.Sprintf("query: %s", sql))

	var rows pgx.Rows
	if pool != nil {
		rows, err = pool.Query(ctx, sql)
		defer pool.Close()
	} else {
		rows, err = mgr.Pool.Query(ctx, sql)
	}
	if err != nil {
		return nil, fmt.Errorf("error executing query: %w", err)
	}
	defer func() {
		rows.Close()
		_ = rows.Err()
	}()

	rs := make([]interface{}, 0)
	columnTypes := rows.FieldDescriptions()
	for rows.Next() {
		values := make([]interface{}, len(columnTypes))
		for i := range values {
			values[i] = new(interface{})
		}

		if err = rows.Scan(values...); err != nil {
			return nil, fmt.Errorf("error scanning row: %w", err)
		}

		r := map[string]interface{}{}
		for i, ct := range columnTypes {
			r[ct.Name] = values[i]
		}
		rs = append(rs, r)
	}

	if result, err = json.Marshal(rs); err != nil {
		err = fmt.Errorf("error serializing results: %w", err)
	}
	return result, err
}

func (mgr *Manager) Exec(ctx context.Context, sql string) (result int64, err error) {
	mgr.Logger.Info(fmt.Sprintf("exec: %s", sql))

	res, err := mgr.Pool.Exec(ctx, sql)
	if err != nil {
		return 0, fmt.Errorf("error executing query: %w", err)
	}

	result = res.RowsAffected()

	return
}

func (mgr *Manager) IsDBStartupReady() bool {
	if mgr.DBStartupReady {
		return true
	}

	err := mgr.Pool.Ping(context.TODO())
	if err != nil {
		mgr.Logger.Error(err, "DB is not ready")
		return false
	}

	mgr.DBStartupReady = true
	mgr.Logger.Info("DB startup ready")
	return true
}

func (mgr *Manager) GetMemberStateWithPool(ctx context.Context, pool *pgxpool.Pool) (string, error) {
	sql := "select pg_is_in_recovery();"

	var rows pgx.Rows
	var err error
	if pool != nil {
		rows, err = pool.Query(ctx, sql)
		defer pool.Close()
	} else {
		rows, err = mgr.Pool.Query(ctx, sql)
	}
	if err != nil {
		mgr.Logger.Error(err, "error executing sql", "sql", sql)
		return "", errors.Wrapf(err, "error executing %s", sql)
	}

	var isRecovery bool
	var isReady bool
	for rows.Next() {
		if err = rows.Scan(&isRecovery); err != nil {
			mgr.Logger.Error(err, "Role query error")
			return "", err
		}
		isReady = true
	}
	if isRecovery {
		return binding.SECONDARY, nil
	}
	if isReady {
		return binding.PRIMARY, nil
	}
	return "", errors.Errorf("exec sql %s failed: no data returned", sql)
}

func (mgr *Manager) IsLeader(ctx context.Context, cluster *dcs.Cluster) (bool, error) {
	return mgr.IsLeaderWithPool(ctx, nil)
}

func (mgr *Manager) IsLeaderWithPool(ctx context.Context, pool *pgxpool.Pool) (bool, error) {
	role, err := mgr.GetMemberStateWithPool(ctx, pool)
	if err != nil {
		return false, errors.Wrap(err, "check is leader")
	}

	return role == binding.PRIMARY, nil
}

func (mgr *Manager) GetMemberAddrs(cluster *dcs.Cluster) []string {
	return cluster.GetMemberAddrs()
}

func (mgr *Manager) InitializeCluster(context.Context, *dcs.Cluster) error {
	return nil
}

func (mgr *Manager) IsRunning() bool {
	if mgr.Proc != nil {
		if isRunning, err := mgr.Proc.IsRunning(); isRunning && err == nil {
			return true
		}
		mgr.Proc = nil
	}

	return mgr.newProcessFromPidFile() == nil
}

func (mgr *Manager) IsCurrentMemberInCluster(ctx context.Context, cluster *dcs.Cluster) bool {
	return true
}

func (mgr *Manager) IsCurrentMemberHealthy(ctx context.Context, cluster *dcs.Cluster) bool {
	return mgr.IsMemberHealthy(ctx, cluster, nil)
}

func (mgr *Manager) IsMemberHealthy(ctx context.Context, cluster *dcs.Cluster, member *dcs.Member) bool {
	pools := []*pgxpool.Pool{nil}
	var err error
	if member != nil && cluster != nil {
		pools, err = mgr.GetOtherPoolsWithHosts(ctx, []string{cluster.GetMemberAddr(*member)})
		if err != nil || pools[0] == nil {
			mgr.Logger.Error(err, "Get other pools failed")
			return false
		}
	}

	// Typically, the synchronous_commit parameter remains consistent between the primary and standby
	replicationMode, err := mgr.getReplicationMode(ctx)
	if err != nil {
		mgr.Logger.Error(err, "get db replication mode failed")
		return false
	}

	// TODO: cache those info
	if replicationMode == "synchronous" {
		if !mgr.checkStandbySynchronizedToLeader(ctx, member.Name, true, cluster) {
			return false
		}
	}

	walPosition, _ := mgr.getWalPositionWithPool(ctx, pools[0])
	if mgr.isLagging(walPosition, cluster) {
		mgr.Logger.Info("my wal position exceeds max lag")
		return false
	}

	// TODO: check timeLine

	return true
}

func (mgr *Manager) getReplicationMode(ctx context.Context) (string, error) {
	sql := "select pg_catalog.current_setting('synchronous_commit');"

	resp, err := mgr.Query(ctx, sql)
	if err != nil {
		return "", err
	}

	mode := strings.TrimFunc(strings.Split(string(resp), ":")[1], func(r rune) bool {
		return !unicode.IsLetter(r)
	})
	switch mode {
	case "off":
		return asynchronous, nil
	case "local":
		return asynchronous, nil
	case "remote_write":
		return asynchronous, nil
	case "on":
		return synchronous, nil
	case "remote_apply":
		return synchronous, nil
	default: // default "on"
		return synchronous, nil
	}
}

// TODO: restore the sync state to cluster coz these values only exist in primary
func (mgr *Manager) checkStandbySynchronizedToLeader(ctx context.Context, memberName string, isLeader bool, cluster *dcs.Cluster) bool {
	sql := "select pg_catalog.current_setting('synchronous_standby_names');"
	resp, err := mgr.Query(ctx, sql)
	if err != nil {
		mgr.Logger.Error(err, "query sql err", "sql", sql)
		return false
	}
	standbyNames := strings.Split(strings.Split(string(resp), ":")[1], `"`)[1]

	syncStandbys, err := parsePGSyncStandby(standbyNames)
	if err != nil {
		mgr.Logger.Error(err, "parse pg sync standby failed")
		return false
	}

	return (isLeader && memberName == cluster.Leader.Name) || syncStandbys.Members.Contains(memberName) || syncStandbys.HasStar
}

func (mgr *Manager) getWalPositionWithPool(ctx context.Context, pool *pgxpool.Pool) (int64, error) {
	var (
		lsn      int64
		isLeader bool
		err      error
	)

	if isLeader, err = mgr.IsLeaderWithPool(ctx, pool); isLeader && err == nil {
		lsn, err = mgr.getLsnWithPool(ctx, "current", pool)
		if err != nil {
			return 0, err
		}
	} else {
		replayLsn, errReplay := mgr.getLsnWithPool(ctx, "replay", pool)
		receiveLsn, errReceive := mgr.getLsnWithPool(ctx, "receive", pool)
		if errReplay != nil && errReceive != nil {
			return 0, errors.Errorf("get replayLsn or receiveLsn failed, replayLsn err:%v, receiveLsn err:%v", errReplay, errReceive)
		}
		lsn = component.MaxInt64(replayLsn, receiveLsn)
	}

	return lsn, nil
}

func (mgr *Manager) getLsnWithPool(ctx context.Context, types string, pool *pgxpool.Pool) (int64, error) {
	var sql string
	switch types {
	case "current":
		sql = "select pg_catalog.pg_wal_lsn_diff(pg_catalog.pg_current_wal_lsn(), '0/0')::bigint;"
	case "replay":
		sql = "select pg_catalog.pg_wal_lsn_diff(pg_catalog.pg_last_wal_replay_lsn(), '0/0')::bigint;"
	case "receive":
		sql = "select pg_catalog.pg_wal_lsn_diff(COALESCE(pg_catalog.pg_last_wal_receive_lsn(), '0/0'), '0/0')::bigint;"
	}

	resp, err := mgr.QueryWithPool(ctx, sql, pool)
	if err != nil {
		mgr.Logger.Error(err, "get wal position failed")
		return 0, err
	}
	lsnStr := strings.TrimFunc(string(resp), func(r rune) bool {
		return !unicode.IsDigit(r)
	})

	lsn, err := strconv.ParseInt(lsnStr, 10, 64)
	if err != nil {
		mgr.Logger.Error(err, "convert lsnStr to lsn failed")
	}

	return lsn, nil
}

func (mgr *Manager) isLagging(walPosition int64, cluster *dcs.Cluster) bool {
	// TODO: for test
	if cluster == nil {
		return false
	}
	lag := cluster.Leader.DBState.OpTimestamp - walPosition
	return lag > cluster.HaConfig.GetMaxLagOnSwitchover()
}

func (mgr *Manager) Recover(context.Context) error {
	return nil
}

// AddCurrentMemberToCluster postgresql don't need to add member
func (mgr *Manager) AddCurrentMemberToCluster(cluster *dcs.Cluster) error {
	return nil
}

// DeleteMemberFromCluster postgresql don't need to delete member
func (mgr *Manager) DeleteMemberFromCluster(cluster *dcs.Cluster, host string) error {
	return nil
}

func (mgr *Manager) IsClusterHealthy(ctx context.Context, cluster *dcs.Cluster) bool {
	return true
}

func (mgr *Manager) IsClusterInitialized(ctx context.Context, cluster *dcs.Cluster) (bool, error) {
	return mgr.IsDBStartupReady(), nil
}

<<<<<<< HEAD
func (mgr *Manager) Promote() error {
	if isLeader, err := mgr.IsLeader(context.TODO(), nil); err == nil && isLeader {
		mgr.Logger.Info("i am already a leader, don't need to promote")
=======
func (mgr *Manager) Promote(ctx context.Context) error {
	if isLeader, err := mgr.IsLeader(ctx, nil); err == nil && isLeader {
		mgr.Logger.Infof("i am already a leader, don't need to promote")
>>>>>>> 677be273
		return nil
	}

	err := mgr.prePromote()
	if err != nil {
		return err
	}

	var stdout, stderr bytes.Buffer
	cmd := exec.Command("su", "-c", "pg_ctl promote", "postgres")
	cmd.Stdout = &stdout
	cmd.Stderr = &stderr

	err = cmd.Run()
	if err != nil || stderr.String() != "" {
		mgr.Logger.Error(nil, fmt.Sprintf("promote failed, err:%v, stderr:%s", err, stderr.String()))
		return err
	}
	mgr.Logger.Info("promote success", "response", stdout.String())

	err = mgr.postPromote()
	if err != nil {
		return err
	}
	return nil
}

func (mgr *Manager) prePromote() error {
	return nil
}

func (mgr *Manager) postPromote() error {
	return nil
}

<<<<<<< HEAD
func (mgr *Manager) Demote() error {
	mgr.Logger.Info("current member demoting:" + mgr.CurrentMemberName)
=======
func (mgr *Manager) Demote(context.Context) error {
	mgr.Logger.Infof("current member demoting: %s", mgr.CurrentMemberName)
>>>>>>> 677be273

	return mgr.Stop()
}

func (mgr *Manager) Stop() error {
	mgr.Logger.Info("wait for send signal 1 to deactivate sql channel")
	sqlChannelProc, err := component.GetSQLChannelProc()
	if err != nil {
		mgr.Logger.Error(err, "can't find sql channel process")
		return errors.Errorf("can't find sql channel process, err:%v", err)
	}

	// deactivate sql channel restart db
	err = sqlChannelProc.Signal(syscall.SIGUSR1)
	if err != nil {
		return errors.Errorf("send signal1 to sql channel failed, err:%v", err)
	}

	var stdout, stderr bytes.Buffer
	stopCmd := exec.Command("su", "-c", "pg_ctl stop -m fast", "postgres")
	stopCmd.Stdout = &stdout
	stopCmd.Stderr = &stderr

	err = stopCmd.Run()
	if err != nil || stderr.String() != "" {
		mgr.Logger.Error(err, "stop failed", "stderr", stderr.String())
		return err
	}

	return nil
}

func (mgr *Manager) Follow(ctx context.Context, cluster *dcs.Cluster) error {
	if cluster.Leader == nil || cluster.Leader.Name == "" {
		mgr.Logger.Info("no action coz cluster has no leader")
		return mgr.Start()
	}

	err := mgr.handleRewind(ctx, cluster)
	if err != nil {
		mgr.Logger.Error(err, "handle rewind failed")
	}

	needChange, needRestart := mgr.checkRecoveryConf(ctx, cluster.Leader.Name)
	if needChange {
		return mgr.follow(needRestart, cluster)
	}

	mgr.Logger.Info("no action coz i still follow the leader: " + cluster.Leader.Name)
	return nil
}

func (mgr *Manager) handleRewind(ctx context.Context, cluster *dcs.Cluster) error {
	needRewind := mgr.checkTimelineAndLsn(ctx, cluster)
	if !needRewind {
		return nil
	}

	return mgr.executeRewind()
}

func (mgr *Manager) executeRewind() error {
	return nil
}

func (mgr *Manager) checkTimelineAndLsn(ctx context.Context, cluster *dcs.Cluster) bool {
	var needRewind bool
	var historys []*history

	isRecovery, localTimeLine, localLsn := mgr.getLocalTimeLineAndLsn(ctx)
	if localTimeLine == 0 || localLsn == 0 {
		return false
	}

	pools, err := mgr.GetOtherPoolsWithHosts(ctx, []string{cluster.GetMemberAddr(*cluster.GetLeaderMember())})
	if err != nil || pools[0] == nil {
		mgr.Logger.Error(err, "Get other pools failed")
		return false
	}

	role, err := mgr.GetMemberStateWithPool(ctx, pools[0])
	if err != nil {
		return false
	}
	if role != binding.PRIMARY {
		mgr.Logger.Info("Leader is still in recovery and can't rewind")
		return false
	}

	primaryTimeLine, err := mgr.getPrimaryTimeLine(cluster.GetMemberAddr(*cluster.GetLeaderMember()))
	if err != nil {
		mgr.Logger.Error(err, "get primary timeLine failed")
		return false
	}

	switch {
	case localTimeLine > primaryTimeLine:
		needRewind = true
	case localTimeLine == primaryTimeLine:
		needRewind = false
	case primaryTimeLine > 1:
		historys = mgr.getHistory()
	}

	if len(historys) != 0 {
		for _, h := range historys {
			if h.parentTimeline == localTimeLine {
				switch {
				case isRecovery:
					needRewind = localLsn > h.switchPoint
				case localLsn >= h.switchPoint:
					needRewind = true
				default:
					// TODO:get checkpoint end
				}
				break
			} else if h.parentTimeline > localTimeLine {
				needRewind = true
				break
			}
		}
	}

	return needRewind
}

func (mgr *Manager) getPrimaryTimeLine(host string) (int64, error) {
	var stdout, stderr bytes.Buffer
	cmd := exec.Command("psql", "-h", host, "replication=database", "-c", "IDENTIFY_SYSTEM")
	cmd.Stdout = &stdout
	cmd.Stderr = &stderr

	err := cmd.Run()
	if err != nil || stderr.String() != "" {
		mgr.Logger.Error(err, "get primary time line failed", err, "stderr", stderr.String())
		return 0, err
	}

	stdoutList := strings.Split(stdout.String(), "\n")
	value := stdoutList[2]
	values := strings.Split(value, "|")

	primaryTimeLine := strings.TrimSpace(values[1])

	return strconv.ParseInt(primaryTimeLine, 10, 64)
}

func (mgr *Manager) getLocalTimeLineAndLsn(ctx context.Context) (bool, int64, int64) {
	var inRecovery bool

	if !mgr.IsRunning() {
		return mgr.getLocalTimeLineAndLsnFromControlData()
	}

	inRecovery = true
	timeLine := mgr.getReceivedTimeLine(ctx)
	lsn, _ := mgr.getLsnWithPool(ctx, "replay", nil)

	return inRecovery, timeLine, lsn
}

func (mgr *Manager) getLocalTimeLineAndLsnFromControlData() (bool, int64, int64) {
	var inRecovery bool
	var timeLineStr, lsnStr string
	var timeLine, lsn int64

	pgControlData := mgr.getPgControlData()
	if slices.Contains([]string{"shut down in recovery", "in archive recovery"}, (*pgControlData)["Database cluster state"]) {
		inRecovery = true
		lsnStr = (*pgControlData)["Minimum recovery ending location"]
		timeLineStr = (*pgControlData)["Min recovery ending loc's timeline"]
	} else if (*pgControlData)["Database cluster state"] == "shut down" {
		inRecovery = false
		lsnStr = (*pgControlData)["Latest checkpoint location"]
		timeLineStr = (*pgControlData)["Latest checkpoint's TimeLineID"]
	}

	if lsnStr != "" {
		lsn = parsePgLsn(lsnStr)
	}
	if timeLineStr != "" {
		timeLine, _ = strconv.ParseInt(timeLineStr, 10, 64)
	}

	return inRecovery, timeLine, lsn
}

func (mgr *Manager) getReceivedTimeLine(ctx context.Context) int64 {
	sql := "select case when latest_end_lsn is null then null " +
		"else received_tli end as received_tli from pg_catalog.pg_stat_get_wal_receiver();"

	resp, err := mgr.Query(ctx, sql)
	if err != nil || resp == nil {
		mgr.Logger.Error(err, "get received time line failed")
		return 0
	}

	return int64(binary.BigEndian.Uint64(resp))
}

func (mgr *Manager) getPgControlData() *map[string]string {
	result := map[string]string{}

	var stdout, stderr bytes.Buffer
	cmd := exec.Command("pg_controldata")
	cmd.Stdout = &stdout
	cmd.Stderr = &stderr

	err := cmd.Run()
	if err != nil || stderr.String() != "" {
		mgr.Logger.Error(err, "get pg control data failed", "stderr", stderr.String())
		return &result
	}

	stdoutList := strings.Split(stdout.String(), "\n")
	for _, s := range stdoutList {
		out := strings.Split(s, ":")
		if len(out) == 2 {
			result[out[0]] = strings.TrimSpace(out[1])
		}
	}

	return &result
}

func (mgr *Manager) checkRecoveryConf(ctx context.Context, leaderName string) (bool, bool) {
	_, err := os.Stat("postgresql/data/standby.signal")
	if os.IsNotExist(err) {
		return true, true
	}

	primaryInfo := mgr.readRecoveryParams(ctx)
	if primaryInfo == nil {
		return true, true
	}

	if strings.Split(primaryInfo["host"], ".")[0] != leaderName {
		mgr.Logger.Info("host not match, need to reload")
		return true, false
	}

	return false, false
}

func (mgr *Manager) readRecoveryParams(ctx context.Context) map[string]string {
	sql := `SELECT name, setting FROM pg_catalog.pg_settings WHERE pg_catalog.lower(name) = 'primary_conninfo';`
	resp, err := mgr.Query(ctx, sql)
	if err != nil {
		mgr.Logger.Error(err, "get primary conn info failed")
		return nil
	}
	result, err := parseSingleQuery(string(resp))
	if err != nil {
		mgr.Logger.Error(err, "parse query failed")
		return nil
	}
	primaryInfoStr := result["setting"].(string)
	primaryInfo := parsePrimaryConnInfo(primaryInfoStr)

	return primaryInfo
}

// TODO: Parse history file
func (mgr *Manager) getHistory() []*history {
	return nil
}

func (mgr *Manager) follow(needRestart bool, cluster *dcs.Cluster) error {
	leaderMember := cluster.GetLeaderMember()
	if mgr.CurrentMemberName == leaderMember.Name {
		mgr.Logger.Info("i get the leader key, don't need to follow")
		return nil
	}

	primaryInfo := fmt.Sprintf("\nprimary_conninfo = 'host=%s port=%s user=%s password=%s application_name=my-application'",
		cluster.GetMemberAddr(*leaderMember), leaderMember.DBPort, config.username, viper.GetString("POSTGRES_PASSWORD"))

	pgConf, err := os.OpenFile("/kubeblocks/conf/postgresql.conf", os.O_APPEND|os.O_RDWR, 0644)
	if err != nil {
		mgr.Logger.Error(err, "open postgresql.conf failed")
		return err
	}
	defer pgConf.Close()

	writer := bufio.NewWriter(pgConf)
	_, err = writer.WriteString(primaryInfo)
	if err != nil {
		mgr.Logger.Error(err, "write into postgresql.conf failed")
		return err
	}

	err = writer.Flush()
	if err != nil {
		mgr.Logger.Error(err, "writer flush failed")
		return err
	}

	if !needRestart {
		if err = mgr.pgReload(context.TODO()); err != nil {
			mgr.Logger.Error(err, "reload conf failed")
			return err
		}
		return nil
	}

	return mgr.Start()
}

func (mgr *Manager) Start() error {
	mgr.Logger.Info("wait for send signal 2 to activate sql channel")
	sqlChannelProc, err := component.GetSQLChannelProc()
	if err != nil {
		mgr.Logger.Error(err, "can't find sql channel process")
		return errors.Errorf("can't find sql channel process, err:%v", err)
	}

	// activate sql channel restart db
	err = sqlChannelProc.Signal(syscall.SIGUSR2)
	if err != nil {
		return errors.Errorf("send signal2 to sql channel failed, err:%v", err)
	}
	return nil
}

func (mgr *Manager) GetHealthiestMember(cluster *dcs.Cluster, candidate string) *dcs.Member {
	// TODO: check SynchronizedToLeader and compare the lags
	return nil
}

func (mgr *Manager) HasOtherHealthyLeader(ctx context.Context, cluster *dcs.Cluster) *dcs.Member {
	isLeader, err := mgr.IsLeader(ctx, cluster)
	if err == nil && isLeader {
		// if current member is leader, just return
		return nil
	}

	var hosts []string
	for _, m := range cluster.Members {
		if m.Name != mgr.CurrentMemberName {
			hosts = append(hosts, cluster.GetMemberAddr(m))
		}
	}
	pools, err := mgr.GetOtherPoolsWithHosts(ctx, hosts)
	if err != nil {
		mgr.Logger.Error(err, "Get other pools failed")
		return nil
	}

	for i, pool := range pools {
		if pool != nil {
			if isLeader, err = mgr.IsLeaderWithPool(ctx, pool); isLeader && err == nil {
				return cluster.GetMemberWithHost(hosts[i])
			}
		}
	}

	return nil
}

func (mgr *Manager) HasOtherHealthyMembers(ctx context.Context, cluster *dcs.Cluster, leader string) []*dcs.Member {
	members := make([]*dcs.Member, 0)

	for i, m := range cluster.Members {
		if m.Name != leader && mgr.IsMemberHealthy(ctx, cluster, &m) {
			members = append(members, &cluster.Members[i])
		}
	}

	return members
}

func (mgr *Manager) GetOtherPoolsWithHosts(ctx context.Context, hosts []string) ([]*pgxpool.Pool, error) {
	if len(hosts) == 0 {
		return nil, errors.New("Get other pool without hosts")
	}

	resp := make([]*pgxpool.Pool, len(hosts))
	for i, host := range hosts {
		tempConfig, err := pgxpool.ParseConfig(config.GetConnectURLWithHost(host))
		if err != nil {
			return nil, errors.Wrap(err, "new temp config")
		}

		resp[i], err = pgxpool.NewWithConfig(ctx, tempConfig)
		if err != nil {
			mgr.Logger.Error(err, "unable to ping the DB", "host", host)
			continue
		}
	}

	return resp, nil
}

func (mgr *Manager) IsLeaderMember(ctx context.Context, cluster *dcs.Cluster, member *dcs.Member) (bool, error) {
	pools, err := mgr.GetOtherPoolsWithHosts(ctx, []string{cluster.GetMemberAddr(*member)})
	if err != nil || pools[0] == nil {
		mgr.Logger.Error(err, "Get leader pools failed")
		return false, err
	}

	return mgr.IsLeaderWithPool(ctx, pools[0])
}

func (mgr *Manager) IsRootCreated(ctx context.Context) (bool, error) {
	return true, nil
}

func (mgr *Manager) CreateRoot(ctx context.Context) error {
	return nil
}

func (mgr *Manager) Lock(ctx context.Context, reason string) error {
	sql := "alter system set default_transaction_read_only=on;"

	_, err := mgr.Exec(ctx, sql)
	if err != nil {
		mgr.Logger.Error(err, fmt.Sprintf("exec sql:%s failed", sql))
		return err
	}

	if err = mgr.pgReload(ctx); err != nil {
		mgr.Logger.Error(err, "reload conf failed")
		return err
	}

	mgr.Logger.Info(fmt.Sprintf("Lock db success: %s", reason))
	return nil
}

func (mgr *Manager) Unlock(ctx context.Context) error {
	sql := "alter system set default_transaction_read_only=off;"

	_, err := mgr.Exec(ctx, sql)
	if err != nil {
		mgr.Logger.Error(err, fmt.Sprintf("exec sql:%s failed", sql))
		return err
	}

	if err = mgr.pgReload(ctx); err != nil {
		mgr.Logger.Error(err, "reload conf failed")
		return err
	}

	mgr.Logger.Info("UnLock db success")
	return nil
}

func (mgr *Manager) pgReload(ctx context.Context) error {
	reload := "select pg_reload_conf();"

	_, err := mgr.Exec(ctx, reload)

	return err
}<|MERGE_RESOLUTION|>--- conflicted
+++ resolved
@@ -15,7 +15,6 @@
 	"unicode"
 
 	"github.com/go-logr/logr"
-
 	"github.com/jackc/pgx/v5"
 	"github.com/jackc/pgx/v5/pgxpool"
 	"github.com/pkg/errors"
@@ -389,15 +388,9 @@
 	return mgr.IsDBStartupReady(), nil
 }
 
-<<<<<<< HEAD
-func (mgr *Manager) Promote() error {
-	if isLeader, err := mgr.IsLeader(context.TODO(), nil); err == nil && isLeader {
-		mgr.Logger.Info("i am already a leader, don't need to promote")
-=======
 func (mgr *Manager) Promote(ctx context.Context) error {
 	if isLeader, err := mgr.IsLeader(ctx, nil); err == nil && isLeader {
-		mgr.Logger.Infof("i am already a leader, don't need to promote")
->>>>>>> 677be273
+		mgr.Logger.Info("i am already a leader, don't need to promote")
 		return nil
 	}
 
@@ -433,13 +426,8 @@
 	return nil
 }
 
-<<<<<<< HEAD
-func (mgr *Manager) Demote() error {
+func (mgr *Manager) Demote(context.Context) error {
 	mgr.Logger.Info("current member demoting:" + mgr.CurrentMemberName)
-=======
-func (mgr *Manager) Demote(context.Context) error {
-	mgr.Logger.Infof("current member demoting: %s", mgr.CurrentMemberName)
->>>>>>> 677be273
 
 	return mgr.Stop()
 }
