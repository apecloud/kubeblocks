--- conflicted
+++ resolved
@@ -29,11 +29,6 @@
 	"github.com/shirou/gopsutil/v3/process"
 	"github.com/spf13/viper"
 
-<<<<<<< HEAD
-=======
-	"github.com/apecloud/kubeblocks/cmd/probe/internal"
-	"github.com/apecloud/kubeblocks/cmd/probe/internal/binding"
->>>>>>> 0c117bee
 	"github.com/apecloud/kubeblocks/cmd/probe/internal/component"
 	"github.com/apecloud/kubeblocks/cmd/probe/internal/dcs"
 	"github.com/apecloud/kubeblocks/internal/constant"
@@ -60,167 +55,11 @@
 			Logger:            logger,
 			DataDir:           viper.GetString(PGDATA),
 		},
-<<<<<<< HEAD
 		Pool:   pool,
 		Config: config,
 	}
 
 	return mgr, nil
-=======
-		Pool: pool,
-	}
-
-	component.RegisterManager("postgresql", internal.Replication, Mgr)
-	return Mgr, nil
-}
-
-func (mgr *Manager) newProcessFromPidFile() error {
-	pidFile, err := readPidFile(mgr.DataDir)
-	if err != nil {
-		mgr.Logger.Errorf("read pid file failed, err:%v", err)
-		return errors.Wrap(err, "read pid file")
-	}
-
-	proc, err := process.NewProcess(pidFile.pid)
-	if err != nil {
-		mgr.Logger.Errorf("new process failed, err:%v", err)
-		return err
-	}
-
-	mgr.Proc = proc
-	return nil
-}
-
-func (mgr *Manager) Query(ctx context.Context, sql string) (result []byte, err error) {
-	return mgr.QueryWithPool(ctx, sql, nil)
-}
-
-func (mgr *Manager) QueryWithPool(ctx context.Context, sql string, pool *pgxpool.Pool) (result []byte, err error) {
-	mgr.Logger.Debugf("query: %s", sql)
-
-	var rows pgx.Rows
-	if pool != nil {
-		rows, err = pool.Query(ctx, sql)
-		defer pool.Close()
-	} else {
-		rows, err = mgr.Pool.Query(ctx, sql)
-	}
-	if err != nil {
-		return nil, fmt.Errorf("error executing query: %w", err)
-	}
-	defer func() {
-		rows.Close()
-		_ = rows.Err()
-	}()
-
-	rs := make([]interface{}, 0)
-	columnTypes := rows.FieldDescriptions()
-	for rows.Next() {
-		values := make([]interface{}, len(columnTypes))
-		for i := range values {
-			values[i] = new(interface{})
-		}
-
-		if err = rows.Scan(values...); err != nil {
-			return nil, fmt.Errorf("error scanning row: %w", err)
-		}
-
-		r := map[string]interface{}{}
-		for i, ct := range columnTypes {
-			r[ct.Name] = values[i]
-		}
-		rs = append(rs, r)
-	}
-
-	if result, err = json.Marshal(rs); err != nil {
-		err = fmt.Errorf("error serializing results: %w", err)
-	}
-	return result, err
-}
-
-func (mgr *Manager) Exec(ctx context.Context, sql string) (result int64, err error) {
-	mgr.Logger.Debugf("exec: %s", sql)
-
-	res, err := mgr.Pool.Exec(ctx, sql)
-	if err != nil {
-		return 0, fmt.Errorf("error executing query: %w", err)
-	}
-
-	result = res.RowsAffected()
-
-	return
-}
-
-func (mgr *Manager) IsDBStartupReady() bool {
-	if mgr.DBStartupReady {
-		return true
-	}
-
-	err := mgr.Pool.Ping(context.TODO())
-	if err != nil {
-		mgr.Logger.Warnf("DB is not ready, ping failed, err:%v", err)
-		return false
-	}
-
-	mgr.DBStartupReady = true
-	mgr.Logger.Infof("DB startup ready")
-	return true
-}
-
-func (mgr *Manager) GetMemberStateWithPool(ctx context.Context, pool *pgxpool.Pool) (string, error) {
-	sql := "select pg_is_in_recovery();"
-
-	var rows pgx.Rows
-	var err error
-	if pool != nil {
-		rows, err = pool.Query(ctx, sql)
-		defer pool.Close()
-	} else {
-		rows, err = mgr.Pool.Query(ctx, sql)
-	}
-	if err != nil {
-		mgr.Logger.Infof("error executing %s: %v", sql, err)
-		return "", errors.Wrapf(err, "error executing %s", sql)
-	}
-
-	var isRecovery bool
-	var isReady bool
-	for rows.Next() {
-		if err = rows.Scan(&isRecovery); err != nil {
-			mgr.Logger.Errorf("Role query error: %v", err)
-			return "", err
-		}
-		isReady = true
-	}
-	if isRecovery {
-		return binding.SECONDARY, nil
-	}
-	if isReady {
-		return binding.PRIMARY, nil
-	}
-	return "", errors.Errorf("exec sql %s failed: no data returned", sql)
-}
-
-func (mgr *Manager) IsLeader(ctx context.Context, cluster *dcs.Cluster) (bool, error) {
-	return mgr.IsLeaderWithPool(ctx, nil)
-}
-
-func (mgr *Manager) IsLeaderWithPool(ctx context.Context, pool *pgxpool.Pool) (bool, error) {
-	role, err := mgr.GetMemberStateWithPool(ctx, pool)
-	if err != nil {
-		return false, errors.Wrap(err, "check is leader")
-	}
-
-	return role == binding.PRIMARY, nil
-}
-
-func (mgr *Manager) GetMemberAddrs(ctx context.Context, cluster *dcs.Cluster) []string {
-	return cluster.GetMemberAddrs()
-}
-
-func (mgr *Manager) InitializeCluster(context.Context, *dcs.Cluster) error {
-	return nil
->>>>>>> 0c117bee
 }
 
 func (mgr *Manager) IsRunning() bool {
@@ -234,191 +73,8 @@
 	return mgr.newProcessFromPidFile() == nil
 }
 
-<<<<<<< HEAD
 func (mgr *Manager) newProcessFromPidFile() error {
 	pidFile, err := readPidFile(mgr.DataDir)
-=======
-func (mgr *Manager) IsCurrentMemberInCluster(ctx context.Context, cluster *dcs.Cluster) bool {
-	return true
-}
-
-func (mgr *Manager) IsCurrentMemberHealthy(ctx context.Context, cluster *dcs.Cluster) bool {
-	return mgr.IsMemberHealthy(ctx, cluster, nil)
-}
-
-func (mgr *Manager) IsMemberHealthy(ctx context.Context, cluster *dcs.Cluster, member *dcs.Member) bool {
-	pools := []*pgxpool.Pool{nil}
-	var err error
-	if member != nil && cluster != nil {
-		pools, err = mgr.GetOtherPoolsWithHosts(ctx, []string{cluster.GetMemberAddr(*member)})
-		if err != nil || pools[0] == nil {
-			mgr.Logger.Errorf("Get other pools failed, err:%v", err)
-			return false
-		}
-	}
-
-	// Typically, the synchronous_commit parameter remains consistent between the primary and standby
-	replicationMode, err := mgr.getReplicationMode(ctx)
-	if err != nil {
-		mgr.Logger.Errorf("get db replication mode failed, err:%v", err)
-		return false
-	}
-
-	// TODO: cache those info
-	if replicationMode == "synchronous" {
-		if !mgr.checkStandbySynchronizedToLeader(ctx, member.Name, true, cluster) {
-			return false
-		}
-	}
-
-	walPosition, _ := mgr.getWalPositionWithPool(ctx, pools[0])
-	if mgr.isLagging(walPosition, cluster) {
-		mgr.Logger.Infof("my wal position exceeds max lag")
-		return false
-	}
-
-	// TODO: check timeLine
-
-	return true
-}
-
-func (mgr *Manager) getReplicationMode(ctx context.Context) (string, error) {
-	sql := "select pg_catalog.current_setting('synchronous_commit');"
-
-	resp, err := mgr.Query(ctx, sql)
-	if err != nil {
-		return "", err
-	}
-
-	mode := strings.TrimFunc(strings.Split(string(resp), ":")[1], func(r rune) bool {
-		return !unicode.IsLetter(r)
-	})
-	switch mode {
-	case "off":
-		return asynchronous, nil
-	case "local":
-		return asynchronous, nil
-	case "remote_write":
-		return asynchronous, nil
-	case "on":
-		return synchronous, nil
-	case "remote_apply":
-		return synchronous, nil
-	default: // default "on"
-		return synchronous, nil
-	}
-}
-
-// TODO: restore the sync state to cluster coz these values only exist in primary
-func (mgr *Manager) checkStandbySynchronizedToLeader(ctx context.Context, memberName string, isLeader bool, cluster *dcs.Cluster) bool {
-	sql := "select pg_catalog.current_setting('synchronous_standby_names');"
-	resp, err := mgr.Query(ctx, sql)
-	if err != nil {
-		mgr.Logger.Errorf("query sql:%s, err:%v", sql, err)
-		return false
-	}
-	standbyNames := strings.Split(strings.Split(string(resp), ":")[1], `"`)[1]
-
-	syncStandbys, err := parsePGSyncStandby(standbyNames)
-	if err != nil {
-		mgr.Logger.Errorf("parse pg sync standby failed, err:%v", err)
-		return false
-	}
-
-	return (isLeader && memberName == cluster.Leader.Name) || syncStandbys.Members.Contains(memberName) || syncStandbys.HasStar
-}
-
-func (mgr *Manager) getWalPositionWithPool(ctx context.Context, pool *pgxpool.Pool) (int64, error) {
-	var (
-		lsn      int64
-		isLeader bool
-		err      error
-	)
-
-	if isLeader, err = mgr.IsLeaderWithPool(ctx, pool); isLeader && err == nil {
-		lsn, err = mgr.getLsnWithPool(ctx, "current", pool)
-		if err != nil {
-			return 0, err
-		}
-	} else {
-		replayLsn, errReplay := mgr.getLsnWithPool(ctx, "replay", pool)
-		receiveLsn, errReceive := mgr.getLsnWithPool(ctx, "receive", pool)
-		if errReplay != nil && errReceive != nil {
-			return 0, errors.Errorf("get replayLsn or receiveLsn failed, replayLsn err:%v, receiveLsn err:%v", errReplay, errReceive)
-		}
-		lsn = component.MaxInt64(replayLsn, receiveLsn)
-	}
-
-	return lsn, nil
-}
-
-func (mgr *Manager) getLsnWithPool(ctx context.Context, types string, pool *pgxpool.Pool) (int64, error) {
-	var sql string
-	switch types {
-	case "current":
-		sql = "select pg_catalog.pg_wal_lsn_diff(pg_catalog.pg_current_wal_lsn(), '0/0')::bigint;"
-	case "replay":
-		sql = "select pg_catalog.pg_wal_lsn_diff(pg_catalog.pg_last_wal_replay_lsn(), '0/0')::bigint;"
-	case "receive":
-		sql = "select pg_catalog.pg_wal_lsn_diff(COALESCE(pg_catalog.pg_last_wal_receive_lsn(), '0/0'), '0/0')::bigint;"
-	}
-
-	resp, err := mgr.QueryWithPool(ctx, sql, pool)
-	if err != nil {
-		mgr.Logger.Errorf("get wal position failed, err:%v", err)
-		return 0, err
-	}
-	lsnStr := strings.TrimFunc(string(resp), func(r rune) bool {
-		return !unicode.IsDigit(r)
-	})
-
-	lsn, err := strconv.ParseInt(lsnStr, 10, 64)
-	if err != nil {
-		mgr.Logger.Errorf("convert lsnStr to lsn failed, err:%v", err)
-	}
-
-	return lsn, nil
-}
-
-func (mgr *Manager) isLagging(walPosition int64, cluster *dcs.Cluster) bool {
-	// TODO: for test
-	if cluster == nil {
-		return false
-	}
-	lag := cluster.Leader.DBState.OpTimestamp - walPosition
-	return lag > cluster.HaConfig.GetMaxLagOnSwitchover()
-}
-
-func (mgr *Manager) Recover(context.Context) error {
-	return nil
-}
-
-// AddCurrentMemberToCluster postgresql don't need to add member
-func (mgr *Manager) JoinCurrentMemberToCluster(ctx context.Context, cluster *dcs.Cluster) error {
-	return nil
-}
-
-// DeleteMemberFromCluster postgresql don't need to delete member
-func (mgr *Manager) LeaveMemberFromCluster(context.Context, *dcs.Cluster, string) error {
-	return nil
-}
-
-func (mgr *Manager) IsClusterHealthy(ctx context.Context, cluster *dcs.Cluster) bool {
-	return true
-}
-
-func (mgr *Manager) IsClusterInitialized(ctx context.Context, cluster *dcs.Cluster) (bool, error) {
-	return mgr.IsDBStartupReady(), nil
-}
-
-func (mgr *Manager) Promote(ctx context.Context, cluster *dcs.Cluster) error {
-	if isLeader, err := mgr.IsLeader(ctx, nil); err == nil && isLeader {
-		mgr.Logger.Infof("i am already a leader, don't need to promote")
-		return nil
-	}
-
-	err := mgr.prePromote()
->>>>>>> 0c117bee
 	if err != nil {
 		mgr.Logger.Errorf("read pid file failed, err:%v", err)
 		return err
@@ -452,14 +108,6 @@
 	}
 
 	return members
-}
-
-func (mgr *Manager) IsRootCreated(context.Context) (bool, error) {
-	return true, nil
-}
-
-func (mgr *Manager) CreateRoot(context.Context) error {
-	return nil
 }
 
 func (mgr *Manager) ReadCheck(ctx context.Context, host string) bool {
