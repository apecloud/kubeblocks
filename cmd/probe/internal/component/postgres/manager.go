--- conflicted
+++ resolved
@@ -141,11 +141,7 @@
 
 	err := mgr.Pool.Ping(context.TODO())
 	if err != nil {
-<<<<<<< HEAD
 		mgr.Logger.Error(err, "DB is not ready")
-=======
-		mgr.Logger.Warnf("DB is not ready, ping failed, err:%v", err)
->>>>>>> 5283f469
 		return false
 	}
 
@@ -731,25 +727,10 @@
 	}
 
 	if !needRestart {
-<<<<<<< HEAD
-		var stdout, stderr bytes.Buffer
-		cmd := exec.Command("su", "-c", "pg_ctl reload", "postgres")
-		cmd.Stdout = &stdout
-		cmd.Stderr = &stderr
-
-		err = cmd.Run()
-		if err != nil || stderr.String() != "" {
-			mgr.Logger.Error(err, "postgresql reload failed", "stderr", stderr.String())
-			return err
-		}
-
-		mgr.Logger.Info("successfully follow new leader: " + leaderMember.Name)
-=======
 		if err = mgr.pgReload(context.TODO()); err != nil {
 			mgr.Logger.Errorf("reload conf failed, err:%v", err)
 			return err
 		}
->>>>>>> 5283f469
 		return nil
 	}
 
