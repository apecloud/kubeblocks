--- conflicted
+++ resolved
@@ -267,67 +267,28 @@
 	return mgr.newProcessFromPidFile() == nil
 }
 
-<<<<<<< HEAD
-func (mgr *Manager) IsCurrentMemberInCluster(cluster *dcs.Cluster) bool {
-	switch mgr.workLoadType {
-	case Consensus:
-		return mgr.IsCurrentMemberInClusterConsensus(cluster)
+func (mgr *Manager) IsCurrentMemberInCluster(ctx context.Context, cluster *dcs.Cluster) bool {
+	switch mgr.workLoadType {
+	case Consensus:
+		return mgr.IsCurrentMemberInClusterConsensus(ctx, cluster)
 	case Replication:
 		return true
 	default:
 		mgr.Logger.Errorf("check current member in cluster failed, err:%v", InvalidWorkLoadType)
-=======
-func (mgr *Manager) IsCurrentMemberInCluster(ctx context.Context, cluster *dcs.Cluster) bool {
-	return true
-}
-
-func (mgr *Manager) IsCurrentMemberHealthy(ctx context.Context) bool {
-	return mgr.IsMemberHealthy(ctx, nil, nil)
+		return false
+	}
+}
+
+func (mgr *Manager) IsCurrentMemberHealthy(ctx context.Context, cluster *dcs.Cluster) bool {
+	return mgr.IsMemberHealthy(ctx, cluster, nil)
 }
 
 func (mgr *Manager) IsMemberHealthy(ctx context.Context, cluster *dcs.Cluster, member *dcs.Member) bool {
-	pools := []*pgxpool.Pool{nil}
-	var err error
-	if member != nil && cluster != nil {
-		pools, err = mgr.GetOtherPoolsWithHosts(ctx, []string{cluster.GetMemberAddr(*member)})
-		if err != nil || pools[0] == nil {
-			mgr.Logger.Errorf("Get other pools failed, err:%v", err)
-			return false
-		}
-	}
-
-	// Typically, the synchronous_commit parameter remains consistent between the primary and standby
-	replicationMode, err := mgr.getReplicationMode(ctx)
-	if err != nil {
-		mgr.Logger.Errorf("get db replication mode failed, err:%v", err)
-		return false
-	}
-
-	// TODO: cache those info
-	if replicationMode == "synchronous" {
-		if !mgr.checkStandbySynchronizedToLeader(ctx, member.Name, true, cluster) {
-			return false
-		}
-	}
-
-	walPosition, _ := mgr.getWalPositionWithPool(ctx, pools[0])
-	if mgr.isLagging(walPosition, cluster) {
-		mgr.Logger.Infof("my wal position exceeds max lag")
->>>>>>> 39d447f7
-		return false
-	}
-}
-
-func (mgr *Manager) IsCurrentMemberHealthy(cluster *dcs.Cluster) bool {
-	return mgr.IsMemberHealthy(cluster, nil)
-}
-
-func (mgr *Manager) IsMemberHealthy(cluster *dcs.Cluster, member *dcs.Member) bool {
-	switch mgr.workLoadType {
-	case Consensus:
-		return mgr.IsMemberHealthyConsensus(cluster, member)
-	case Replication:
-		return mgr.IsMemberHealthyReplication(cluster, member)
+	switch mgr.workLoadType {
+	case Consensus:
+		return mgr.IsMemberHealthyConsensus(ctx, cluster, member)
+	case Replication:
+		return mgr.IsMemberHealthyReplication(ctx, cluster, member)
 	default:
 		mgr.Logger.Errorf("check current member healthy failed, err:%v", InvalidWorkLoadType)
 		return false
