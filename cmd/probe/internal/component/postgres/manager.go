--- conflicted
+++ resolved
@@ -390,20 +390,12 @@
 	return nil
 }
 
-<<<<<<< HEAD
-// AddCurrentMemberToCluster postgresql don't need to add member
-=======
 // JoinCurrentMemberToCluster postgresql don't need to add member
->>>>>>> d1c9f6c1
 func (mgr *Manager) JoinCurrentMemberToCluster(ctx context.Context, cluster *dcs.Cluster) error {
 	return nil
 }
 
-<<<<<<< HEAD
-// DeleteMemberFromCluster postgresql don't need to delete member
-=======
 // LeaveMemberFromCluster postgresql don't need to delete member
->>>>>>> d1c9f6c1
 func (mgr *Manager) LeaveMemberFromCluster(context.Context, *dcs.Cluster, string) error {
 	return nil
 }
