--- conflicted
+++ resolved
@@ -22,12 +22,10 @@
 import (
 	"fmt"
 	"os"
-<<<<<<< HEAD
+	"strconv"
+	"strings"
 
 	"github.com/spf13/viper"
-=======
-	"strconv"
-	"strings"
 )
 
 const (
@@ -35,7 +33,6 @@
 	CheckRunningType int = iota
 	CheckStatusType
 	CheckRoleChangedType
->>>>>>> 677be273
 )
 
 func MaxInt64(x, y int64) int64 {
@@ -56,7 +53,14 @@
 	return sqlChannelProc, nil
 }
 
-<<<<<<< HEAD
+func GetIndex(memberName string) (int, error) {
+	i := strings.LastIndex(memberName, "-")
+	if i < 0 {
+		return 0, fmt.Errorf("the format of member name is wrong: %s", memberName)
+	}
+	return strconv.Atoi(memberName[i+1:])
+}
+
 type Properties map[string]string
 
 type Component struct {
@@ -111,12 +115,4 @@
 
 func GetProperties(name string) Properties {
 	return Name2Property[name]
-=======
-func GetIndex(memberName string) (int, error) {
-	i := strings.LastIndex(memberName, "-")
-	if i < 0 {
-		return 0, fmt.Errorf("the format of member name is wrong: %s", memberName)
-	}
-	return strconv.Atoi(memberName[i+1:])
->>>>>>> 677be273
 }