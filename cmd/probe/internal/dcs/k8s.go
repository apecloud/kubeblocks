/*
Copyright (C) 2022-2023 ApeCloud Co., Ltd

This file is part of KubeBlocks project

This program is free software: you can redistribute it and/or modify
it under the terms of the GNU Affero General Public License as published by
the Free Software Foundation, either version 3 of the License, or
(at your option) any later version.

This program is distributed in the hope that it will be useful
but WITHOUT ANY WARRANTY; without even the implied warranty of
MERCHANTABILITY or FITNESS FOR A PARTICULAR PURPOSE.  See the
GNU Affero General Public License for more details.

You should have received a copy of the GNU Affero General Public License
along with this program.  If not, see <http://www.gnu.org/licenses/>.
*/

package dcs

import (
	"context"
	"encoding/json"
	"fmt"
	"os"
	"strconv"
	"time"

	"github.com/dapr/kit/logger"
	"github.com/pkg/errors"
	"github.com/spf13/viper"
	corev1 "k8s.io/api/core/v1"
	apierrors "k8s.io/apimachinery/pkg/api/errors"
	metav1 "k8s.io/apimachinery/pkg/apis/meta/v1"
	"k8s.io/apimachinery/pkg/labels"
	"k8s.io/client-go/kubernetes"
	"k8s.io/client-go/kubernetes/scheme"
	"k8s.io/client-go/rest"

	appsv1alpha1 "github.com/apecloud/kubeblocks/apis/apps/v1alpha1"
	k8scomponent "github.com/apecloud/kubeblocks/cmd/probe/internal/component/kubernetes"
	"github.com/apecloud/kubeblocks/internal/constant"
)

type KubernetesStore struct {
	ctx                context.Context
	clusterName        string
	componentName      string
	clusterCompName    string
	currentMemberName  string
	namespace          string
	cluster            *Cluster
	client             *rest.RESTClient
	clientset          *kubernetes.Clientset
	LeaderObservedTime int64
	logger             logger.Logger
}

func NewKubernetesStore(logger logger.Logger) (*KubernetesStore, error) {
	ctx := context.Background()
	clientset, err := k8scomponent.GetClientSet(logger)
	if err != nil {
		logger.Errorf("clientset init error: %v", err)
	}
	client, err := k8scomponent.GetRESTClient(logger)
	if err != nil {
		logger.Errorf("restclient init error: %v", err)
	}

	store := &KubernetesStore{
		ctx:               ctx,
		clusterName:       os.Getenv(constant.KBEnvClusterName),
		componentName:     os.Getenv(constant.KBEnvComponentName),
		clusterCompName:   os.Getenv(constant.KBEnvClusterCompName),
		currentMemberName: os.Getenv(constant.KBEnvPodName),
		namespace:         os.Getenv(constant.KBEnvNamespace),
		client:            client,
		clientset:         clientset,
		logger:            logger,
	}
	dcs = store
	return store, err
}

func (store *KubernetesStore) Initialize() error {
	store.logger.Infof("k8s store initializing")
	_, err := store.GetCluster()
	if err != nil {
		return err
	}

	labelsMap := map[string]string{
		constant.AppInstanceLabelKey:    store.clusterName,
		constant.AppManagedByLabelKey:   constant.AppName,
		constant.KBAppComponentLabelKey: store.componentName,
	}

	haName := store.clusterCompName + "-haconfig"
	store.logger.Infof("k8s store initializing, create Ha ConfigMap: %s", haName)
	configMap, err := store.clientset.CoreV1().ConfigMaps(store.namespace).Get(store.ctx, haName, metav1.GetOptions{})
	if configMap == nil || err != nil {
		ttl := viper.GetString(constant.KBEnvTTL)
		if _, err = store.clientset.CoreV1().ConfigMaps(store.namespace).Create(store.ctx, &corev1.ConfigMap{
			ObjectMeta: metav1.ObjectMeta{
				Name:      haName,
				Namespace: store.namespace,
				Labels:    labelsMap,
				Annotations: map[string]string{
					"ttl":                ttl,
					"MaxLagOnSwitchover": "0",
				},
				// OwnerReferences: ownerReference,
			},
		}, metav1.CreateOptions{}); err != nil {
			return err
		}
	}
	err = store.CreateLock()
	return err
}

func (store *KubernetesStore) GetClusterName() string {
	return store.clusterName
}

func (store *KubernetesStore) GetClusterFromCache() *Cluster {
	return store.cluster
}

func (store *KubernetesStore) GetCluster() (*Cluster, error) {
	clusterResource := &appsv1alpha1.Cluster{}
	err := store.client.Get().
		Namespace(store.namespace).
		Resource("clusters").
		Name(store.clusterName).
		VersionedParams(&metav1.GetOptions{}, scheme.ParameterCodec).
		Do(store.ctx).
		Into(clusterResource)
	// store.logger.Debugf("cluster resource: %v", clusterResource)
	if err != nil {
		store.logger.Errorf("k8s get cluster error: %v", err)
		return nil, err
	}

	var replicas int32
	for _, component := range clusterResource.Spec.ComponentSpecs {
		if component.Name == store.componentName {
			replicas = component.Replicas
			break
		}
	}

	members, err := store.GetMembers()
	if err != nil {
		store.logger.Errorf("get members error: %v", err)
	}

	leader, err := store.GetLeader()
	if err != nil {
		store.logger.Errorf("get switchover error: %v", err)
	}

	switchover, err := store.GetSwitchover()
	if err != nil {
		store.logger.Errorf("get switchover error: %v", err)
	}

	haConfig, err := store.GetHaConfig()
	if err != nil {
		store.logger.Errorf("get HaConfig error: %v", err)
	}

	cluster := &Cluster{
		ClusterCompName: store.clusterCompName,
		Namespace:       store.namespace,
		Replicas:        replicas,
		Members:         members,
		Leader:          leader,
		Switchover:      switchover,
		HaConfig:        haConfig,
		resource:        clusterResource,
	}

	store.cluster = cluster
	return cluster, nil
}

func (store *KubernetesStore) GetMembers() ([]Member, error) {
	labelsMap := map[string]string{
		constant.AppInstanceLabelKey:    store.clusterName,
		constant.AppManagedByLabelKey:   constant.AppName,
		constant.KBAppComponentLabelKey: store.componentName,
	}

	selector := labels.SelectorFromSet(labelsMap)
	store.logger.Infof("pod selector: %s", selector.String())
	podList, err := store.clientset.CoreV1().Pods(store.namespace).List(context.TODO(), metav1.ListOptions{LabelSelector: selector.String()})
	if err != nil {
		return nil, err
	}

	store.logger.Debugf("podlist: %d", len(podList.Items))
	members := make([]Member, len(podList.Items))
	for i, pod := range podList.Items {
		member := &members[i]
		member.Name = pod.Name
		// member.Name = fmt.Sprintf("%s.%s-headless.%s.svc", pod.Name, store.clusterCompName, store.namespace)
		member.Role = pod.Labels[constant.RoleLabelKey]
		member.PodIP = pod.Status.PodIP
		member.DBPort = getDBPort(&pod)
		member.SQLChannelPort = getSQLChannelPort(&pod)
	}

	return members, nil
}

func (store *KubernetesStore) ResetCluser()  {}
func (store *KubernetesStore) DeleteCluser() {}

func (store *KubernetesStore) GetLeaderConfigMap() (*corev1.ConfigMap, error) {
	leaderName := store.clusterCompName + "-leader"
	leaderConfigMap, err := store.clientset.CoreV1().ConfigMaps(store.namespace).Get(store.ctx, leaderName, metav1.GetOptions{})
	if err != nil {
		if apierrors.IsNotFound(err) {
			store.logger.Errorf("Leader configmap [%s] is not found", leaderName)
			return nil, nil
		}
		store.logger.Errorf("Get Leader configmap failed: %v", err)
	}
	return leaderConfigMap, err
}

func (store *KubernetesStore) IsLockExist() (bool, error) {
	leaderConfigMap, err := store.GetLeaderConfigMap()
	appCluster, ok := store.cluster.resource.(*appsv1alpha1.Cluster)
	if leaderConfigMap != nil && ok && leaderConfigMap.CreationTimestamp.Before(&appCluster.CreationTimestamp) {
		store.logger.Infof("A previous leader configmap resource exists, delete it %s", leaderConfigMap.Name)
		_ = store.DeleteLeader()
		return false, nil
	}
	return leaderConfigMap != nil, err
}

func (store *KubernetesStore) CreateLock() error {
	leaderName := store.currentMemberName
	now := time.Now().Unix()
	nowStr := strconv.FormatInt(now, 10)
	ttl := viper.GetString(constant.KBEnvTTL)
	isExist, err := store.IsLockExist()
	if isExist || err != nil {
		return err
	}

	labelsMap := map[string]string{
<<<<<<< HEAD
		"app.kubernetes.io/instance":        store.clusterName,
		"app.kubernetes.io/managed-by":      "kubeblocks",
		"apps.kubeblocks.io/component-name": store.componentName,
=======
		constant.AppInstanceLabelKey:    store.clusterName,
		constant.AppManagedByLabelKey:   constant.AppName,
		constant.KBAppComponentLabelKey: store.componentName,
>>>>>>> 3fbc841e
	}

	leaderConfigMapName := store.clusterCompName + "-leader"
	store.logger.Infof("K8S store initializing, create leader ConfigMap: %s", leaderConfigMapName)
	if _, err = store.clientset.CoreV1().ConfigMaps(store.namespace).Create(store.ctx, &corev1.ConfigMap{
		ObjectMeta: metav1.ObjectMeta{
			Name:      leaderConfigMapName,
			Namespace: store.namespace,
			Labels:    labelsMap,
			Annotations: map[string]string{
				"leader":       leaderName,
				"acquire-time": nowStr,
				"renew-time":   nowStr,
				"ttl":          ttl,
				"extra":        "",
			},
		},
	}, metav1.CreateOptions{}); err != nil {
		store.logger.Errorf("Create Leader ConfigMap failed: %v", err)
		return err
	}
	return nil
}

func (store *KubernetesStore) GetLeader() (*Leader, error) {
	configmap, err := store.GetLeaderConfigMap()
	if err != nil {
		return nil, err
	}

	if configmap == nil {
		return nil, nil
	}

	annotations := configmap.Annotations
	acquireTime, err := strconv.ParseInt(annotations["acquire-time"], 10, 64)
	if err != nil {
		acquireTime = 0
	}
	renewTime, err := strconv.ParseInt(annotations["renew-time"], 10, 64)
	if err != nil {
		renewTime = 0
	}
	ttl, err := strconv.Atoi(annotations["ttl"])
	if err != nil {
		ttl = viper.GetInt(constant.KBEnvTTL)
	}
	leader := annotations["leader"]
	stateStr, ok := annotations["dbstate"]
	var dbState *DBState
	if ok {
		dbState = new(DBState)
		err = json.Unmarshal([]byte(stateStr), &dbState)
		if err != nil {
			store.logger.Infof("get leader dbstate failed: %v, annotations: %v", err, annotations)
		}
	}

	if ttl > 0 && time.Now().Unix()-renewTime > int64(ttl) {
		store.logger.Infof("lock expired: %v, now: %d", annotations, time.Now().Unix())
		leader = ""
	}

	return &Leader{
		Index:       configmap.ResourceVersion,
		Name:        leader,
		AcquireTime: acquireTime,
		RenewTime:   renewTime,
		TTL:         ttl,
		Resource:    configmap,
		DBState:     dbState,
	}, nil
}

func (store *KubernetesStore) DeleteLeader() error {
	leaderName := store.clusterCompName + "-leader"
	err := store.clientset.CoreV1().ConfigMaps(store.namespace).Delete(store.ctx, leaderName, metav1.DeleteOptions{})
	if err != nil {
		store.logger.Errorf("Delete leader configmap failed: %v", err)
	}
	return err
}

func (store *KubernetesStore) AttempAcquireLock() error {
	now := strconv.FormatInt(time.Now().Unix(), 10)
	ttl := store.cluster.HaConfig.ttl
	leaderName := store.currentMemberName
	annotation := map[string]string{
		"leader":       leaderName,
		"ttl":          strconv.Itoa(ttl),
		"renew-time":   now,
		"acquire-time": now,
	}

	configMap := store.cluster.Leader.Resource.(*corev1.ConfigMap)
	configMap.SetAnnotations(annotation)
	if store.cluster.Leader.DBState != nil {
		str, _ := json.Marshal(store.cluster.Leader.DBState)
		configMap.Annotations["dbstate"] = string(str)
	}
	cm, err := store.clientset.CoreV1().ConfigMaps(store.namespace).Update(context.TODO(), configMap, metav1.UpdateOptions{})
	if err != nil {
		store.logger.Errorf("Acquire lock failed: %v", err)
	} else {
		store.cluster.Leader.Resource = cm
	}

	return err
}

func (store *KubernetesStore) HasLock() bool {
	return store.cluster.Leader != nil && store.cluster.Leader.Name == store.currentMemberName
}

func (store *KubernetesStore) UpdateLock() error {
	configMap := store.cluster.Leader.Resource.(*corev1.ConfigMap)

	annotations := configMap.GetAnnotations()
	if annotations["leader"] != store.currentMemberName {
		return errors.Errorf("lost lock")
	}
	ttl := store.cluster.HaConfig.ttl
	annotations["ttl"] = strconv.Itoa(ttl)
	annotations["renew-time"] = strconv.FormatInt(time.Now().Unix(), 10)

	if store.cluster.Leader.DBState != nil {
		str, _ := json.Marshal(store.cluster.Leader.DBState)
		configMap.Annotations["dbstate"] = string(str)
	}
	configMap.SetAnnotations(annotations)

	_, err := store.clientset.CoreV1().ConfigMaps(store.namespace).Update(context.TODO(), configMap, metav1.UpdateOptions{})
	return err
}

func (store *KubernetesStore) ReleaseLock() error {
	store.logger.Info("release lock")
	configMap := store.cluster.Leader.Resource.(*corev1.ConfigMap)
	configMap.Annotations["leader"] = ""

	if store.cluster.Leader.DBState != nil {
		str, _ := json.Marshal(store.cluster.Leader.DBState)
		configMap.Annotations["dbstate"] = string(str)
	}
	_, err := store.clientset.CoreV1().ConfigMaps(store.namespace).Update(context.TODO(), configMap, metav1.UpdateOptions{})
	if err != nil {
		store.logger.Errorf("release lock failed: %v", err)
	}
	// TODO: if response status code is 409, it means operation conflict.
	return err
}

func (store *KubernetesStore) GetHaConfig() (*HaConfig, error) {
	configmapName := store.clusterCompName + "-haconfig"
	configmap, err := store.clientset.CoreV1().ConfigMaps(store.namespace).Get(context.TODO(), configmapName, metav1.GetOptions{})
	if err != nil {
		if !apierrors.IsNotFound(err) {
			store.logger.Errorf("Get ha configmap [%s] error: %v", configmapName, err)
		} else {
			err = nil
		}
		return &HaConfig{
			index:              "",
			ttl:                viper.GetInt(constant.KBEnvTTL),
			maxLagOnSwitchover: 1048576,
		}, err
	}

	annotations := configmap.Annotations
	ttl, err := strconv.Atoi(annotations["ttl"])
	if err != nil {
		ttl = viper.GetInt(constant.KBEnvTTL)
	}
	maxLagOnSwitchover, err := strconv.Atoi(annotations["MaxLagOnSwitchover"])
	if err != nil {
		maxLagOnSwitchover = 1048576
	}

	return &HaConfig{
		index:              configmap.ResourceVersion,
		ttl:                ttl,
		maxLagOnSwitchover: int64(maxLagOnSwitchover),
	}, err
}

func (store *KubernetesStore) GetSwitchOverConfigMap() (*corev1.ConfigMap, error) {
	switchoverName := store.clusterCompName + "-switchover"
	switchOverConfigMap, err := store.clientset.CoreV1().ConfigMaps(store.namespace).Get(store.ctx, switchoverName, metav1.GetOptions{})
	if err != nil {
		if apierrors.IsNotFound(err) {
			store.logger.Infof("no switchOver [%s] setting", switchoverName)
			return nil, nil
		}
		store.logger.Errorf("Get switchOver configmap failed: %v", err)
	}
	return switchOverConfigMap, err
}

func (store *KubernetesStore) GetSwitchover() (*Switchover, error) {
	switchOverConfigMap, _ := store.GetSwitchOverConfigMap()
	if switchOverConfigMap == nil {
		return nil, nil
	}
	annotations := switchOverConfigMap.Annotations
	scheduledAt, _ := strconv.Atoi(annotations["scheduled-at"])
	switchOver := newSwitchover(switchOverConfigMap.ResourceVersion, annotations["leader"], annotations["candidate"], int64(scheduledAt))
	return switchOver, nil
}

func (store *KubernetesStore) CreateSwitchover(leader, candidate string) error {
	switchoverName := store.clusterCompName + "-switchover"
	switchover, _ := store.GetSwitchover()
	if switchover != nil {
		return fmt.Errorf("there is another switchover %s unfinished", switchoverName)
	}

	labelsMap := map[string]string{
		constant.AppInstanceLabelKey:    store.clusterName,
		constant.AppManagedByLabelKey:   constant.AppName,
		constant.KBAppComponentLabelKey: store.componentName,
	}

	if _, err := store.clientset.CoreV1().ConfigMaps(store.namespace).Create(store.ctx, &corev1.ConfigMap{
		ObjectMeta: metav1.ObjectMeta{
			Name:      switchoverName,
			Namespace: store.namespace,
			Labels:    labelsMap,
			Annotations: map[string]string{
				"leader":    leader,
				"candidate": candidate,
			},
			// OwnerReferences: ownerReference,
		},
	}, metav1.CreateOptions{}); err != nil {
		return err
	}
	return nil
}

func (store *KubernetesStore) DeleteSwitchover() error {
	switchoverName := store.clusterCompName + "-switchover"
	err := store.clientset.CoreV1().ConfigMaps(store.namespace).Delete(store.ctx, switchoverName, metav1.DeleteOptions{})
	if err != nil {
		store.logger.Errorf("Delete switchOver configmap failed: %v", err)
	}
	return err
}

func (store *KubernetesStore) AddCurrentMember() error {
	return nil
}

// TODO: Use the database instance's character type to determine its port number more precisely
func getDBPort(pod *corev1.Pod) string {
	mainContainer := pod.Spec.Containers[0]
	port := mainContainer.Ports[0]
	dbPort := port.ContainerPort
	return strconv.Itoa(int(dbPort))
}

func getSQLChannelPort(pod *corev1.Pod) string {
	for _, container := range pod.Spec.Containers {
		for _, port := range container.Ports {
			if port.Name == "probe-http-port" {
				return strconv.Itoa(int(port.ContainerPort))
			}
		}
	}
	return ""
}<|MERGE_RESOLUTION|>--- conflicted
+++ resolved
@@ -253,15 +253,9 @@
 	}
 
 	labelsMap := map[string]string{
-<<<<<<< HEAD
-		"app.kubernetes.io/instance":        store.clusterName,
-		"app.kubernetes.io/managed-by":      "kubeblocks",
-		"apps.kubeblocks.io/component-name": store.componentName,
-=======
 		constant.AppInstanceLabelKey:    store.clusterName,
 		constant.AppManagedByLabelKey:   constant.AppName,
 		constant.KBAppComponentLabelKey: store.componentName,
->>>>>>> 3fbc841e
 	}
 
 	leaderConfigMapName := store.clusterCompName + "-leader"
