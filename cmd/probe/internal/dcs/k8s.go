--- conflicted
+++ resolved
@@ -264,11 +264,7 @@
 	leaderName := store.currentMemberName
 	now := time.Now().Unix()
 	nowStr := strconv.FormatInt(now, 10)
-<<<<<<< HEAD
 	ttl := viper.GetString("KB_TTL")
-=======
-	ttl := viper.GetString(constant.KBEnvTTL)
->>>>>>> d1c9f6c1
 	leaderConfigMap := &corev1.ConfigMap{
 		ObjectMeta: metav1.ObjectMeta{
 			Name: leaderConfigMapName,
@@ -427,11 +423,7 @@
 	}
 
 	store.logger.Infof("Create Ha ConfigMap: %s", haName)
-<<<<<<< HEAD
-	ttl := viper.GetString("KB_TTL")
-=======
 	ttl := viper.GetString(constant.KBEnvTTL)
->>>>>>> d1c9f6c1
 	maxLag := viper.GetString("KB_MAX_LAG")
 	haConfigMap := &corev1.ConfigMap{
 		ObjectMeta: metav1.ObjectMeta{
