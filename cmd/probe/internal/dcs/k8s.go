--- conflicted
+++ resolved
@@ -63,13 +63,6 @@
 	ctx := context.Background()
 	clientset, err := k8scomponent.GetClientSet(logger)
 	if err != nil {
-<<<<<<< HEAD
-		logger.Error(err, "clientset init error")
-	}
-	client, err := k8scomponent.GetRESTClient(logger)
-	if err != nil {
-		logger.Error(err, "restclient init error")
-=======
 		err = errors.Wrap(err, "clientset init failed")
 		return nil, err
 	}
@@ -102,7 +95,6 @@
 	namespace := os.Getenv(constant.KBEnvNamespace)
 	if namespace == "" {
 		return nil, errors.New("KB_NAMESPACE must be set")
->>>>>>> ff07bd2a
 	}
 
 	store := &KubernetesStore{
@@ -120,13 +112,8 @@
 	return store, err
 }
 
-<<<<<<< HEAD
-func (store *KubernetesStore) Initialize() error {
+func (store *KubernetesStore) Initialize(cluster *Cluster) error {
 	store.logger.Info("k8s store initializing")
-=======
-func (store *KubernetesStore) Initialize(cluster *Cluster) error {
-	store.logger.Infof("k8s store initializing")
->>>>>>> ff07bd2a
 	_, err := store.GetCluster()
 	if err != nil {
 		return err
@@ -134,35 +121,12 @@
 
 	err = store.CreateHaConfig(cluster)
 	if err != nil {
-		store.logger.Warnf("Create Ha ConfigMap failed: %s", err)
-	}
-
-<<<<<<< HEAD
-	haName := store.clusterCompName + "-haconfig"
-	store.logger.Info(fmt.Sprintf("k8s store initializing, create Ha ConfigMap: %s", haName))
-	configMap, err := store.clientset.CoreV1().ConfigMaps(store.namespace).Get(store.ctx, haName, metav1.GetOptions{})
-	if configMap == nil || err != nil {
-		ttl := viper.GetString(constant.KBEnvTTL)
-		if _, err = store.clientset.CoreV1().ConfigMaps(store.namespace).Create(store.ctx, &corev1.ConfigMap{
-			ObjectMeta: metav1.ObjectMeta{
-				Name:      haName,
-				Namespace: store.namespace,
-				Labels:    labelsMap,
-				Annotations: map[string]string{
-					"ttl":                ttl,
-					"MaxLagOnSwitchover": "0",
-				},
-				// OwnerReferences: ownerReference,
-			},
-		}, metav1.CreateOptions{}); err != nil {
-			return err
-		}
-	}
-=======
->>>>>>> ff07bd2a
+		store.logger.Error(err, "Create Ha ConfigMap failed")
+	}
+
 	err = store.CreateLock()
 	if err != nil {
-		store.logger.Warnf("Create Leader ConfigMap failed: %s", err)
+		store.logger.Error(err, "Create Leader ConfigMap failed")
 	}
 	return err
 }
@@ -205,11 +169,7 @@
 
 	leader, err := store.GetLeader()
 	if err != nil {
-<<<<<<< HEAD
-		store.logger.Error(err, "get switchover error")
-=======
-		store.logger.Errorf("get leader error: %v", err)
->>>>>>> ff07bd2a
+		store.logger.Error(err, "get leader error")
 	}
 
 	switchover, err := store.GetSwitchover()
@@ -301,24 +261,12 @@
 		return err
 	}
 
-<<<<<<< HEAD
-	labelsMap := map[string]string{
-		constant.AppInstanceLabelKey:    store.clusterName,
-		constant.AppManagedByLabelKey:   constant.AppName,
-		constant.KBAppComponentLabelKey: store.componentName,
-	}
-
-	leaderConfigMapName := store.clusterCompName + "-leader"
-	store.logger.Info("K8S store initializing, create leader ConfigMap", "leadername", leaderConfigMapName)
-	if _, err = store.clientset.CoreV1().ConfigMaps(store.namespace).Create(store.ctx, &corev1.ConfigMap{
-=======
 	leaderConfigMapName := store.getLeaderName()
 	leaderName := store.currentMemberName
 	now := time.Now().Unix()
 	nowStr := strconv.FormatInt(now, 10)
 	ttl := viper.GetString(constant.KBEnvTTL)
 	leaderConfigMap := &corev1.ConfigMap{
->>>>>>> ff07bd2a
 		ObjectMeta: metav1.ObjectMeta{
 			Name: leaderConfigMapName,
 			Annotations: map[string]string{
@@ -329,17 +277,12 @@
 				"extra":        "",
 			},
 		},
-<<<<<<< HEAD
-	}, metav1.CreateOptions{}); err != nil {
+	}
+
+	store.logger.Info(fmt.Sprintf("K8S store initializing, create leader ConfigMap: %s", leaderConfigMapName))
+	err = store.createConfigMap(leaderConfigMap)
+	if err != nil {
 		store.logger.Error(err, "Create Leader ConfigMap failed")
-=======
-	}
-
-	store.logger.Infof("K8S store initializing, create leader ConfigMap: %s", leaderConfigMapName)
-	err = store.createConfigMap(leaderConfigMap)
-	if err != nil {
-		store.logger.Errorf("Create Leader ConfigMap failed: %v", err)
->>>>>>> ff07bd2a
 		return err
 	}
 	return nil
@@ -480,7 +423,7 @@
 		return nil
 	}
 
-	store.logger.Infof("Create Ha ConfigMap: %s", haName)
+	store.logger.Info(fmt.Sprintf("Create Ha ConfigMap: %s", haName))
 	ttl := viper.GetString(constant.KBEnvTTL)
 	maxLag := viper.GetString("KB_MAX_LAG")
 	haConfigMap := &corev1.ConfigMap{
@@ -495,7 +438,7 @@
 
 	err := store.createConfigMap(haConfigMap)
 	if err != nil {
-		store.logger.Infof("Create Ha ConfigMap failed: %v", err)
+		store.logger.Error(err, "Create Ha ConfigMap failed")
 	}
 	return err
 }
@@ -530,7 +473,7 @@
 	if str != "" {
 		err := json.Unmarshal([]byte(str), &deleteMembers)
 		if err != nil {
-			store.logger.Errorf("Get delete members [%s] errors: %v", str, err)
+			store.logger.Error(err, fmt.Sprintf("Get delete members [%s] error", str))
 		}
 	}
 
@@ -554,7 +497,7 @@
 	annotations["ttl"] = strconv.Itoa(haConfig.ttl)
 	deleteMembers, err := json.Marshal(haConfig.DeleteMembers)
 	if err != nil {
-		store.logger.Errorf("marsha delete members [%v] errors: %v", haConfig, err)
+		store.logger.Error(err, fmt.Sprintf("marsha delete members [%v] errors: %v", haConfig))
 	}
 	annotations["delete-members"] = string(deleteMembers)
 	annotations["MaxLagOnSwitchover"] = strconv.Itoa(int(haConfig.maxLagOnSwitchover))
@@ -568,11 +511,7 @@
 	switchOverConfigMap, err := store.clientset.CoreV1().ConfigMaps(store.namespace).Get(store.ctx, switchoverName, metav1.GetOptions{})
 	if err != nil {
 		if apierrors.IsNotFound(err) {
-<<<<<<< HEAD
 			store.logger.Info(fmt.Sprintf("no switchOver [%s] setting", switchoverName))
-=======
-			store.logger.Debugf("no switchOver [%s] setting", switchoverName)
->>>>>>> ff07bd2a
 			return nil, nil
 		}
 		store.logger.Error(err, "Get switchOver configmap failed")
@@ -598,7 +537,7 @@
 		return fmt.Errorf("there is another switchover %s unfinished", switchoverName)
 	}
 
-	store.logger.Infof("Create switchover configmap %s", switchoverName)
+	store.logger.Info(fmt.Sprintf("Create switchover configmap %s", switchoverName))
 	swConfigMap := &corev1.ConfigMap{
 		ObjectMeta: metav1.ObjectMeta{
 			Name: switchoverName,
@@ -611,7 +550,7 @@
 
 	err := store.createConfigMap(swConfigMap)
 	if err != nil {
-		store.logger.Infof("Create switchover configmap failed %v", err)
+		store.logger.Error(err, "Create switchover configmap failed")
 		return err
 	}
 	return nil
