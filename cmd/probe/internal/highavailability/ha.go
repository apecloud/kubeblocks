/*
Copyright (C) 2022-2023 ApeCloud Co., Ltd

This file is part of KubeBlocks project

This program is free software: you can redistribute it and/or modify
it under the terms of the GNU Affero General Public License as published by
the Free Software Foundation, either version 3 of the License, or
(at your option) any later version.

This program is distributed in the hope that it will be useful
but WITHOUT ANY WARRANTY; without even the implied warranty of
MERCHANTABILITY or FITNESS FOR A PARTICULAR PURPOSE.  See the
GNU Affero General Public License for more details.

You should have received a copy of the GNU Affero General Public License
along with this program.  If not, see <http://www.gnu.org/licenses/>.
*/

package highavailability

import (
	"context"
	"fmt"
	"sort"
	"strings"
	"time"

	"github.com/go-logr/logr"
	"github.com/spf13/viper"

	"github.com/apecloud/kubeblocks/cmd/probe/internal/component"
	"github.com/apecloud/kubeblocks/cmd/probe/internal/dcs"
)

type Ha struct {
	ctx       context.Context
	dbManager component.DBManager
	dcs       dcs.DCS
	logger    logr.Logger
}

func NewHa(logger logr.Logger) *Ha {

	dcs, _ := dcs.NewKubernetesStore(logger)
	characterType := viper.GetString("KB_SERVICE_CHARACTER_TYPE")
	if characterType == "" {
		logger.Error(nil, "KB_SERVICE_CHARACTER_TYPE not set")
		return nil
	}

	manager := component.GetManager(characterType)
	if manager == nil {
		logger.Error(nil, fmt.Sprintf("No DB Manager for character type %s", characterType))
		return nil
	}

	ha := &Ha{
		ctx:       context.Background(),
		dcs:       dcs,
		logger:    logger,
		dbManager: manager,
	}
	return ha
}

func (ha *Ha) RunCycle() {
	cluster, err := ha.dcs.GetCluster()
	if err != nil {
		ha.logger.Error(err, "Get Cluster err")
		return
	}

	switch {
	case !ha.dbManager.IsRunning():
		ha.logger.Info("DB Service is not running,  wait for sqlctl to start it")
		if ha.dcs.HasLock() {
			_ = ha.dcs.ReleaseLock()
		}
		// _ = ha.dbManager.Follow(ha.ctx, cluster)

	// IsClusterHealthy is just for consensus cluster healthy check.
	// For Replication cluster IsClusterHealthy will always return true,
	// and its cluster's healthty is equal to leader member's heathly.
	case !ha.dbManager.IsClusterHealthy(ha.ctx, cluster):
		ha.logger.Error(nil, "The cluster is not healthy, wait...")

	case !ha.dbManager.IsCurrentMemberInCluster(ha.ctx, cluster) && int(cluster.Replicas) > len(ha.dbManager.GetMemberAddrs(cluster)):
		ha.logger.Info("Current member is not in cluster, add it to cluster")
		_ = ha.dbManager.AddCurrentMemberToCluster(cluster)

<<<<<<< HEAD
	case !ha.dbManager.IsCurrentMemberHealthy(ha.ctx):
		ha.logger.Info("DB Service is not healthy,  do some recover")
=======
	case !ha.dbManager.IsCurrentMemberHealthy(ha.ctx, cluster):
		ha.logger.Infof("DB Service is not healthy,  do some recover")
>>>>>>> 677be273
		if ha.dcs.HasLock() {
			_ = ha.dcs.ReleaseLock()
		}
	//	dbManager.Recover()

	case !cluster.IsLocked():
		ha.logger.Info("Cluster has no leader, attempt to take the leader")
		if ha.IsHealthiestMember(ha.ctx, cluster) {
			cluster.Leader.DBState = ha.dbManager.GetDBState(ha.ctx, cluster, nil)
			if ha.dcs.AttempAcquireLock() == nil {
				err := ha.dbManager.Promote(ha.ctx)
				if err != nil {
					ha.logger.Error(err, "Take the leader failed")
					_ = ha.dcs.ReleaseLock()
				} else {
					ha.logger.Info("Take the leader success!")
				}
			}
		}

	case ha.dcs.HasLock():
		ha.logger.Info("This member is Cluster's leader")
		if cluster.Switchover != nil {
			if cluster.Switchover.Leader == ha.dbManager.GetCurrentMemberName() ||
				(cluster.Switchover.Candidate != "" && cluster.Switchover.Candidate != ha.dbManager.GetCurrentMemberName()) {
				if ha.HasOtherHealthyMember(ha.ctx, cluster) {
					_ = ha.dbManager.Demote(ha.ctx)
					_ = ha.dcs.ReleaseLock()
					break
				}

			} else if cluster.Switchover.Candidate == "" || cluster.Switchover.Candidate == ha.dbManager.GetCurrentMemberName() {
				if !ha.dbManager.IsPromoted(ha.ctx) {
					// wait and retry
					break
				}
				_ = ha.dcs.DeleteSwitchover()
			}
		}

<<<<<<< HEAD
		if ok, _ := ha.dbManager.IsLeader(context.TODO(), cluster); ok {
			ha.logger.Info("Refresh leader ttl")
			_ = ha.dcs.UpdateLock()
			if int(cluster.Replicas) < len(ha.dbManager.GetMemberAddrs(cluster)) {
				ha.DecreaseClusterReplicas(cluster)
			}

		} else if ha.dbManager.HasOtherHealthyLeader(ha.ctx, cluster) != nil {
			ha.logger.Info("Release leader")
=======
		if ha.dbManager.HasOtherHealthyLeader(ha.ctx, cluster) != nil {
			// this case is applicable only to consensus cluster, where the db's internal
			// role services as the source of truth.
			// for replicationset cluster,  HasOtherHealthyLeader will always be false.
			ha.logger.Infof("Release leader")
>>>>>>> 677be273
			_ = ha.dcs.ReleaseLock()
			break
		}
		_ = ha.dbManager.Promote(ha.ctx)
		ha.logger.Infof("Refresh leader ttl")
		_ = ha.dcs.UpdateLock()

		if int(cluster.Replicas) < len(ha.dbManager.GetMemberAddrs(cluster)) {
			ha.DecreaseClusterReplicas(cluster)
		}

	case !ha.dcs.HasLock():
		if cluster.Switchover != nil {
			break
		}
		// TODO: In the event that the database service and SQL channel both go down concurrently, eg. Pod deleted,
		// there is no healthy leader node and the lock remains unreleased, attempt to acquire the leader lock.

<<<<<<< HEAD
		leaderMember := cluster.GetLeaderMember()
		lockOwnerIsLeader, _ := ha.dbManager.IsLeaderMember(ha.ctx, cluster, leaderMember)
		currentMemberIsLeader, _ := ha.dbManager.IsLeader(context.TODO(), cluster)
		if lockOwnerIsLeader && currentMemberIsLeader {
			ha.logger.Info("Lock owner is real Leader, demote myself and follow the real leader")
			_ = ha.dbManager.Demote()
		}
		_ = ha.dbManager.Follow(cluster)
=======
		// leaderMember := cluster.GetLeaderMember()
		// lockOwnerIsLeader, _ := ha.dbManager.IsLeaderMember(ha.ctx, cluster, leaderMember)
		// currentMemberIsLeader, _ := ha.dbManager.IsLeader(context.TODO(), cluster)
		// if lockOwnerIsLeader && currentMemberIsLeader {
		// ha.logger.Infof("Lock owner is real Leader, demote myself and follow the real leader")
		_ = ha.dbManager.Demote(ha.ctx)
		_ = ha.dbManager.Follow(ha.ctx, cluster)
>>>>>>> 677be273
	}
}

func (ha *Ha) Start() {
	ha.logger.Info("HA starting")
	cluster, err := ha.dcs.GetCluster()
	if cluster == nil {
		ha.logger.Error(err, "Get Cluster error, so HA exists.", "cluster-name", ha.dcs.GetClusterName())
		return
	}

	ha.logger.Info(fmt.Sprintf("cluster: %v", cluster))
	isInitialized, err := ha.dbManager.IsClusterInitialized(context.TODO(), cluster)
	for err != nil || !isInitialized {
		ha.logger.Info("Waiting for the database cluster to be initialized.")
		// TODO: implement dbmanager initialize to replace pod's entrypoint scripts
		// if I am the node of index 0, then do initialization
		if err == nil && !isInitialized && ha.dbManager.IsFirstMember() {
			ha.logger.Info("Initialize cluster.")
			err := ha.dbManager.InitializeCluster(ha.ctx, cluster)
			if err != nil {
				ha.logger.Error(err, "Cluster initialize failed")
			}
		}
		time.Sleep(5 * time.Second)
		isInitialized, err = ha.dbManager.IsClusterInitialized(context.TODO(), cluster)
	}
	ha.logger.Info("The database cluster is initialized.")

	isRootCreated, err := ha.dbManager.IsRootCreated(ha.ctx)
	for err != nil || !isRootCreated {
		if err == nil && !isRootCreated && ha.dbManager.IsFirstMember() {
			ha.logger.Info("Create Root.")
			err := ha.dbManager.CreateRoot(ha.ctx)
			if err != nil {
				ha.logger.Error(err, "Cluster initialize failed")
			}
		}
		time.Sleep(5 * time.Second)
		isRootCreated, err = ha.dbManager.IsRootCreated(ha.ctx)
	}

	isExist, _ := ha.dcs.IsLockExist()
	for !isExist {
		if ok, _ := ha.dbManager.IsLeader(context.Background(), cluster); ok {
			_ = ha.dcs.Initialize()
			break
		}
		ha.logger.Info("Waiting for the database Leader to be ready.")
		time.Sleep(5 * time.Second)
		isExist, _ = ha.dcs.IsLockExist()
	}

	for {
		ha.RunCycle()
		time.Sleep(1 * time.Second)
	}
}

func (ha *Ha) DecreaseClusterReplicas(cluster *dcs.Cluster) {
	hosts := ha.dbManager.GetMemberAddrs(cluster)
	sort.Strings(hosts)
	deleteHost := hosts[len(hosts)-1]
	ha.logger.Info("Delete member", "name", deleteHost)
	// The pods in the cluster are managed by a StatefulSet. If the replica count is decreased,
	// then the last pod will be removed first.
	//
	if strings.HasPrefix(deleteHost, ha.dbManager.GetCurrentMemberName()) {
<<<<<<< HEAD
		ha.logger.Info(fmt.Sprintf("The last pod %s is the primary member and cannot be deleted. waiting "+
			"for The controller to perform a switchover to a new primary member before this pod can be removed. ", deleteHost))
		_ = ha.dbManager.Demote()
=======
		ha.logger.Infof("The last pod %s is the primary member and cannot be deleted. waiting "+
			"for The controller to perform a switchover to a new primary member before this pod can be removed. ", deleteHost)
		_ = ha.dbManager.Demote(ha.ctx)
>>>>>>> 677be273
		_ = ha.dcs.ReleaseLock()
		return
	}
	_ = ha.dbManager.DeleteMemberFromCluster(cluster, deleteHost)
}

func (ha *Ha) IsHealthiestMember(ctx context.Context, cluster *dcs.Cluster) bool {
	currentMemberName := ha.dbManager.GetCurrentMemberName()
	if cluster.Switchover != nil {
		switchover := cluster.Switchover
		leader := switchover.Leader
		candidate := switchover.Candidate

<<<<<<< HEAD
		if candidate != "" && ha.dbManager.IsMemberHealthy(ctx, cluster, cluster.GetMemberWithName(candidate)) {
			ha.logger.Info("manual switchover to new leader", "new leader", candidate)
			return false
		}

		if leader == ha.dbManager.GetCurrentMemberName() &&
			len(ha.dbManager.HasOtherHealthyMembers(ctx, cluster, leader)) > 0 {
			ha.logger.Info("manual switchover to other member")
=======
		if leader == currentMemberName {
			ha.logger.Infof("manual switchover to other member")
			return false
		}

		if candidate == currentMemberName {
			ha.logger.Infof("manual switchover to current member: %s", candidate)
			return true
		}

		if candidate != "" {
			ha.logger.Infof("manual switchover to new leader: %s", candidate)
>>>>>>> 677be273
			return false
		}
	}

	if member := ha.dbManager.HasOtherHealthyLeader(ctx, cluster); member != nil {
		ha.logger.Info("there is a healthy leader exists", "leader", member.Name)
		return false
	}

	currentMember := cluster.GetMemberWithName(currentMemberName)
	return !ha.dbManager.IsMemberLagging(ctx, cluster, currentMember)
}

func (ha *Ha) HasOtherHealthyMember(ctx context.Context, cluster *dcs.Cluster) bool {
	var otherMembers = make([]*dcs.Member, 0, 1)
	if cluster.Switchover != nil && cluster.Switchover.Candidate != "" {
		candidate := cluster.Switchover.Candidate
		if candidate != ha.dbManager.GetCurrentMemberName() {
			otherMembers = append(otherMembers, cluster.GetMemberWithName(candidate))
		}
	} else {
		for _, member := range cluster.Members {
			if member.Name == ha.dbManager.GetCurrentMemberName() {
				continue
			}
			otherMembers = append(otherMembers, &member)
		}
	}

	for _, other := range otherMembers {
		if ha.dbManager.IsMemberHealthy(ha.ctx, cluster, other) && !ha.dbManager.IsMemberLagging(ha.ctx, cluster, other) {
			return true
		}
	}

	return false
}

func (ha *Ha) ShutdownWithWait() {
}<|MERGE_RESOLUTION|>--- conflicted
+++ resolved
@@ -89,13 +89,8 @@
 		ha.logger.Info("Current member is not in cluster, add it to cluster")
 		_ = ha.dbManager.AddCurrentMemberToCluster(cluster)
 
-<<<<<<< HEAD
-	case !ha.dbManager.IsCurrentMemberHealthy(ha.ctx):
+	case !ha.dbManager.IsCurrentMemberHealthy(ha.ctx, cluster):
 		ha.logger.Info("DB Service is not healthy,  do some recover")
-=======
-	case !ha.dbManager.IsCurrentMemberHealthy(ha.ctx, cluster):
-		ha.logger.Infof("DB Service is not healthy,  do some recover")
->>>>>>> 677be273
 		if ha.dcs.HasLock() {
 			_ = ha.dcs.ReleaseLock()
 		}
@@ -136,28 +131,16 @@
 			}
 		}
 
-<<<<<<< HEAD
-		if ok, _ := ha.dbManager.IsLeader(context.TODO(), cluster); ok {
-			ha.logger.Info("Refresh leader ttl")
-			_ = ha.dcs.UpdateLock()
-			if int(cluster.Replicas) < len(ha.dbManager.GetMemberAddrs(cluster)) {
-				ha.DecreaseClusterReplicas(cluster)
-			}
-
-		} else if ha.dbManager.HasOtherHealthyLeader(ha.ctx, cluster) != nil {
-			ha.logger.Info("Release leader")
-=======
 		if ha.dbManager.HasOtherHealthyLeader(ha.ctx, cluster) != nil {
 			// this case is applicable only to consensus cluster, where the db's internal
 			// role services as the source of truth.
 			// for replicationset cluster,  HasOtherHealthyLeader will always be false.
-			ha.logger.Infof("Release leader")
->>>>>>> 677be273
+			ha.logger.Info("Release leader")
 			_ = ha.dcs.ReleaseLock()
 			break
 		}
 		_ = ha.dbManager.Promote(ha.ctx)
-		ha.logger.Infof("Refresh leader ttl")
+		ha.logger.Info("Refresh leader ttl")
 		_ = ha.dcs.UpdateLock()
 
 		if int(cluster.Replicas) < len(ha.dbManager.GetMemberAddrs(cluster)) {
@@ -171,16 +154,6 @@
 		// TODO: In the event that the database service and SQL channel both go down concurrently, eg. Pod deleted,
 		// there is no healthy leader node and the lock remains unreleased, attempt to acquire the leader lock.
 
-<<<<<<< HEAD
-		leaderMember := cluster.GetLeaderMember()
-		lockOwnerIsLeader, _ := ha.dbManager.IsLeaderMember(ha.ctx, cluster, leaderMember)
-		currentMemberIsLeader, _ := ha.dbManager.IsLeader(context.TODO(), cluster)
-		if lockOwnerIsLeader && currentMemberIsLeader {
-			ha.logger.Info("Lock owner is real Leader, demote myself and follow the real leader")
-			_ = ha.dbManager.Demote()
-		}
-		_ = ha.dbManager.Follow(cluster)
-=======
 		// leaderMember := cluster.GetLeaderMember()
 		// lockOwnerIsLeader, _ := ha.dbManager.IsLeaderMember(ha.ctx, cluster, leaderMember)
 		// currentMemberIsLeader, _ := ha.dbManager.IsLeader(context.TODO(), cluster)
@@ -188,7 +161,6 @@
 		// ha.logger.Infof("Lock owner is real Leader, demote myself and follow the real leader")
 		_ = ha.dbManager.Demote(ha.ctx)
 		_ = ha.dbManager.Follow(ha.ctx, cluster)
->>>>>>> 677be273
 	}
 }
 
@@ -257,15 +229,9 @@
 	// then the last pod will be removed first.
 	//
 	if strings.HasPrefix(deleteHost, ha.dbManager.GetCurrentMemberName()) {
-<<<<<<< HEAD
 		ha.logger.Info(fmt.Sprintf("The last pod %s is the primary member and cannot be deleted. waiting "+
 			"for The controller to perform a switchover to a new primary member before this pod can be removed. ", deleteHost))
-		_ = ha.dbManager.Demote()
-=======
-		ha.logger.Infof("The last pod %s is the primary member and cannot be deleted. waiting "+
-			"for The controller to perform a switchover to a new primary member before this pod can be removed. ", deleteHost)
 		_ = ha.dbManager.Demote(ha.ctx)
->>>>>>> 677be273
 		_ = ha.dcs.ReleaseLock()
 		return
 	}
@@ -279,29 +245,18 @@
 		leader := switchover.Leader
 		candidate := switchover.Candidate
 
-<<<<<<< HEAD
-		if candidate != "" && ha.dbManager.IsMemberHealthy(ctx, cluster, cluster.GetMemberWithName(candidate)) {
+		if leader == currentMemberName {
+			ha.logger.Info("manual switchover to other member")
+			return false
+		}
+
+		if candidate == currentMemberName {
+			ha.logger.Info("manual switchover to current member", "member", candidate)
+			return true
+		}
+
+		if candidate != "" {
 			ha.logger.Info("manual switchover to new leader", "new leader", candidate)
-			return false
-		}
-
-		if leader == ha.dbManager.GetCurrentMemberName() &&
-			len(ha.dbManager.HasOtherHealthyMembers(ctx, cluster, leader)) > 0 {
-			ha.logger.Info("manual switchover to other member")
-=======
-		if leader == currentMemberName {
-			ha.logger.Infof("manual switchover to other member")
-			return false
-		}
-
-		if candidate == currentMemberName {
-			ha.logger.Infof("manual switchover to current member: %s", candidate)
-			return true
-		}
-
-		if candidate != "" {
-			ha.logger.Infof("manual switchover to new leader: %s", candidate)
->>>>>>> 677be273
 			return false
 		}
 	}
