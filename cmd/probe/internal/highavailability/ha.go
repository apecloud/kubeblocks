/*
Copyright (C) 2022-2023 ApeCloud Co., Ltd

This file is part of KubeBlocks project

This program is free software: you can redistribute it and/or modify
it under the terms of the GNU Affero General Public License as published by
the Free Software Foundation, either version 3 of the License, or
(at your option) any later version.

This program is distributed in the hope that it will be useful
but WITHOUT ANY WARRANTY; without even the implied warranty of
MERCHANTABILITY or FITNESS FOR A PARTICULAR PURPOSE.  See the
GNU Affero General Public License for more details.

You should have received a copy of the GNU Affero General Public License
along with this program.  If not, see <http://www.gnu.org/licenses/>.
*/

package highavailability

import (
	"context"
	"fmt"
	"sort"
	"strings"
	"time"

	"github.com/go-logr/logr"

	"github.com/spf13/viper"

	"github.com/apecloud/kubeblocks/cmd/probe/internal/component"
	"github.com/apecloud/kubeblocks/cmd/probe/internal/dcs"
)

type Ha struct {
	ctx       context.Context
	dbManager component.DBManager
	dcs       dcs.DCS
	logger    logr.Logger
}

func NewHa(logger logr.Logger) *Ha {

	dcs, _ := dcs.NewKubernetesStore(logger)
	characterType := viper.GetString("KB_SERVICE_CHARACTER_TYPE")
	if characterType == "" {
		logger.Error(nil, "KB_SERVICE_CHARACTER_TYPE not set")
		return nil
	}

	manager := component.GetManager(characterType)
	if manager == nil {
		logger.Error(nil, fmt.Sprintf("No DB Manager for character type %s", characterType))
		return nil
	}

	ha := &Ha{
		ctx:       context.Background(),
		dcs:       dcs,
		logger:    logger,
		dbManager: manager,
	}
	return ha
}

func (ha *Ha) RunCycle() {
	cluster, err := ha.dcs.GetCluster()
	if err != nil {
		ha.logger.Error(err, "Get Cluster err")
		return
	}

	switch {
	case !ha.dbManager.IsRunning():
		ha.logger.Info("DB Service is not running,  wait for sqlctl to start it")
		if ha.dcs.HasLock() {
			_ = ha.dcs.ReleaseLock()
		}
		_ = ha.dbManager.Follow(cluster)

	case !ha.dbManager.IsClusterHealthy(context.TODO(), cluster):
		ha.logger.Error(nil, "The cluster is not healthy, wait...")

	case !ha.dbManager.IsCurrentMemberInCluster(cluster) && int(cluster.Replicas) > len(ha.dbManager.GetMemberAddrs(cluster)):
		ha.logger.Info("Current member is not in cluster, add it to cluster")
		_ = ha.dbManager.AddCurrentMemberToCluster(cluster)

	case !ha.dbManager.IsCurrentMemberHealthy():
		ha.logger.Info("DB Service is not healthy,  do some recover")
		if ha.dcs.HasLock() {
			_ = ha.dcs.ReleaseLock()
		}
	//	dbManager.Recover()

	case !cluster.IsLocked():
		ha.logger.Info("Cluster has no leader, attempt to take the leader")
		if ha.IsHealthiestMember(cluster) {
			if ha.dcs.AttempAcquireLock() == nil {
				err := ha.dbManager.Promote()
				if err != nil {
					ha.logger.Error(err, "Take the leader failed")
					_ = ha.dcs.ReleaseLock()
				} else {
					ha.logger.Info("Take the leader success!")
				}
			}
		}

	case ha.dcs.HasLock():
		ha.logger.Info("This member is Cluster's leader")
		if cluster.Switchover != nil {
			if cluster.Switchover.Leader == ha.dbManager.GetCurrentMemberName() ||
				(cluster.Switchover.Candidate != "" && cluster.Switchover.Candidate != ha.dbManager.GetCurrentMemberName()) {
				_ = ha.dbManager.Demote()
				_ = ha.dcs.ReleaseLock()
				break
			} else if cluster.Switchover.Candidate == "" || cluster.Switchover.Candidate == ha.dbManager.GetCurrentMemberName() {
				_ = ha.dcs.DeleteSwitchover()
			}
		}

		if ok, _ := ha.dbManager.IsLeader(context.TODO(), cluster); ok {
			ha.logger.Info("Refresh leader ttl")
			_ = ha.dcs.UpdateLock()
			if int(cluster.Replicas) < len(ha.dbManager.GetMemberAddrs(cluster)) {
				ha.DecreaseClusterReplicas(cluster)
			}

		} else if ha.dbManager.HasOtherHealthyLeader(cluster) != nil {
			ha.logger.Info("Release leader")
			_ = ha.dcs.ReleaseLock()
		} else {
			_ = ha.dbManager.Promote()
			_ = ha.dcs.UpdateLock()
		}

	case !ha.dcs.HasLock():
		if cluster.Switchover != nil {
			break
		}
		// TODO: In the event that the database service and SQL channel both go down concurrently, eg. Pod deleted,
		// there is no healthy leader node and the lock remains unreleased, attempt to acquire the leader lock.

		leaderMember := cluster.GetLeaderMember()
		lockOwnerIsLeader, _ := ha.dbManager.IsLeaderMember(ha.ctx, cluster, leaderMember)
		currentMemberIsLeader, _ := ha.dbManager.IsLeader(context.TODO(), cluster)
		if lockOwnerIsLeader && currentMemberIsLeader {
			ha.logger.Infof("Lock owner is real Leader, demote myself and follow the real leader")
			_ = ha.dbManager.Demote()
<<<<<<< HEAD
			_ = ha.dbManager.Follow(cluster)
		} else if ok, _ := ha.dbManager.IsLeader(context.TODO(), cluster); ok {
			ha.logger.Info("I am the real leader, wait for lock released")
			// if ha.dcs.AttempAcquireLock() == nil {
			// 	ha.dbManager.Premote()
			// }
=======
>>>>>>> 6b251715
		}
		_ = ha.dbManager.Follow(cluster)
	}
}

func (ha *Ha) Start() {
	ha.logger.Info("HA starting")
	cluster, err := ha.dcs.GetCluster()
	if cluster == nil {
		ha.logger.Error(err, "Get Cluster error, so HA exists.", "cluster-name", ha.dcs.GetClusterName())
		return
	}

<<<<<<< HEAD
	ha.logger.Info(fmt.Sprintf("cluster: %v", cluster))
	isInitialized, _ := ha.dbManager.IsClusterInitialized(context.TODO(), cluster)
	for !isInitialized {
		ha.logger.Info("Waiting for the database cluster to be initialized.")
=======
	ha.logger.Debugf("cluster: %v", cluster)
	isInitialized, err := ha.dbManager.IsClusterInitialized(context.TODO(), cluster)
	for err != nil || !isInitialized {
		ha.logger.Infof("Waiting for the database cluster to be initialized.")
>>>>>>> 6b251715
		// TODO: implement dbmanager initialize to replace pod's entrypoint scripts
		// if I am the node of index 0, then do initialization
		if err == nil && !isInitialized && ha.dbManager.IsFirstMember() {
			ha.logger.Infof("Initialize cluster.")
			err := ha.dbManager.InitializeCluster(ha.ctx, cluster)
			if err != nil {
				ha.logger.Warnf("Cluster initialize failed: %v", err)
			}
		}
		time.Sleep(5 * time.Second)
		isInitialized, err = ha.dbManager.IsClusterInitialized(context.TODO(), cluster)
	}
	ha.logger.Info("The database cluster is initialized.")

	isRootCreated, err := ha.dbManager.IsRootCreated(ha.ctx)
	for err != nil || !isRootCreated {
		if err == nil && !isRootCreated && ha.dbManager.IsFirstMember() {
			ha.logger.Infof("Create Root.")
			err := ha.dbManager.CreateRoot(ha.ctx)
			if err != nil {
				ha.logger.Warnf("Cluster initialize failed: %v", err)
			}
		}
		time.Sleep(5 * time.Second)
		isRootCreated, err = ha.dbManager.IsRootCreated(ha.ctx)
	}

	isExist, _ := ha.dcs.IsLockExist()
	for !isExist {
		if ok, _ := ha.dbManager.IsLeader(context.Background(), cluster); ok {
			_ = ha.dcs.Initialize()
			break
		}
<<<<<<< HEAD
		ha.logger.Info("Waiting for the database Leader to be ready.")
		time.Sleep(1 * time.Second)
=======
		ha.logger.Infof("Waiting for the database Leader to be ready.")
		time.Sleep(5 * time.Second)
>>>>>>> 6b251715
		isExist, _ = ha.dcs.IsLockExist()
	}

	for {
		ha.RunCycle()
		time.Sleep(1 * time.Second)
	}
}

func (ha *Ha) DecreaseClusterReplicas(cluster *dcs.Cluster) {
	hosts := ha.dbManager.GetMemberAddrs(cluster)
	sort.Strings(hosts)
	deleteHost := hosts[len(hosts)-1]
	ha.logger.Info("Delete member", "name", deleteHost)
	// The pods in the cluster are managed by a StatefulSet. If the replica count is decreased,
	// then the last pod will be removed first.
	//
	if strings.HasPrefix(deleteHost, ha.dbManager.GetCurrentMemberName()) {
		ha.logger.Info(fmt.Sprintf("The last pod %s is the primary member and cannot be deleted. waiting "+
			"for The controller to perform a switchover to a new primary member before this pod can be removed. ", deleteHost))
		_ = ha.dbManager.Demote()
		_ = ha.dcs.ReleaseLock()
		return
	}
	_ = ha.dbManager.DeleteMemberFromCluster(cluster, deleteHost)
}

func (ha *Ha) IsHealthiestMember(cluster *dcs.Cluster) bool {
	if cluster.Switchover != nil {
		switchover := cluster.Switchover
		leader := switchover.Leader
		candidate := switchover.Candidate
		if candidate == ha.dbManager.GetCurrentMemberName() {
			return true
		}

		if candidate != "" && ha.dbManager.IsMemberHealthy(cluster, cluster.GetMemberWithName(candidate)) {
			ha.logger.Info("manual switchover to new leader", "new leader", candidate)
			return false
		}

		if leader == ha.dbManager.GetCurrentMemberName() &&
			len(ha.dbManager.HasOtherHealthyMembers(cluster, leader)) > 0 {
			ha.logger.Info("manual switchover to other member")
			return false
		}
	}

	if member := ha.dbManager.HasOtherHealthyLeader(cluster); member != nil {
		ha.logger.Info("there is a healthy leader exists", "leader", member.Name)
		return false
	}

	return true
}

func (ha *Ha) ShutdownWithWait() {
}<|MERGE_RESOLUTION|>--- conflicted
+++ resolved
@@ -147,17 +147,8 @@
 		lockOwnerIsLeader, _ := ha.dbManager.IsLeaderMember(ha.ctx, cluster, leaderMember)
 		currentMemberIsLeader, _ := ha.dbManager.IsLeader(context.TODO(), cluster)
 		if lockOwnerIsLeader && currentMemberIsLeader {
-			ha.logger.Infof("Lock owner is real Leader, demote myself and follow the real leader")
+			ha.logger.Info("Lock owner is real Leader, demote myself and follow the real leader")
 			_ = ha.dbManager.Demote()
-<<<<<<< HEAD
-			_ = ha.dbManager.Follow(cluster)
-		} else if ok, _ := ha.dbManager.IsLeader(context.TODO(), cluster); ok {
-			ha.logger.Info("I am the real leader, wait for lock released")
-			// if ha.dcs.AttempAcquireLock() == nil {
-			// 	ha.dbManager.Premote()
-			// }
-=======
->>>>>>> 6b251715
 		}
 		_ = ha.dbManager.Follow(cluster)
 	}
@@ -171,24 +162,17 @@
 		return
 	}
 
-<<<<<<< HEAD
 	ha.logger.Info(fmt.Sprintf("cluster: %v", cluster))
-	isInitialized, _ := ha.dbManager.IsClusterInitialized(context.TODO(), cluster)
-	for !isInitialized {
-		ha.logger.Info("Waiting for the database cluster to be initialized.")
-=======
-	ha.logger.Debugf("cluster: %v", cluster)
 	isInitialized, err := ha.dbManager.IsClusterInitialized(context.TODO(), cluster)
 	for err != nil || !isInitialized {
-		ha.logger.Infof("Waiting for the database cluster to be initialized.")
->>>>>>> 6b251715
+		ha.logger.Info("Waiting for the database cluster to be initialized.")
 		// TODO: implement dbmanager initialize to replace pod's entrypoint scripts
 		// if I am the node of index 0, then do initialization
 		if err == nil && !isInitialized && ha.dbManager.IsFirstMember() {
-			ha.logger.Infof("Initialize cluster.")
+			ha.logger.Info("Initialize cluster.")
 			err := ha.dbManager.InitializeCluster(ha.ctx, cluster)
 			if err != nil {
-				ha.logger.Warnf("Cluster initialize failed: %v", err)
+				ha.logger.Error(err, "Cluster initialize failed")
 			}
 		}
 		time.Sleep(5 * time.Second)
@@ -199,10 +183,10 @@
 	isRootCreated, err := ha.dbManager.IsRootCreated(ha.ctx)
 	for err != nil || !isRootCreated {
 		if err == nil && !isRootCreated && ha.dbManager.IsFirstMember() {
-			ha.logger.Infof("Create Root.")
+			ha.logger.Info("Create Root.")
 			err := ha.dbManager.CreateRoot(ha.ctx)
 			if err != nil {
-				ha.logger.Warnf("Cluster initialize failed: %v", err)
+				ha.logger.Error(err, "Cluster initialize failed")
 			}
 		}
 		time.Sleep(5 * time.Second)
@@ -215,13 +199,8 @@
 			_ = ha.dcs.Initialize()
 			break
 		}
-<<<<<<< HEAD
 		ha.logger.Info("Waiting for the database Leader to be ready.")
-		time.Sleep(1 * time.Second)
-=======
-		ha.logger.Infof("Waiting for the database Leader to be ready.")
 		time.Sleep(5 * time.Second)
->>>>>>> 6b251715
 		isExist, _ = ha.dcs.IsLockExist()
 	}
 
