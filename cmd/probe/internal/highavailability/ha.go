--- conflicted
+++ resolved
@@ -80,7 +80,6 @@
 		return
 	}
 
-<<<<<<< HEAD
 	DBState := ha.dbManager.GetDBState(ha.ctx, cluster)
 	// TODO: Is Reasonable?
 	if DBState == nil {
@@ -91,8 +90,6 @@
 		cluster.Leader.DBState = DBState
 	}
 
-=======
->>>>>>> 81da9dc0
 	switch {
 	// IsClusterHealthy is just for consensus cluster healthy check.
 	// For Replication cluster IsClusterHealthy will always return true,
