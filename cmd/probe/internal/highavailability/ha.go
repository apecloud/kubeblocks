--- conflicted
+++ resolved
@@ -172,20 +172,11 @@
 		return
 	}
 
-<<<<<<< HEAD
-	// check if pod is ready, it can successfully resolve domain
-	isDnsReady, err := ha.IsPodReady()
-	for err != nil || !isDnsReady {
-		ha.logger.Infof("Waiting for dns resolution to be ready")
-		time.Sleep(3 * time.Second)
-		isDnsReady, err = ha.IsPodReady()
-=======
 	isPodReady, err := ha.IsPodReady()
 	for err != nil || !isPodReady {
 		ha.logger.Infof("Waiting for dns resolution to be ready")
 		time.Sleep(3 * time.Second)
 		isPodReady, err = ha.IsPodReady()
->>>>>>> 3fbc841e
 	}
 	ha.logger.Infof("dns resolution is ready")
 
@@ -312,10 +303,7 @@
 	return false
 }
 
-<<<<<<< HEAD
-=======
 // IsPodReady checks if pod is ready, it can successfully resolve domain
->>>>>>> 3fbc841e
 func (ha *Ha) IsPodReady() (bool, error) {
 	domain := viper.GetString("KB_POD_FQDN")
 
