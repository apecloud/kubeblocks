/*
Copyright (C) 2022-2023 ApeCloud Co., Ltd

This file is part of KubeBlocks project

This program is free software: you can redistribute it and/or modify
it under the terms of the GNU Affero General Public License as published by
the Free Software Foundation, either version 3 of the License, or
(at your option) any later version.

This program is distributed in the hope that it will be useful
but WITHOUT ANY WARRANTY; without even the implied warranty of
MERCHANTABILITY or FITNESS FOR A PARTICULAR PURPOSE.  See the
GNU Affero General Public License for more details.

You should have received a copy of the GNU Affero General Public License
along with this program.  If not, see <http://www.gnu.org/licenses/>.
*/

package probe

import (
	"encoding/json"
	"net/http"
	"strconv"
	"strings"

	"github.com/dapr/components-contrib/bindings"
	"github.com/dapr/components-contrib/middleware"
	"github.com/dapr/kit/logger"
	"github.com/valyala/fasthttp"

	. "github.com/apecloud/kubeblocks/internal/sqlchannel/util"
)

const (
	bindingPath  = "/v1.0/bindings"
	operationKey = "operation"

	// the key is used to bypass the dapr framework and set http status code.
	// "status-code" is the key defined by probe, but this will be changed
	// by dapr framework and http framework in the end.
	statusCodeHeader = "Metadata.status-Code"
	bodyFmt          = `{"operation": "%s", "metadata": {"sql" : ""}}`
)

type RequestMeta struct {
	Operation string            `json:"operation"`
	Metadata  map[string]string `json:"metadata"`
}

// NewProbeMiddleware returns a new probe middleware.
func NewProbeMiddleware(log logger.Logger) middleware.Middleware {
	return &Middleware{logger: log}
}

// Middleware is a probe middleware.
type Middleware struct {
	logger logger.Logger
}

// type statusCodeWriter struct {
// 	http.ResponseWriter
// 	logger logger.Logger
// }

// func (scw *statusCodeWriter) WriteHeader(statusCode int) {
// 	header := scw.ResponseWriter.Header()
// 	scw.logger.Debugf("response header: %v", header)
// 	if v, ok := header[statusCodeHeader]; ok {
// 		scw.logger.Debugf("set statusCode: %v", v)
// 		statusCode, _ = strconv.Atoi(v[0])
// 		delete(header, statusCodeHeader)
// 	}
// 	scw.ResponseWriter.WriteHeader(statusCode)
// }

// GetHandler returns the HTTP handler provided by the middleware.
func (m *Middleware) GetHandler(metadata middleware.Metadata) (func(next fasthttp.RequestHandler) fasthttp.RequestHandler, error) {
	return func(next fasthttp.RequestHandler) fasthttp.RequestHandler {
		return func(ctx *fasthttp.RequestCtx) {
			uri := ctx.Request.URI()
			method := string(ctx.Request.Header.Method())
			if method == http.MethodGet && strings.HasPrefix(string(uri.Path()), bindingPath) {
				ctx.Request.Header.SetMethod(http.MethodPost)

				args := uri.QueryArgs()
				switch operation := args.Peek(operationKey); bindings.OperationKind(operation) {
<<<<<<< HEAD
				case CheckStatusOperation, CheckRunningOperation, CheckRoleOperation:
=======
				case CheckStatusOperation, CheckRunningOperation, CheckRoleOperation, VolumeProtection:
>>>>>>> 1b851873
					body := GetRequestBody(string(operation), args)
					ctx.Request.SetBody(body)
				default:
					m.logger.Infof("unknown probe operation: %v", string(operation))
				}
			}

			m.logger.Debugf("request: %v", ctx.Request.String())
			next(ctx)
			code := ctx.Response.Header.Peek(statusCodeHeader)
			statusCode, err := strconv.Atoi(string(code))
			if err == nil {
				// header has a statusCodeHeader
				ctx.Response.Header.SetStatusCode(statusCode)
				m.logger.Debugf("response abnormal: %v", ctx.Response.String())
			} else {
				// header has no statusCodeHeader
				m.logger.Debugf("response: %v", ctx.Response.String())
			}
		}
	}, nil
}

func GetRequestBody(operation string, args *fasthttp.Args) []byte {
	metadata := make(map[string]string)
	walkFunc := func(key, value []byte) {
		if string(key) == operationKey {
			return
		}
		metadata[string(key)] = string(value)
	}
	args.VisitAll(walkFunc)

	requestMeta := RequestMeta{
		Operation: operation,
		Metadata:  metadata,
	}

	body, _ := json.Marshal(requestMeta)
	return body
}<|MERGE_RESOLUTION|>--- conflicted
+++ resolved
@@ -86,11 +86,7 @@
 
 				args := uri.QueryArgs()
 				switch operation := args.Peek(operationKey); bindings.OperationKind(operation) {
-<<<<<<< HEAD
-				case CheckStatusOperation, CheckRunningOperation, CheckRoleOperation:
-=======
 				case CheckStatusOperation, CheckRunningOperation, CheckRoleOperation, VolumeProtection:
->>>>>>> 1b851873
 					body := GetRequestBody(string(operation), args)
 					ctx.Request.SetBody(body)
 				default:
