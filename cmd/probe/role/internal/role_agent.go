--- conflicted
+++ resolved
@@ -164,11 +164,7 @@
 	)
 
 	for _, port := range *roleAgent.actionSvcPorts {
-<<<<<<< HEAD
-		u := fmt.Sprintf("http://127.0.0.1:%d/role?KB_RSM_LAST_STDOUT=%s", port, url.QueryEscape(lastOutput))
-=======
-		u := fmt.Sprintf("http://127.0.0.1:%d/%s?KB_SRS_LAST_STDOUT=%s", port, roleAgent.RoleURL, url.QueryEscape(lastOutput))
->>>>>>> cc65898d
+		u := fmt.Sprintf("http://127.0.0.1:%d/%s?KB_RSM_LAST_STDOUT=%s", port, roleAgent.RoleURL, url.QueryEscape(lastOutput))
 		lastOutput, err = roleAgent.callAction(ctx, u)
 		if err != nil {
 			return "", err
