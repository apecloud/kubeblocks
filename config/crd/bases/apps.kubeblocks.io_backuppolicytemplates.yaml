--- conflicted
+++ resolved
@@ -226,29 +226,17 @@
                                       items:
                                         properties:
                                           mappingValue:
-<<<<<<< HEAD
-                                            description: The value that corresponds
-                                              to the specified ClusterVersion or ComponentDefinition
-                                              names.
-                                            type: string
-                                          names:
-                                            description: Represents an array of ClusterVersion
-                                              or ComponentDefinition names that can
-                                              be mapped to an environment variable
-                                              value.
-=======
                                             description: Specifies the appropriate
                                               version of the backup tool image.
                                             type: string
                                           names:
                                             description: "Represents an array of names
-                                              of ClusterVersion or ComponentDefinition
-                                              that can be mapped to the appropriate
-                                              version of the backup tool image. \n
-                                              This mapping allows different versions
-                                              of component images to correspond to
-                                              specific versions of backup tool images."
->>>>>>> 02e48aaf
+                                              of ComponentDefinition that can be mapped
+                                              to the appropriate version of the backup
+                                              tool image. \n This mapping allows different
+                                              versions of component images to correspond
+                                              to specific versions of backup tool
+                                              images."
                                             items:
                                               type: string
                                             type: array
@@ -263,29 +251,17 @@
                                       items:
                                         properties:
                                           mappingValue:
-<<<<<<< HEAD
-                                            description: The value that corresponds
-                                              to the specified ClusterVersion or ComponentDefinition
-                                              names.
-                                            type: string
-                                          names:
-                                            description: Represents an array of ClusterVersion
-                                              or ComponentDefinition names that can
-                                              be mapped to an environment variable
-                                              value.
-=======
                                             description: Specifies the appropriate
                                               version of the backup tool image.
                                             type: string
                                           names:
                                             description: "Represents an array of names
-                                              of ClusterVersion or ComponentDefinition
-                                              that can be mapped to the appropriate
-                                              version of the backup tool image. \n
-                                              This mapping allows different versions
-                                              of component images to correspond to
-                                              specific versions of backup tool images."
->>>>>>> 02e48aaf
+                                              of ComponentDefinition that can be mapped
+                                              to the appropriate version of the backup
+                                              tool image. \n This mapping allows different
+                                              versions of component images to correspond
+                                              to specific versions of backup tool
+                                              images."
                                             items:
                                               type: string
                                             type: array
