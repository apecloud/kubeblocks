--- conflicted
+++ resolved
@@ -194,7 +194,7 @@
                           envMapping:
                             description: Defines the mapping between the environment
                               variables of the cluster and the keys of the environment
-                              values. This field is optional.
+                              values.
                             items:
                               properties:
                                 key:
@@ -532,49 +532,28 @@
                                     x-kubernetes-map-type: atomic
                                 type: object
                               role:
-<<<<<<< HEAD
                                 description: "Specifies the instance of the corresponding
-                                  role for backup. The roles can be: - Leader, Follower,
-                                  or Leaner for the Consensus component. - Primary
-                                  or Secondary for the Replication component. \n Invalid
-                                  roles of the component will be ignored. For example,
-                                  if the workload type is Replication and the component's
-                                  replicas is 1, the secondary role is invalid. It
-                                  will also be ignored when the component is Stateful
-                                  or Stateless. \n The role will be transformed into
-                                  a role LabelSelector for the BackupPolicy's target
-                                  attribute."
-=======
-                                description: "select instance of corresponding role
-                                  for backup, role are: \n - the name of Leader/Follower/Leaner
-                                  for Consensus component. - primary or secondary
-                                  for Replication component. \n finally, invalid role
-                                  of the component will be ignored. such as if workload
-                                  type is Replication and component's replicas is
-                                  1, the secondary role is invalid. and it also will
-                                  be ignored when component is Stateful/Stateless.
-                                  the role will be transformed to a role LabelSelector
-                                  for BackupPolicy's target attribute."
->>>>>>> ce2f5fa8
+                                  role for backup. The roles can be: \n - Leader,
+                                  Follower, or Leaner for the Consensus component.
+                                  - Primary or Secondary for the Replication component.
+                                  \n Invalid roles of the component will be ignored.
+                                  For example, if the workload type is Replication
+                                  and the component's replicas is 1, the secondary
+                                  role is invalid. It will also be ignored when the
+                                  component is Stateful or Stateless. \n The role
+                                  will be transformed into a role LabelSelector for
+                                  the BackupPolicy's target attribute."
                                 type: string
                               serviceAccountName:
                                 description: serviceAccountName specifies the service
                                   account to run the backup workload.
                                 type: string
                               strategy:
-<<<<<<< HEAD
-                                description: 'Specifies the PodSelectionStrategy to
+                                description: "Specifies the PodSelectionStrategy to
                                   use when multiple pods are selected for the backup
-                                  target. Valid values are: - Any: Selects any one
-                                  pod that matches the labelsSelector. - All: Selects
-                                  all pods that match the labelsSelector.'
-=======
-                                description: "PodSelectionStrategy specifies the strategy
-                                  to select when multiple pods are selected for backup
-                                  target. Valid values are: \n - Any: select any one
-                                  pod that match the labelsSelector. - All: select
-                                  all pods that match the labelsSelector."
->>>>>>> ce2f5fa8
+                                  target. Valid values are: \n - Any: Selects any
+                                  one pod that matches the labelsSelector. - All:
+                                  Selects all pods that match the labelsSelector."
                                 enum:
                                 - Any
                                 - All
@@ -674,25 +653,14 @@
                             type: boolean
                           retentionPeriod:
                             default: 7d
-<<<<<<< HEAD
                             description: "Determines the duration for which the backup
                               should be retained. The controller will remove all backups
                               that are older than the RetentionPeriod. For instance,
                               a RetentionPeriod of `30d` will retain only the backups
-                              from the last 30 days. \n The duration format can be
-                              in years (2y), months (6mo), days (30d), hours (12h),
-                              or minutes (30m). These durations can also be combined,
-                              for example: 30d12h30m."
-=======
-                            description: "retentionPeriod determines a duration up
-                              to which the backup should be kept. controller will
-                              remove all backups that are older than the RetentionPeriod.
-                              For example, RetentionPeriod of `30d` will keep only
-                              the backups of last 30 days. Sample duration format:
-                              \n - years: \t2y - months: \t6mo - days: \t\t30d - hours:
-                              \t12h - minutes: \t30m You can also combine the above
-                              durations. For example: 30d12h30m"
->>>>>>> ce2f5fa8
+                              from the last 30 days. Sample duration format: \n -
+                              years: \t2y - months: \t6mo - days: \t\t30d - hours:
+                              \t12h - minutes: \t30m \n These durations can also be
+                              combined, for example: 30d12h30m."
                             type: string
                         required:
                         - backupMethod
@@ -735,9 +703,8 @@
                               type: string
                           type: object
                         role:
-<<<<<<< HEAD
                           description: "Specifies the instance of the corresponding
-                            role for backup. The roles can be: - Leader, Follower,
+                            role for backup. The roles can be: \n - Leader, Follower,
                             or Leaner for the Consensus component. - Primary or Secondary
                             for the Replication component. \n Invalid roles of the
                             component will be ignored. For example, if the workload
@@ -748,29 +715,11 @@
                             BackupPolicy's target attribute."
                           type: string
                         strategy:
-                          description: 'Specifies the PodSelectionStrategy to use
+                          description: "Specifies the PodSelectionStrategy to use
                             when multiple pods are selected for the backup target.
-                            Valid values are: - Any: Selects any one pod that matches
+                            Valid values are: \n - Any: Selects any one pod that matches
                             the labelsSelector. - All: Selects all pods that match
-                            the labelsSelector.'
-=======
-                          description: "select instance of corresponding role for
-                            backup, role are: \n - the name of Leader/Follower/Leaner
-                            for Consensus component. - primary or secondary for Replication
-                            component. \n finally, invalid role of the component will
-                            be ignored. such as if workload type is Replication and
-                            component's replicas is 1, the secondary role is invalid.
-                            and it also will be ignored when component is Stateful/Stateless.
-                            the role will be transformed to a role LabelSelector for
-                            BackupPolicy's target attribute."
-                          type: string
-                        strategy:
-                          description: "PodSelectionStrategy specifies the strategy
-                            to select when multiple pods are selected for backup target.
-                            Valid values are: \n - Any: select any one pod that match
-                            the labelsSelector. - All: select all pods that match
                             the labelsSelector."
->>>>>>> ce2f5fa8
                           enum:
                           - Any
                           - All
