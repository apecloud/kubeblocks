---
apiVersion: apiextensions.k8s.io/v1
kind: CustomResourceDefinition
metadata:
  annotations:
    controller-gen.kubebuilder.io/version: v0.9.0
  creationTimestamp: null
  name: clusters.apps.kubeblocks.io
spec:
  group: apps.kubeblocks.io
  names:
    categories:
    - kubeblocks
    - all
    kind: Cluster
    listKind: ClusterList
    plural: clusters
    singular: cluster
  scope: Namespaced
  versions:
  - additionalPrinterColumns:
    - description: ClusterDefinition referenced by cluster.
      jsonPath: .spec.clusterDefinitionRef
      name: CLUSTER-DEFINITION
      type: string
    - description: Cluster Application Version.
      jsonPath: .spec.clusterVersionRef
      name: VERSION
      type: string
    - description: Cluster termination policy.
      jsonPath: .spec.terminationPolicy
      name: TERMINATION-POLICY
      type: string
    - description: Cluster Status.
      jsonPath: .status.phase
      name: STATUS
      type: string
    - jsonPath: .metadata.creationTimestamp
      name: AGE
      type: date
    name: v1alpha1
    schema:
      openAPIV3Schema:
        description: Cluster is the Schema for the clusters API
        properties:
          apiVersion:
            description: 'APIVersion defines the versioned schema of this representation
              of an object. Servers should convert recognized schemas to the latest
              internal value, and may reject unrecognized values. More info: https://git.k8s.io/community/contributors/devel/sig-architecture/api-conventions.md#resources'
            type: string
          kind:
            description: 'Kind is a string value representing the REST resource this
              object represents. Servers may infer this from the endpoint the client
              submits requests to. Cannot be updated. In CamelCase. More info: https://git.k8s.io/community/contributors/devel/sig-architecture/api-conventions.md#types-kinds'
            type: string
          metadata:
            type: object
          spec:
            description: ClusterSpec defines the desired state of Cluster
            properties:
              affinity:
                description: affinity describes affinities which specific by users.
                properties:
                  nodeLabels:
                    additionalProperties:
                      type: string
                    description: nodeLabels describe constrain which nodes pod can
                      be scheduled on based on node labels.
                    type: object
                  podAntiAffinity:
                    description: podAntiAffinity defines pods of component anti-affnity.
                      Defaults to Preferred. Preferred means try spread pods by topologyKey.
                      Required means must spread pods by topologyKey.
                    enum:
                    - Preferred
                    - Required
                    type: string
                  tenancy:
                    default: SharedNode
                    description: tenancy defines how pods are distributed across node.
                      SharedNode means multiple pods may share the same node. DedicatedNode
                      means each pod runs on their own dedicated node.
                    enum:
                    - SharedNode
                    - DedicatedNode
                    type: string
                  topologyKeys:
                    description: topologyKeys describe topologyKeys for `topologySpreadConstraint`
                      and `podAntiAffinity` in ClusterDefinition API.
                    items:
                      type: string
                    type: array
                    x-kubernetes-list-type: set
                type: object
              clusterDefinitionRef:
                description: Cluster referenced ClusterDefinition name, this is an
                  immutable attribute.
                pattern: ^[a-z0-9]([a-z0-9\.\-]*[a-z0-9])?$
                type: string
              clusterVersionRef:
                description: Cluster referenced ClusterVersion name.
                pattern: ^[a-z0-9]([a-z0-9\.\-]*[a-z0-9])?$
                type: string
              componentSpecs:
                description: List of componentSpecs you want to replace in ClusterDefinition
                  and ClusterVersion. It will replace the field in ClusterDefinition's
                  and ClusterVersion's component if type is matching.
                items:
                  properties:
                    affinity:
                      description: affinity describes affinities which specific by
                        users.
                      properties:
                        nodeLabels:
                          additionalProperties:
                            type: string
                          description: nodeLabels describe constrain which nodes pod
                            can be scheduled on based on node labels.
                          type: object
                        podAntiAffinity:
                          description: podAntiAffinity defines pods of component anti-affnity.
                            Defaults to Preferred. Preferred means try spread pods
                            by topologyKey. Required means must spread pods by topologyKey.
                          enum:
                          - Preferred
                          - Required
                          type: string
                        tenancy:
                          default: SharedNode
                          description: tenancy defines how pods are distributed across
                            node. SharedNode means multiple pods may share the same
                            node. DedicatedNode means each pod runs on their own dedicated
                            node.
                          enum:
                          - SharedNode
                          - DedicatedNode
                          type: string
                        topologyKeys:
                          description: topologyKeys describe topologyKeys for `topologySpreadConstraint`
                            and `podAntiAffinity` in ClusterDefinition API.
                          items:
                            type: string
                          type: array
                          x-kubernetes-list-type: set
                      type: object
                    componentDefRef:
                      description: ComponentDefRef reference componentDef defined
                        in ClusterDefinition spec.
                      maxLength: 18
                      pattern: ^[a-z0-9]([a-z0-9\.\-]*[a-z0-9])?$
                      type: string
                    enabledLogs:
                      description: enabledLogs indicate which log file takes effect
                        in database cluster element is the log type which defined
                        in cluster definition logConfig.name, and will set relative
                        variables about this log type in database kernel.
                      items:
                        type: string
                      type: array
                      x-kubernetes-list-type: set
                    issuer:
                      description: Issuer who provides tls certs required when TLS
                        enabled
                      properties:
                        name:
                          default: KubeBlocks
                          description: 'Name of issuer options supported: - KubeBlocks
                            - Certificates signed by KubeBlocks Operator. - UserProvided
                            - User provided own CA-signed certificates.'
                          enum:
                          - KubeBlocks
                          - UserProvided
                          type: string
                        secretRef:
                          description: SecretRef, Tls certs Secret reference required
                            when from is UserProvided
                          properties:
                            ca:
                              description: CA cert key in Secret
                              type: string
                            cert:
                              description: Cert key in Secret
                              type: string
                            key:
                              description: Key of TLS private key in Secret
                              type: string
                            name:
                              description: Name of the Secret
                              type: string
                          required:
                          - ca
                          - cert
                          - key
                          - name
                          type: object
                      required:
                      - name
                      type: object
                    monitor:
                      default: false
                      description: monitor which is a switch to enable monitoring,
                        default is false KubeBlocks provides an extension mechanism
                        to support component level monitoring, which will scrape metrics
                        auto or manually from servers in component and export metrics
                        to Time Series Database.
                      type: boolean
                    name:
                      description: name defines cluster's component name.
                      maxLength: 12
                      pattern: ^[a-z0-9]([a-z0-9\.\-]*[a-z0-9])?$
                      type: string
                    primaryIndex:
                      description: primaryIndex determines which index is primary
                        when workloadType is Replication, index number starts from
                        zero.
                      format: int32
                      minimum: 0
                      type: integer
                    replicas:
                      default: 1
                      description: Component replicas, use default value in ClusterDefinition
                        spec. if not specified.
                      format: int32
                      minimum: 0
                      type: integer
                    resources:
                      description: resources requests and limits of workload.
                      properties:
                        claims:
                          description: "Claims lists the names of resources, defined
                            in spec.resourceClaims, that are used by this container.
                            \n This is an alpha field and requires enabling the DynamicResourceAllocation
                            feature gate. \n This field is immutable."
                          items:
                            description: ResourceClaim references one entry in PodSpec.ResourceClaims.
                            properties:
                              name:
                                description: Name must match the name of one entry
                                  in pod.spec.resourceClaims of the Pod where this
                                  field is used. It makes that resource available
                                  inside a container.
                                type: string
                            required:
                            - name
                            type: object
                          type: array
                          x-kubernetes-list-map-keys:
                          - name
                          x-kubernetes-list-type: map
                        limits:
                          additionalProperties:
                            anyOf:
                            - type: integer
                            - type: string
                            pattern: ^(\+|-)?(([0-9]+(\.[0-9]*)?)|(\.[0-9]+))(([KMGTPE]i)|[numkMGTPE]|([eE](\+|-)?(([0-9]+(\.[0-9]*)?)|(\.[0-9]+))))?$
                            x-kubernetes-int-or-string: true
                          description: 'Limits describes the maximum amount of compute
                            resources allowed. More info: https://kubernetes.io/docs/concepts/configuration/manage-resources-containers/'
                          type: object
                        requests:
                          additionalProperties:
                            anyOf:
                            - type: integer
                            - type: string
                            pattern: ^(\+|-)?(([0-9]+(\.[0-9]*)?)|(\.[0-9]+))(([KMGTPE]i)|[numkMGTPE]|([eE](\+|-)?(([0-9]+(\.[0-9]*)?)|(\.[0-9]+))))?$
                            x-kubernetes-int-or-string: true
                          description: 'Requests describes the minimum amount of compute
                            resources required. If Requests is omitted for a container,
                            it defaults to Limits if that is explicitly specified,
                            otherwise to an implementation-defined value. More info:
                            https://kubernetes.io/docs/concepts/configuration/manage-resources-containers/'
                          type: object
                      type: object
                      x-kubernetes-preserve-unknown-fields: true
                    serviceType:
                      default: ClusterIP
                      description: 'serviceType determines how the Service is exposed.
                        Valid options are ClusterIP, NodePort, and LoadBalancer. "ClusterIP"
                        allocates a cluster-internal IP address for load-balancing
                        to endpoints. Endpoints are determined by the selector or
                        if that is not specified, by manual construction of an Endpoints
                        object or EndpointSlice objects. If clusterIP is "None", no
                        virtual IP is allocated and the endpoints are published as
                        a set of endpoints rather than a virtual IP. "NodePort" builds
                        on ClusterIP and allocates a port on every node which routes
                        to the same endpoints as the clusterIP. "LoadBalancer" builds
                        on NodePort and creates an external load-balancer (if supported
                        in the current cloud) which routes to the same endpoints as
                        the clusterIP. More info: https://kubernetes.io/docs/concepts/services-networking/service/#publishing-services-service-types'
                      enum:
                      - ClusterIP
                      - NodePort
                      - LoadBalancer
                      type: string
                      x-kubernetes-preserve-unknown-fields: true
                    tls:
                      description: TLS should be enabled or not
                      type: boolean
                    tolerations:
                      description: Component tolerations will override ClusterSpec.Tolerations
                        if specified.
                      items:
                        description: The pod this Toleration is attached to tolerates
                          any taint that matches the triple <key,value,effect> using
                          the matching operator <operator>.
                        properties:
                          effect:
                            description: Effect indicates the taint effect to match.
                              Empty means match all taint effects. When specified,
                              allowed values are NoSchedule, PreferNoSchedule and
                              NoExecute.
                            type: string
                          key:
                            description: Key is the taint key that the toleration
                              applies to. Empty means match all taint keys. If the
                              key is empty, operator must be Exists; this combination
                              means to match all values and all keys.
                            type: string
                          operator:
                            description: Operator represents a key's relationship
                              to the value. Valid operators are Exists and Equal.
                              Defaults to Equal. Exists is equivalent to wildcard
                              for value, so that a pod can tolerate all taints of
                              a particular category.
                            type: string
                          tolerationSeconds:
                            description: TolerationSeconds represents the period of
                              time the toleration (which must be of effect NoExecute,
                              otherwise this field is ignored) tolerates the taint.
                              By default, it is not set, which means tolerate the
                              taint forever (do not evict). Zero and negative values
                              will be treated as 0 (evict immediately) by the system.
                            format: int64
                            type: integer
                          value:
                            description: Value is the taint value the toleration matches
                              to. If the operator is Exists, the value should be empty,
                              otherwise just a regular string.
                            type: string
                        type: object
                      type: array
                      x-kubernetes-preserve-unknown-fields: true
                    volumeClaimTemplates:
                      description: volumeClaimTemplates information for statefulset.spec.volumeClaimTemplates.
                      items:
                        properties:
                          name:
                            description: Ref ClusterVersion.spec.components.containers.volumeMounts.name
                            type: string
                          spec:
                            description: spec defines the desired characteristics
                              of a volume requested by a pod author.
                            properties:
                              accessModes:
                                description: 'accessModes contains the desired access
                                  modes the volume should have. More info: https://kubernetes.io/docs/concepts/storage/persistent-volumes#access-modes-1'
                                items:
                                  type: string
                                type: array
                              dataSource:
                                description: 'dataSource field can be used to specify
                                  either: * An existing VolumeSnapshot object (snapshot.storage.k8s.io/VolumeSnapshot)
                                  * An existing PVC (PersistentVolumeClaim) If the
                                  provisioner or an external controller can support
                                  the specified data source, it will create a new
                                  volume based on the contents of the specified data
                                  source. When the AnyVolumeDataSource feature gate
                                  is enabled, dataSource contents will be copied to
                                  dataSourceRef, and dataSourceRef contents will be
                                  copied to dataSource when dataSourceRef.namespace
                                  is not specified. If the namespace is specified,
                                  then dataSourceRef will not be copied to dataSource.'
                                properties:
                                  apiGroup:
                                    description: APIGroup is the group for the resource
                                      being referenced. If APIGroup is not specified,
                                      the specified Kind must be in the core API group.
                                      For any other third-party types, APIGroup is
                                      required.
                                    type: string
                                  kind:
                                    description: Kind is the type of resource being
                                      referenced
                                    type: string
                                  name:
                                    description: Name is the name of resource being
                                      referenced
                                    type: string
                                required:
                                - kind
                                - name
                                type: object
                              dataSourceRef:
                                description: 'dataSourceRef specifies the object from
                                  which to populate the volume with data, if a non-empty
                                  volume is desired. This may be any object from a
                                  non-empty API group (non core object) or a PersistentVolumeClaim
                                  object. When this field is specified, volume binding
                                  will only succeed if the type of the specified object
                                  matches some installed volume populator or dynamic
                                  provisioner. This field will replace the functionality
                                  of the dataSource field and as such if both fields
                                  are non-empty, they must have the same value. For
                                  backwards compatibility, when namespace isn''t specified
                                  in dataSourceRef, both fields (dataSource and dataSourceRef)
                                  will be set to the same value automatically if one
                                  of them is empty and the other is non-empty. When
                                  namespace is specified in dataSourceRef, dataSource
                                  isn''t set to the same value and must be empty.
                                  There are three important differences between dataSource
                                  and dataSourceRef: * While dataSource only allows
                                  two specific types of objects, dataSourceRef allows
                                  any non-core object, as well as PersistentVolumeClaim
                                  objects. * While dataSource ignores disallowed values
                                  (dropping them), dataSourceRef preserves all values,
                                  and generates an error if a disallowed value is
                                  specified. * While dataSource only allows local
                                  objects, dataSourceRef allows objects in any namespaces.
                                  (Beta) Using this field requires the AnyVolumeDataSource
                                  feature gate to be enabled. (Alpha) Using the namespace
                                  field of dataSourceRef requires the CrossNamespaceVolumeDataSource
                                  feature gate to be enabled.'
                                properties:
                                  apiGroup:
                                    description: APIGroup is the group for the resource
                                      being referenced. If APIGroup is not specified,
                                      the specified Kind must be in the core API group.
                                      For any other third-party types, APIGroup is
                                      required.
                                    type: string
                                  kind:
                                    description: Kind is the type of resource being
                                      referenced
                                    type: string
                                  name:
                                    description: Name is the name of resource being
                                      referenced
                                    type: string
                                  namespace:
                                    description: Namespace is the namespace of resource
                                      being referenced Note that when a namespace
                                      is specified, a gateway.networking.k8s.io/ReferenceGrant
                                      object is required in the referent namespace
                                      to allow that namespace's owner to accept the
                                      reference. See the ReferenceGrant documentation
                                      for details. (Alpha) This field requires the
                                      CrossNamespaceVolumeDataSource feature gate
                                      to be enabled.
                                    type: string
                                required:
                                - kind
                                - name
                                type: object
                              resources:
                                description: 'resources represents the minimum resources
                                  the volume should have. If RecoverVolumeExpansionFailure
                                  feature is enabled users are allowed to specify
                                  resource requirements that are lower than previous
                                  value but must still be higher than capacity recorded
                                  in the status field of the claim. More info: https://kubernetes.io/docs/concepts/storage/persistent-volumes#resources'
                                properties:
                                  claims:
                                    description: "Claims lists the names of resources,
                                      defined in spec.resourceClaims, that are used
                                      by this container. \n This is an alpha field
                                      and requires enabling the DynamicResourceAllocation
                                      feature gate. \n This field is immutable."
                                    items:
                                      description: ResourceClaim references one entry
                                        in PodSpec.ResourceClaims.
                                      properties:
                                        name:
                                          description: Name must match the name of
                                            one entry in pod.spec.resourceClaims of
                                            the Pod where this field is used. It makes
                                            that resource available inside a container.
                                          type: string
                                      required:
                                      - name
                                      type: object
                                    type: array
                                    x-kubernetes-list-map-keys:
                                    - name
                                    x-kubernetes-list-type: map
                                  limits:
                                    additionalProperties:
                                      anyOf:
                                      - type: integer
                                      - type: string
                                      pattern: ^(\+|-)?(([0-9]+(\.[0-9]*)?)|(\.[0-9]+))(([KMGTPE]i)|[numkMGTPE]|([eE](\+|-)?(([0-9]+(\.[0-9]*)?)|(\.[0-9]+))))?$
                                      x-kubernetes-int-or-string: true
                                    description: 'Limits describes the maximum amount
                                      of compute resources allowed. More info: https://kubernetes.io/docs/concepts/configuration/manage-resources-containers/'
                                    type: object
                                  requests:
                                    additionalProperties:
                                      anyOf:
                                      - type: integer
                                      - type: string
                                      pattern: ^(\+|-)?(([0-9]+(\.[0-9]*)?)|(\.[0-9]+))(([KMGTPE]i)|[numkMGTPE]|([eE](\+|-)?(([0-9]+(\.[0-9]*)?)|(\.[0-9]+))))?$
                                      x-kubernetes-int-or-string: true
                                    description: 'Requests describes the minimum amount
                                      of compute resources required. If Requests is
                                      omitted for a container, it defaults to Limits
                                      if that is explicitly specified, otherwise to
                                      an implementation-defined value. More info:
                                      https://kubernetes.io/docs/concepts/configuration/manage-resources-containers/'
                                    type: object
                                type: object
                              selector:
                                description: selector is a label query over volumes
                                  to consider for binding.
                                properties:
                                  matchExpressions:
                                    description: matchExpressions is a list of label
                                      selector requirements. The requirements are
                                      ANDed.
                                    items:
                                      description: A label selector requirement is
                                        a selector that contains values, a key, and
                                        an operator that relates the key and values.
                                      properties:
                                        key:
                                          description: key is the label key that the
                                            selector applies to.
                                          type: string
                                        operator:
                                          description: operator represents a key's
                                            relationship to a set of values. Valid
                                            operators are In, NotIn, Exists and DoesNotExist.
                                          type: string
                                        values:
                                          description: values is an array of string
                                            values. If the operator is In or NotIn,
                                            the values array must be non-empty. If
                                            the operator is Exists or DoesNotExist,
                                            the values array must be empty. This array
                                            is replaced during a strategic merge patch.
                                          items:
                                            type: string
                                          type: array
                                      required:
                                      - key
                                      - operator
                                      type: object
                                    type: array
                                  matchLabels:
                                    additionalProperties:
                                      type: string
                                    description: matchLabels is a map of {key,value}
                                      pairs. A single {key,value} in the matchLabels
                                      map is equivalent to an element of matchExpressions,
                                      whose key field is "key", the operator is "In",
                                      and the values array contains only "value".
                                      The requirements are ANDed.
                                    type: object
                                type: object
                              storageClassName:
                                description: 'storageClassName is the name of the
                                  StorageClass required by the claim. More info: https://kubernetes.io/docs/concepts/storage/persistent-volumes#class-1'
                                type: string
                              volumeMode:
                                description: volumeMode defines what type of volume
                                  is required by the claim. Value of Filesystem is
                                  implied when not included in claim spec.
                                type: string
                              volumeName:
                                description: volumeName is the binding reference to
                                  the PersistentVolume backing this claim.
                                type: string
                            type: object
                            x-kubernetes-preserve-unknown-fields: true
                        required:
                        - name
                        type: object
                      type: array
                  required:
                  - componentDefRef
                  - name
                  - replicas
                  type: object
                minItems: 1
                type: array
                x-kubernetes-list-map-keys:
                - name
                x-kubernetes-list-type: map
              terminationPolicy:
                description: Cluster termination policy. One of DoNotTerminate, Halt,
                  Delete, WipeOut. DoNotTerminate will block delete operation. Halt
                  will delete workload resources such as statefulset, deployment workloads
                  but keep PVCs. Delete is based on Halt and deletes PVCs. WipeOut
                  is based on Delete and wipe out all volume snapshots and snapshot
                  data from backup storage location.
                enum:
                - DoNotTerminate
                - Halt
                - Delete
                - WipeOut
                type: string
              tolerations:
                description: Cluster Tolerations are attached to tolerate any taint
                  that matches the triple <key,value,effect> using the matching operator
                  <operator>.
                items:
                  description: The pod this Toleration is attached to tolerates any
                    taint that matches the triple <key,value,effect> using the matching
                    operator <operator>.
                  properties:
                    effect:
                      description: Effect indicates the taint effect to match. Empty
                        means match all taint effects. When specified, allowed values
                        are NoSchedule, PreferNoSchedule and NoExecute.
                      type: string
                    key:
                      description: Key is the taint key that the toleration applies
                        to. Empty means match all taint keys. If the key is empty,
                        operator must be Exists; this combination means to match all
                        values and all keys.
                      type: string
                    operator:
                      description: Operator represents a key's relationship to the
                        value. Valid operators are Exists and Equal. Defaults to Equal.
                        Exists is equivalent to wildcard for value, so that a pod
                        can tolerate all taints of a particular category.
                      type: string
                    tolerationSeconds:
                      description: TolerationSeconds represents the period of time
                        the toleration (which must be of effect NoExecute, otherwise
                        this field is ignored) tolerates the taint. By default, it
                        is not set, which means tolerate the taint forever (do not
                        evict). Zero and negative values will be treated as 0 (evict
                        immediately) by the system.
                      format: int64
                      type: integer
                    value:
                      description: Value is the taint value the toleration matches
                        to. If the operator is Exists, the value should be empty,
                        otherwise just a regular string.
                      type: string
                  type: object
                type: array
                x-kubernetes-preserve-unknown-fields: true
            required:
            - clusterDefinitionRef
            - terminationPolicy
            type: object
          status:
            description: ClusterStatus defines the observed state of Cluster
            properties:
              clusterDefGeneration:
                description: clusterDefGeneration represents the generation number
                  of ClusterDefinition referenced.
                format: int64
                type: integer
              components:
                additionalProperties:
                  description: ClusterComponentStatus record components status information
                  properties:
                    consensusSetStatus:
                      description: consensusSetStatus role and pod name mapping.
                      properties:
                        followers:
                          description: followers status.
                          items:
                            properties:
                              accessMode:
                                default: ReadWrite
                                description: accessMode, what service this pod provides.
                                enum:
                                - None
                                - Readonly
                                - ReadWrite
                                type: string
                              name:
                                default: leader
                                description: name role name.
                                type: string
                              pod:
                                default: Unknown
                                description: pod name.
                                type: string
                            required:
                            - accessMode
                            - name
                            - pod
                            type: object
                          type: array
                        leader:
                          description: leader status.
                          properties:
                            accessMode:
                              default: ReadWrite
                              description: accessMode, what service this pod provides.
                              enum:
                              - None
                              - Readonly
                              - ReadWrite
                              type: string
                            name:
                              default: leader
                              description: name role name.
                              type: string
                            pod:
                              default: Unknown
                              description: pod name.
                              type: string
                          required:
                          - accessMode
                          - name
                          - pod
                          type: object
                        learner:
                          description: learner status.
                          properties:
                            accessMode:
                              default: ReadWrite
                              description: accessMode, what service this pod provides.
                              enum:
                              - None
                              - Readonly
                              - ReadWrite
                              type: string
                            name:
                              default: leader
                              description: name role name.
                              type: string
                            pod:
                              default: Unknown
                              description: pod name.
                              type: string
                          required:
                          - accessMode
                          - name
                          - pod
                          type: object
                      required:
                      - leader
                      type: object
                    message:
                      additionalProperties:
                        type: string
                      description: message records the component details message in
                        current phase. keys are podName or deployName or statefulSetName,
                        the format is `<ObjectKind>/<Name>`.
                      type: object
                    phase:
                      description: 'phase describes the phase of the Cluster. the
                        detail information of phase is as follows: Failed: component
                        is unavailable, i.e, all pods are not ready for Stateless/Stateful
                        component; Leader/Primary pod is not ready for Consensus/Replication
                        component. Abnormal: component available but part of its pods
                        are not ready. Stopped: replicas number of component is 0.
                        If the component workload type is Consensus/Replication, the
                        Leader/Primary pod must be ready in Abnormal phase. Other
                        phases behave the same as the cluster phase.'
                      enum:
                      - Running
                      - Failed
                      - Abnormal
                      - Creating
                      - SpecUpdating
                      - Deleting
                      - Deleted
                      - VolumeExpanding
                      - Reconfiguring
                      - HorizontalScaling
                      - VerticalScaling
                      - VersionUpgrading
                      - Rebooting
                      - Stopped
                      - Stopping
                      - Starting
                      type: string
                    podsReady:
                      description: podsReady checks if all pods of the component are
                        ready.
                      type: boolean
                    podsReadyTime:
                      description: podsReadyTime what time point of all component
                        pods are ready, this time is the ready time of the last component
                        pod.
                      format: date-time
                      type: string
                    replicationSetStatus:
                      description: replicationSetStatus role and pod name mapping.
                      properties:
                        primary:
                          description: primary status.
                          properties:
                            pod:
                              default: Unknown
                              description: pod name.
                              type: string
                          required:
                          - pod
                          type: object
                        secondaries:
                          description: secondaries status.
                          items:
                            properties:
                              pod:
                                default: Unknown
                                description: pod name.
                                type: string
                            required:
                            - pod
                            type: object
                          type: array
                      required:
                      - primary
                      type: object
                  type: object
                description: components record the current status information of all
                  components of the cluster.
                type: object
              conditions:
                description: Describe current state of cluster API Resource, like
                  warning.
                items:
                  description: "Condition contains details for one aspect of the current
                    state of this API Resource. --- This struct is intended for direct
                    use as an array at the field path .status.conditions.  For example,
                    \n type FooStatus struct{ // Represents the observations of a
                    foo's current state. // Known .status.conditions.type are: \"Available\",
                    \"Progressing\", and \"Degraded\" // +patchMergeKey=type // +patchStrategy=merge
                    // +listType=map // +listMapKey=type Conditions []metav1.Condition
                    `json:\"conditions,omitempty\" patchStrategy:\"merge\" patchMergeKey:\"type\"
                    protobuf:\"bytes,1,rep,name=conditions\"` \n // other fields }"
                  properties:
                    lastTransitionTime:
                      description: lastTransitionTime is the last time the condition
                        transitioned from one status to another. This should be when
                        the underlying condition changed.  If that is not known, then
                        using the time when the API field changed is acceptable.
                      format: date-time
                      type: string
                    message:
                      description: message is a human readable message indicating
                        details about the transition. This may be an empty string.
                      maxLength: 32768
                      type: string
                    observedGeneration:
                      description: observedGeneration represents the .metadata.generation
                        that the condition was set based upon. For instance, if .metadata.generation
                        is currently 12, but the .status.conditions[x].observedGeneration
                        is 9, the condition is out of date with respect to the current
                        state of the instance.
                      format: int64
                      minimum: 0
                      type: integer
                    reason:
                      description: reason contains a programmatic identifier indicating
                        the reason for the condition's last transition. Producers
                        of specific condition types may define expected values and
                        meanings for this field, and whether the values are considered
                        a guaranteed API. The value should be a CamelCase string.
                        This field may not be empty.
                      maxLength: 1024
                      minLength: 1
                      pattern: ^[A-Za-z]([A-Za-z0-9_,:]*[A-Za-z0-9_])?$
                      type: string
                    status:
                      description: status of the condition, one of True, False, Unknown.
                      enum:
                      - "True"
                      - "False"
                      - Unknown
                      type: string
                    type:
                      description: type of condition in CamelCase or in foo.example.com/CamelCase.
                        --- Many .condition.type values are consistent across resources
                        like Available, but because arbitrary conditions can be useful
                        (see .node.status.conditions), the ability to deconflict is
                        important. The regex it matches is (dns1123SubdomainFmt/)?(qualifiedNameFmt)
                      maxLength: 316
                      pattern: ^([a-z0-9]([-a-z0-9]*[a-z0-9])?(\.[a-z0-9]([-a-z0-9]*[a-z0-9])?)*/)?(([A-Za-z0-9][-A-Za-z0-9_.]*)?[A-Za-z0-9])$
                      type: string
                  required:
                  - lastTransitionTime
                  - message
                  - reason
                  - status
                  - type
                  type: object
                type: array
              message:
                description: message describes cluster details message in current
                  phase.
                type: string
              observedGeneration:
                description: observedGeneration is the most recent generation observed
                  for this Cluster. It corresponds to the Cluster's generation, which
                  is updated on mutation by the API Server.
                format: int64
                type: integer
              operations:
                description: operations declare what operations the cluster supports.
                properties:
<<<<<<< HEAD
=======
                  horizontalScalable:
                    description: horizontalScalable which components of the cluster
                      support horizontalScaling, and the replicas range limit.
                    items:
                      properties:
                        name:
                          description: name reference component name.
                          type: string
                        volumeClaimTemplateNames:
                          description: volumeClaimTemplateNames which VolumeClaimTemplate
                            of the component support volumeExpansion.
                          items:
                            type: string
                          type: array
                      required:
                      - name
                      type: object
                    type: array
                    x-kubernetes-list-map-keys:
                    - name
                    x-kubernetes-list-type: map
>>>>>>> 1fbc4462
                  upgradable:
                    description: upgradable whether the cluster supports upgrade.
                      if multiple clusterVersions existed, it is true.
                    type: boolean
                  volumeExpandable:
                    description: volumeExpandable which components of the cluster
                      and its volumeClaimTemplates support volumeExpansion.
                    items:
                      properties:
                        name:
                          description: name reference component name.
                          type: string
                        volumeClaimTemplateNames:
                          description: volumeClaimTemplateNames which VolumeClaimTemplate
                            of the component support volumeExpansion.
                          items:
                            type: string
                          type: array
                      required:
                      - name
                      type: object
                    type: array
                    x-kubernetes-list-map-keys:
                    - name
                    x-kubernetes-list-type: map
                type: object
              phase:
                description: 'phase describes the phase of the Cluster. the detail
                  information of phase is as follows: Creating: creating Cluster.
                  Running: Cluster is running, all components are available. SpecUpdating:
                  the Cluster phase will be ''SpecUpdating'' when directly updating
                  Cluster.spec. VolumeExpanding: volume expansion operation is running.
                  HorizontalScaling: horizontal scaling operation is running. VerticalScaling:
                  vertical scaling operation is running. VersionUpgrading: upgrade
                  operation is running. Rebooting: restart operation is running. Stopping:
                  stop operation is running. Stopped: all components are stopped,
                  or some components are stopped and other components are running.
                  Starting: start operation is running. Reconfiguring: reconfiguration
                  operation is running. Deleting/Deleted: deleting Cluster/Cluster
                  is deleted. Failed: Cluster is unavailable. Abnormal: Cluster is
                  still available, but part of its components are Abnormal. if the
                  component workload type is Consensus/Replication, the Leader/Primary
                  pod must be ready in Abnormal phase. ConditionsError: Cluster and
                  all the components are still healthy, but some update/create API
                  fails due to invalid parameters.'
                enum:
                - Running
                - Failed
                - Abnormal
                - ConditionsError
                - Creating
                - SpecUpdating
                - Deleting
                - Deleted
                - VolumeExpanding
                - Reconfiguring
                - HorizontalScaling
                - VerticalScaling
                - VersionUpgrading
                - Rebooting
                - Stopped
                - Stopping
                - Starting
                type: string
            type: object
        type: object
    served: true
    storage: true
    subresources:
      status: {}<|MERGE_RESOLUTION|>--- conflicted
+++ resolved
@@ -896,30 +896,6 @@
               operations:
                 description: operations declare what operations the cluster supports.
                 properties:
-<<<<<<< HEAD
-=======
-                  horizontalScalable:
-                    description: horizontalScalable which components of the cluster
-                      support horizontalScaling, and the replicas range limit.
-                    items:
-                      properties:
-                        name:
-                          description: name reference component name.
-                          type: string
-                        volumeClaimTemplateNames:
-                          description: volumeClaimTemplateNames which VolumeClaimTemplate
-                            of the component support volumeExpansion.
-                          items:
-                            type: string
-                          type: array
-                      required:
-                      - name
-                      type: object
-                    type: array
-                    x-kubernetes-list-map-keys:
-                    - name
-                    x-kubernetes-list-type: map
->>>>>>> 1fbc4462
                   upgradable:
                     description: upgradable whether the cluster supports upgrade.
                       if multiple clusterVersions existed, it is true.
