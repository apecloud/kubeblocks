--- conflicted
+++ resolved
@@ -156,87 +156,8 @@
                   description: ClusterComponentConfig represents a config with its
                     source bound.
                   properties:
-<<<<<<< HEAD
                     configMap:
                       description: ConfigMap source for the config.
-=======
-                    asEnvFrom:
-                      description: "Specifies the containers to inject the ConfigMap
-                        parameters as environment variables. \n This is useful when
-                        application images accept parameters through environment variables
-                        and generate the final configuration file in the startup script
-                        based on these variables. \n This field allows users to specify
-                        a list of container names, and KubeBlocks will inject the
-                        environment variables converted from the ConfigMap into these
-                        designated containers. This provides a flexible way to pass
-                        the configuration items from the ConfigMap to the container
-                        without modifying the image. \n Deprecated: `asEnvFrom` has
-                        been deprecated since 0.9.0 and will be removed in 0.10.0.
-                        Use `injectEnvTo` instead."
-                      items:
-                        type: string
-                      type: array
-                      x-kubernetes-list-type: set
-                    constraintRef:
-                      description: Specifies the name of the referenced configuration
-                        constraints object.
-                      maxLength: 63
-                      pattern: ^[a-z0-9]([a-z0-9\.\-]*[a-z0-9])?$
-                      type: string
-                    defaultMode:
-                      description: "Deprecated: DefaultMode is deprecated since 0.9.0
-                        and will be removed in 0.10.0 for scripts, auto set 0555 for
-                        configs, auto set 0444 Refers to the mode bits used to set
-                        permissions on created files by default. \n Must be an octal
-                        value between 0000 and 0777 or a decimal value between 0 and
-                        511. YAML accepts both octal and decimal values, JSON requires
-                        decimal values for mode bits. Defaults to 0644. \n Directories
-                        within the path are not affected by this setting. This might
-                        be in conflict with other options that affect the file mode,
-                        like fsGroup, and the result can be other mode bits set."
-                      format: int32
-                      type: integer
-                    injectEnvTo:
-                      description: "Specifies the containers to inject the ConfigMap
-                        parameters as environment variables. \n This is useful when
-                        application images accept parameters through environment variables
-                        and generate the final configuration file in the startup script
-                        based on these variables. \n This field allows users to specify
-                        a list of container names, and KubeBlocks will inject the
-                        environment variables converted from the ConfigMap into these
-                        designated containers. This provides a flexible way to pass
-                        the configuration items from the ConfigMap to the container
-                        without modifying the image."
-                      items:
-                        type: string
-                      type: array
-                      x-kubernetes-list-type: set
-                    keys:
-                      description: "Specifies the configuration files within the ConfigMap
-                        that support dynamic updates. \n A configuration template
-                        (provided in the form of a ConfigMap) may contain templates
-                        for multiple configuration files. Each configuration file
-                        corresponds to a key in the ConfigMap. Some of these configuration
-                        files may support dynamic modification and reloading without
-                        requiring a pod restart. \n If empty or omitted, all configuration
-                        files in the ConfigMap are assumed to support dynamic updates,
-                        and ConfigConstraint applies to all keys."
-                      items:
-                        type: string
-                      type: array
-                      x-kubernetes-list-type: set
-                    legacyRenderedConfigSpec:
-                      description: "Specifies the secondary rendered config spec for
-                        pod-specific customization. \n The template is rendered inside
-                        the pod (by the \"config-manager\" sidecar container) and
-                        merged with the main template's render result to generate
-                        the final configuration file. \n This field is intended to
-                        handle scenarios where different pods within the same Component
-                        have varying configurations. It allows for pod-specific customization
-                        of the configuration. \n Note: This field will be deprecated
-                        in future versions, and the functionality will be moved to
-                        `cluster.spec.componentSpecs[*].instances[*]`."
->>>>>>> e93590fd
                       properties:
                         defaultMode:
                           description: 'defaultMode is optional: mode bits used to
