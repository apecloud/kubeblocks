---
apiVersion: apiextensions.k8s.io/v1
kind: CustomResourceDefinition
metadata:
  annotations:
    controller-gen.kubebuilder.io/version: v0.9.0
  creationTimestamp: null
  name: backuppolicytemplates.dataprotection.kubeblocks.io
spec:
  group: dataprotection.kubeblocks.io
  names:
    categories:
    - kubeblocks
    kind: BackupPolicyTemplate
    listKind: BackupPolicyTemplateList
    plural: backuppolicytemplates
    singular: backuppolicytemplate
  scope: Cluster
  versions:
  - name: v1alpha1
    schema:
      openAPIV3Schema:
        description: BackupPolicyTemplate is the Schema for the BackupPolicyTemplates
          API (defined by provider)
        properties:
          apiVersion:
            description: 'APIVersion defines the versioned schema of this representation
              of an object. Servers should convert recognized schemas to the latest
              internal value, and may reject unrecognized values. More info: https://git.k8s.io/community/contributors/devel/sig-architecture/api-conventions.md#resources'
            type: string
          kind:
            description: 'Kind is a string value representing the REST resource this
              object represents. Servers may infer this from the endpoint the client
              submits requests to. Cannot be updated. In CamelCase. More info: https://git.k8s.io/community/contributors/devel/sig-architecture/api-conventions.md#types-kinds'
            type: string
          metadata:
            type: object
          spec:
            description: BackupPolicyTemplateSpec defines the desired state of BackupPolicyTemplate
            properties:
              backupStatusUpdates:
                description: define how to update metadata for backup status.
                items:
                  properties:
                    containerName:
                      description: which container name that kubectl can execute.
                      type: string
                    path:
                      description: 'specify the json path of backup object for patch.
<<<<<<< HEAD
                        example: manifests.backupLog -- means patch the backup jon
=======
                        example: manifests.backupLog -- means patch the backup json
>>>>>>> 395cc190
                        path of status.manifests.backupLog.'
                      type: string
                    script:
                      description: the shell Script commands to collect backup status
                        metadata. The script must exist in the container of ContainerName
                        and the output format must be set to JSON. Note that outputting
                        to stderr may cause the result format to not be in JSON.
                      type: string
                    updateStage:
                      description: 'when to update the backup status, pre: before
                        backup, post: after backup'
                      enum:
                      - pre
                      - post
                      type: string
                  type: object
                type: array
              backupToolName:
                description: which backup tool to perform database backup, only support
                  one tool.
                pattern: ^[a-z0-9]([a-z0-9\.\-]*[a-z0-9])?$
                type: string
              credentialKeyword:
                description: CredentialKeyword determines backupTool connection credential
                  keyword in secret. the backupTool gets the credentials according
                  to the user and password keyword defined by secret
                properties:
                  passwordKeyword:
                    default: password
                    description: PasswordKeyword the map keyword of the password in
                      the connection credential secret
                    type: string
                  userKeyword:
                    default: username
                    description: UserKeyword the map keyword of the user in the connection
                      credential secret
                    type: string
                type: object
              hooks:
                description: execute hook commands for backup.
                properties:
                  containerName:
                    description: which container can exec command
                    type: string
                  image:
                    description: exec command with image
                    type: string
                  postCommands:
                    description: post backup to perform commands
                    items:
                      type: string
                    type: array
                  preCommands:
                    description: pre backup to perform commands
                    items:
                      type: string
                    type: array
                type: object
              onFailAttempted:
                description: limit count of backup stop retries on fail. if unset,
                  retry unlimit attempted.
                format: int32
                type: integer
              schedule:
                description: The schedule in Cron format, see https://en.wikipedia.org/wiki/Cron.
                type: string
              ttl:
                description: TTL is a time.Duration-parseable string describing how
                  long the Backup should be retained for.
                type: string
            required:
            - backupToolName
            type: object
          status:
            description: BackupPolicyTemplateStatus defines the observed state of
              BackupPolicyTemplate
            properties:
              failureReason:
                type: string
              phase:
                description: BackupPolicyTemplatePhase defines phases for BackupPolicyTemplate
                  CR.
                enum:
                - New
                - Available
                - InProgress
                - Failed
                type: string
            type: object
        type: object
    served: true
    storage: true
    subresources:
      status: {}<|MERGE_RESOLUTION|>--- conflicted
+++ resolved
@@ -47,11 +47,7 @@
                       type: string
                     path:
                       description: 'specify the json path of backup object for patch.
-<<<<<<< HEAD
-                        example: manifests.backupLog -- means patch the backup jon
-=======
                         example: manifests.backupLog -- means patch the backup json
->>>>>>> 395cc190
                         path of status.manifests.backupLog.'
                       type: string
                     script:
