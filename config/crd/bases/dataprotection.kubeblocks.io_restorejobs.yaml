---
apiVersion: apiextensions.k8s.io/v1
kind: CustomResourceDefinition
metadata:
  annotations:
    controller-gen.kubebuilder.io/version: v0.9.0
  creationTimestamp: null
  name: restorejobs.dataprotection.kubeblocks.io
spec:
  group: dataprotection.kubeblocks.io
  names:
    categories:
    - kubeblocks
    kind: RestoreJob
    listKind: RestoreJobList
    plural: restorejobs
    singular: restorejob
  scope: Namespaced
  versions:
  - additionalPrinterColumns:
    - jsonPath: .status.phase
      name: STATUS
      type: string
    - jsonPath: .status.completionTimestamp
      name: COMPLETION-TIME
      type: date
    - jsonPath: .metadata.creationTimestamp
      name: AGE
      type: date
    name: v1alpha1
    schema:
      openAPIV3Schema:
        description: RestoreJob is the Schema for the restorejobs API (defined by
          User)
        properties:
          apiVersion:
            description: 'APIVersion defines the versioned schema of this representation
              of an object. Servers should convert recognized schemas to the latest
              internal value, and may reject unrecognized values. More info: https://git.k8s.io/community/contributors/devel/sig-architecture/api-conventions.md#resources'
            type: string
          kind:
            description: 'Kind is a string value representing the REST resource this
              object represents. Servers may infer this from the endpoint the client
              submits requests to. Cannot be updated. In CamelCase. More info: https://git.k8s.io/community/contributors/devel/sig-architecture/api-conventions.md#types-kinds'
            type: string
          metadata:
            type: object
          spec:
            description: RestoreJobSpec defines the desired state of RestoreJob
            properties:
              backupJobName:
                description: Specified one backupJob to restore.
                type: string
              onFailAttempted:
                description: count of backup stop retries on fail.
                format: int32
                type: integer
              target:
                description: the target database workload to restore
                properties:
<<<<<<< HEAD
=======
                  databaseEngine:
                    description: database engine to support in the backup.
                    enum:
                    - mysql
                    type: string
                  databaseEngineVersion:
                    description: database engine to support in the backup.
                    enum:
                    - 5.6
                    - 5.7
                    - 8
                    items:
                      type: string
                    type: array
                    x-kubernetes-list-type: set
>>>>>>> 036a6c94
                  labelsSelector:
                    description: LabelSelector is used to find matching pods. Pods
                      that match this label selector are counted to determine the
                      number of pods in their corresponding topology domain.
                    properties:
                      matchExpressions:
                        description: matchExpressions is a list of label selector
                          requirements. The requirements are ANDed.
                        items:
                          description: A label selector requirement is a selector
                            that contains values, a key, and an operator that relates
                            the key and values.
                          properties:
                            key:
                              description: key is the label key that the selector
                                applies to.
                              type: string
                            operator:
                              description: operator represents a key's relationship
                                to a set of values. Valid operators are In, NotIn,
                                Exists and DoesNotExist.
                              type: string
                            values:
                              description: values is an array of string values. If
                                the operator is In or NotIn, the values array must
                                be non-empty. If the operator is Exists or DoesNotExist,
                                the values array must be empty. This array is replaced
                                during a strategic merge patch.
                              items:
                                type: string
                              type: array
                          required:
                          - key
                          - operator
                          type: object
                        type: array
                      matchLabels:
                        additionalProperties:
                          type: string
                        description: matchLabels is a map of {key,value} pairs. A
                          single {key,value} in the matchLabels map is equivalent
                          to an element of matchExpressions, whose key field is "key",
                          the operator is "In", and the values array contains only
                          "value". The requirements are ANDed.
                        type: object
                    type: object
                    x-kubernetes-preserve-unknown-fields: true
                  secret:
                    description: target db cluster access secret
                    properties:
                      name:
                        description: the secret name
                        pattern: ^[a-z0-9]([a-z0-9\.\-]*[a-z0-9])?$
                        type: string
                      passwordKeyword:
                        description: PasswordKeyword the map keyword of the password
                          in the connection credential secret
                        type: string
                      userKeyword:
                        description: UserKeyword the map keyword of the user in the
                          connection credential secret
                        type: string
                    required:
                    - name
                    type: object
                required:
                - labelsSelector
                - secret
                type: object
              targetVolumeMounts:
                description: array of restore volume mounts .
                items:
                  description: VolumeMount describes a mounting of a Volume within
                    a container.
                  properties:
                    mountPath:
                      description: Path within the container at which the volume should
                        be mounted.  Must not contain ':'.
                      type: string
                    mountPropagation:
                      description: mountPropagation determines how mounts are propagated
                        from the host to container and the other way around. When
                        not set, MountPropagationNone is used. This field is beta
                        in 1.10.
                      type: string
                    name:
                      description: This must match the Name of a Volume.
                      type: string
                    readOnly:
                      description: Mounted read-only if true, read-write otherwise
                        (false or unspecified). Defaults to false.
                      type: boolean
                    subPath:
                      description: Path within the volume from which the container's
                        volume should be mounted. Defaults to "" (volume's root).
                      type: string
                    subPathExpr:
                      description: Expanded path within the volume from which the
                        container's volume should be mounted. Behaves similarly to
                        SubPath but environment variable references $(VAR_NAME) are
                        expanded using the container's environment. Defaults to ""
                        (volume's root). SubPathExpr and SubPath are mutually exclusive.
                      type: string
                  required:
                  - mountPath
                  - name
                  type: object
                minItems: 1
                type: array
                x-kubernetes-preserve-unknown-fields: true
              targetVolumes:
                description: array of restore volumes .
                items:
                  description: Volume represents a named volume in a pod that may
                    be accessed by any container in the pod.
                  properties:
                    awsElasticBlockStore:
                      description: 'awsElasticBlockStore represents an AWS Disk resource
                        that is attached to a kubelet''s host machine and then exposed
                        to the pod. More info: https://kubernetes.io/docs/concepts/storage/volumes#awselasticblockstore'
                      properties:
                        fsType:
                          description: 'fsType is the filesystem type of the volume
                            that you want to mount. Tip: Ensure that the filesystem
                            type is supported by the host operating system. Examples:
                            "ext4", "xfs", "ntfs". Implicitly inferred to be "ext4"
                            if unspecified. More info: https://kubernetes.io/docs/concepts/storage/volumes#awselasticblockstore
                            TODO: how do we prevent errors in the filesystem from
                            compromising the machine'
                          type: string
                        partition:
                          description: 'partition is the partition in the volume that
                            you want to mount. If omitted, the default is to mount
                            by volume name. Examples: For volume /dev/sda1, you specify
                            the partition as "1". Similarly, the volume partition
                            for /dev/sda is "0" (or you can leave the property empty).'
                          format: int32
                          type: integer
                        readOnly:
                          description: 'readOnly value true will force the readOnly
                            setting in VolumeMounts. More info: https://kubernetes.io/docs/concepts/storage/volumes#awselasticblockstore'
                          type: boolean
                        volumeID:
                          description: 'volumeID is unique ID of the persistent disk
                            resource in AWS (Amazon EBS volume). More info: https://kubernetes.io/docs/concepts/storage/volumes#awselasticblockstore'
                          type: string
                      required:
                      - volumeID
                      type: object
                    azureDisk:
                      description: azureDisk represents an Azure Data Disk mount on
                        the host and bind mount to the pod.
                      properties:
                        cachingMode:
                          description: 'cachingMode is the Host Caching mode: None,
                            Read Only, Read Write.'
                          type: string
                        diskName:
                          description: diskName is the Name of the data disk in the
                            blob storage
                          type: string
                        diskURI:
                          description: diskURI is the URI of data disk in the blob
                            storage
                          type: string
                        fsType:
                          description: fsType is Filesystem type to mount. Must be
                            a filesystem type supported by the host operating system.
                            Ex. "ext4", "xfs", "ntfs". Implicitly inferred to be "ext4"
                            if unspecified.
                          type: string
                        kind:
                          description: 'kind expected values are Shared: multiple
                            blob disks per storage account  Dedicated: single blob
                            disk per storage account  Managed: azure managed data
                            disk (only in managed availability set). defaults to shared'
                          type: string
                        readOnly:
                          description: readOnly Defaults to false (read/write). ReadOnly
                            here will force the ReadOnly setting in VolumeMounts.
                          type: boolean
                      required:
                      - diskName
                      - diskURI
                      type: object
                    azureFile:
                      description: azureFile represents an Azure File Service mount
                        on the host and bind mount to the pod.
                      properties:
                        readOnly:
                          description: readOnly defaults to false (read/write). ReadOnly
                            here will force the ReadOnly setting in VolumeMounts.
                          type: boolean
                        secretName:
                          description: secretName is the  name of secret that contains
                            Azure Storage Account Name and Key
                          type: string
                        shareName:
                          description: shareName is the azure share Name
                          type: string
                      required:
                      - secretName
                      - shareName
                      type: object
                    cephfs:
                      description: cephFS represents a Ceph FS mount on the host that
                        shares a pod's lifetime
                      properties:
                        monitors:
                          description: 'monitors is Required: Monitors is a collection
                            of Ceph monitors More info: https://examples.k8s.io/volumes/cephfs/README.md#how-to-use-it'
                          items:
                            type: string
                          type: array
                        path:
                          description: 'path is Optional: Used as the mounted root,
                            rather than the full Ceph tree, default is /'
                          type: string
                        readOnly:
                          description: 'readOnly is Optional: Defaults to false (read/write).
                            ReadOnly here will force the ReadOnly setting in VolumeMounts.
                            More info: https://examples.k8s.io/volumes/cephfs/README.md#how-to-use-it'
                          type: boolean
                        secretFile:
                          description: 'secretFile is Optional: SecretFile is the
                            path to key ring for User, default is /etc/ceph/user.secret
                            More info: https://examples.k8s.io/volumes/cephfs/README.md#how-to-use-it'
                          type: string
                        secretRef:
                          description: 'secretRef is Optional: SecretRef is reference
                            to the authentication secret for User, default is empty.
                            More info: https://examples.k8s.io/volumes/cephfs/README.md#how-to-use-it'
                          properties:
                            name:
                              description: 'Name of the referent. More info: https://kubernetes.io/docs/concepts/overview/working-with-objects/names/#names
                                TODO: Add other useful fields. apiVersion, kind, uid?'
                              type: string
                          type: object
                        user:
                          description: 'user is optional: User is the rados user name,
                            default is admin More info: https://examples.k8s.io/volumes/cephfs/README.md#how-to-use-it'
                          type: string
                      required:
                      - monitors
                      type: object
                    cinder:
                      description: 'cinder represents a cinder volume attached and
                        mounted on kubelets host machine. More info: https://examples.k8s.io/mysql-cinder-pd/README.md'
                      properties:
                        fsType:
                          description: 'fsType is the filesystem type to mount. Must
                            be a filesystem type supported by the host operating system.
                            Examples: "ext4", "xfs", "ntfs". Implicitly inferred to
                            be "ext4" if unspecified. More info: https://examples.k8s.io/mysql-cinder-pd/README.md'
                          type: string
                        readOnly:
                          description: 'readOnly defaults to false (read/write). ReadOnly
                            here will force the ReadOnly setting in VolumeMounts.
                            More info: https://examples.k8s.io/mysql-cinder-pd/README.md'
                          type: boolean
                        secretRef:
                          description: 'secretRef is optional: points to a secret
                            object containing parameters used to connect to OpenStack.'
                          properties:
                            name:
                              description: 'Name of the referent. More info: https://kubernetes.io/docs/concepts/overview/working-with-objects/names/#names
                                TODO: Add other useful fields. apiVersion, kind, uid?'
                              type: string
                          type: object
                        volumeID:
                          description: 'volumeID used to identify the volume in cinder.
                            More info: https://examples.k8s.io/mysql-cinder-pd/README.md'
                          type: string
                      required:
                      - volumeID
                      type: object
                    configMap:
                      description: configMap represents a configMap that should populate
                        this volume
                      properties:
                        defaultMode:
                          description: 'defaultMode is optional: mode bits used to
                            set permissions on created files by default. Must be an
                            octal value between 0000 and 0777 or a decimal value between
                            0 and 511. YAML accepts both octal and decimal values,
                            JSON requires decimal values for mode bits. Defaults to
                            0644. Directories within the path are not affected by
                            this setting. This might be in conflict with other options
                            that affect the file mode, like fsGroup, and the result
                            can be other mode bits set.'
                          format: int32
                          type: integer
                        items:
                          description: items if unspecified, each key-value pair in
                            the Data field of the referenced ConfigMap will be projected
                            into the volume as a file whose name is the key and content
                            is the value. If specified, the listed keys will be projected
                            into the specified paths, and unlisted keys will not be
                            present. If a key is specified which is not present in
                            the ConfigMap, the volume setup will error unless it is
                            marked optional. Paths must be relative and may not contain
                            the '..' path or start with '..'.
                          items:
                            description: Maps a string key to a path within a volume.
                            properties:
                              key:
                                description: key is the key to project.
                                type: string
                              mode:
                                description: 'mode is Optional: mode bits used to
                                  set permissions on this file. Must be an octal value
                                  between 0000 and 0777 or a decimal value between
                                  0 and 511. YAML accepts both octal and decimal values,
                                  JSON requires decimal values for mode bits. If not
                                  specified, the volume defaultMode will be used.
                                  This might be in conflict with other options that
                                  affect the file mode, like fsGroup, and the result
                                  can be other mode bits set.'
                                format: int32
                                type: integer
                              path:
                                description: path is the relative path of the file
                                  to map the key to. May not be an absolute path.
                                  May not contain the path element '..'. May not start
                                  with the string '..'.
                                type: string
                            required:
                            - key
                            - path
                            type: object
                          type: array
                        name:
                          description: 'Name of the referent. More info: https://kubernetes.io/docs/concepts/overview/working-with-objects/names/#names
                            TODO: Add other useful fields. apiVersion, kind, uid?'
                          type: string
                        optional:
                          description: optional specify whether the ConfigMap or its
                            keys must be defined
                          type: boolean
                      type: object
                    csi:
                      description: csi (Container Storage Interface) represents ephemeral
                        storage that is handled by certain external CSI drivers (Beta
                        feature).
                      properties:
                        driver:
                          description: driver is the name of the CSI driver that handles
                            this volume. Consult with your admin for the correct name
                            as registered in the cluster.
                          type: string
                        fsType:
                          description: fsType to mount. Ex. "ext4", "xfs", "ntfs".
                            If not provided, the empty value is passed to the associated
                            CSI driver which will determine the default filesystem
                            to apply.
                          type: string
                        nodePublishSecretRef:
                          description: nodePublishSecretRef is a reference to the
                            secret object containing sensitive information to pass
                            to the CSI driver to complete the CSI NodePublishVolume
                            and NodeUnpublishVolume calls. This field is optional,
                            and  may be empty if no secret is required. If the secret
                            object contains more than one secret, all secret references
                            are passed.
                          properties:
                            name:
                              description: 'Name of the referent. More info: https://kubernetes.io/docs/concepts/overview/working-with-objects/names/#names
                                TODO: Add other useful fields. apiVersion, kind, uid?'
                              type: string
                          type: object
                        readOnly:
                          description: readOnly specifies a read-only configuration
                            for the volume. Defaults to false (read/write).
                          type: boolean
                        volumeAttributes:
                          additionalProperties:
                            type: string
                          description: volumeAttributes stores driver-specific properties
                            that are passed to the CSI driver. Consult your driver's
                            documentation for supported values.
                          type: object
                      required:
                      - driver
                      type: object
                    downwardAPI:
                      description: downwardAPI represents downward API about the pod
                        that should populate this volume
                      properties:
                        defaultMode:
                          description: 'Optional: mode bits to use on created files
                            by default. Must be a Optional: mode bits used to set
                            permissions on created files by default. Must be an octal
                            value between 0000 and 0777 or a decimal value between
                            0 and 511. YAML accepts both octal and decimal values,
                            JSON requires decimal values for mode bits. Defaults to
                            0644. Directories within the path are not affected by
                            this setting. This might be in conflict with other options
                            that affect the file mode, like fsGroup, and the result
                            can be other mode bits set.'
                          format: int32
                          type: integer
                        items:
                          description: Items is a list of downward API volume file
                          items:
                            description: DownwardAPIVolumeFile represents information
                              to create the file containing the pod field
                            properties:
                              fieldRef:
                                description: 'Required: Selects a field of the pod:
                                  only annotations, labels, name and namespace are
                                  supported.'
                                properties:
                                  apiVersion:
                                    description: Version of the schema the FieldPath
                                      is written in terms of, defaults to "v1".
                                    type: string
                                  fieldPath:
                                    description: Path of the field to select in the
                                      specified API version.
                                    type: string
                                required:
                                - fieldPath
                                type: object
                              mode:
                                description: 'Optional: mode bits used to set permissions
                                  on this file, must be an octal value between 0000
                                  and 0777 or a decimal value between 0 and 511. YAML
                                  accepts both octal and decimal values, JSON requires
                                  decimal values for mode bits. If not specified,
                                  the volume defaultMode will be used. This might
                                  be in conflict with other options that affect the
                                  file mode, like fsGroup, and the result can be other
                                  mode bits set.'
                                format: int32
                                type: integer
                              path:
                                description: 'Required: Path is  the relative path
                                  name of the file to be created. Must not be absolute
                                  or contain the ''..'' path. Must be utf-8 encoded.
                                  The first item of the relative path must not start
                                  with ''..'''
                                type: string
                              resourceFieldRef:
                                description: 'Selects a resource of the container:
                                  only resources limits and requests (limits.cpu,
                                  limits.memory, requests.cpu and requests.memory)
                                  are currently supported.'
                                properties:
                                  containerName:
                                    description: 'Container name: required for volumes,
                                      optional for env vars'
                                    type: string
                                  divisor:
                                    anyOf:
                                    - type: integer
                                    - type: string
                                    description: Specifies the output format of the
                                      exposed resources, defaults to "1"
                                    pattern: ^(\+|-)?(([0-9]+(\.[0-9]*)?)|(\.[0-9]+))(([KMGTPE]i)|[numkMGTPE]|([eE](\+|-)?(([0-9]+(\.[0-9]*)?)|(\.[0-9]+))))?$
                                    x-kubernetes-int-or-string: true
                                  resource:
                                    description: 'Required: resource to select'
                                    type: string
                                required:
                                - resource
                                type: object
                            required:
                            - path
                            type: object
                          type: array
                      type: object
                    emptyDir:
                      description: 'emptyDir represents a temporary directory that
                        shares a pod''s lifetime. More info: https://kubernetes.io/docs/concepts/storage/volumes#emptydir'
                      properties:
                        medium:
                          description: 'medium represents what type of storage medium
                            should back this directory. The default is "" which means
                            to use the node''s default medium. Must be an empty string
                            (default) or Memory. More info: https://kubernetes.io/docs/concepts/storage/volumes#emptydir'
                          type: string
                        sizeLimit:
                          anyOf:
                          - type: integer
                          - type: string
                          description: 'sizeLimit is the total amount of local storage
                            required for this EmptyDir volume. The size limit is also
                            applicable for memory medium. The maximum usage on memory
                            medium EmptyDir would be the minimum value between the
                            SizeLimit specified here and the sum of memory limits
                            of all containers in a pod. The default is nil which means
                            that the limit is undefined. More info: http://kubernetes.io/docs/user-guide/volumes#emptydir'
                          pattern: ^(\+|-)?(([0-9]+(\.[0-9]*)?)|(\.[0-9]+))(([KMGTPE]i)|[numkMGTPE]|([eE](\+|-)?(([0-9]+(\.[0-9]*)?)|(\.[0-9]+))))?$
                          x-kubernetes-int-or-string: true
                      type: object
                    ephemeral:
                      description: "ephemeral represents a volume that is handled
                        by a cluster storage driver. The volume's lifecycle is tied
                        to the pod that defines it - it will be created before the
                        pod starts, and deleted when the pod is removed. \n Use this
                        if: a) the volume is only needed while the pod runs, b) features
                        of normal volumes like restoring from snapshot or capacity
                        tracking are needed, c) the storage driver is specified through
                        a storage class, and d) the storage driver supports dynamic
                        volume provisioning through a PersistentVolumeClaim (see EphemeralVolumeSource
                        for more information on the connection between this volume
                        type and PersistentVolumeClaim). \n Use PersistentVolumeClaim
                        or one of the vendor-specific APIs for volumes that persist
                        for longer than the lifecycle of an individual pod. \n Use
                        CSI for light-weight local ephemeral volumes if the CSI driver
                        is meant to be used that way - see the documentation of the
                        driver for more information. \n A pod can use both types of
                        ephemeral volumes and persistent volumes at the same time."
                      properties:
                        volumeClaimTemplate:
                          description: "Will be used to create a stand-alone PVC to
                            provision the volume. The pod in which this EphemeralVolumeSource
                            is embedded will be the owner of the PVC, i.e. the PVC
                            will be deleted together with the pod.  The name of the
                            PVC will be `<pod name>-<volume name>` where `<volume
                            name>` is the name from the `PodSpec.Volumes` array entry.
                            Pod validation will reject the pod if the concatenated
                            name is not valid for a PVC (for example, too long). \n
                            An existing PVC with that name that is not owned by the
                            pod will *not* be used for the pod to avoid using an unrelated
                            volume by mistake. Starting the pod is then blocked until
                            the unrelated PVC is removed. If such a pre-created PVC
                            is meant to be used by the pod, the PVC has to updated
                            with an owner reference to the pod once the pod exists.
                            Normally this should not be necessary, but it may be useful
                            when manually reconstructing a broken cluster. \n This
                            field is read-only and no changes will be made by Kubernetes
                            to the PVC after it has been created. \n Required, must
                            not be nil."
                          properties:
                            metadata:
                              description: May contain labels and annotations that
                                will be copied into the PVC when creating it. No other
                                fields are allowed and will be rejected during validation.
                              properties:
                                annotations:
                                  additionalProperties:
                                    type: string
                                  type: object
                                finalizers:
                                  items:
                                    type: string
                                  type: array
                                labels:
                                  additionalProperties:
                                    type: string
                                  type: object
                                name:
                                  type: string
                                namespace:
                                  type: string
                              type: object
                            spec:
                              description: The specification for the PersistentVolumeClaim.
                                The entire content is copied unchanged into the PVC
                                that gets created from this template. The same fields
                                as in a PersistentVolumeClaim are also valid here.
                              properties:
                                accessModes:
                                  description: 'accessModes contains the desired access
                                    modes the volume should have. More info: https://kubernetes.io/docs/concepts/storage/persistent-volumes#access-modes-1'
                                  items:
                                    type: string
                                  type: array
                                dataSource:
                                  description: 'dataSource field can be used to specify
                                    either: * An existing VolumeSnapshot object (snapshot.storage.k8s.io/VolumeSnapshot)
                                    * An existing PVC (PersistentVolumeClaim) If the
                                    provisioner or an external controller can support
                                    the specified data source, it will create a new
                                    volume based on the contents of the specified
                                    data source. When the AnyVolumeDataSource feature
                                    gate is enabled, dataSource contents will be copied
                                    to dataSourceRef, and dataSourceRef contents will
                                    be copied to dataSource when dataSourceRef.namespace
                                    is not specified. If the namespace is specified,
                                    then dataSourceRef will not be copied to dataSource.'
                                  properties:
                                    apiGroup:
                                      description: APIGroup is the group for the resource
                                        being referenced. If APIGroup is not specified,
                                        the specified Kind must be in the core API
                                        group. For any other third-party types, APIGroup
                                        is required.
                                      type: string
                                    kind:
                                      description: Kind is the type of resource being
                                        referenced
                                      type: string
                                    name:
                                      description: Name is the name of resource being
                                        referenced
                                      type: string
                                  required:
                                  - kind
                                  - name
                                  type: object
                                dataSourceRef:
                                  description: 'dataSourceRef specifies the object
                                    from which to populate the volume with data, if
                                    a non-empty volume is desired. This may be any
                                    object from a non-empty API group (non core object)
                                    or a PersistentVolumeClaim object. When this field
                                    is specified, volume binding will only succeed
                                    if the type of the specified object matches some
                                    installed volume populator or dynamic provisioner.
                                    This field will replace the functionality of the
                                    dataSource field and as such if both fields are
                                    non-empty, they must have the same value. For
                                    backwards compatibility, when namespace isn''t
                                    specified in dataSourceRef, both fields (dataSource
                                    and dataSourceRef) will be set to the same value
                                    automatically if one of them is empty and the
                                    other is non-empty. When namespace is specified
                                    in dataSourceRef, dataSource isn''t set to the
                                    same value and must be empty. There are three
                                    important differences between dataSource and dataSourceRef:
                                    * While dataSource only allows two specific types
                                    of objects, dataSourceRef allows any non-core
                                    object, as well as PersistentVolumeClaim objects.
                                    * While dataSource ignores disallowed values (dropping
                                    them), dataSourceRef preserves all values, and
                                    generates an error if a disallowed value is specified.
                                    * While dataSource only allows local objects,
                                    dataSourceRef allows objects in any namespaces.
                                    (Beta) Using this field requires the AnyVolumeDataSource
                                    feature gate to be enabled. (Alpha) Using the
                                    namespace field of dataSourceRef requires the
                                    CrossNamespaceVolumeDataSource feature gate to
                                    be enabled.'
                                  properties:
                                    apiGroup:
                                      description: APIGroup is the group for the resource
                                        being referenced. If APIGroup is not specified,
                                        the specified Kind must be in the core API
                                        group. For any other third-party types, APIGroup
                                        is required.
                                      type: string
                                    kind:
                                      description: Kind is the type of resource being
                                        referenced
                                      type: string
                                    name:
                                      description: Name is the name of resource being
                                        referenced
                                      type: string
                                    namespace:
                                      description: Namespace is the namespace of resource
                                        being referenced Note that when a namespace
                                        is specified, a gateway.networking.k8s.io/ReferenceGrant
                                        object is required in the referent namespace
                                        to allow that namespace's owner to accept
                                        the reference. See the ReferenceGrant documentation
                                        for details. (Alpha) This field requires the
                                        CrossNamespaceVolumeDataSource feature gate
                                        to be enabled.
                                      type: string
                                  required:
                                  - kind
                                  - name
                                  type: object
                                resources:
                                  description: 'resources represents the minimum resources
                                    the volume should have. If RecoverVolumeExpansionFailure
                                    feature is enabled users are allowed to specify
                                    resource requirements that are lower than previous
                                    value but must still be higher than capacity recorded
                                    in the status field of the claim. More info: https://kubernetes.io/docs/concepts/storage/persistent-volumes#resources'
                                  properties:
                                    claims:
                                      description: "Claims lists the names of resources,
                                        defined in spec.resourceClaims, that are used
                                        by this container. \n This is an alpha field
                                        and requires enabling the DynamicResourceAllocation
                                        feature gate. \n This field is immutable."
                                      items:
                                        description: ResourceClaim references one
                                          entry in PodSpec.ResourceClaims.
                                        properties:
                                          name:
                                            description: Name must match the name
                                              of one entry in pod.spec.resourceClaims
                                              of the Pod where this field is used.
                                              It makes that resource available inside
                                              a container.
                                            type: string
                                        required:
                                        - name
                                        type: object
                                      type: array
                                      x-kubernetes-list-map-keys:
                                      - name
                                      x-kubernetes-list-type: map
                                    limits:
                                      additionalProperties:
                                        anyOf:
                                        - type: integer
                                        - type: string
                                        pattern: ^(\+|-)?(([0-9]+(\.[0-9]*)?)|(\.[0-9]+))(([KMGTPE]i)|[numkMGTPE]|([eE](\+|-)?(([0-9]+(\.[0-9]*)?)|(\.[0-9]+))))?$
                                        x-kubernetes-int-or-string: true
                                      description: 'Limits describes the maximum amount
                                        of compute resources allowed. More info: https://kubernetes.io/docs/concepts/configuration/manage-resources-containers/'
                                      type: object
                                    requests:
                                      additionalProperties:
                                        anyOf:
                                        - type: integer
                                        - type: string
                                        pattern: ^(\+|-)?(([0-9]+(\.[0-9]*)?)|(\.[0-9]+))(([KMGTPE]i)|[numkMGTPE]|([eE](\+|-)?(([0-9]+(\.[0-9]*)?)|(\.[0-9]+))))?$
                                        x-kubernetes-int-or-string: true
                                      description: 'Requests describes the minimum
                                        amount of compute resources required. If Requests
                                        is omitted for a container, it defaults to
                                        Limits if that is explicitly specified, otherwise
                                        to an implementation-defined value. More info:
                                        https://kubernetes.io/docs/concepts/configuration/manage-resources-containers/'
                                      type: object
                                  type: object
                                selector:
                                  description: selector is a label query over volumes
                                    to consider for binding.
                                  properties:
                                    matchExpressions:
                                      description: matchExpressions is a list of label
                                        selector requirements. The requirements are
                                        ANDed.
                                      items:
                                        description: A label selector requirement
                                          is a selector that contains values, a key,
                                          and an operator that relates the key and
                                          values.
                                        properties:
                                          key:
                                            description: key is the label key that
                                              the selector applies to.
                                            type: string
                                          operator:
                                            description: operator represents a key's
                                              relationship to a set of values. Valid
                                              operators are In, NotIn, Exists and
                                              DoesNotExist.
                                            type: string
                                          values:
                                            description: values is an array of string
                                              values. If the operator is In or NotIn,
                                              the values array must be non-empty.
                                              If the operator is Exists or DoesNotExist,
                                              the values array must be empty. This
                                              array is replaced during a strategic
                                              merge patch.
                                            items:
                                              type: string
                                            type: array
                                        required:
                                        - key
                                        - operator
                                        type: object
                                      type: array
                                    matchLabels:
                                      additionalProperties:
                                        type: string
                                      description: matchLabels is a map of {key,value}
                                        pairs. A single {key,value} in the matchLabels
                                        map is equivalent to an element of matchExpressions,
                                        whose key field is "key", the operator is
                                        "In", and the values array contains only "value".
                                        The requirements are ANDed.
                                      type: object
                                  type: object
                                storageClassName:
                                  description: 'storageClassName is the name of the
                                    StorageClass required by the claim. More info:
                                    https://kubernetes.io/docs/concepts/storage/persistent-volumes#class-1'
                                  type: string
                                volumeMode:
                                  description: volumeMode defines what type of volume
                                    is required by the claim. Value of Filesystem
                                    is implied when not included in claim spec.
                                  type: string
                                volumeName:
                                  description: volumeName is the binding reference
                                    to the PersistentVolume backing this claim.
                                  type: string
                              type: object
                          required:
                          - spec
                          type: object
                      type: object
                    fc:
                      description: fc represents a Fibre Channel resource that is
                        attached to a kubelet's host machine and then exposed to the
                        pod.
                      properties:
                        fsType:
                          description: 'fsType is the filesystem type to mount. Must
                            be a filesystem type supported by the host operating system.
                            Ex. "ext4", "xfs", "ntfs". Implicitly inferred to be "ext4"
                            if unspecified. TODO: how do we prevent errors in the
                            filesystem from compromising the machine'
                          type: string
                        lun:
                          description: 'lun is Optional: FC target lun number'
                          format: int32
                          type: integer
                        readOnly:
                          description: 'readOnly is Optional: Defaults to false (read/write).
                            ReadOnly here will force the ReadOnly setting in VolumeMounts.'
                          type: boolean
                        targetWWNs:
                          description: 'targetWWNs is Optional: FC target worldwide
                            names (WWNs)'
                          items:
                            type: string
                          type: array
                        wwids:
                          description: 'wwids Optional: FC volume world wide identifiers
                            (wwids) Either wwids or combination of targetWWNs and
                            lun must be set, but not both simultaneously.'
                          items:
                            type: string
                          type: array
                      type: object
                    flexVolume:
                      description: flexVolume represents a generic volume resource
                        that is provisioned/attached using an exec based plugin.
                      properties:
                        driver:
                          description: driver is the name of the driver to use for
                            this volume.
                          type: string
                        fsType:
                          description: fsType is the filesystem type to mount. Must
                            be a filesystem type supported by the host operating system.
                            Ex. "ext4", "xfs", "ntfs". The default filesystem depends
                            on FlexVolume script.
                          type: string
                        options:
                          additionalProperties:
                            type: string
                          description: 'options is Optional: this field holds extra
                            command options if any.'
                          type: object
                        readOnly:
                          description: 'readOnly is Optional: defaults to false (read/write).
                            ReadOnly here will force the ReadOnly setting in VolumeMounts.'
                          type: boolean
                        secretRef:
                          description: 'secretRef is Optional: secretRef is reference
                            to the secret object containing sensitive information
                            to pass to the plugin scripts. This may be empty if no
                            secret object is specified. If the secret object contains
                            more than one secret, all secrets are passed to the plugin
                            scripts.'
                          properties:
                            name:
                              description: 'Name of the referent. More info: https://kubernetes.io/docs/concepts/overview/working-with-objects/names/#names
                                TODO: Add other useful fields. apiVersion, kind, uid?'
                              type: string
                          type: object
                      required:
                      - driver
                      type: object
                    flocker:
                      description: flocker represents a Flocker volume attached to
                        a kubelet's host machine. This depends on the Flocker control
                        service being running
                      properties:
                        datasetName:
                          description: datasetName is Name of the dataset stored as
                            metadata -> name on the dataset for Flocker should be
                            considered as deprecated
                          type: string
                        datasetUUID:
                          description: datasetUUID is the UUID of the dataset. This
                            is unique identifier of a Flocker dataset
                          type: string
                      type: object
                    gcePersistentDisk:
                      description: 'gcePersistentDisk represents a GCE Disk resource
                        that is attached to a kubelet''s host machine and then exposed
                        to the pod. More info: https://kubernetes.io/docs/concepts/storage/volumes#gcepersistentdisk'
                      properties:
                        fsType:
                          description: 'fsType is filesystem type of the volume that
                            you want to mount. Tip: Ensure that the filesystem type
                            is supported by the host operating system. Examples: "ext4",
                            "xfs", "ntfs". Implicitly inferred to be "ext4" if unspecified.
                            More info: https://kubernetes.io/docs/concepts/storage/volumes#gcepersistentdisk
                            TODO: how do we prevent errors in the filesystem from
                            compromising the machine'
                          type: string
                        partition:
                          description: 'partition is the partition in the volume that
                            you want to mount. If omitted, the default is to mount
                            by volume name. Examples: For volume /dev/sda1, you specify
                            the partition as "1". Similarly, the volume partition
                            for /dev/sda is "0" (or you can leave the property empty).
                            More info: https://kubernetes.io/docs/concepts/storage/volumes#gcepersistentdisk'
                          format: int32
                          type: integer
                        pdName:
                          description: 'pdName is unique name of the PD resource in
                            GCE. Used to identify the disk in GCE. More info: https://kubernetes.io/docs/concepts/storage/volumes#gcepersistentdisk'
                          type: string
                        readOnly:
                          description: 'readOnly here will force the ReadOnly setting
                            in VolumeMounts. Defaults to false. More info: https://kubernetes.io/docs/concepts/storage/volumes#gcepersistentdisk'
                          type: boolean
                      required:
                      - pdName
                      type: object
                    gitRepo:
                      description: 'gitRepo represents a git repository at a particular
                        revision. DEPRECATED: GitRepo is deprecated. To provision
                        a container with a git repo, mount an EmptyDir into an InitContainer
                        that clones the repo using git, then mount the EmptyDir into
                        the Pod''s container.'
                      properties:
                        directory:
                          description: directory is the target directory name. Must
                            not contain or start with '..'.  If '.' is supplied, the
                            volume directory will be the git repository.  Otherwise,
                            if specified, the volume will contain the git repository
                            in the subdirectory with the given name.
                          type: string
                        repository:
                          description: repository is the URL
                          type: string
                        revision:
                          description: revision is the commit hash for the specified
                            revision.
                          type: string
                      required:
                      - repository
                      type: object
                    glusterfs:
                      description: 'glusterfs represents a Glusterfs mount on the
                        host that shares a pod''s lifetime. More info: https://examples.k8s.io/volumes/glusterfs/README.md'
                      properties:
                        endpoints:
                          description: 'endpoints is the endpoint name that details
                            Glusterfs topology. More info: https://examples.k8s.io/volumes/glusterfs/README.md#create-a-pod'
                          type: string
                        path:
                          description: 'path is the Glusterfs volume path. More info:
                            https://examples.k8s.io/volumes/glusterfs/README.md#create-a-pod'
                          type: string
                        readOnly:
                          description: 'readOnly here will force the Glusterfs volume
                            to be mounted with read-only permissions. Defaults to
                            false. More info: https://examples.k8s.io/volumes/glusterfs/README.md#create-a-pod'
                          type: boolean
                      required:
                      - endpoints
                      - path
                      type: object
                    hostPath:
                      description: 'hostPath represents a pre-existing file or directory
                        on the host machine that is directly exposed to the container.
                        This is generally used for system agents or other privileged
                        things that are allowed to see the host machine. Most containers
                        will NOT need this. More info: https://kubernetes.io/docs/concepts/storage/volumes#hostpath
                        --- TODO(jonesdl) We need to restrict who can use host directory
                        mounts and who can/can not mount host directories as read/write.'
                      properties:
                        path:
                          description: 'path of the directory on the host. If the
                            path is a symlink, it will follow the link to the real
                            path. More info: https://kubernetes.io/docs/concepts/storage/volumes#hostpath'
                          type: string
                        type:
                          description: 'type for HostPath Volume Defaults to "" More
                            info: https://kubernetes.io/docs/concepts/storage/volumes#hostpath'
                          type: string
                      required:
                      - path
                      type: object
                    iscsi:
                      description: 'iscsi represents an ISCSI Disk resource that is
                        attached to a kubelet''s host machine and then exposed to
                        the pod. More info: https://examples.k8s.io/volumes/iscsi/README.md'
                      properties:
                        chapAuthDiscovery:
                          description: chapAuthDiscovery defines whether support iSCSI
                            Discovery CHAP authentication
                          type: boolean
                        chapAuthSession:
                          description: chapAuthSession defines whether support iSCSI
                            Session CHAP authentication
                          type: boolean
                        fsType:
                          description: 'fsType is the filesystem type of the volume
                            that you want to mount. Tip: Ensure that the filesystem
                            type is supported by the host operating system. Examples:
                            "ext4", "xfs", "ntfs". Implicitly inferred to be "ext4"
                            if unspecified. More info: https://kubernetes.io/docs/concepts/storage/volumes#iscsi
                            TODO: how do we prevent errors in the filesystem from
                            compromising the machine'
                          type: string
                        initiatorName:
                          description: initiatorName is the custom iSCSI Initiator
                            Name. If initiatorName is specified with iscsiInterface
                            simultaneously, new iSCSI interface <target portal>:<volume
                            name> will be created for the connection.
                          type: string
                        iqn:
                          description: iqn is the target iSCSI Qualified Name.
                          type: string
                        iscsiInterface:
                          description: iscsiInterface is the interface Name that uses
                            an iSCSI transport. Defaults to 'default' (tcp).
                          type: string
                        lun:
                          description: lun represents iSCSI Target Lun number.
                          format: int32
                          type: integer
                        portals:
                          description: portals is the iSCSI Target Portal List. The
                            portal is either an IP or ip_addr:port if the port is
                            other than default (typically TCP ports 860 and 3260).
                          items:
                            type: string
                          type: array
                        readOnly:
                          description: readOnly here will force the ReadOnly setting
                            in VolumeMounts. Defaults to false.
                          type: boolean
                        secretRef:
                          description: secretRef is the CHAP Secret for iSCSI target
                            and initiator authentication
                          properties:
                            name:
                              description: 'Name of the referent. More info: https://kubernetes.io/docs/concepts/overview/working-with-objects/names/#names
                                TODO: Add other useful fields. apiVersion, kind, uid?'
                              type: string
                          type: object
                        targetPortal:
                          description: targetPortal is iSCSI Target Portal. The Portal
                            is either an IP or ip_addr:port if the port is other than
                            default (typically TCP ports 860 and 3260).
                          type: string
                      required:
                      - iqn
                      - lun
                      - targetPortal
                      type: object
                    name:
                      description: 'name of the volume. Must be a DNS_LABEL and unique
                        within the pod. More info: https://kubernetes.io/docs/concepts/overview/working-with-objects/names/#names'
                      type: string
                    nfs:
                      description: 'nfs represents an NFS mount on the host that shares
                        a pod''s lifetime More info: https://kubernetes.io/docs/concepts/storage/volumes#nfs'
                      properties:
                        path:
                          description: 'path that is exported by the NFS server. More
                            info: https://kubernetes.io/docs/concepts/storage/volumes#nfs'
                          type: string
                        readOnly:
                          description: 'readOnly here will force the NFS export to
                            be mounted with read-only permissions. Defaults to false.
                            More info: https://kubernetes.io/docs/concepts/storage/volumes#nfs'
                          type: boolean
                        server:
                          description: 'server is the hostname or IP address of the
                            NFS server. More info: https://kubernetes.io/docs/concepts/storage/volumes#nfs'
                          type: string
                      required:
                      - path
                      - server
                      type: object
                    persistentVolumeClaim:
                      description: 'persistentVolumeClaimVolumeSource represents a
                        reference to a PersistentVolumeClaim in the same namespace.
                        More info: https://kubernetes.io/docs/concepts/storage/persistent-volumes#persistentvolumeclaims'
                      properties:
                        claimName:
                          description: 'claimName is the name of a PersistentVolumeClaim
                            in the same namespace as the pod using this volume. More
                            info: https://kubernetes.io/docs/concepts/storage/persistent-volumes#persistentvolumeclaims'
                          type: string
                        readOnly:
                          description: readOnly Will force the ReadOnly setting in
                            VolumeMounts. Default false.
                          type: boolean
                      required:
                      - claimName
                      type: object
                    photonPersistentDisk:
                      description: photonPersistentDisk represents a PhotonController
                        persistent disk attached and mounted on kubelets host machine
                      properties:
                        fsType:
                          description: fsType is the filesystem type to mount. Must
                            be a filesystem type supported by the host operating system.
                            Ex. "ext4", "xfs", "ntfs". Implicitly inferred to be "ext4"
                            if unspecified.
                          type: string
                        pdID:
                          description: pdID is the ID that identifies Photon Controller
                            persistent disk
                          type: string
                      required:
                      - pdID
                      type: object
                    portworxVolume:
                      description: portworxVolume represents a portworx volume attached
                        and mounted on kubelets host machine
                      properties:
                        fsType:
                          description: fSType represents the filesystem type to mount
                            Must be a filesystem type supported by the host operating
                            system. Ex. "ext4", "xfs". Implicitly inferred to be "ext4"
                            if unspecified.
                          type: string
                        readOnly:
                          description: readOnly defaults to false (read/write). ReadOnly
                            here will force the ReadOnly setting in VolumeMounts.
                          type: boolean
                        volumeID:
                          description: volumeID uniquely identifies a Portworx volume
                          type: string
                      required:
                      - volumeID
                      type: object
                    projected:
                      description: projected items for all in one resources secrets,
                        configmaps, and downward API
                      properties:
                        defaultMode:
                          description: defaultMode are the mode bits used to set permissions
                            on created files by default. Must be an octal value between
                            0000 and 0777 or a decimal value between 0 and 511. YAML
                            accepts both octal and decimal values, JSON requires decimal
                            values for mode bits. Directories within the path are
                            not affected by this setting. This might be in conflict
                            with other options that affect the file mode, like fsGroup,
                            and the result can be other mode bits set.
                          format: int32
                          type: integer
                        sources:
                          description: sources is the list of volume projections
                          items:
                            description: Projection that may be projected along with
                              other supported volume types
                            properties:
                              configMap:
                                description: configMap information about the configMap
                                  data to project
                                properties:
                                  items:
                                    description: items if unspecified, each key-value
                                      pair in the Data field of the referenced ConfigMap
                                      will be projected into the volume as a file
                                      whose name is the key and content is the value.
                                      If specified, the listed keys will be projected
                                      into the specified paths, and unlisted keys
                                      will not be present. If a key is specified which
                                      is not present in the ConfigMap, the volume
                                      setup will error unless it is marked optional.
                                      Paths must be relative and may not contain the
                                      '..' path or start with '..'.
                                    items:
                                      description: Maps a string key to a path within
                                        a volume.
                                      properties:
                                        key:
                                          description: key is the key to project.
                                          type: string
                                        mode:
                                          description: 'mode is Optional: mode bits
                                            used to set permissions on this file.
                                            Must be an octal value between 0000 and
                                            0777 or a decimal value between 0 and
                                            511. YAML accepts both octal and decimal
                                            values, JSON requires decimal values for
                                            mode bits. If not specified, the volume
                                            defaultMode will be used. This might be
                                            in conflict with other options that affect
                                            the file mode, like fsGroup, and the result
                                            can be other mode bits set.'
                                          format: int32
                                          type: integer
                                        path:
                                          description: path is the relative path of
                                            the file to map the key to. May not be
                                            an absolute path. May not contain the
                                            path element '..'. May not start with
                                            the string '..'.
                                          type: string
                                      required:
                                      - key
                                      - path
                                      type: object
                                    type: array
                                  name:
                                    description: 'Name of the referent. More info:
                                      https://kubernetes.io/docs/concepts/overview/working-with-objects/names/#names
                                      TODO: Add other useful fields. apiVersion, kind,
                                      uid?'
                                    type: string
                                  optional:
                                    description: optional specify whether the ConfigMap
                                      or its keys must be defined
                                    type: boolean
                                type: object
                              downwardAPI:
                                description: downwardAPI information about the downwardAPI
                                  data to project
                                properties:
                                  items:
                                    description: Items is a list of DownwardAPIVolume
                                      file
                                    items:
                                      description: DownwardAPIVolumeFile represents
                                        information to create the file containing
                                        the pod field
                                      properties:
                                        fieldRef:
                                          description: 'Required: Selects a field
                                            of the pod: only annotations, labels,
                                            name and namespace are supported.'
                                          properties:
                                            apiVersion:
                                              description: Version of the schema the
                                                FieldPath is written in terms of,
                                                defaults to "v1".
                                              type: string
                                            fieldPath:
                                              description: Path of the field to select
                                                in the specified API version.
                                              type: string
                                          required:
                                          - fieldPath
                                          type: object
                                        mode:
                                          description: 'Optional: mode bits used to
                                            set permissions on this file, must be
                                            an octal value between 0000 and 0777 or
                                            a decimal value between 0 and 511. YAML
                                            accepts both octal and decimal values,
                                            JSON requires decimal values for mode
                                            bits. If not specified, the volume defaultMode
                                            will be used. This might be in conflict
                                            with other options that affect the file
                                            mode, like fsGroup, and the result can
                                            be other mode bits set.'
                                          format: int32
                                          type: integer
                                        path:
                                          description: 'Required: Path is  the relative
                                            path name of the file to be created. Must
                                            not be absolute or contain the ''..''
                                            path. Must be utf-8 encoded. The first
                                            item of the relative path must not start
                                            with ''..'''
                                          type: string
                                        resourceFieldRef:
                                          description: 'Selects a resource of the
                                            container: only resources limits and requests
                                            (limits.cpu, limits.memory, requests.cpu
                                            and requests.memory) are currently supported.'
                                          properties:
                                            containerName:
                                              description: 'Container name: required
                                                for volumes, optional for env vars'
                                              type: string
                                            divisor:
                                              anyOf:
                                              - type: integer
                                              - type: string
                                              description: Specifies the output format
                                                of the exposed resources, defaults
                                                to "1"
                                              pattern: ^(\+|-)?(([0-9]+(\.[0-9]*)?)|(\.[0-9]+))(([KMGTPE]i)|[numkMGTPE]|([eE](\+|-)?(([0-9]+(\.[0-9]*)?)|(\.[0-9]+))))?$
                                              x-kubernetes-int-or-string: true
                                            resource:
                                              description: 'Required: resource to
                                                select'
                                              type: string
                                          required:
                                          - resource
                                          type: object
                                      required:
                                      - path
                                      type: object
                                    type: array
                                type: object
                              secret:
                                description: secret information about the secret data
                                  to project
                                properties:
                                  items:
                                    description: items if unspecified, each key-value
                                      pair in the Data field of the referenced Secret
                                      will be projected into the volume as a file
                                      whose name is the key and content is the value.
                                      If specified, the listed keys will be projected
                                      into the specified paths, and unlisted keys
                                      will not be present. If a key is specified which
                                      is not present in the Secret, the volume setup
                                      will error unless it is marked optional. Paths
                                      must be relative and may not contain the '..'
                                      path or start with '..'.
                                    items:
                                      description: Maps a string key to a path within
                                        a volume.
                                      properties:
                                        key:
                                          description: key is the key to project.
                                          type: string
                                        mode:
                                          description: 'mode is Optional: mode bits
                                            used to set permissions on this file.
                                            Must be an octal value between 0000 and
                                            0777 or a decimal value between 0 and
                                            511. YAML accepts both octal and decimal
                                            values, JSON requires decimal values for
                                            mode bits. If not specified, the volume
                                            defaultMode will be used. This might be
                                            in conflict with other options that affect
                                            the file mode, like fsGroup, and the result
                                            can be other mode bits set.'
                                          format: int32
                                          type: integer
                                        path:
                                          description: path is the relative path of
                                            the file to map the key to. May not be
                                            an absolute path. May not contain the
                                            path element '..'. May not start with
                                            the string '..'.
                                          type: string
                                      required:
                                      - key
                                      - path
                                      type: object
                                    type: array
                                  name:
                                    description: 'Name of the referent. More info:
                                      https://kubernetes.io/docs/concepts/overview/working-with-objects/names/#names
                                      TODO: Add other useful fields. apiVersion, kind,
                                      uid?'
                                    type: string
                                  optional:
                                    description: optional field specify whether the
                                      Secret or its key must be defined
                                    type: boolean
                                type: object
                              serviceAccountToken:
                                description: serviceAccountToken is information about
                                  the serviceAccountToken data to project
                                properties:
                                  audience:
                                    description: audience is the intended audience
                                      of the token. A recipient of a token must identify
                                      itself with an identifier specified in the audience
                                      of the token, and otherwise should reject the
                                      token. The audience defaults to the identifier
                                      of the apiserver.
                                    type: string
                                  expirationSeconds:
                                    description: expirationSeconds is the requested
                                      duration of validity of the service account
                                      token. As the token approaches expiration, the
                                      kubelet volume plugin will proactively rotate
                                      the service account token. The kubelet will
                                      start trying to rotate the token if the token
                                      is older than 80 percent of its time to live
                                      or if the token is older than 24 hours.Defaults
                                      to 1 hour and must be at least 10 minutes.
                                    format: int64
                                    type: integer
                                  path:
                                    description: path is the path relative to the
                                      mount point of the file to project the token
                                      into.
                                    type: string
                                required:
                                - path
                                type: object
                            type: object
                          type: array
                      type: object
                    quobyte:
                      description: quobyte represents a Quobyte mount on the host
                        that shares a pod's lifetime
                      properties:
                        group:
                          description: group to map volume access to Default is no
                            group
                          type: string
                        readOnly:
                          description: readOnly here will force the Quobyte volume
                            to be mounted with read-only permissions. Defaults to
                            false.
                          type: boolean
                        registry:
                          description: registry represents a single or multiple Quobyte
                            Registry services specified as a string as host:port pair
                            (multiple entries are separated with commas) which acts
                            as the central registry for volumes
                          type: string
                        tenant:
                          description: tenant owning the given Quobyte volume in the
                            Backend Used with dynamically provisioned Quobyte volumes,
                            value is set by the plugin
                          type: string
                        user:
                          description: user to map volume access to Defaults to serivceaccount
                            user
                          type: string
                        volume:
                          description: volume is a string that references an already
                            created Quobyte volume by name.
                          type: string
                      required:
                      - registry
                      - volume
                      type: object
                    rbd:
                      description: 'rbd represents a Rados Block Device mount on the
                        host that shares a pod''s lifetime. More info: https://examples.k8s.io/volumes/rbd/README.md'
                      properties:
                        fsType:
                          description: 'fsType is the filesystem type of the volume
                            that you want to mount. Tip: Ensure that the filesystem
                            type is supported by the host operating system. Examples:
                            "ext4", "xfs", "ntfs". Implicitly inferred to be "ext4"
                            if unspecified. More info: https://kubernetes.io/docs/concepts/storage/volumes#rbd
                            TODO: how do we prevent errors in the filesystem from
                            compromising the machine'
                          type: string
                        image:
                          description: 'image is the rados image name. More info:
                            https://examples.k8s.io/volumes/rbd/README.md#how-to-use-it'
                          type: string
                        keyring:
                          description: 'keyring is the path to key ring for RBDUser.
                            Default is /etc/ceph/keyring. More info: https://examples.k8s.io/volumes/rbd/README.md#how-to-use-it'
                          type: string
                        monitors:
                          description: 'monitors is a collection of Ceph monitors.
                            More info: https://examples.k8s.io/volumes/rbd/README.md#how-to-use-it'
                          items:
                            type: string
                          type: array
                        pool:
                          description: 'pool is the rados pool name. Default is rbd.
                            More info: https://examples.k8s.io/volumes/rbd/README.md#how-to-use-it'
                          type: string
                        readOnly:
                          description: 'readOnly here will force the ReadOnly setting
                            in VolumeMounts. Defaults to false. More info: https://examples.k8s.io/volumes/rbd/README.md#how-to-use-it'
                          type: boolean
                        secretRef:
                          description: 'secretRef is name of the authentication secret
                            for RBDUser. If provided overrides keyring. Default is
                            nil. More info: https://examples.k8s.io/volumes/rbd/README.md#how-to-use-it'
                          properties:
                            name:
                              description: 'Name of the referent. More info: https://kubernetes.io/docs/concepts/overview/working-with-objects/names/#names
                                TODO: Add other useful fields. apiVersion, kind, uid?'
                              type: string
                          type: object
                        user:
                          description: 'user is the rados user name. Default is admin.
                            More info: https://examples.k8s.io/volumes/rbd/README.md#how-to-use-it'
                          type: string
                      required:
                      - image
                      - monitors
                      type: object
                    scaleIO:
                      description: scaleIO represents a ScaleIO persistent volume
                        attached and mounted on Kubernetes nodes.
                      properties:
                        fsType:
                          description: fsType is the filesystem type to mount. Must
                            be a filesystem type supported by the host operating system.
                            Ex. "ext4", "xfs", "ntfs". Default is "xfs".
                          type: string
                        gateway:
                          description: gateway is the host address of the ScaleIO
                            API Gateway.
                          type: string
                        protectionDomain:
                          description: protectionDomain is the name of the ScaleIO
                            Protection Domain for the configured storage.
                          type: string
                        readOnly:
                          description: readOnly Defaults to false (read/write). ReadOnly
                            here will force the ReadOnly setting in VolumeMounts.
                          type: boolean
                        secretRef:
                          description: secretRef references to the secret for ScaleIO
                            user and other sensitive information. If this is not provided,
                            Login operation will fail.
                          properties:
                            name:
                              description: 'Name of the referent. More info: https://kubernetes.io/docs/concepts/overview/working-with-objects/names/#names
                                TODO: Add other useful fields. apiVersion, kind, uid?'
                              type: string
                          type: object
                        sslEnabled:
                          description: sslEnabled Flag enable/disable SSL communication
                            with Gateway, default false
                          type: boolean
                        storageMode:
                          description: storageMode indicates whether the storage for
                            a volume should be ThickProvisioned or ThinProvisioned.
                            Default is ThinProvisioned.
                          type: string
                        storagePool:
                          description: storagePool is the ScaleIO Storage Pool associated
                            with the protection domain.
                          type: string
                        system:
                          description: system is the name of the storage system as
                            configured in ScaleIO.
                          type: string
                        volumeName:
                          description: volumeName is the name of a volume already
                            created in the ScaleIO system that is associated with
                            this volume source.
                          type: string
                      required:
                      - gateway
                      - secretRef
                      - system
                      type: object
                    secret:
                      description: 'secret represents a secret that should populate
                        this volume. More info: https://kubernetes.io/docs/concepts/storage/volumes#secret'
                      properties:
                        defaultMode:
                          description: 'defaultMode is Optional: mode bits used to
                            set permissions on created files by default. Must be an
                            octal value between 0000 and 0777 or a decimal value between
                            0 and 511. YAML accepts both octal and decimal values,
                            JSON requires decimal values for mode bits. Defaults to
                            0644. Directories within the path are not affected by
                            this setting. This might be in conflict with other options
                            that affect the file mode, like fsGroup, and the result
                            can be other mode bits set.'
                          format: int32
                          type: integer
                        items:
                          description: items If unspecified, each key-value pair in
                            the Data field of the referenced Secret will be projected
                            into the volume as a file whose name is the key and content
                            is the value. If specified, the listed keys will be projected
                            into the specified paths, and unlisted keys will not be
                            present. If a key is specified which is not present in
                            the Secret, the volume setup will error unless it is marked
                            optional. Paths must be relative and may not contain the
                            '..' path or start with '..'.
                          items:
                            description: Maps a string key to a path within a volume.
                            properties:
                              key:
                                description: key is the key to project.
                                type: string
                              mode:
                                description: 'mode is Optional: mode bits used to
                                  set permissions on this file. Must be an octal value
                                  between 0000 and 0777 or a decimal value between
                                  0 and 511. YAML accepts both octal and decimal values,
                                  JSON requires decimal values for mode bits. If not
                                  specified, the volume defaultMode will be used.
                                  This might be in conflict with other options that
                                  affect the file mode, like fsGroup, and the result
                                  can be other mode bits set.'
                                format: int32
                                type: integer
                              path:
                                description: path is the relative path of the file
                                  to map the key to. May not be an absolute path.
                                  May not contain the path element '..'. May not start
                                  with the string '..'.
                                type: string
                            required:
                            - key
                            - path
                            type: object
                          type: array
                        optional:
                          description: optional field specify whether the Secret or
                            its keys must be defined
                          type: boolean
                        secretName:
                          description: 'secretName is the name of the secret in the
                            pod''s namespace to use. More info: https://kubernetes.io/docs/concepts/storage/volumes#secret'
                          type: string
                      type: object
                    storageos:
                      description: storageOS represents a StorageOS volume attached
                        and mounted on Kubernetes nodes.
                      properties:
                        fsType:
                          description: fsType is the filesystem type to mount. Must
                            be a filesystem type supported by the host operating system.
                            Ex. "ext4", "xfs", "ntfs". Implicitly inferred to be "ext4"
                            if unspecified.
                          type: string
                        readOnly:
                          description: readOnly defaults to false (read/write). ReadOnly
                            here will force the ReadOnly setting in VolumeMounts.
                          type: boolean
                        secretRef:
                          description: secretRef specifies the secret to use for obtaining
                            the StorageOS API credentials.  If not specified, default
                            values will be attempted.
                          properties:
                            name:
                              description: 'Name of the referent. More info: https://kubernetes.io/docs/concepts/overview/working-with-objects/names/#names
                                TODO: Add other useful fields. apiVersion, kind, uid?'
                              type: string
                          type: object
                        volumeName:
                          description: volumeName is the human-readable name of the
                            StorageOS volume.  Volume names are only unique within
                            a namespace.
                          type: string
                        volumeNamespace:
                          description: volumeNamespace specifies the scope of the
                            volume within StorageOS.  If no namespace is specified
                            then the Pod's namespace will be used.  This allows the
                            Kubernetes name scoping to be mirrored within StorageOS
                            for tighter integration. Set VolumeName to any name to
                            override the default behaviour. Set to "default" if you
                            are not using namespaces within StorageOS. Namespaces
                            that do not pre-exist within StorageOS will be created.
                          type: string
                      type: object
                    vsphereVolume:
                      description: vsphereVolume represents a vSphere volume attached
                        and mounted on kubelets host machine
                      properties:
                        fsType:
                          description: fsType is filesystem type to mount. Must be
                            a filesystem type supported by the host operating system.
                            Ex. "ext4", "xfs", "ntfs". Implicitly inferred to be "ext4"
                            if unspecified.
                          type: string
                        storagePolicyID:
                          description: storagePolicyID is the storage Policy Based
                            Management (SPBM) profile ID associated with the StoragePolicyName.
                          type: string
                        storagePolicyName:
                          description: storagePolicyName is the storage Policy Based
                            Management (SPBM) profile name.
                          type: string
                        volumePath:
                          description: volumePath is the path that identifies vSphere
                            volume vmdk
                          type: string
                      required:
                      - volumePath
                      type: object
                  required:
                  - name
                  type: object
                minItems: 1
                type: array
                x-kubernetes-preserve-unknown-fields: true
            required:
            - backupJobName
            - target
            - targetVolumeMounts
            - targetVolumes
            type: object
          status:
            description: RestoreJobStatus defines the observed state of RestoreJob
            properties:
              completionTimestamp:
                description: Date/time when the backup finished being processed.
                format: date-time
                type: string
              expiration:
                description: The date and time when the Backup is eligible for garbage
                  collection. 'null' means the Backup is NOT be cleaned except delete
                  manual.
                format: date-time
                type: string
              failureReason:
                description: Job failed reason.
                type: string
              phase:
                description: RestoreJobPhase The current phase. Valid values are New,
                  InProgress, Completed, Failed.
                type: string
              startTimestamp:
                description: Date/time when the backup started being processed.
                format: date-time
                type: string
            type: object
        type: object
    served: true
    storage: true
    subresources:
      status: {}<|MERGE_RESOLUTION|>--- conflicted
+++ resolved
@@ -58,24 +58,6 @@
               target:
                 description: the target database workload to restore
                 properties:
-<<<<<<< HEAD
-=======
-                  databaseEngine:
-                    description: database engine to support in the backup.
-                    enum:
-                    - mysql
-                    type: string
-                  databaseEngineVersion:
-                    description: database engine to support in the backup.
-                    enum:
-                    - 5.6
-                    - 5.7
-                    - 8
-                    items:
-                      type: string
-                    type: array
-                    x-kubernetes-list-type: set
->>>>>>> 036a6c94
                   labelsSelector:
                     description: LabelSelector is used to find matching pods. Pods
                       that match this label selector are counted to determine the
