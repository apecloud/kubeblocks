apiVersion: apiextensions.k8s.io/v1
kind: CustomResourceDefinition
metadata:
  annotations:
    controller-gen.kubebuilder.io/version: v0.14.0
  labels:
    app.kubernetes.io/name: kubeblocks
  name: opsrequests.operations.kubeblocks.io
spec:
  group: operations.kubeblocks.io
  names:
    categories:
    - kubeblocks
    kind: OpsRequest
    listKind: OpsRequestList
    plural: opsrequests
    shortNames:
    - ops
    singular: opsrequest
  scope: Namespaced
  versions:
  - additionalPrinterColumns:
    - description: Operation request type.
      jsonPath: .spec.type
      name: TYPE
      type: string
    - description: Operand cluster.
      jsonPath: .spec.clusterName
      name: CLUSTER
      type: string
    - description: Operation status phase.
      jsonPath: .status.phase
      name: STATUS
      type: string
    - description: Operation processing progress.
      jsonPath: .status.progress
      name: PROGRESS
      type: string
    - jsonPath: .metadata.creationTimestamp
      name: AGE
      type: date
    name: v1alpha1
    schema:
      openAPIV3Schema:
        description: OpsRequest is the Schema for the opsrequests API
        properties:
          apiVersion:
            description: |-
              APIVersion defines the versioned schema of this representation of an object.
              Servers should convert recognized schemas to the latest internal value, and
              may reject unrecognized values.
              More info: https://git.k8s.io/community/contributors/devel/sig-architecture/api-conventions.md#resources
            type: string
          kind:
            description: |-
              Kind is a string value representing the REST resource this object represents.
              Servers may infer this from the endpoint the client submits requests to.
              Cannot be updated.
              In CamelCase.
              More info: https://git.k8s.io/community/contributors/devel/sig-architecture/api-conventions.md#types-kinds
            type: string
          metadata:
            type: object
          spec:
            description: OpsRequestSpec defines the desired state of OpsRequest
            properties:
              backup:
                description: Specifies the parameters to back up a Cluster.
                properties:
                  backupMethod:
                    description: |-
                      Specifies the name of BackupMethod.
                      The specified BackupMethod must be defined in the BackupPolicy.
                    type: string
                  backupName:
                    description: Specifies the name of the Backup custom resource.
                    type: string
                  backupPolicyName:
                    description: Indicates the name of the BackupPolicy applied to
                      perform this Backup.
                    type: string
                  deletionPolicy:
                    default: Delete
                    description: |-
                      Determines whether the backup contents stored in backup repository
                      should be deleted when the Backup custom resource is deleted.
                      Supported values are `Retain` and `Delete`.
                      - `Retain` means that the backup content and its physical snapshot on backup repository are kept.
                      - `Delete` means that the backup content and its physical snapshot on backup repository are deleted.
                    enum:
                    - Delete
                    - Retain
                    type: string
                  parameters:
                    description: |-
                      Specifies a list of name-value pairs representing parameters and their corresponding values.
                      Parameters match the schema specified in the `actionset.spec.parametersSchema`
                    items:
                      properties:
                        name:
                          description: Represents the name of the parameter.
                          type: string
                        value:
                          description: Represents the parameter values.
                          type: string
                      required:
                      - name
                      - value
                      type: object
                    maxItems: 128
                    type: array
                    x-kubernetes-list-map-keys:
                    - name
                    x-kubernetes-list-type: map
                    x-kubernetes-validations:
                    - message: forbidden to update parameters
                      rule: self == oldSelf
                  parentBackupName:
                    description: If the specified BackupMethod is incremental, `parentBackupName`
                      is required.
                    type: string
                  retentionPeriod:
                    description: |-
                      Determines the duration for which the Backup custom resources should be retained.


                      The controller will automatically remove all Backup objects that are older than the specified RetentionPeriod.
                      For example, RetentionPeriod of `30d` will keep only the Backup objects of last 30 days.
                      Sample duration format:


                      - years: 2y
                      - months: 6mo
                      - days: 30d
                      - hours: 12h
                      - minutes: 30m


                      You can also combine the above durations. For example: 30d12h30m.
                      If not set, the Backup objects will be kept forever.


                      If the `deletionPolicy` is set to 'Delete', then the associated backup data will also be deleted
                      along with the Backup object.
                      Otherwise, only the Backup custom resource will be deleted.
                    type: string
                type: object
                x-kubernetes-validations:
                - message: forbidden to update backup.parameters
                  rule: has(oldSelf.parameters) == has(self.parameters)
              cancel:
                description: |-
                  Indicates whether the current operation should be canceled and terminated gracefully if it's in the
                  "Pending", "Creating", or "Running" state.


                  This field applies only to "VerticalScaling" and "HorizontalScaling" opsRequests.


                  Note: Setting `cancel` to true is irreversible; further modifications to this field are ineffective.
                type: boolean
              clusterName:
                description: Specifies the name of the Cluster resource that this
                  operation is targeting.
                type: string
                x-kubernetes-validations:
                - message: forbidden to update spec.clusterName
                  rule: self == oldSelf
              custom:
                description: Specifies a custom operation defined by OpsDefinition.
                properties:
                  components:
                    description: |-
                      Specifies the components and their parameters for executing custom actions as defined in OpsDefinition.
                      Requires at least one component.
                    items:
                      properties:
                        componentName:
                          description: Specifies the name of the Component as defined
                            in the cluster.spec
                          type: string
                        parameters:
                          description: Specifies the parameters that match the schema
                            specified in the `opsDefinition.spec.parametersSchema`.
                          items:
                            properties:
                              name:
                                description: Specifies the identifier of the parameter
                                  as defined in the OpsDefinition.
                                type: string
                              value:
                                description: |-
                                  Holds the data associated with the parameter.
                                  If the parameter type is an array, the format should be "v1,v2,v3".
                                type: string
                              valueFrom:
                                description: Source for the parameter's value. Cannot
                                  be used if value is not empty.
                                properties:
                                  configMapKeyRef:
                                    description: Selects a key of a ConfigMap.
                                    properties:
                                      key:
                                        description: The key to select.
                                        type: string
                                      name:
                                        description: |-
                                          Name of the referent.
                                          More info: https://kubernetes.io/docs/concepts/overview/working-with-objects/names/#names
                                          TODO: Add other useful fields. apiVersion, kind, uid?
                                        type: string
                                      optional:
                                        description: Specify whether the ConfigMap
                                          or its key must be defined
                                        type: boolean
                                    required:
                                    - key
                                    type: object
                                    x-kubernetes-map-type: atomic
                                  secretKeyRef:
                                    description: Selects a key of a Secret.
                                    properties:
                                      key:
                                        description: The key of the secret to select
                                          from.  Must be a valid secret key.
                                        type: string
                                      name:
                                        description: |-
                                          Name of the referent.
                                          More info: https://kubernetes.io/docs/concepts/overview/working-with-objects/names/#names
                                          TODO: Add other useful fields. apiVersion, kind, uid?
                                        type: string
                                      optional:
                                        description: Specify whether the Secret or
                                          its key must be defined
                                        type: boolean
                                    required:
                                    - key
                                    type: object
                                    x-kubernetes-map-type: atomic
                                type: object
                            required:
                            - name
                            - value
                            type: object
                          type: array
                          x-kubernetes-list-map-keys:
                          - name
                          x-kubernetes-list-type: map
                      required:
                      - componentName
                      type: object
                    maxItems: 1024
                    minItems: 1
                    type: array
                    x-kubernetes-list-map-keys:
                    - componentName
                    x-kubernetes-list-type: map
                  maxConcurrentComponents:
                    anyOf:
                    - type: integer
                    - type: string
                    description: |-
                      Specifies the maximum number of components to be operated on concurrently to mitigate performance impact
                      on clusters with multiple components.


                      It accepts an absolute number (e.g., 5) or a percentage of components to execute in parallel (e.g., "10%").
                      Percentages are rounded up to the nearest whole number of components.
                      For example, if "10%" results in less than one, it rounds up to 1.


                      When unspecified, all components are processed simultaneously by default.


                      Note: This feature is not implemented yet.
                    x-kubernetes-int-or-string: true
                  opsDefinitionName:
                    description: Specifies the name of the OpsDefinition.
                    type: string
                  serviceAccountName:
                    description: Specifies the name of the ServiceAccount to be used
                      for executing the custom operation.
                    type: string
                required:
                - components
                - opsDefinitionName
                type: object
              enqueueOnForce:
                default: false
                description: Indicates whether opsRequest should continue to queue
                  when 'force' is set to true.
                type: boolean
              expose:
                description: Lists Expose objects, each specifying a Component and
                  its services to be exposed.
                items:
                  properties:
                    componentName:
                      description: Specifies the name of the Component.
                      type: string
                    services:
                      description: |-
                        Specifies a list of OpsService.
                        When an OpsService is exposed, a corresponding ClusterService will be added to `cluster.spec.services`.
                        On the other hand, when an OpsService is unexposed, the corresponding ClusterService will be removed
                        from `cluster.spec.services`.


                        Note: If `componentName` is not specified, the `ports` and `selector` fields must be provided
                        in each OpsService definition.
                      items:
                        description: OpsService represents the parameters to dynamically
                          create or remove a ClusterService in the `cluster.spec.services`
                          array.
                        properties:
                          annotations:
                            additionalProperties:
                              type: string
                            description: |-
                              Contains cloud provider related parameters if ServiceType is LoadBalancer.


                              More info: https://kubernetes.io/docs/concepts/services-networking/service/#loadbalancer.
                            type: object
                          ipFamilies:
                            description: |-
                              A list of IP families (e.g., IPv4, IPv6) assigned to this Service.


                              Usually assigned automatically based on the cluster configuration and the `ipFamilyPolicy` field.
                              If specified manually, the requested IP family must be available in the cluster and allowed by the `ipFamilyPolicy`.
                              If the requested IP family is not available or not allowed, the Service creation will fail.


                              Valid values:


                              - "IPv4"
                              - "IPv6"


                              This field may hold a maximum of two entries (dual-stack families, in either order).


                              Common combinations of `ipFamilies` and `ipFamilyPolicy` are:


                              - ipFamilies=[] + ipFamilyPolicy="PreferDualStack" :
                                The Service prefers dual-stack but can fall back to single-stack if the cluster does not support dual-stack.
                                The IP family is automatically assigned based on the cluster configuration.
                              - ipFamilies=["IPV4","IPV6"] + ipFamilyPolicy="RequiredDualStack" :
                                The Service requires dual-stack and will only be created if the cluster supports both IPv4 and IPv6.
                                The primary IP family is IPV4.
                              - ipFamilies=["IPV6","IPV4"] + ipFamilyPolicy="RequiredDualStack" :
                                The Service requires dual-stack and will only be created if the cluster supports both IPv4 and IPv6.
                                The primary IP family is IPV6.
                              - ipFamilies=["IPV4"] + ipFamilyPolicy="SingleStack" :
                                The Service uses a single-stack with IPv4 only.
                              - ipFamilies=["IPV6"] + ipFamilyPolicy="SingleStack" :
                                The Service uses a single-stack with IPv6 only.
                            items:
                              description: |-
                                IPFamily represents the IP Family (IPv4 or IPv6). This type is used
                                to express the family of an IP expressed by a type (e.g. service.spec.ipFamilies).
                              type: string
                            type: array
                            x-kubernetes-list-type: atomic
                          ipFamilyPolicy:
                            description: |-
                              Specifies whether the Service should use a single IP family (SingleStack) or two IP families (DualStack).


                              Possible values:


                              - 'SingleStack' (default) : The Service uses a single IP family.
                                If no value is provided, IPFamilyPolicy defaults to SingleStack.
                              - 'PreferDualStack' : The Service prefers to use two IP families on dual-stack configured clusters
                                or a single IP family on single-stack clusters.
                              - 'RequiredDualStack' : The Service requires two IP families on dual-stack configured clusters.
                                If the cluster is not configured for dual-stack, the Service creation fails.
                            type: string
                          name:
                            description: |-
                              Specifies the name of the Service. This name is used to set `clusterService.name`.


                              Note: This field cannot be updated.
                            type: string
                          podSelector:
                            additionalProperties:
                              type: string
                            description: |-
                              Routes service traffic to pods with matching label keys and values.
                              If specified, the service will only be exposed to pods matching the selector.


                              Note: If the component has roles, at least one of 'roleSelector' or 'podSelector' must be specified.
                              If both are specified, a pod must match both conditions to be selected.
                            type: object
                            x-kubernetes-map-type: atomic
                          ports:
                            description: |-
                              Specifies Port definitions that are to be exposed by a ClusterService.


                              If not specified, the Port definitions from non-NodePort and non-LoadBalancer type ComponentService
                              defined in the ComponentDefinition (`componentDefinition.spec.services`) will be used.
                              If no matching ComponentService is found, the expose operation will fail.


                              More info: https://kubernetes.io/docs/concepts/services-networking/service/#field-spec-ports
                            items:
                              description: ServicePort contains information on service's
                                port.
                              properties:
                                appProtocol:
                                  description: |-
                                    The application protocol for this port.
                                    This is used as a hint for implementations to offer richer behavior for protocols that they understand.
                                    This field follows standard Kubernetes label syntax.
                                    Valid values are either:


                                    * Un-prefixed protocol names - reserved for IANA standard service names (as per
                                    RFC-6335 and https://www.iana.org/assignments/service-names).


                                    * Kubernetes-defined prefixed names:
                                      * 'kubernetes.io/h2c' - HTTP/2 prior knowledge over cleartext as described in https://www.rfc-editor.org/rfc/rfc9113.html#name-starting-http-2-with-prior-
                                      * 'kubernetes.io/ws'  - WebSocket over cleartext as described in https://www.rfc-editor.org/rfc/rfc6455
                                      * 'kubernetes.io/wss' - WebSocket over TLS as described in https://www.rfc-editor.org/rfc/rfc6455


                                    * Other protocols should use implementation-defined prefixed names such as
                                    mycompany.com/my-custom-protocol.
                                  type: string
                                name:
                                  description: |-
                                    The name of this port within the service. This must be a DNS_LABEL.
                                    All ports within a ServiceSpec must have unique names. When considering
                                    the endpoints for a Service, this must match the 'name' field in the
                                    EndpointPort.
                                    Optional if only one ServicePort is defined on this service.
                                  type: string
                                nodePort:
                                  description: |-
                                    The port on each node on which this service is exposed when type is
                                    NodePort or LoadBalancer.  Usually assigned by the system. If a value is
                                    specified, in-range, and not in use it will be used, otherwise the
                                    operation will fail.  If not specified, a port will be allocated if this
                                    Service requires one.  If this field is specified when creating a
                                    Service which does not need it, creation will fail. This field will be
                                    wiped when updating a Service to no longer need it (e.g. changing type
                                    from NodePort to ClusterIP).
                                    More info: https://kubernetes.io/docs/concepts/services-networking/service/#type-nodeport
                                  format: int32
                                  type: integer
                                port:
                                  description: The port that will be exposed by this
                                    service.
                                  format: int32
                                  type: integer
                                protocol:
                                  default: TCP
                                  description: |-
                                    The IP protocol for this port. Supports "TCP", "UDP", and "SCTP".
                                    Default is TCP.
                                  type: string
                                targetPort:
                                  anyOf:
                                  - type: integer
                                  - type: string
                                  description: |-
                                    Number or name of the port to access on the pods targeted by the service.
                                    Number must be in the range 1 to 65535. Name must be an IANA_SVC_NAME.
                                    If this is a string, it will be looked up as a named port in the
                                    target Pod's container ports. If this is not specified, the value
                                    of the 'port' field is used (an identity map).
                                    This field is ignored for services with clusterIP=None, and should be
                                    omitted or set equal to the 'port' field.
                                    More info: https://kubernetes.io/docs/concepts/services-networking/service/#defining-a-service
                                  x-kubernetes-int-or-string: true
                              required:
                              - port
                              type: object
                            type: array
                            x-kubernetes-list-map-keys:
                            - port
                            - protocol
                            x-kubernetes-list-type: map
                          roleSelector:
                            description: |-
                              Specifies a role to target with the service.
                              If specified, the service will only be exposed to pods with the matching role.


                              Note: If the component has roles, at least one of 'roleSelector' or 'podSelector' must be specified.
                              If both are specified, a pod must match both conditions to be selected.
                            type: string
                          serviceType:
                            description: |-
                              Determines how the Service is exposed. Defaults to 'ClusterIP'.
                              Valid options are `ClusterIP`, `NodePort`, and `LoadBalancer`.


                              - `ClusterIP`: allocates a cluster-internal IP address for load-balancing to endpoints.
                                 Endpoints are determined by the selector or if that is not specified,
                                 they are determined by manual construction of an Endpoints object or EndpointSlice objects.
                              - `NodePort`: builds on ClusterIP and allocates a port on every node which routes to the same endpoints as the clusterIP.
                              - `LoadBalancer`: builds on NodePort and creates an external load-balancer (if supported in the current cloud)
                                 which routes to the same endpoints as the clusterIP.


                              Note: although K8s Service type allows the 'ExternalName' type, it is not a valid option for the expose operation.


                              For more info, see:
                              https://kubernetes.io/docs/concepts/services-networking/service/#publishing-services-service-types.
                            type: string
                        required:
                        - name
                        type: object
                      type: array
                    switch:
                      description: |-
                        Indicates whether the services will be exposed.
                        'Enable' exposes the services. while 'Disable' removes the exposed Service.
                      enum:
                      - Enable
                      - Disable
                      type: string
                  required:
                  - services
                  - switch
                  type: object
                type: array
              force:
                description: |-
                  Instructs the system to bypass pre-checks (including cluster state checks and customized pre-conditions hooks)
                  and immediately execute the opsRequest, except for the opsRequest of 'Start' type, which will still undergo
                  pre-checks even if `force` is true.


                  This is useful for concurrent execution of 'VerticalScaling' and 'HorizontalScaling' opsRequests.
                  By setting `force` to true, you can bypass the default checks and demand these opsRequests to run
                  simultaneously.


                  Note: Once set, the `force` field is immutable and cannot be updated.
                type: boolean
                x-kubernetes-validations:
                - message: forbidden to update spec.force
                  rule: self == oldSelf
              horizontalScaling:
                description: |-
                  Lists HorizontalScaling objects, each specifying scaling requirements for a Component,
                  including desired replica changes, configurations for new instances, modifications for existing instances,
                  and take offline/online the specified instances.
                items:
                  description: HorizontalScaling defines the parameters of a horizontal
                    scaling operation.
                  properties:
                    componentName:
                      description: Specifies the name of the Component as defined
                        in the cluster.spec
                      type: string
                    scaleIn:
                      description: |-
                        Specifies the replica changes for scaling in components and instance templates,
                        and takes specified instances offline. Can be used in conjunction with the "scaleOut" operation.
                        Note: Any configuration that creates instances is considered invalid.
                      properties:
                        instances:
                          description: |-
                            Modifies the desired replicas count for existing InstanceTemplate.
                            if the inst
                          items:
                            description: InstanceReplicasTemplate defines the template
                              for instance replicas.
                            properties:
                              name:
                                description: Specifies the name of the instance template.
                                type: string
                              replicaChanges:
                                description: Specifies the replica changes for the
                                  instance template.
                                format: int32
                                minimum: 0
                                type: integer
                            required:
                            - name
                            - replicaChanges
                            type: object
                          type: array
                          x-kubernetes-list-map-keys:
                          - name
                          x-kubernetes-list-type: map
                        onlineInstancesToOffline:
                          description: Specifies the instance names that need to be
                            taken offline.
                          items:
                            type: string
                          type: array
                        replicaChanges:
                          description: Specifies the replica changes for the component.
                          format: int32
                          minimum: 0
                          type: integer
                      type: object
                    scaleOut:
                      description: |-
                        Specifies the replica changes for scaling out components and instance templates,
                        and brings offline instances back online. Can be used in conjunction with the "scaleIn" operation.
                        Note: Any configuration that deletes instances is considered invalid.
                      properties:
                        instances:
                          description: |-
                            Modifies the desired replicas count for existing InstanceTemplate.
                            if the inst
                          items:
                            description: InstanceReplicasTemplate defines the template
                              for instance replicas.
                            properties:
                              name:
                                description: Specifies the name of the instance template.
                                type: string
                              replicaChanges:
                                description: Specifies the replica changes for the
                                  instance template.
                                format: int32
                                minimum: 0
                                type: integer
                            required:
                            - name
                            - replicaChanges
                            type: object
                          type: array
                          x-kubernetes-list-map-keys:
                          - name
                          x-kubernetes-list-type: map
                        newInstances:
                          description: |-
                            Defines the configuration for new instances added during scaling, including resource requirements, labels, annotations, etc.
                            New instances are created based on the provided instance templates.
                          items:
                            description: InstanceTemplate allows customization of
                              individual replica configurations in a Component.
                            properties:
                              annotations:
                                additionalProperties:
                                  type: string
                                description: |-
                                  Specifies a map of key-value pairs to be merged into the Pod's existing annotations.
                                  Existing keys will have their values overwritten, while new keys will be added to the annotations.
                                type: object
                              env:
                                description: |-
                                  Defines Env to override.
                                  Add new or override existing envs.
                                items:
                                  description: EnvVar represents an environment variable
                                    present in a Container.
                                  properties:
                                    name:
                                      description: Name of the environment variable.
                                        Must be a C_IDENTIFIER.
                                      type: string
                                    value:
                                      description: |-
                                        Variable references $(VAR_NAME) are expanded
                                        using the previously defined environment variables in the container and
                                        any service environment variables. If a variable cannot be resolved,
                                        the reference in the input string will be unchanged. Double $$ are reduced
                                        to a single $, which allows for escaping the $(VAR_NAME) syntax: i.e.
                                        "$$(VAR_NAME)" will produce the string literal "$(VAR_NAME)".
                                        Escaped references will never be expanded, regardless of whether the variable
                                        exists or not.
                                        Defaults to "".
                                      type: string
                                    valueFrom:
                                      description: Source for the environment variable's
                                        value. Cannot be used if value is not empty.
                                      properties:
                                        configMapKeyRef:
                                          description: Selects a key of a ConfigMap.
                                          properties:
                                            key:
                                              description: The key to select.
                                              type: string
                                            name:
                                              description: |-
                                                Name of the referent.
                                                More info: https://kubernetes.io/docs/concepts/overview/working-with-objects/names/#names
                                                TODO: Add other useful fields. apiVersion, kind, uid?
                                              type: string
                                            optional:
                                              description: Specify whether the ConfigMap
                                                or its key must be defined
                                              type: boolean
                                          required:
                                          - key
                                          type: object
                                          x-kubernetes-map-type: atomic
                                        fieldRef:
                                          description: |-
                                            Selects a field of the pod: supports metadata.name, metadata.namespace, `metadata.labels['<KEY>']`, `metadata.annotations['<KEY>']`,
                                            spec.nodeName, spec.serviceAccountName, status.hostIP, status.podIP, status.podIPs.
                                          properties:
                                            apiVersion:
                                              description: Version of the schema the
                                                FieldPath is written in terms of,
                                                defaults to "v1".
                                              type: string
                                            fieldPath:
                                              description: Path of the field to select
                                                in the specified API version.
                                              type: string
                                          required:
                                          - fieldPath
                                          type: object
                                          x-kubernetes-map-type: atomic
                                        resourceFieldRef:
                                          description: |-
                                            Selects a resource of the container: only resources limits and requests
                                            (limits.cpu, limits.memory, limits.ephemeral-storage, requests.cpu, requests.memory and requests.ephemeral-storage) are currently supported.
                                          properties:
                                            containerName:
                                              description: 'Container name: required
                                                for volumes, optional for env vars'
                                              type: string
                                            divisor:
                                              anyOf:
                                              - type: integer
                                              - type: string
                                              description: Specifies the output format
                                                of the exposed resources, defaults
                                                to "1"
                                              pattern: ^(\+|-)?(([0-9]+(\.[0-9]*)?)|(\.[0-9]+))(([KMGTPE]i)|[numkMGTPE]|([eE](\+|-)?(([0-9]+(\.[0-9]*)?)|(\.[0-9]+))))?$
                                              x-kubernetes-int-or-string: true
                                            resource:
                                              description: 'Required: resource to
                                                select'
                                              type: string
                                          required:
                                          - resource
                                          type: object
                                          x-kubernetes-map-type: atomic
                                        secretKeyRef:
                                          description: Selects a key of a secret in
                                            the pod's namespace
                                          properties:
                                            key:
                                              description: The key of the secret to
                                                select from.  Must be a valid secret
                                                key.
                                              type: string
                                            name:
                                              description: |-
                                                Name of the referent.
                                                More info: https://kubernetes.io/docs/concepts/overview/working-with-objects/names/#names
                                                TODO: Add other useful fields. apiVersion, kind, uid?
                                              type: string
                                            optional:
                                              description: Specify whether the Secret
                                                or its key must be defined
                                              type: boolean
                                          required:
                                          - key
                                          type: object
                                          x-kubernetes-map-type: atomic
                                      type: object
                                  required:
                                  - name
                                  type: object
                                type: array
                              labels:
                                additionalProperties:
                                  type: string
                                description: |-
                                  Specifies a map of key-value pairs that will be merged into the Pod's existing labels.
                                  Values for existing keys will be overwritten, and new keys will be added.
                                type: object
                              name:
                                description: |-
                                  Name specifies the unique name of the instance Pod created using this InstanceTemplate.
                                  This name is constructed by concatenating the Component's name, the template's name, and the instance's ordinal
                                  using the pattern: $(cluster.name)-$(component.name)-$(template.name)-$(ordinal). Ordinals start from 0.
                                  The specified name overrides any default naming conventions or patterns.
                                maxLength: 54
                                pattern: ^[a-z0-9]([a-z0-9\.\-]*[a-z0-9])?$
                                type: string
                              ordinals:
                                description: |-
                                  Specifies the desired Ordinals of this InstanceTemplate.
                                  The Ordinals used to specify the ordinal of the instance (pod) names to be generated under this InstanceTemplate.


                                  For example, if Ordinals is {ranges: [{start: 0, end: 1}], discrete: [7]},
                                  then the instance names generated under this InstanceTemplate would be
                                  $(cluster.name)-$(component.name)-$(template.name)-0、$(cluster.name)-$(component.name)-$(template.name)-1 and
                                  $(cluster.name)-$(component.name)-$(template.name)-7
                                properties:
                                  discrete:
                                    items:
                                      format: int32
                                      type: integer
                                    type: array
                                  ranges:
                                    items:
                                      description: |-
                                        Range represents a range with a start and an end value.
                                        It is used to define a continuous segment.
                                      properties:
                                        end:
                                          format: int32
                                          type: integer
                                        start:
                                          format: int32
                                          type: integer
                                      required:
                                      - end
                                      - start
                                      type: object
                                    type: array
                                type: object
                              replicas:
                                default: 1
                                description: |-
                                  Specifies the number of instances (Pods) to create from this InstanceTemplate.
                                  This field allows setting how many replicated instances of the Component,
                                  with the specific overrides in the InstanceTemplate, are created.
                                  The default value is 1. A value of 0 disables instance creation.
                                format: int32
                                minimum: 0
                                type: integer
                              resources:
                                description: |-
                                  Specifies an override for the resource requirements of the first container in the Pod.
                                  This field allows for customizing resource allocation (CPU, memory, etc.) for the container.
                                properties:
                                  claims:
                                    description: |-
                                      Claims lists the names of resources, defined in spec.resourceClaims,
                                      that are used by this container.


                                      This is an alpha field and requires enabling the
                                      DynamicResourceAllocation feature gate.


                                      This field is immutable. It can only be set for containers.
                                    items:
                                      description: ResourceClaim references one entry
                                        in PodSpec.ResourceClaims.
                                      properties:
                                        name:
                                          description: |-
                                            Name must match the name of one entry in pod.spec.resourceClaims of
                                            the Pod where this field is used. It makes that resource available
                                            inside a container.
                                          type: string
                                      required:
                                      - name
                                      type: object
                                    type: array
                                    x-kubernetes-list-map-keys:
                                    - name
                                    x-kubernetes-list-type: map
                                  limits:
                                    additionalProperties:
                                      anyOf:
                                      - type: integer
                                      - type: string
                                      pattern: ^(\+|-)?(([0-9]+(\.[0-9]*)?)|(\.[0-9]+))(([KMGTPE]i)|[numkMGTPE]|([eE](\+|-)?(([0-9]+(\.[0-9]*)?)|(\.[0-9]+))))?$
                                      x-kubernetes-int-or-string: true
                                    description: |-
                                      Limits describes the maximum amount of compute resources allowed.
                                      More info: https://kubernetes.io/docs/concepts/configuration/manage-resources-containers/
                                    type: object
                                  requests:
                                    additionalProperties:
                                      anyOf:
                                      - type: integer
                                      - type: string
                                      pattern: ^(\+|-)?(([0-9]+(\.[0-9]*)?)|(\.[0-9]+))(([KMGTPE]i)|[numkMGTPE]|([eE](\+|-)?(([0-9]+(\.[0-9]*)?)|(\.[0-9]+))))?$
                                      x-kubernetes-int-or-string: true
                                    description: |-
                                      Requests describes the minimum amount of compute resources required.
                                      If Requests is omitted for a container, it defaults to Limits if that is explicitly specified,
                                      otherwise to an implementation-defined value. Requests cannot exceed Limits.
                                      More info: https://kubernetes.io/docs/concepts/configuration/manage-resources-containers/
                                    type: object
                                type: object
                              schedulingPolicy:
                                description: |-
                                  Specifies the scheduling policy for the instance.
                                  If defined, it will overwrite the scheduling policy defined in ClusterSpec and/or ClusterComponentSpec.
                                properties:
                                  affinity:
                                    description: Specifies a group of affinity scheduling
                                      rules of the Cluster, including NodeAffinity,
                                      PodAffinity, and PodAntiAffinity.
                                    properties:
                                      nodeAffinity:
                                        description: Describes node affinity scheduling
                                          rules for the pod.
                                        properties:
                                          preferredDuringSchedulingIgnoredDuringExecution:
                                            description: |-
                                              The scheduler will prefer to schedule pods to nodes that satisfy
                                              the affinity expressions specified by this field, but it may choose
                                              a node that violates one or more of the expressions. The node that is
                                              most preferred is the one with the greatest sum of weights, i.e.
                                              for each node that meets all of the scheduling requirements (resource
                                              request, requiredDuringScheduling affinity expressions, etc.),
                                              compute a sum by iterating through the elements of this field and adding
                                              "weight" to the sum if the node matches the corresponding matchExpressions; the
                                              node(s) with the highest sum are the most preferred.
                                            items:
                                              description: |-
                                                An empty preferred scheduling term matches all objects with implicit weight 0
                                                (i.e. it's a no-op). A null preferred scheduling term matches no objects (i.e. is also a no-op).
                                              properties:
                                                preference:
                                                  description: A node selector term,
                                                    associated with the corresponding
                                                    weight.
                                                  properties:
                                                    matchExpressions:
                                                      description: A list of node
                                                        selector requirements by node's
                                                        labels.
                                                      items:
                                                        description: |-
                                                          A node selector requirement is a selector that contains values, a key, and an operator
                                                          that relates the key and values.
                                                        properties:
                                                          key:
                                                            description: The label
                                                              key that the selector
                                                              applies to.
                                                            type: string
                                                          operator:
                                                            description: |-
                                                              Represents a key's relationship to a set of values.
                                                              Valid operators are In, NotIn, Exists, DoesNotExist. Gt, and Lt.
                                                            type: string
                                                          values:
                                                            description: |-
                                                              An array of string values. If the operator is In or NotIn,
                                                              the values array must be non-empty. If the operator is Exists or DoesNotExist,
                                                              the values array must be empty. If the operator is Gt or Lt, the values
                                                              array must have a single element, which will be interpreted as an integer.
                                                              This array is replaced during a strategic merge patch.
                                                            items:
                                                              type: string
                                                            type: array
                                                        required:
                                                        - key
                                                        - operator
                                                        type: object
                                                      type: array
                                                    matchFields:
                                                      description: A list of node
                                                        selector requirements by node's
                                                        fields.
                                                      items:
                                                        description: |-
                                                          A node selector requirement is a selector that contains values, a key, and an operator
                                                          that relates the key and values.
                                                        properties:
                                                          key:
                                                            description: The label
                                                              key that the selector
                                                              applies to.
                                                            type: string
                                                          operator:
                                                            description: |-
                                                              Represents a key's relationship to a set of values.
                                                              Valid operators are In, NotIn, Exists, DoesNotExist. Gt, and Lt.
                                                            type: string
                                                          values:
                                                            description: |-
                                                              An array of string values. If the operator is In or NotIn,
                                                              the values array must be non-empty. If the operator is Exists or DoesNotExist,
                                                              the values array must be empty. If the operator is Gt or Lt, the values
                                                              array must have a single element, which will be interpreted as an integer.
                                                              This array is replaced during a strategic merge patch.
                                                            items:
                                                              type: string
                                                            type: array
                                                        required:
                                                        - key
                                                        - operator
                                                        type: object
                                                      type: array
                                                  type: object
                                                  x-kubernetes-map-type: atomic
                                                weight:
                                                  description: Weight associated with
                                                    matching the corresponding nodeSelectorTerm,
                                                    in the range 1-100.
                                                  format: int32
                                                  type: integer
                                              required:
                                              - preference
                                              - weight
                                              type: object
                                            type: array
                                          requiredDuringSchedulingIgnoredDuringExecution:
                                            description: |-
                                              If the affinity requirements specified by this field are not met at
                                              scheduling time, the pod will not be scheduled onto the node.
                                              If the affinity requirements specified by this field cease to be met
                                              at some point during pod execution (e.g. due to an update), the system
                                              may or may not try to eventually evict the pod from its node.
                                            properties:
                                              nodeSelectorTerms:
                                                description: Required. A list of node
                                                  selector terms. The terms are ORed.
                                                items:
                                                  description: |-
                                                    A null or empty node selector term matches no objects. The requirements of
                                                    them are ANDed.
                                                    The TopologySelectorTerm type implements a subset of the NodeSelectorTerm.
                                                  properties:
                                                    matchExpressions:
                                                      description: A list of node
                                                        selector requirements by node's
                                                        labels.
                                                      items:
                                                        description: |-
                                                          A node selector requirement is a selector that contains values, a key, and an operator
                                                          that relates the key and values.
                                                        properties:
                                                          key:
                                                            description: The label
                                                              key that the selector
                                                              applies to.
                                                            type: string
                                                          operator:
                                                            description: |-
                                                              Represents a key's relationship to a set of values.
                                                              Valid operators are In, NotIn, Exists, DoesNotExist. Gt, and Lt.
                                                            type: string
                                                          values:
                                                            description: |-
                                                              An array of string values. If the operator is In or NotIn,
                                                              the values array must be non-empty. If the operator is Exists or DoesNotExist,
                                                              the values array must be empty. If the operator is Gt or Lt, the values
                                                              array must have a single element, which will be interpreted as an integer.
                                                              This array is replaced during a strategic merge patch.
                                                            items:
                                                              type: string
                                                            type: array
                                                        required:
                                                        - key
                                                        - operator
                                                        type: object
                                                      type: array
                                                    matchFields:
                                                      description: A list of node
                                                        selector requirements by node's
                                                        fields.
                                                      items:
                                                        description: |-
                                                          A node selector requirement is a selector that contains values, a key, and an operator
                                                          that relates the key and values.
                                                        properties:
                                                          key:
                                                            description: The label
                                                              key that the selector
                                                              applies to.
                                                            type: string
                                                          operator:
                                                            description: |-
                                                              Represents a key's relationship to a set of values.
                                                              Valid operators are In, NotIn, Exists, DoesNotExist. Gt, and Lt.
                                                            type: string
                                                          values:
                                                            description: |-
                                                              An array of string values. If the operator is In or NotIn,
                                                              the values array must be non-empty. If the operator is Exists or DoesNotExist,
                                                              the values array must be empty. If the operator is Gt or Lt, the values
                                                              array must have a single element, which will be interpreted as an integer.
                                                              This array is replaced during a strategic merge patch.
                                                            items:
                                                              type: string
                                                            type: array
                                                        required:
                                                        - key
                                                        - operator
                                                        type: object
                                                      type: array
                                                  type: object
                                                  x-kubernetes-map-type: atomic
                                                type: array
                                            required:
                                            - nodeSelectorTerms
                                            type: object
                                            x-kubernetes-map-type: atomic
                                        type: object
                                      podAffinity:
                                        description: Describes pod affinity scheduling
                                          rules (e.g. co-locate this pod in the same
                                          node, zone, etc. as some other pod(s)).
                                        properties:
                                          preferredDuringSchedulingIgnoredDuringExecution:
                                            description: |-
                                              The scheduler will prefer to schedule pods to nodes that satisfy
                                              the affinity expressions specified by this field, but it may choose
                                              a node that violates one or more of the expressions. The node that is
                                              most preferred is the one with the greatest sum of weights, i.e.
                                              for each node that meets all of the scheduling requirements (resource
                                              request, requiredDuringScheduling affinity expressions, etc.),
                                              compute a sum by iterating through the elements of this field and adding
                                              "weight" to the sum if the node has pods which matches the corresponding podAffinityTerm; the
                                              node(s) with the highest sum are the most preferred.
                                            items:
                                              description: The weights of all of the
                                                matched WeightedPodAffinityTerm fields
                                                are added per-node to find the most
                                                preferred node(s)
                                              properties:
                                                podAffinityTerm:
                                                  description: Required. A pod affinity
                                                    term, associated with the corresponding
                                                    weight.
                                                  properties:
                                                    labelSelector:
                                                      description: |-
                                                        A label query over a set of resources, in this case pods.
                                                        If it's null, this PodAffinityTerm matches with no Pods.
                                                      properties:
                                                        matchExpressions:
                                                          description: matchExpressions
                                                            is a list of label selector
                                                            requirements. The requirements
                                                            are ANDed.
                                                          items:
                                                            description: |-
                                                              A label selector requirement is a selector that contains values, a key, and an operator that
                                                              relates the key and values.
                                                            properties:
                                                              key:
                                                                description: key is
                                                                  the label key that
                                                                  the selector applies
                                                                  to.
                                                                type: string
                                                              operator:
                                                                description: |-
                                                                  operator represents a key's relationship to a set of values.
                                                                  Valid operators are In, NotIn, Exists and DoesNotExist.
                                                                type: string
                                                              values:
                                                                description: |-
                                                                  values is an array of string values. If the operator is In or NotIn,
                                                                  the values array must be non-empty. If the operator is Exists or DoesNotExist,
                                                                  the values array must be empty. This array is replaced during a strategic
                                                                  merge patch.
                                                                items:
                                                                  type: string
                                                                type: array
                                                            required:
                                                            - key
                                                            - operator
                                                            type: object
                                                          type: array
                                                        matchLabels:
                                                          additionalProperties:
                                                            type: string
                                                          description: |-
                                                            matchLabels is a map of {key,value} pairs. A single {key,value} in the matchLabels
                                                            map is equivalent to an element of matchExpressions, whose key field is "key", the
                                                            operator is "In", and the values array contains only "value". The requirements are ANDed.
                                                          type: object
                                                      type: object
                                                      x-kubernetes-map-type: atomic
                                                    matchLabelKeys:
                                                      description: |-
                                                        MatchLabelKeys is a set of pod label keys to select which pods will
                                                        be taken into consideration. The keys are used to lookup values from the
                                                        incoming pod labels, those key-value labels are merged with `LabelSelector` as `key in (value)`
                                                        to select the group of existing pods which pods will be taken into consideration
                                                        for the incoming pod's pod (anti) affinity. Keys that don't exist in the incoming
                                                        pod labels will be ignored. The default value is empty.
                                                        The same key is forbidden to exist in both MatchLabelKeys and LabelSelector.
                                                        Also, MatchLabelKeys cannot be set when LabelSelector isn't set.
                                                        This is an alpha field and requires enabling MatchLabelKeysInPodAffinity feature gate.
                                                      items:
                                                        type: string
                                                      type: array
                                                      x-kubernetes-list-type: atomic
                                                    mismatchLabelKeys:
                                                      description: |-
                                                        MismatchLabelKeys is a set of pod label keys to select which pods will
                                                        be taken into consideration. The keys are used to lookup values from the
                                                        incoming pod labels, those key-value labels are merged with `LabelSelector` as `key notin (value)`
                                                        to select the group of existing pods which pods will be taken into consideration
                                                        for the incoming pod's pod (anti) affinity. Keys that don't exist in the incoming
                                                        pod labels will be ignored. The default value is empty.
                                                        The same key is forbidden to exist in both MismatchLabelKeys and LabelSelector.
                                                        Also, MismatchLabelKeys cannot be set when LabelSelector isn't set.
                                                        This is an alpha field and requires enabling MatchLabelKeysInPodAffinity feature gate.
                                                      items:
                                                        type: string
                                                      type: array
                                                      x-kubernetes-list-type: atomic
                                                    namespaceSelector:
                                                      description: |-
                                                        A label query over the set of namespaces that the term applies to.
                                                        The term is applied to the union of the namespaces selected by this field
                                                        and the ones listed in the namespaces field.
                                                        null selector and null or empty namespaces list means "this pod's namespace".
                                                        An empty selector ({}) matches all namespaces.
                                                      properties:
                                                        matchExpressions:
                                                          description: matchExpressions
                                                            is a list of label selector
                                                            requirements. The requirements
                                                            are ANDed.
                                                          items:
                                                            description: |-
                                                              A label selector requirement is a selector that contains values, a key, and an operator that
                                                              relates the key and values.
                                                            properties:
                                                              key:
                                                                description: key is
                                                                  the label key that
                                                                  the selector applies
                                                                  to.
                                                                type: string
                                                              operator:
                                                                description: |-
                                                                  operator represents a key's relationship to a set of values.
                                                                  Valid operators are In, NotIn, Exists and DoesNotExist.
                                                                type: string
                                                              values:
                                                                description: |-
                                                                  values is an array of string values. If the operator is In or NotIn,
                                                                  the values array must be non-empty. If the operator is Exists or DoesNotExist,
                                                                  the values array must be empty. This array is replaced during a strategic
                                                                  merge patch.
                                                                items:
                                                                  type: string
                                                                type: array
                                                            required:
                                                            - key
                                                            - operator
                                                            type: object
                                                          type: array
                                                        matchLabels:
                                                          additionalProperties:
                                                            type: string
                                                          description: |-
                                                            matchLabels is a map of {key,value} pairs. A single {key,value} in the matchLabels
                                                            map is equivalent to an element of matchExpressions, whose key field is "key", the
                                                            operator is "In", and the values array contains only "value". The requirements are ANDed.
                                                          type: object
                                                      type: object
                                                      x-kubernetes-map-type: atomic
                                                    namespaces:
                                                      description: |-
                                                        namespaces specifies a static list of namespace names that the term applies to.
                                                        The term is applied to the union of the namespaces listed in this field
                                                        and the ones selected by namespaceSelector.
                                                        null or empty namespaces list and null namespaceSelector means "this pod's namespace".
                                                      items:
                                                        type: string
                                                      type: array
                                                    topologyKey:
                                                      description: |-
                                                        This pod should be co-located (affinity) or not co-located (anti-affinity) with the pods matching
                                                        the labelSelector in the specified namespaces, where co-located is defined as running on a node
                                                        whose value of the label with key topologyKey matches that of any node on which any of the
                                                        selected pods is running.
                                                        Empty topologyKey is not allowed.
                                                      type: string
                                                  required:
                                                  - topologyKey
                                                  type: object
                                                weight:
                                                  description: |-
                                                    weight associated with matching the corresponding podAffinityTerm,
                                                    in the range 1-100.
                                                  format: int32
                                                  type: integer
                                              required:
                                              - podAffinityTerm
                                              - weight
                                              type: object
                                            type: array
                                          requiredDuringSchedulingIgnoredDuringExecution:
                                            description: |-
                                              If the affinity requirements specified by this field are not met at
                                              scheduling time, the pod will not be scheduled onto the node.
                                              If the affinity requirements specified by this field cease to be met
                                              at some point during pod execution (e.g. due to a pod label update), the
                                              system may or may not try to eventually evict the pod from its node.
                                              When there are multiple elements, the lists of nodes corresponding to each
                                              podAffinityTerm are intersected, i.e. all terms must be satisfied.
                                            items:
                                              description: |-
                                                Defines a set of pods (namely those matching the labelSelector
                                                relative to the given namespace(s)) that this pod should be
                                                co-located (affinity) or not co-located (anti-affinity) with,
                                                where co-located is defined as running on a node whose value of
                                                the label with key <topologyKey> matches that of any node on which
                                                a pod of the set of pods is running
                                              properties:
                                                labelSelector:
                                                  description: |-
                                                    A label query over a set of resources, in this case pods.
                                                    If it's null, this PodAffinityTerm matches with no Pods.
                                                  properties:
                                                    matchExpressions:
                                                      description: matchExpressions
                                                        is a list of label selector
                                                        requirements. The requirements
                                                        are ANDed.
                                                      items:
                                                        description: |-
                                                          A label selector requirement is a selector that contains values, a key, and an operator that
                                                          relates the key and values.
                                                        properties:
                                                          key:
                                                            description: key is the
                                                              label key that the selector
                                                              applies to.
                                                            type: string
                                                          operator:
                                                            description: |-
                                                              operator represents a key's relationship to a set of values.
                                                              Valid operators are In, NotIn, Exists and DoesNotExist.
                                                            type: string
                                                          values:
                                                            description: |-
                                                              values is an array of string values. If the operator is In or NotIn,
                                                              the values array must be non-empty. If the operator is Exists or DoesNotExist,
                                                              the values array must be empty. This array is replaced during a strategic
                                                              merge patch.
                                                            items:
                                                              type: string
                                                            type: array
                                                        required:
                                                        - key
                                                        - operator
                                                        type: object
                                                      type: array
                                                    matchLabels:
                                                      additionalProperties:
                                                        type: string
                                                      description: |-
                                                        matchLabels is a map of {key,value} pairs. A single {key,value} in the matchLabels
                                                        map is equivalent to an element of matchExpressions, whose key field is "key", the
                                                        operator is "In", and the values array contains only "value". The requirements are ANDed.
                                                      type: object
                                                  type: object
                                                  x-kubernetes-map-type: atomic
                                                matchLabelKeys:
                                                  description: |-
                                                    MatchLabelKeys is a set of pod label keys to select which pods will
                                                    be taken into consideration. The keys are used to lookup values from the
                                                    incoming pod labels, those key-value labels are merged with `LabelSelector` as `key in (value)`
                                                    to select the group of existing pods which pods will be taken into consideration
                                                    for the incoming pod's pod (anti) affinity. Keys that don't exist in the incoming
                                                    pod labels will be ignored. The default value is empty.
                                                    The same key is forbidden to exist in both MatchLabelKeys and LabelSelector.
                                                    Also, MatchLabelKeys cannot be set when LabelSelector isn't set.
                                                    This is an alpha field and requires enabling MatchLabelKeysInPodAffinity feature gate.
                                                  items:
                                                    type: string
                                                  type: array
                                                  x-kubernetes-list-type: atomic
                                                mismatchLabelKeys:
                                                  description: |-
                                                    MismatchLabelKeys is a set of pod label keys to select which pods will
                                                    be taken into consideration. The keys are used to lookup values from the
                                                    incoming pod labels, those key-value labels are merged with `LabelSelector` as `key notin (value)`
                                                    to select the group of existing pods which pods will be taken into consideration
                                                    for the incoming pod's pod (anti) affinity. Keys that don't exist in the incoming
                                                    pod labels will be ignored. The default value is empty.
                                                    The same key is forbidden to exist in both MismatchLabelKeys and LabelSelector.
                                                    Also, MismatchLabelKeys cannot be set when LabelSelector isn't set.
                                                    This is an alpha field and requires enabling MatchLabelKeysInPodAffinity feature gate.
                                                  items:
                                                    type: string
                                                  type: array
                                                  x-kubernetes-list-type: atomic
                                                namespaceSelector:
                                                  description: |-
                                                    A label query over the set of namespaces that the term applies to.
                                                    The term is applied to the union of the namespaces selected by this field
                                                    and the ones listed in the namespaces field.
                                                    null selector and null or empty namespaces list means "this pod's namespace".
                                                    An empty selector ({}) matches all namespaces.
                                                  properties:
                                                    matchExpressions:
                                                      description: matchExpressions
                                                        is a list of label selector
                                                        requirements. The requirements
                                                        are ANDed.
                                                      items:
                                                        description: |-
                                                          A label selector requirement is a selector that contains values, a key, and an operator that
                                                          relates the key and values.
                                                        properties:
                                                          key:
                                                            description: key is the
                                                              label key that the selector
                                                              applies to.
                                                            type: string
                                                          operator:
                                                            description: |-
                                                              operator represents a key's relationship to a set of values.
                                                              Valid operators are In, NotIn, Exists and DoesNotExist.
                                                            type: string
                                                          values:
                                                            description: |-
                                                              values is an array of string values. If the operator is In or NotIn,
                                                              the values array must be non-empty. If the operator is Exists or DoesNotExist,
                                                              the values array must be empty. This array is replaced during a strategic
                                                              merge patch.
                                                            items:
                                                              type: string
                                                            type: array
                                                        required:
                                                        - key
                                                        - operator
                                                        type: object
                                                      type: array
                                                    matchLabels:
                                                      additionalProperties:
                                                        type: string
                                                      description: |-
                                                        matchLabels is a map of {key,value} pairs. A single {key,value} in the matchLabels
                                                        map is equivalent to an element of matchExpressions, whose key field is "key", the
                                                        operator is "In", and the values array contains only "value". The requirements are ANDed.
                                                      type: object
                                                  type: object
                                                  x-kubernetes-map-type: atomic
                                                namespaces:
                                                  description: |-
                                                    namespaces specifies a static list of namespace names that the term applies to.
                                                    The term is applied to the union of the namespaces listed in this field
                                                    and the ones selected by namespaceSelector.
                                                    null or empty namespaces list and null namespaceSelector means "this pod's namespace".
                                                  items:
                                                    type: string
                                                  type: array
                                                topologyKey:
                                                  description: |-
                                                    This pod should be co-located (affinity) or not co-located (anti-affinity) with the pods matching
                                                    the labelSelector in the specified namespaces, where co-located is defined as running on a node
                                                    whose value of the label with key topologyKey matches that of any node on which any of the
                                                    selected pods is running.
                                                    Empty topologyKey is not allowed.
                                                  type: string
                                              required:
                                              - topologyKey
                                              type: object
                                            type: array
                                        type: object
                                      podAntiAffinity:
                                        description: Describes pod anti-affinity scheduling
                                          rules (e.g. avoid putting this pod in the
                                          same node, zone, etc. as some other pod(s)).
                                        properties:
                                          preferredDuringSchedulingIgnoredDuringExecution:
                                            description: |-
                                              The scheduler will prefer to schedule pods to nodes that satisfy
                                              the anti-affinity expressions specified by this field, but it may choose
                                              a node that violates one or more of the expressions. The node that is
                                              most preferred is the one with the greatest sum of weights, i.e.
                                              for each node that meets all of the scheduling requirements (resource
                                              request, requiredDuringScheduling anti-affinity expressions, etc.),
                                              compute a sum by iterating through the elements of this field and adding
                                              "weight" to the sum if the node has pods which matches the corresponding podAffinityTerm; the
                                              node(s) with the highest sum are the most preferred.
                                            items:
                                              description: The weights of all of the
                                                matched WeightedPodAffinityTerm fields
                                                are added per-node to find the most
                                                preferred node(s)
                                              properties:
                                                podAffinityTerm:
                                                  description: Required. A pod affinity
                                                    term, associated with the corresponding
                                                    weight.
                                                  properties:
                                                    labelSelector:
                                                      description: |-
                                                        A label query over a set of resources, in this case pods.
                                                        If it's null, this PodAffinityTerm matches with no Pods.
                                                      properties:
                                                        matchExpressions:
                                                          description: matchExpressions
                                                            is a list of label selector
                                                            requirements. The requirements
                                                            are ANDed.
                                                          items:
                                                            description: |-
                                                              A label selector requirement is a selector that contains values, a key, and an operator that
                                                              relates the key and values.
                                                            properties:
                                                              key:
                                                                description: key is
                                                                  the label key that
                                                                  the selector applies
                                                                  to.
                                                                type: string
                                                              operator:
                                                                description: |-
                                                                  operator represents a key's relationship to a set of values.
                                                                  Valid operators are In, NotIn, Exists and DoesNotExist.
                                                                type: string
                                                              values:
                                                                description: |-
                                                                  values is an array of string values. If the operator is In or NotIn,
                                                                  the values array must be non-empty. If the operator is Exists or DoesNotExist,
                                                                  the values array must be empty. This array is replaced during a strategic
                                                                  merge patch.
                                                                items:
                                                                  type: string
                                                                type: array
                                                            required:
                                                            - key
                                                            - operator
                                                            type: object
                                                          type: array
                                                        matchLabels:
                                                          additionalProperties:
                                                            type: string
                                                          description: |-
                                                            matchLabels is a map of {key,value} pairs. A single {key,value} in the matchLabels
                                                            map is equivalent to an element of matchExpressions, whose key field is "key", the
                                                            operator is "In", and the values array contains only "value". The requirements are ANDed.
                                                          type: object
                                                      type: object
                                                      x-kubernetes-map-type: atomic
                                                    matchLabelKeys:
                                                      description: |-
                                                        MatchLabelKeys is a set of pod label keys to select which pods will
                                                        be taken into consideration. The keys are used to lookup values from the
                                                        incoming pod labels, those key-value labels are merged with `LabelSelector` as `key in (value)`
                                                        to select the group of existing pods which pods will be taken into consideration
                                                        for the incoming pod's pod (anti) affinity. Keys that don't exist in the incoming
                                                        pod labels will be ignored. The default value is empty.
                                                        The same key is forbidden to exist in both MatchLabelKeys and LabelSelector.
                                                        Also, MatchLabelKeys cannot be set when LabelSelector isn't set.
                                                        This is an alpha field and requires enabling MatchLabelKeysInPodAffinity feature gate.
                                                      items:
                                                        type: string
                                                      type: array
                                                      x-kubernetes-list-type: atomic
                                                    mismatchLabelKeys:
                                                      description: |-
                                                        MismatchLabelKeys is a set of pod label keys to select which pods will
                                                        be taken into consideration. The keys are used to lookup values from the
                                                        incoming pod labels, those key-value labels are merged with `LabelSelector` as `key notin (value)`
                                                        to select the group of existing pods which pods will be taken into consideration
                                                        for the incoming pod's pod (anti) affinity. Keys that don't exist in the incoming
                                                        pod labels will be ignored. The default value is empty.
                                                        The same key is forbidden to exist in both MismatchLabelKeys and LabelSelector.
                                                        Also, MismatchLabelKeys cannot be set when LabelSelector isn't set.
                                                        This is an alpha field and requires enabling MatchLabelKeysInPodAffinity feature gate.
                                                      items:
                                                        type: string
                                                      type: array
                                                      x-kubernetes-list-type: atomic
                                                    namespaceSelector:
                                                      description: |-
                                                        A label query over the set of namespaces that the term applies to.
                                                        The term is applied to the union of the namespaces selected by this field
                                                        and the ones listed in the namespaces field.
                                                        null selector and null or empty namespaces list means "this pod's namespace".
                                                        An empty selector ({}) matches all namespaces.
                                                      properties:
                                                        matchExpressions:
                                                          description: matchExpressions
                                                            is a list of label selector
                                                            requirements. The requirements
                                                            are ANDed.
                                                          items:
                                                            description: |-
                                                              A label selector requirement is a selector that contains values, a key, and an operator that
                                                              relates the key and values.
                                                            properties:
                                                              key:
                                                                description: key is
                                                                  the label key that
                                                                  the selector applies
                                                                  to.
                                                                type: string
                                                              operator:
                                                                description: |-
                                                                  operator represents a key's relationship to a set of values.
                                                                  Valid operators are In, NotIn, Exists and DoesNotExist.
                                                                type: string
                                                              values:
                                                                description: |-
                                                                  values is an array of string values. If the operator is In or NotIn,
                                                                  the values array must be non-empty. If the operator is Exists or DoesNotExist,
                                                                  the values array must be empty. This array is replaced during a strategic
                                                                  merge patch.
                                                                items:
                                                                  type: string
                                                                type: array
                                                            required:
                                                            - key
                                                            - operator
                                                            type: object
                                                          type: array
                                                        matchLabels:
                                                          additionalProperties:
                                                            type: string
                                                          description: |-
                                                            matchLabels is a map of {key,value} pairs. A single {key,value} in the matchLabels
                                                            map is equivalent to an element of matchExpressions, whose key field is "key", the
                                                            operator is "In", and the values array contains only "value". The requirements are ANDed.
                                                          type: object
                                                      type: object
                                                      x-kubernetes-map-type: atomic
                                                    namespaces:
                                                      description: |-
                                                        namespaces specifies a static list of namespace names that the term applies to.
                                                        The term is applied to the union of the namespaces listed in this field
                                                        and the ones selected by namespaceSelector.
                                                        null or empty namespaces list and null namespaceSelector means "this pod's namespace".
                                                      items:
                                                        type: string
                                                      type: array
                                                    topologyKey:
                                                      description: |-
                                                        This pod should be co-located (affinity) or not co-located (anti-affinity) with the pods matching
                                                        the labelSelector in the specified namespaces, where co-located is defined as running on a node
                                                        whose value of the label with key topologyKey matches that of any node on which any of the
                                                        selected pods is running.
                                                        Empty topologyKey is not allowed.
                                                      type: string
                                                  required:
                                                  - topologyKey
                                                  type: object
                                                weight:
                                                  description: |-
                                                    weight associated with matching the corresponding podAffinityTerm,
                                                    in the range 1-100.
                                                  format: int32
                                                  type: integer
                                              required:
                                              - podAffinityTerm
                                              - weight
                                              type: object
                                            type: array
                                          requiredDuringSchedulingIgnoredDuringExecution:
                                            description: |-
                                              If the anti-affinity requirements specified by this field are not met at
                                              scheduling time, the pod will not be scheduled onto the node.
                                              If the anti-affinity requirements specified by this field cease to be met
                                              at some point during pod execution (e.g. due to a pod label update), the
                                              system may or may not try to eventually evict the pod from its node.
                                              When there are multiple elements, the lists of nodes corresponding to each
                                              podAffinityTerm are intersected, i.e. all terms must be satisfied.
                                            items:
                                              description: |-
                                                Defines a set of pods (namely those matching the labelSelector
                                                relative to the given namespace(s)) that this pod should be
                                                co-located (affinity) or not co-located (anti-affinity) with,
                                                where co-located is defined as running on a node whose value of
                                                the label with key <topologyKey> matches that of any node on which
                                                a pod of the set of pods is running
                                              properties:
                                                labelSelector:
                                                  description: |-
                                                    A label query over a set of resources, in this case pods.
                                                    If it's null, this PodAffinityTerm matches with no Pods.
                                                  properties:
                                                    matchExpressions:
                                                      description: matchExpressions
                                                        is a list of label selector
                                                        requirements. The requirements
                                                        are ANDed.
                                                      items:
                                                        description: |-
                                                          A label selector requirement is a selector that contains values, a key, and an operator that
                                                          relates the key and values.
                                                        properties:
                                                          key:
                                                            description: key is the
                                                              label key that the selector
                                                              applies to.
                                                            type: string
                                                          operator:
                                                            description: |-
                                                              operator represents a key's relationship to a set of values.
                                                              Valid operators are In, NotIn, Exists and DoesNotExist.
                                                            type: string
                                                          values:
                                                            description: |-
                                                              values is an array of string values. If the operator is In or NotIn,
                                                              the values array must be non-empty. If the operator is Exists or DoesNotExist,
                                                              the values array must be empty. This array is replaced during a strategic
                                                              merge patch.
                                                            items:
                                                              type: string
                                                            type: array
                                                        required:
                                                        - key
                                                        - operator
                                                        type: object
                                                      type: array
                                                    matchLabels:
                                                      additionalProperties:
                                                        type: string
                                                      description: |-
                                                        matchLabels is a map of {key,value} pairs. A single {key,value} in the matchLabels
                                                        map is equivalent to an element of matchExpressions, whose key field is "key", the
                                                        operator is "In", and the values array contains only "value". The requirements are ANDed.
                                                      type: object
                                                  type: object
                                                  x-kubernetes-map-type: atomic
                                                matchLabelKeys:
                                                  description: |-
                                                    MatchLabelKeys is a set of pod label keys to select which pods will
                                                    be taken into consideration. The keys are used to lookup values from the
                                                    incoming pod labels, those key-value labels are merged with `LabelSelector` as `key in (value)`
                                                    to select the group of existing pods which pods will be taken into consideration
                                                    for the incoming pod's pod (anti) affinity. Keys that don't exist in the incoming
                                                    pod labels will be ignored. The default value is empty.
                                                    The same key is forbidden to exist in both MatchLabelKeys and LabelSelector.
                                                    Also, MatchLabelKeys cannot be set when LabelSelector isn't set.
                                                    This is an alpha field and requires enabling MatchLabelKeysInPodAffinity feature gate.
                                                  items:
                                                    type: string
                                                  type: array
                                                  x-kubernetes-list-type: atomic
                                                mismatchLabelKeys:
                                                  description: |-
                                                    MismatchLabelKeys is a set of pod label keys to select which pods will
                                                    be taken into consideration. The keys are used to lookup values from the
                                                    incoming pod labels, those key-value labels are merged with `LabelSelector` as `key notin (value)`
                                                    to select the group of existing pods which pods will be taken into consideration
                                                    for the incoming pod's pod (anti) affinity. Keys that don't exist in the incoming
                                                    pod labels will be ignored. The default value is empty.
                                                    The same key is forbidden to exist in both MismatchLabelKeys and LabelSelector.
                                                    Also, MismatchLabelKeys cannot be set when LabelSelector isn't set.
                                                    This is an alpha field and requires enabling MatchLabelKeysInPodAffinity feature gate.
                                                  items:
                                                    type: string
                                                  type: array
                                                  x-kubernetes-list-type: atomic
                                                namespaceSelector:
                                                  description: |-
                                                    A label query over the set of namespaces that the term applies to.
                                                    The term is applied to the union of the namespaces selected by this field
                                                    and the ones listed in the namespaces field.
                                                    null selector and null or empty namespaces list means "this pod's namespace".
                                                    An empty selector ({}) matches all namespaces.
                                                  properties:
                                                    matchExpressions:
                                                      description: matchExpressions
                                                        is a list of label selector
                                                        requirements. The requirements
                                                        are ANDed.
                                                      items:
                                                        description: |-
                                                          A label selector requirement is a selector that contains values, a key, and an operator that
                                                          relates the key and values.
                                                        properties:
                                                          key:
                                                            description: key is the
                                                              label key that the selector
                                                              applies to.
                                                            type: string
                                                          operator:
                                                            description: |-
                                                              operator represents a key's relationship to a set of values.
                                                              Valid operators are In, NotIn, Exists and DoesNotExist.
                                                            type: string
                                                          values:
                                                            description: |-
                                                              values is an array of string values. If the operator is In or NotIn,
                                                              the values array must be non-empty. If the operator is Exists or DoesNotExist,
                                                              the values array must be empty. This array is replaced during a strategic
                                                              merge patch.
                                                            items:
                                                              type: string
                                                            type: array
                                                        required:
                                                        - key
                                                        - operator
                                                        type: object
                                                      type: array
                                                    matchLabels:
                                                      additionalProperties:
                                                        type: string
                                                      description: |-
                                                        matchLabels is a map of {key,value} pairs. A single {key,value} in the matchLabels
                                                        map is equivalent to an element of matchExpressions, whose key field is "key", the
                                                        operator is "In", and the values array contains only "value". The requirements are ANDed.
                                                      type: object
                                                  type: object
                                                  x-kubernetes-map-type: atomic
                                                namespaces:
                                                  description: |-
                                                    namespaces specifies a static list of namespace names that the term applies to.
                                                    The term is applied to the union of the namespaces listed in this field
                                                    and the ones selected by namespaceSelector.
                                                    null or empty namespaces list and null namespaceSelector means "this pod's namespace".
                                                  items:
                                                    type: string
                                                  type: array
                                                topologyKey:
                                                  description: |-
                                                    This pod should be co-located (affinity) or not co-located (anti-affinity) with the pods matching
                                                    the labelSelector in the specified namespaces, where co-located is defined as running on a node
                                                    whose value of the label with key topologyKey matches that of any node on which any of the
                                                    selected pods is running.
                                                    Empty topologyKey is not allowed.
                                                  type: string
                                              required:
                                              - topologyKey
                                              type: object
                                            type: array
                                        type: object
                                    type: object
                                  nodeName:
                                    description: |-
                                      NodeName is a request to schedule this Pod onto a specific node. If it is non-empty,
                                      the scheduler simply schedules this Pod onto that node, assuming that it fits resource
                                      requirements.
                                    type: string
                                  nodeSelector:
                                    additionalProperties:
                                      type: string
                                    description: |-
                                      NodeSelector is a selector which must be true for the Pod to fit on a node.
                                      Selector which must match a node's labels for the Pod to be scheduled on that node.
                                      More info: https://kubernetes.io/docs/concepts/configuration/assign-pod-node/
                                    type: object
                                    x-kubernetes-map-type: atomic
                                  schedulerName:
                                    description: |-
                                      If specified, the Pod will be dispatched by specified scheduler.
                                      If not specified, the Pod will be dispatched by default scheduler.
                                    type: string
                                  tolerations:
                                    description: |-
                                      Allows Pods to be scheduled onto nodes with matching taints.
                                      Each toleration in the array allows the Pod to tolerate node taints based on
                                      specified `key`, `value`, `effect`, and `operator`.


                                      - The `key`, `value`, and `effect` identify the taint that the toleration matches.
                                      - The `operator` determines how the toleration matches the taint.


                                      Pods with matching tolerations are allowed to be scheduled on tainted nodes, typically reserved for specific purposes.
                                    items:
                                      description: |-
                                        The pod this Toleration is attached to tolerates any taint that matches
                                        the triple <key,value,effect> using the matching operator <operator>.
                                      properties:
                                        effect:
                                          description: |-
                                            Effect indicates the taint effect to match. Empty means match all taint effects.
                                            When specified, allowed values are NoSchedule, PreferNoSchedule and NoExecute.
                                          type: string
                                        key:
                                          description: |-
                                            Key is the taint key that the toleration applies to. Empty means match all taint keys.
                                            If the key is empty, operator must be Exists; this combination means to match all values and all keys.
                                          type: string
                                        operator:
                                          description: |-
                                            Operator represents a key's relationship to the value.
                                            Valid operators are Exists and Equal. Defaults to Equal.
                                            Exists is equivalent to wildcard for value, so that a pod can
                                            tolerate all taints of a particular category.
                                          type: string
                                        tolerationSeconds:
                                          description: |-
                                            TolerationSeconds represents the period of time the toleration (which must be
                                            of effect NoExecute, otherwise this field is ignored) tolerates the taint. By default,
                                            it is not set, which means tolerate the taint forever (do not evict). Zero and
                                            negative values will be treated as 0 (evict immediately) by the system.
                                          format: int64
                                          type: integer
                                        value:
                                          description: |-
                                            Value is the taint value the toleration matches to.
                                            If the operator is Exists, the value should be empty, otherwise just a regular string.
                                          type: string
                                      type: object
                                    type: array
                                  topologySpreadConstraints:
                                    description: |-
                                      TopologySpreadConstraints describes how a group of Pods ought to spread across topology
                                      domains. Scheduler will schedule Pods in a way which abides by the constraints.
                                      All topologySpreadConstraints are ANDed.
                                    items:
                                      description: TopologySpreadConstraint specifies
                                        how to spread matching pods among the given
                                        topology.
                                      properties:
                                        labelSelector:
                                          description: |-
                                            LabelSelector is used to find matching pods.
                                            Pods that match this label selector are counted to determine the number of pods
                                            in their corresponding topology domain.
                                          properties:
                                            matchExpressions:
                                              description: matchExpressions is a list
                                                of label selector requirements. The
                                                requirements are ANDed.
                                              items:
                                                description: |-
                                                  A label selector requirement is a selector that contains values, a key, and an operator that
                                                  relates the key and values.
                                                properties:
                                                  key:
                                                    description: key is the label
                                                      key that the selector applies
                                                      to.
                                                    type: string
                                                  operator:
                                                    description: |-
                                                      operator represents a key's relationship to a set of values.
                                                      Valid operators are In, NotIn, Exists and DoesNotExist.
                                                    type: string
                                                  values:
                                                    description: |-
                                                      values is an array of string values. If the operator is In or NotIn,
                                                      the values array must be non-empty. If the operator is Exists or DoesNotExist,
                                                      the values array must be empty. This array is replaced during a strategic
                                                      merge patch.
                                                    items:
                                                      type: string
                                                    type: array
                                                required:
                                                - key
                                                - operator
                                                type: object
                                              type: array
                                            matchLabels:
                                              additionalProperties:
                                                type: string
                                              description: |-
                                                matchLabels is a map of {key,value} pairs. A single {key,value} in the matchLabels
                                                map is equivalent to an element of matchExpressions, whose key field is "key", the
                                                operator is "In", and the values array contains only "value". The requirements are ANDed.
                                              type: object
                                          type: object
                                          x-kubernetes-map-type: atomic
                                        matchLabelKeys:
                                          description: |-
                                            MatchLabelKeys is a set of pod label keys to select the pods over which
                                            spreading will be calculated. The keys are used to lookup values from the
                                            incoming pod labels, those key-value labels are ANDed with labelSelector
                                            to select the group of existing pods over which spreading will be calculated
                                            for the incoming pod. The same key is forbidden to exist in both MatchLabelKeys and LabelSelector.
                                            MatchLabelKeys cannot be set when LabelSelector isn't set.
                                            Keys that don't exist in the incoming pod labels will
                                            be ignored. A null or empty list means only match against labelSelector.


                                            This is a beta field and requires the MatchLabelKeysInPodTopologySpread feature gate to be enabled (enabled by default).
                                          items:
                                            type: string
                                          type: array
                                          x-kubernetes-list-type: atomic
                                        maxSkew:
                                          description: |-
                                            MaxSkew describes the degree to which pods may be unevenly distributed.
                                            When `whenUnsatisfiable=DoNotSchedule`, it is the maximum permitted difference
                                            between the number of matching pods in the target topology and the global minimum.
                                            The global minimum is the minimum number of matching pods in an eligible domain
                                            or zero if the number of eligible domains is less than MinDomains.
                                            For example, in a 3-zone cluster, MaxSkew is set to 1, and pods with the same
                                            labelSelector spread as 2/2/1:
                                            In this case, the global minimum is 1.
                                            | zone1 | zone2 | zone3 |
                                            |  P P  |  P P  |   P   |
                                            - if MaxSkew is 1, incoming pod can only be scheduled to zone3 to become 2/2/2;
                                            scheduling it onto zone1(zone2) would make the ActualSkew(3-1) on zone1(zone2)
                                            violate MaxSkew(1).
                                            - if MaxSkew is 2, incoming pod can be scheduled onto any zone.
                                            When `whenUnsatisfiable=ScheduleAnyway`, it is used to give higher precedence
                                            to topologies that satisfy it.
                                            It's a required field. Default value is 1 and 0 is not allowed.
                                          format: int32
                                          type: integer
                                        minDomains:
                                          description: |-
                                            MinDomains indicates a minimum number of eligible domains.
                                            When the number of eligible domains with matching topology keys is less than minDomains,
                                            Pod Topology Spread treats "global minimum" as 0, and then the calculation of Skew is performed.
                                            And when the number of eligible domains with matching topology keys equals or greater than minDomains,
                                            this value has no effect on scheduling.
                                            As a result, when the number of eligible domains is less than minDomains,
                                            scheduler won't schedule more than maxSkew Pods to those domains.
                                            If value is nil, the constraint behaves as if MinDomains is equal to 1.
                                            Valid values are integers greater than 0.
                                            When value is not nil, WhenUnsatisfiable must be DoNotSchedule.


                                            For example, in a 3-zone cluster, MaxSkew is set to 2, MinDomains is set to 5 and pods with the same
                                            labelSelector spread as 2/2/2:
                                            | zone1 | zone2 | zone3 |
                                            |  P P  |  P P  |  P P  |
                                            The number of domains is less than 5(MinDomains), so "global minimum" is treated as 0.
                                            In this situation, new pod with the same labelSelector cannot be scheduled,
                                            because computed skew will be 3(3 - 0) if new Pod is scheduled to any of the three zones,
                                            it will violate MaxSkew.


                                            This is a beta field and requires the MinDomainsInPodTopologySpread feature gate to be enabled (enabled by default).
                                          format: int32
                                          type: integer
                                        nodeAffinityPolicy:
                                          description: |-
                                            NodeAffinityPolicy indicates how we will treat Pod's nodeAffinity/nodeSelector
                                            when calculating pod topology spread skew. Options are:
                                            - Honor: only nodes matching nodeAffinity/nodeSelector are included in the calculations.
                                            - Ignore: nodeAffinity/nodeSelector are ignored. All nodes are included in the calculations.


                                            If this value is nil, the behavior is equivalent to the Honor policy.
                                            This is a beta-level feature default enabled by the NodeInclusionPolicyInPodTopologySpread feature flag.
                                          type: string
                                        nodeTaintsPolicy:
                                          description: |-
                                            NodeTaintsPolicy indicates how we will treat node taints when calculating
                                            pod topology spread skew. Options are:
                                            - Honor: nodes without taints, along with tainted nodes for which the incoming pod
                                            has a toleration, are included.
                                            - Ignore: node taints are ignored. All nodes are included.


                                            If this value is nil, the behavior is equivalent to the Ignore policy.
                                            This is a beta-level feature default enabled by the NodeInclusionPolicyInPodTopologySpread feature flag.
                                          type: string
                                        topologyKey:
                                          description: |-
                                            TopologyKey is the key of node labels. Nodes that have a label with this key
                                            and identical values are considered to be in the same topology.
                                            We consider each <key, value> as a "bucket", and try to put balanced number
                                            of pods into each bucket.
                                            We define a domain as a particular instance of a topology.
                                            Also, we define an eligible domain as a domain whose nodes meet the requirements of
                                            nodeAffinityPolicy and nodeTaintsPolicy.
                                            e.g. If TopologyKey is "kubernetes.io/hostname", each Node is a domain of that topology.
                                            And, if TopologyKey is "topology.kubernetes.io/zone", each zone is a domain of that topology.
                                            It's a required field.
                                          type: string
                                        whenUnsatisfiable:
                                          description: |-
                                            WhenUnsatisfiable indicates how to deal with a pod if it doesn't satisfy
                                            the spread constraint.
                                            - DoNotSchedule (default) tells the scheduler not to schedule it.
                                            - ScheduleAnyway tells the scheduler to schedule the pod in any location,
                                              but giving higher precedence to topologies that would help reduce the
                                              skew.
                                            A constraint is considered "Unsatisfiable" for an incoming pod
                                            if and only if every possible node assignment for that pod would violate
                                            "MaxSkew" on some topology.
                                            For example, in a 3-zone cluster, MaxSkew is set to 1, and pods with the same
                                            labelSelector spread as 3/1/1:
                                            | zone1 | zone2 | zone3 |
                                            | P P P |   P   |   P   |
                                            If WhenUnsatisfiable is set to DoNotSchedule, incoming pod can only be scheduled
                                            to zone2(zone3) to become 3/2/1(3/1/2) as ActualSkew(2-1) on zone2(zone3) satisfies
                                            MaxSkew(1). In other words, the cluster can still be imbalanced, but scheduler
                                            won't make it *more* imbalanced.
                                            It's a required field.
                                          type: string
                                      required:
                                      - maxSkew
                                      - topologyKey
                                      - whenUnsatisfiable
                                      type: object
                                    type: array
                                type: object
<<<<<<< HEAD
                              serviceVersion:
                                description: |-
                                  ServiceVersion specifies the version of the Service expected to be provisioned by this InstanceTemplate.
                                  The version should follow the syntax and semantics of the "Semantic Versioning" specification (http://semver.org/).
                                maxLength: 32
                                type: string
=======
                              volumeClaimTemplates:
                                description: Specifies an override for the storage
                                  requirements of the instances.
                                items:
                                  properties:
                                    annotations:
                                      additionalProperties:
                                        type: string
                                      description: Specifies the annotations for the
                                        PVC of the volume.
                                      type: object
                                    labels:
                                      additionalProperties:
                                        type: string
                                      description: Specifies the labels for the PVC
                                        of the volume.
                                      type: object
                                    name:
                                      description: |-
                                        Refers to the name of a volumeMount defined in either:


                                        - `componentDefinition.spec.runtime.containers[*].volumeMounts`


                                        The value of `name` must match the `name` field of a volumeMount specified in the corresponding `volumeMounts` array.
                                      type: string
                                    persistentVolumeClaimName:
                                      description: |-
                                        Specifies the prefix of the PVC name for the volume.


                                        For each replica, the final name of the PVC will be in format: <persistentVolumeClaimName>-<ordinal>
                                      type: string
                                    spec:
                                      description: |-
                                        Defines the desired characteristics of a PersistentVolumeClaim that will be created for the volume
                                        with the mount name specified in the `name` field.
                                      properties:
                                        accessModes:
                                          description: |-
                                            accessModes contains the desired access modes the volume should have.
                                            More info: https://kubernetes.io/docs/concepts/storage/persistent-volumes#access-modes-1
                                          items:
                                            type: string
                                          type: array
                                        dataSource:
                                          description: |-
                                            dataSource field can be used to specify either:
                                            * An existing VolumeSnapshot object (snapshot.storage.k8s.io/VolumeSnapshot)
                                            * An existing PVC (PersistentVolumeClaim)
                                            If the provisioner or an external controller can support the specified data source,
                                            it will create a new volume based on the contents of the specified data source.
                                            When the AnyVolumeDataSource feature gate is enabled, dataSource contents will be copied to dataSourceRef,
                                            and dataSourceRef contents will be copied to dataSource when dataSourceRef.namespace is not specified.
                                            If the namespace is specified, then dataSourceRef will not be copied to dataSource.
                                          properties:
                                            apiGroup:
                                              description: |-
                                                APIGroup is the group for the resource being referenced.
                                                If APIGroup is not specified, the specified Kind must be in the core API group.
                                                For any other third-party types, APIGroup is required.
                                              type: string
                                            kind:
                                              description: Kind is the type of resource
                                                being referenced
                                              type: string
                                            name:
                                              description: Name is the name of resource
                                                being referenced
                                              type: string
                                          required:
                                          - kind
                                          - name
                                          type: object
                                          x-kubernetes-map-type: atomic
                                        dataSourceRef:
                                          description: |-
                                            dataSourceRef specifies the object from which to populate the volume with data, if a non-empty
                                            volume is desired. This may be any object from a non-empty API group (non
                                            core object) or a PersistentVolumeClaim object.
                                            When this field is specified, volume binding will only succeed if the type of
                                            the specified object matches some installed volume populator or dynamic
                                            provisioner.
                                            This field will replace the functionality of the dataSource field and as such
                                            if both fields are non-empty, they must have the same value. For backwards
                                            compatibility, when namespace isn't specified in dataSourceRef,
                                            both fields (dataSource and dataSourceRef) will be set to the same
                                            value automatically if one of them is empty and the other is non-empty.
                                            When namespace is specified in dataSourceRef,
                                            dataSource isn't set to the same value and must be empty.
                                            There are three important differences between dataSource and dataSourceRef:
                                            * While dataSource only allows two specific types of objects, dataSourceRef
                                              allows any non-core object, as well as PersistentVolumeClaim objects.
                                            * While dataSource ignores disallowed values (dropping them), dataSourceRef
                                              preserves all values, and generates an error if a disallowed value is
                                              specified.
                                            * While dataSource only allows local objects, dataSourceRef allows objects
                                              in any namespaces.
                                            (Beta) Using this field requires the AnyVolumeDataSource feature gate to be enabled.
                                            (Alpha) Using the namespace field of dataSourceRef requires the CrossNamespaceVolumeDataSource feature gate to be enabled.
                                          properties:
                                            apiGroup:
                                              description: |-
                                                APIGroup is the group for the resource being referenced.
                                                If APIGroup is not specified, the specified Kind must be in the core API group.
                                                For any other third-party types, APIGroup is required.
                                              type: string
                                            kind:
                                              description: Kind is the type of resource
                                                being referenced
                                              type: string
                                            name:
                                              description: Name is the name of resource
                                                being referenced
                                              type: string
                                            namespace:
                                              description: |-
                                                Namespace is the namespace of resource being referenced
                                                Note that when a namespace is specified, a gateway.networking.k8s.io/ReferenceGrant object is required in the referent namespace to allow that namespace's owner to accept the reference. See the ReferenceGrant documentation for details.
                                                (Alpha) This field requires the CrossNamespaceVolumeDataSource feature gate to be enabled.
                                              type: string
                                          required:
                                          - kind
                                          - name
                                          type: object
                                        resources:
                                          description: |-
                                            resources represents the minimum resources the volume should have.
                                            If RecoverVolumeExpansionFailure feature is enabled users are allowed to specify resource requirements
                                            that are lower than previous value but must still be higher than capacity recorded in the
                                            status field of the claim.
                                            More info: https://kubernetes.io/docs/concepts/storage/persistent-volumes#resources
                                          properties:
                                            limits:
                                              additionalProperties:
                                                anyOf:
                                                - type: integer
                                                - type: string
                                                pattern: ^(\+|-)?(([0-9]+(\.[0-9]*)?)|(\.[0-9]+))(([KMGTPE]i)|[numkMGTPE]|([eE](\+|-)?(([0-9]+(\.[0-9]*)?)|(\.[0-9]+))))?$
                                                x-kubernetes-int-or-string: true
                                              description: |-
                                                Limits describes the maximum amount of compute resources allowed.
                                                More info: https://kubernetes.io/docs/concepts/configuration/manage-resources-containers/
                                              type: object
                                            requests:
                                              additionalProperties:
                                                anyOf:
                                                - type: integer
                                                - type: string
                                                pattern: ^(\+|-)?(([0-9]+(\.[0-9]*)?)|(\.[0-9]+))(([KMGTPE]i)|[numkMGTPE]|([eE](\+|-)?(([0-9]+(\.[0-9]*)?)|(\.[0-9]+))))?$
                                                x-kubernetes-int-or-string: true
                                              description: |-
                                                Requests describes the minimum amount of compute resources required.
                                                If Requests is omitted for a container, it defaults to Limits if that is explicitly specified,
                                                otherwise to an implementation-defined value. Requests cannot exceed Limits.
                                                More info: https://kubernetes.io/docs/concepts/configuration/manage-resources-containers/
                                              type: object
                                          type: object
                                        selector:
                                          description: selector is a label query over
                                            volumes to consider for binding.
                                          properties:
                                            matchExpressions:
                                              description: matchExpressions is a list
                                                of label selector requirements. The
                                                requirements are ANDed.
                                              items:
                                                description: |-
                                                  A label selector requirement is a selector that contains values, a key, and an operator that
                                                  relates the key and values.
                                                properties:
                                                  key:
                                                    description: key is the label
                                                      key that the selector applies
                                                      to.
                                                    type: string
                                                  operator:
                                                    description: |-
                                                      operator represents a key's relationship to a set of values.
                                                      Valid operators are In, NotIn, Exists and DoesNotExist.
                                                    type: string
                                                  values:
                                                    description: |-
                                                      values is an array of string values. If the operator is In or NotIn,
                                                      the values array must be non-empty. If the operator is Exists or DoesNotExist,
                                                      the values array must be empty. This array is replaced during a strategic
                                                      merge patch.
                                                    items:
                                                      type: string
                                                    type: array
                                                required:
                                                - key
                                                - operator
                                                type: object
                                              type: array
                                            matchLabels:
                                              additionalProperties:
                                                type: string
                                              description: |-
                                                matchLabels is a map of {key,value} pairs. A single {key,value} in the matchLabels
                                                map is equivalent to an element of matchExpressions, whose key field is "key", the
                                                operator is "In", and the values array contains only "value". The requirements are ANDed.
                                              type: object
                                          type: object
                                          x-kubernetes-map-type: atomic
                                        storageClassName:
                                          description: |-
                                            storageClassName is the name of the StorageClass required by the claim.
                                            More info: https://kubernetes.io/docs/concepts/storage/persistent-volumes#class-1
                                          type: string
                                        volumeAttributesClassName:
                                          description: |-
                                            volumeAttributesClassName may be used to set the VolumeAttributesClass used by this claim.
                                            If specified, the CSI driver will create or update the volume with the attributes defined
                                            in the corresponding VolumeAttributesClass. This has a different purpose than storageClassName,
                                            it can be changed after the claim is created. An empty string value means that no VolumeAttributesClass
                                            will be applied to the claim but it's not allowed to reset this field to empty string once it is set.
                                            If unspecified and the PersistentVolumeClaim is unbound, the default VolumeAttributesClass
                                            will be set by the persistentvolume controller if it exists.
                                            If the resource referred to by volumeAttributesClass does not exist, this PersistentVolumeClaim will be
                                            set to a Pending state, as reflected by the modifyVolumeStatus field, until such as a resource
                                            exists.
                                            More info: https://kubernetes.io/docs/concepts/storage/persistent-volumes#volumeattributesclass
                                            (Alpha) Using this field requires the VolumeAttributesClass feature gate to be enabled.
                                          type: string
                                        volumeMode:
                                          description: |-
                                            volumeMode defines what type of volume is required by the claim.
                                            Value of Filesystem is implied when not included in claim spec.
                                          type: string
                                        volumeName:
                                          description: volumeName is the binding reference
                                            to the PersistentVolume backing this claim.
                                          type: string
                                      type: object
                                  required:
                                  - name
                                  type: object
                                type: array
>>>>>>> fc65276e
                            required:
                            - name
                            type: object
                          type: array
                          x-kubernetes-list-map-keys:
                          - name
                          x-kubernetes-list-type: map
                        offlineInstancesToOnline:
                          description: Specifies the instances in the offline list
                            to bring back online.
                          items:
                            type: string
                          type: array
                        replicaChanges:
                          description: Specifies the replica changes for the component.
                          format: int32
                          minimum: 0
                          type: integer
                      type: object
                    shards:
                      description: |-
                        Specifies the desired number of shards for the component.
                        This parameter is mutually exclusive with other parameters.
                      format: int32
                      type: integer
                  required:
                  - componentName
                  type: object
                  x-kubernetes-validations:
                  - message: shards field cannot be used together with scaleOut or
                      scaleIn
                    rule: 'has(self.shards) ? (!has(self.scaleOut) && !has(self.scaleIn))
                      : true'
                type: array
                x-kubernetes-list-map-keys:
                - componentName
                x-kubernetes-list-type: map
                x-kubernetes-validations:
                - message: forbidden to update spec.horizontalScaling
                  rule: self == oldSelf
              preConditionDeadlineSeconds:
                default: 0
                description: |-
                  Specifies the maximum time in seconds that the OpsRequest will wait for its pre-conditions to be met
                  before it aborts the operation.
                  If set to 0 (default), pre-conditions must be satisfied immediately for the OpsRequest to proceed.
                format: int32
                type: integer
              rebuildFrom:
                description: |-
                  Specifies the parameters to rebuild some instances.
                  Rebuilding an instance involves restoring its data from a backup or another database replica.
                  The instances being rebuilt usually serve as standby in the cluster.
                  Hence, rebuilding instances is often also referred to as "standby reconstruction".
                items:
                  properties:
                    backupName:
                      description: |-
                        Indicates the name of the Backup custom resource from which to recover the instance.
                        Defaults to an empty PersistentVolume if unspecified.


                        Note:
                        - Only full physical backups are supported for multi-replica Components (e.g., 'xtrabackup' for MySQL).
                        - Logical backups (e.g., 'mysqldump' for MySQL) are unsupported in the current version.
                      type: string
                    componentName:
                      description: Specifies the name of the Component as defined
                        in the cluster.spec
                      type: string
                    inPlace:
                      description: |-
                        When it is set to true, the instance will be rebuilt in-place.
                        If false, a new pod will be created. Once the new pod is ready to serve,
                        the instance that require rebuilding will be taken offline.
                      type: boolean
                    instances:
                      description: Specifies the instances (Pods) that need to be
                        rebuilt, typically operating as standbys.
                      items:
                        properties:
                          name:
                            description: Pod name of the instance.
                            type: string
                          targetNodeName:
                            description: |-
                              The instance will rebuild on the specified node.
                              If not set, it will rebuild on a random node.
                            type: string
                        required:
                        - name
                        type: object
                      minItems: 1
                      type: array
                    restoreEnv:
                      description: |-
                        Defines container environment variables for the restore process.
                        merged with the ones specified in the Backup and ActionSet resources.


                        Merge priority: Restore env > Backup env > ActionSet env.


                        Purpose: Some databases require different configurations when being restored as a standby
                        compared to being restored as a primary.
                        For example, when restoring MySQL as a replica, you need to set `skip_slave_start="ON"` for 5.7
                        or `skip_replica_start="ON"` for 8.0.
                        Allowing environment variables to be passed in makes it more convenient to control these behavioral differences
                        during the restore process.
                      items:
                        description: EnvVar represents an environment variable present
                          in a Container.
                        properties:
                          name:
                            description: Name of the environment variable. Must be
                              a C_IDENTIFIER.
                            type: string
                          value:
                            description: |-
                              Variable references $(VAR_NAME) are expanded
                              using the previously defined environment variables in the container and
                              any service environment variables. If a variable cannot be resolved,
                              the reference in the input string will be unchanged. Double $$ are reduced
                              to a single $, which allows for escaping the $(VAR_NAME) syntax: i.e.
                              "$$(VAR_NAME)" will produce the string literal "$(VAR_NAME)".
                              Escaped references will never be expanded, regardless of whether the variable
                              exists or not.
                              Defaults to "".
                            type: string
                          valueFrom:
                            description: Source for the environment variable's value.
                              Cannot be used if value is not empty.
                            properties:
                              configMapKeyRef:
                                description: Selects a key of a ConfigMap.
                                properties:
                                  key:
                                    description: The key to select.
                                    type: string
                                  name:
                                    description: |-
                                      Name of the referent.
                                      More info: https://kubernetes.io/docs/concepts/overview/working-with-objects/names/#names
                                      TODO: Add other useful fields. apiVersion, kind, uid?
                                    type: string
                                  optional:
                                    description: Specify whether the ConfigMap or
                                      its key must be defined
                                    type: boolean
                                required:
                                - key
                                type: object
                                x-kubernetes-map-type: atomic
                              fieldRef:
                                description: |-
                                  Selects a field of the pod: supports metadata.name, metadata.namespace, `metadata.labels['<KEY>']`, `metadata.annotations['<KEY>']`,
                                  spec.nodeName, spec.serviceAccountName, status.hostIP, status.podIP, status.podIPs.
                                properties:
                                  apiVersion:
                                    description: Version of the schema the FieldPath
                                      is written in terms of, defaults to "v1".
                                    type: string
                                  fieldPath:
                                    description: Path of the field to select in the
                                      specified API version.
                                    type: string
                                required:
                                - fieldPath
                                type: object
                                x-kubernetes-map-type: atomic
                              resourceFieldRef:
                                description: |-
                                  Selects a resource of the container: only resources limits and requests
                                  (limits.cpu, limits.memory, limits.ephemeral-storage, requests.cpu, requests.memory and requests.ephemeral-storage) are currently supported.
                                properties:
                                  containerName:
                                    description: 'Container name: required for volumes,
                                      optional for env vars'
                                    type: string
                                  divisor:
                                    anyOf:
                                    - type: integer
                                    - type: string
                                    description: Specifies the output format of the
                                      exposed resources, defaults to "1"
                                    pattern: ^(\+|-)?(([0-9]+(\.[0-9]*)?)|(\.[0-9]+))(([KMGTPE]i)|[numkMGTPE]|([eE](\+|-)?(([0-9]+(\.[0-9]*)?)|(\.[0-9]+))))?$
                                    x-kubernetes-int-or-string: true
                                  resource:
                                    description: 'Required: resource to select'
                                    type: string
                                required:
                                - resource
                                type: object
                                x-kubernetes-map-type: atomic
                              secretKeyRef:
                                description: Selects a key of a secret in the pod's
                                  namespace
                                properties:
                                  key:
                                    description: The key of the secret to select from.  Must
                                      be a valid secret key.
                                    type: string
                                  name:
                                    description: |-
                                      Name of the referent.
                                      More info: https://kubernetes.io/docs/concepts/overview/working-with-objects/names/#names
                                      TODO: Add other useful fields. apiVersion, kind, uid?
                                    type: string
                                  optional:
                                    description: Specify whether the Secret or its
                                      key must be defined
                                    type: boolean
                                required:
                                - key
                                type: object
                                x-kubernetes-map-type: atomic
                            type: object
                        required:
                        - name
                        type: object
                      type: array
                      x-kubernetes-preserve-unknown-fields: true
                    sourceBackupTargetName:
                      description: When multiple source targets exist of the backup,
                        you must specify the source target to restore.
                      type: string
                  required:
                  - componentName
                  - inPlace
                  - instances
                  type: object
                type: array
                x-kubernetes-list-map-keys:
                - componentName
                x-kubernetes-list-type: map
                x-kubernetes-validations:
                - message: forbidden to update spec.rebuildFrom
                  rule: self == oldSelf
              reconfigures:
                description: Lists Reconfigure objects, each specifying a Component
                  and its configuration updates.
                items:
                  description: Reconfigure defines the parameters for updating a Component's
                    configuration.
                  properties:
                    componentName:
                      description: Specifies the name of the Component as defined
                        in the cluster.spec
                      type: string
                    parameters:
                      description: |-
                        Specifies a list of key-value pairs representing parameters and their corresponding values
                        within a single configuration file.
                        This field is used to override or set the values of parameters without modifying the entire configuration file.
                      items:
                        properties:
                          key:
                            description: Represents the name of the parameter that
                              is to be updated.
                            type: string
                          value:
                            description: |-
                              Represents the parameter values that are to be updated.
                              If set to nil, the parameter defined by the Key field will be removed from the configuration file.
                            type: string
                        required:
                        - key
                        type: object
                      type: array
                  required:
                  - componentName
                  type: object
                type: array
                x-kubernetes-list-map-keys:
                - componentName
                x-kubernetes-list-type: map
                x-kubernetes-validations:
                - message: forbidden to update spec.reconfigure
                  rule: self == oldSelf
              restart:
                description: Lists Components to be restarted.
                items:
                  description: ComponentOps specifies the Component to be operated
                    on.
                  properties:
                    componentName:
                      description: Specifies the name of the Component as defined
                        in the cluster.spec
                      type: string
                  required:
                  - componentName
                  type: object
                maxItems: 1024
                type: array
                x-kubernetes-list-map-keys:
                - componentName
                x-kubernetes-list-type: map
                x-kubernetes-validations:
                - message: forbidden to update spec.restart
                  rule: self == oldSelf
              restore:
                description: |-
                  Specifies the parameters to restore a Cluster.
                  Note that this restore operation will roll back cluster services.
                properties:
                  backupName:
                    description: Specifies the name of the Backup custom resource.
                    type: string
                  backupNamespace:
                    description: Specifies the namespace of the backup custom resource.
                      If not specified, the namespace of the opsRequest will be used.
                    type: string
                  deferPostReadyUntilClusterRunning:
                    description: |-
                      Controls the timing of PostReady actions during the recovery process.


                      If false (default), PostReady actions execute when the Component reaches the "Running" state.
                      If true, PostReady actions are delayed until the entire Cluster is "Running,"
                      ensuring the cluster's overall stability before proceeding.


                      This setting is useful for coordinating PostReady operations across the Cluster for optimal cluster conditions.
                    type: boolean
                  env:
                    description: Specifies a list of environment variables to be set
                      in the container.
                    items:
                      description: EnvVar represents an environment variable present
                        in a Container.
                      properties:
                        name:
                          description: Name of the environment variable. Must be a
                            C_IDENTIFIER.
                          type: string
                        value:
                          description: |-
                            Variable references $(VAR_NAME) are expanded
                            using the previously defined environment variables in the container and
                            any service environment variables. If a variable cannot be resolved,
                            the reference in the input string will be unchanged. Double $$ are reduced
                            to a single $, which allows for escaping the $(VAR_NAME) syntax: i.e.
                            "$$(VAR_NAME)" will produce the string literal "$(VAR_NAME)".
                            Escaped references will never be expanded, regardless of whether the variable
                            exists or not.
                            Defaults to "".
                          type: string
                        valueFrom:
                          description: Source for the environment variable's value.
                            Cannot be used if value is not empty.
                          properties:
                            configMapKeyRef:
                              description: Selects a key of a ConfigMap.
                              properties:
                                key:
                                  description: The key to select.
                                  type: string
                                name:
                                  description: |-
                                    Name of the referent.
                                    More info: https://kubernetes.io/docs/concepts/overview/working-with-objects/names/#names
                                    TODO: Add other useful fields. apiVersion, kind, uid?
                                  type: string
                                optional:
                                  description: Specify whether the ConfigMap or its
                                    key must be defined
                                  type: boolean
                              required:
                              - key
                              type: object
                              x-kubernetes-map-type: atomic
                            fieldRef:
                              description: |-
                                Selects a field of the pod: supports metadata.name, metadata.namespace, `metadata.labels['<KEY>']`, `metadata.annotations['<KEY>']`,
                                spec.nodeName, spec.serviceAccountName, status.hostIP, status.podIP, status.podIPs.
                              properties:
                                apiVersion:
                                  description: Version of the schema the FieldPath
                                    is written in terms of, defaults to "v1".
                                  type: string
                                fieldPath:
                                  description: Path of the field to select in the
                                    specified API version.
                                  type: string
                              required:
                              - fieldPath
                              type: object
                              x-kubernetes-map-type: atomic
                            resourceFieldRef:
                              description: |-
                                Selects a resource of the container: only resources limits and requests
                                (limits.cpu, limits.memory, limits.ephemeral-storage, requests.cpu, requests.memory and requests.ephemeral-storage) are currently supported.
                              properties:
                                containerName:
                                  description: 'Container name: required for volumes,
                                    optional for env vars'
                                  type: string
                                divisor:
                                  anyOf:
                                  - type: integer
                                  - type: string
                                  description: Specifies the output format of the
                                    exposed resources, defaults to "1"
                                  pattern: ^(\+|-)?(([0-9]+(\.[0-9]*)?)|(\.[0-9]+))(([KMGTPE]i)|[numkMGTPE]|([eE](\+|-)?(([0-9]+(\.[0-9]*)?)|(\.[0-9]+))))?$
                                  x-kubernetes-int-or-string: true
                                resource:
                                  description: 'Required: resource to select'
                                  type: string
                              required:
                              - resource
                              type: object
                              x-kubernetes-map-type: atomic
                            secretKeyRef:
                              description: Selects a key of a secret in the pod's
                                namespace
                              properties:
                                key:
                                  description: The key of the secret to select from.  Must
                                    be a valid secret key.
                                  type: string
                                name:
                                  description: |-
                                    Name of the referent.
                                    More info: https://kubernetes.io/docs/concepts/overview/working-with-objects/names/#names
                                    TODO: Add other useful fields. apiVersion, kind, uid?
                                  type: string
                                optional:
                                  description: Specify whether the Secret or its key
                                    must be defined
                                  type: boolean
                              required:
                              - key
                              type: object
                              x-kubernetes-map-type: atomic
                          type: object
                      required:
                      - name
                      type: object
                    type: array
                    x-kubernetes-preserve-unknown-fields: true
                  parameters:
                    description: |-
                      Specifies a list of name-value pairs representing parameters and their corresponding values.
                      Parameters match the schema specified in the `actionset.spec.parametersSchema`
                    items:
                      properties:
                        name:
                          description: Represents the name of the parameter.
                          type: string
                        value:
                          description: Represents the parameter values.
                          type: string
                      required:
                      - name
                      - value
                      type: object
                    maxItems: 128
                    type: array
                    x-kubernetes-list-map-keys:
                    - name
                    x-kubernetes-list-type: map
                    x-kubernetes-validations:
                    - message: forbidden to update parameters
                      rule: self == oldSelf
                  restorePointInTime:
                    description: |-
                      Specifies the point in time to which the restore should be performed.
                      Supported time formats:


                      - RFC3339 format, e.g. "2023-11-25T18:52:53Z"
                      - A human-readable date-time format, e.g. "Jul 25,2023 18:52:53 UTC+0800"
                    type: string
                  volumeRestorePolicy:
                    default: Parallel
                    description: |-
                      Specifies the policy for restoring volume claims of a Component's Pods.
                      It determines whether the volume claims should be restored sequentially (one by one) or in parallel (all at once).
                      Support values:


                      - "Serial"
                      - "Parallel"
                    enum:
                    - Serial
                    - Parallel
                    type: string
                required:
                - backupName
                type: object
                x-kubernetes-validations:
                - message: forbidden to update restore.parameters
                  rule: has(oldSelf.parameters) == has(self.parameters)
              start:
                description: Lists Components to be started. If empty, all components
                  will be started.
                items:
                  description: ComponentOps specifies the Component to be operated
                    on.
                  properties:
                    componentName:
                      description: Specifies the name of the Component as defined
                        in the cluster.spec
                      type: string
                  required:
                  - componentName
                  type: object
                maxItems: 1024
                type: array
                x-kubernetes-list-map-keys:
                - componentName
                x-kubernetes-list-type: map
                x-kubernetes-validations:
                - message: forbidden to update spec.start
                  rule: self == oldSelf
              stop:
                description: Lists Components to be stopped. If empty, all components
                  will be stopped.
                items:
                  description: ComponentOps specifies the Component to be operated
                    on.
                  properties:
                    componentName:
                      description: Specifies the name of the Component as defined
                        in the cluster.spec
                      type: string
                  required:
                  - componentName
                  type: object
                maxItems: 1024
                type: array
                x-kubernetes-list-map-keys:
                - componentName
                x-kubernetes-list-type: map
                x-kubernetes-validations:
                - message: forbidden to update spec.stop
                  rule: self == oldSelf
              switchover:
                description: Lists Switchover objects, each specifying a Component
                  to perform the switchover operation.
                items:
                  properties:
                    candidateName:
                      description: |-
                        If CandidateName is specified, the role will be transferred to this instance.
                        The name must match one of the pods in the component.
                        Refer to ComponentDefinition's Swtichover lifecycle action for more details.
                      type: string
                    componentName:
                      description: Specifies the name of the Component as defined
                        in the cluster.spec.
                      type: string
                    componentObjectName:
                      description: Specifies the name of the Component object.
                      type: string
                    instanceName:
                      description: |-
                        Specifies the instance whose role will be transferred. A typical usage is to transfer the leader role
                        in a consensus system.
                      type: string
                  required:
                  - instanceName
                  type: object
                  x-kubernetes-validations:
                  - message: need to specified only componentName or componentObjectName
                    rule: (has(self.componentName) && !has(self.componentObjectName))
                      || (!has(self.componentName) && has(self.componentObjectName))
                type: array
                x-kubernetes-validations:
                - message: forbidden to update spec.switchover
                  rule: self == oldSelf
              timeoutSeconds:
                description: |-
                  Specifies the maximum duration (in seconds) that an opsRequest is allowed to run.
                  If the opsRequest runs longer than this duration, its phase will be marked as Aborted.
                  If this value is not set or set to 0, the timeout will be ignored and the opsRequest will run indefinitely.
                format: int32
                type: integer
              ttlSecondsAfterSucceed:
                description: |-
                  Specifies the duration in seconds that an OpsRequest will remain in the system after successfully completing
                  (when `opsRequest.status.phase` is "Succeed") before automatic deletion.
                format: int32
                type: integer
              ttlSecondsAfterUnsuccessfulCompletion:
                description: |-
                  Specifies the duration in seconds that an OpsRequest will remain in the system after completion
                  for any phase other than "Succeed" (e.g., "Failed", "Cancelled", "Aborted") before automatic deletion.
                format: int32
                type: integer
              type:
                description: |-
                  Specifies the type of this operation. Supported types include "Start", "Stop", "Restart", "Switchover",
                  "VerticalScaling", "HorizontalScaling", "VolumeExpansion", "Reconfiguring", "Upgrade", "Backup", "Restore",
                  "Expose", "RebuildInstance", "Custom".


                  Note: This field is immutable once set.
                enum:
                - Upgrade
                - VerticalScaling
                - VolumeExpansion
                - HorizontalScaling
                - Restart
                - Reconfiguring
                - Start
                - Stop
                - Expose
                - Switchover
                - Backup
                - Restore
                - RebuildInstance
                - Custom
                type: string
                x-kubernetes-validations:
                - message: forbidden to update spec.type
                  rule: self == oldSelf
              upgrade:
                description: |-
                  Specifies the desired new version of the Cluster.


                  Note: This field is immutable once set.
                properties:
                  components:
                    description: |-
                      Lists components to be upgrade based on desired ComponentDefinition and ServiceVersion.
                      From the perspective of cluster API, the reasonable combinations should be:
                      1. (comp-def, service-ver) - upgrade to the specified service version and component definition, the user takes the responsibility to ensure that they are compatible.
                      2. ("", service-ver) - upgrade to the specified service version, let the operator choose the latest compatible component definition.
                      3. (comp-def, "") - upgrade to the specified component definition, let the operator choose the latest compatible service version.
                      4. ("", "") - upgrade to the latest service version and component definition, the operator will ensure the compatibility between the selected versions.
                    items:
                      properties:
                        componentDefinitionName:
                          description: Specifies the name of the ComponentDefinition,
                            only exact matches are supported.
                          maxLength: 64
                          type: string
                        componentName:
                          description: Specifies the name of the Component as defined
                            in the cluster.spec
                          type: string
                        serviceVersion:
                          description: |-
                            Specifies the version of the Service expected to be provisioned by this Component.
                            Referring to the ServiceVersion defined by the ComponentDefinition and ComponentVersion.
                            And ServiceVersion in ClusterComponentSpec is optional, when no version is specified,
                            use the latest available version in ComponentVersion.
                          maxLength: 32
                          type: string
                      required:
                      - componentName
                      type: object
                      x-kubernetes-validations:
                      - message: at least one componentDefinitionName or serviceVersion
                        rule: has(self.componentDefinitionName) || has(self.serviceVersion)
                    maxItems: 1024
                    type: array
                    x-kubernetes-list-map-keys:
                    - componentName
                    x-kubernetes-list-type: map
                type: object
                x-kubernetes-validations:
                - message: forbidden to update spec.upgrade
                  rule: self == oldSelf
              verticalScaling:
                description: Lists VerticalScaling objects, each specifying a component
                  and its desired compute resources for vertical scaling.
                items:
                  description: |-
                    VerticalScaling refers to the process of adjusting compute resources (e.g., CPU, memory) allocated to a Component.
                    It defines the parameters required for the operation.
                  properties:
                    claims:
                      description: |-
                        Claims lists the names of resources, defined in spec.resourceClaims,
                        that are used by this container.


                        This is an alpha field and requires enabling the
                        DynamicResourceAllocation feature gate.


                        This field is immutable. It can only be set for containers.
                      items:
                        description: ResourceClaim references one entry in PodSpec.ResourceClaims.
                        properties:
                          name:
                            description: |-
                              Name must match the name of one entry in pod.spec.resourceClaims of
                              the Pod where this field is used. It makes that resource available
                              inside a container.
                            type: string
                        required:
                        - name
                        type: object
                      type: array
                      x-kubernetes-list-map-keys:
                      - name
                      x-kubernetes-list-type: map
                    componentName:
                      description: Specifies the name of the Component as defined
                        in the cluster.spec
                      type: string
                    instances:
                      description: Specifies the desired compute resources of the
                        instance template that need to vertical scale.
                      items:
                        properties:
                          claims:
                            description: |-
                              Claims lists the names of resources, defined in spec.resourceClaims,
                              that are used by this container.


                              This is an alpha field and requires enabling the
                              DynamicResourceAllocation feature gate.


                              This field is immutable. It can only be set for containers.
                            items:
                              description: ResourceClaim references one entry in PodSpec.ResourceClaims.
                              properties:
                                name:
                                  description: |-
                                    Name must match the name of one entry in pod.spec.resourceClaims of
                                    the Pod where this field is used. It makes that resource available
                                    inside a container.
                                  type: string
                              required:
                              - name
                              type: object
                            type: array
                            x-kubernetes-list-map-keys:
                            - name
                            x-kubernetes-list-type: map
                          limits:
                            additionalProperties:
                              anyOf:
                              - type: integer
                              - type: string
                              pattern: ^(\+|-)?(([0-9]+(\.[0-9]*)?)|(\.[0-9]+))(([KMGTPE]i)|[numkMGTPE]|([eE](\+|-)?(([0-9]+(\.[0-9]*)?)|(\.[0-9]+))))?$
                              x-kubernetes-int-or-string: true
                            description: |-
                              Limits describes the maximum amount of compute resources allowed.
                              More info: https://kubernetes.io/docs/concepts/configuration/manage-resources-containers/
                            type: object
                          name:
                            description: Refer to the instance template name of the
                              component or sharding.
                            type: string
                          requests:
                            additionalProperties:
                              anyOf:
                              - type: integer
                              - type: string
                              pattern: ^(\+|-)?(([0-9]+(\.[0-9]*)?)|(\.[0-9]+))(([KMGTPE]i)|[numkMGTPE]|([eE](\+|-)?(([0-9]+(\.[0-9]*)?)|(\.[0-9]+))))?$
                              x-kubernetes-int-or-string: true
                            description: |-
                              Requests describes the minimum amount of compute resources required.
                              If Requests is omitted for a container, it defaults to Limits if that is explicitly specified,
                              otherwise to an implementation-defined value. Requests cannot exceed Limits.
                              More info: https://kubernetes.io/docs/concepts/configuration/manage-resources-containers/
                            type: object
                        required:
                        - name
                        type: object
                        x-kubernetes-preserve-unknown-fields: true
                      type: array
                      x-kubernetes-list-map-keys:
                      - name
                      x-kubernetes-list-type: map
                    limits:
                      additionalProperties:
                        anyOf:
                        - type: integer
                        - type: string
                        pattern: ^(\+|-)?(([0-9]+(\.[0-9]*)?)|(\.[0-9]+))(([KMGTPE]i)|[numkMGTPE]|([eE](\+|-)?(([0-9]+(\.[0-9]*)?)|(\.[0-9]+))))?$
                        x-kubernetes-int-or-string: true
                      description: |-
                        Limits describes the maximum amount of compute resources allowed.
                        More info: https://kubernetes.io/docs/concepts/configuration/manage-resources-containers/
                      type: object
                    requests:
                      additionalProperties:
                        anyOf:
                        - type: integer
                        - type: string
                        pattern: ^(\+|-)?(([0-9]+(\.[0-9]*)?)|(\.[0-9]+))(([KMGTPE]i)|[numkMGTPE]|([eE](\+|-)?(([0-9]+(\.[0-9]*)?)|(\.[0-9]+))))?$
                        x-kubernetes-int-or-string: true
                      description: |-
                        Requests describes the minimum amount of compute resources required.
                        If Requests is omitted for a container, it defaults to Limits if that is explicitly specified,
                        otherwise to an implementation-defined value. Requests cannot exceed Limits.
                        More info: https://kubernetes.io/docs/concepts/configuration/manage-resources-containers/
                      type: object
                  required:
                  - componentName
                  type: object
                  x-kubernetes-preserve-unknown-fields: true
                maxItems: 1024
                type: array
                x-kubernetes-list-map-keys:
                - componentName
                x-kubernetes-list-type: map
              volumeExpansion:
                description: |-
                  Lists VolumeExpansion objects, each specifying a component and its corresponding volumeClaimTemplates
                  that requires storage expansion.
                items:
                  description: VolumeExpansion encapsulates the parameters required
                    for a volume expansion operation.
                  properties:
                    componentName:
                      description: Specifies the name of the Component as defined
                        in the cluster.spec
                      type: string
                    volumeClaimTemplates:
                      description: |-
                        Specifies a list of OpsRequestVolumeClaimTemplate objects, defining the volumeClaimTemplates
                        that are used to expand the storage and the desired storage size for each one.
                      items:
                        properties:
                          name:
                            description: |-
                              Specify the name of the volumeClaimTemplate in the Component.
                              The specified name must match one of the volumeClaimTemplates defined
                              in the `clusterComponentSpec.volumeClaimTemplates` field.
                            type: string
                          storage:
                            anyOf:
                            - type: integer
                            - type: string
                            description: Specifies the desired storage size for the
                              volume.
                            pattern: ^(\+|-)?(([0-9]+(\.[0-9]*)?)|(\.[0-9]+))(([KMGTPE]i)|[numkMGTPE]|([eE](\+|-)?(([0-9]+(\.[0-9]*)?)|(\.[0-9]+))))?$
                            x-kubernetes-int-or-string: true
                        required:
                        - name
                        - storage
                        type: object
                      type: array
                      x-kubernetes-list-map-keys:
                      - name
                      x-kubernetes-list-type: map
                  required:
                  - componentName
                  - volumeClaimTemplates
                  type: object
                type: array
                x-kubernetes-list-map-keys:
                - componentName
                x-kubernetes-list-type: map
            required:
            - type
            type: object
            x-kubernetes-validations:
            - message: forbidden to cancel the opsRequest which type not in ['VerticalScaling','HorizontalScaling']
              rule: 'has(self.cancel) && self.cancel ? (self.type in [''VerticalScaling'',
                ''HorizontalScaling'']) : true'
          status:
            description: OpsRequestStatus represents the observed state of an OpsRequest.
            properties:
              cancelTimestamp:
                description: Records the time when the OpsRequest was cancelled.
                format: date-time
                type: string
              clusterGeneration:
                description: Records the cluster generation after the OpsRequest action
                  has been handled.
                format: int64
                type: integer
              completionTimestamp:
                description: Records the time when the OpsRequest was completed.
                format: date-time
                type: string
              components:
                additionalProperties:
                  properties:
                    lastFailedTime:
                      description: Records the timestamp when the Component last transitioned
                        to a "Failed" phase.
                      format: date-time
                      type: string
                    message:
                      description: Provides a human-readable message indicating details
                        about this operation.
                      maxLength: 32768
                      type: string
                    phase:
                      description: Records the current phase of the Component, mirroring
                        `cluster.status.components[componentName].phase`.
                      enum:
                      - Creating
                      - Deleting
                      - Updating
                      - Stopping
                      - Starting
                      - Running
                      - Stopped
                      - Failed
                      type: string
                    preCheck:
                      description: Records the result of the preConditions check of
                        the opsRequest, which determines subsequent steps.
                      properties:
                        message:
                          description: Provides explanations related to the preCheck
                            result in a human-readable format.
                          type: string
                        pass:
                          description: Indicates whether the preCheck operation passed
                            or failed.
                          type: boolean
                      required:
                      - pass
                      type: object
                    progressDetails:
                      description: Describes the progress details of objects or actions
                        associated with the Component.
                      items:
                        properties:
                          actionName:
                            description: |-
                              Indicates the name of an OpsAction, as defined in `opsDefinition.spec.actions[*].name`.
                              Either `objectKey` or `actionName` must be provided.
                            type: string
                          actionTasks:
                            description: Lists the tasks, such as Jobs or Pods, that
                              carry out the action.
                            items:
                              properties:
                                namespace:
                                  description: Represents the namespace where the
                                    task is deployed.
                                  type: string
                                objectKey:
                                  description: Represents the name of the task.
                                  type: string
                                retries:
                                  description: The count of retry attempts made for
                                    this task.
                                  format: int32
                                  type: integer
                                status:
                                  description: Indicates the current status of the
                                    task, including "Processing", "Failed", "Succeed".
                                  enum:
                                  - Processing
                                  - Failed
                                  - Succeed
                                  type: string
                                targetPodName:
                                  description: The name of the Pod that the task is
                                    associated with or operates on.
                                  type: string
                              required:
                              - namespace
                              - objectKey
                              - status
                              type: object
                            type: array
                          endTime:
                            description: Records the completion time of object processing.
                            format: date-time
                            type: string
                          group:
                            description: Specifies the group to which the current
                              object belongs to.
                            type: string
                          message:
                            description: Provides a human-readable explanation of
                              the object's condition.
                            type: string
                          objectKey:
                            description: |-
                              `objectKey` uniquely identifies the object, which can be any K8s object, like a Pod, Job, Component, or PVC.
                              Either `objectKey` or `actionName` must be provided.
                            type: string
                          startTime:
                            description: Records the start time of object processing.
                            format: date-time
                            type: string
                          status:
                            description: Represents the current processing state of
                              the object, including "Processing", "Pending", "Failed",
                              "Succeed"
                            enum:
                            - Processing
                            - Pending
                            - Failed
                            - Succeed
                            type: string
                        required:
                        - status
                        type: object
                        x-kubernetes-validations:
                        - message: at least one objectKey or actionName.
                          rule: has(self.objectKey) || has(self.actionName)
                      type: array
                    reason:
                      description: Provides an explanation for the Component being
                        in its current state.
                      maxLength: 1024
                      type: string
                  type: object
                description: Records the status information of Components changed
                  due to the OpsRequest.
                type: object
              conditions:
                description: |-
                  Describes the detailed status of the OpsRequest.
                  Possible condition types include "Cancelled", "WaitForProgressing", "Validated", "Succeed", "Failed", "Restarting",
                  "VerticalScaling", "HorizontalScaling", "VolumeExpanding", "Reconfigure", "Switchover", "Stopping", "Starting",
                  "VersionUpgrading", "Exposing", "Backup", "InstancesRebuilding", "CustomOperation".
                items:
                  description: "Condition contains details for one aspect of the current
                    state of this API Resource.\n---\nThis struct is intended for
                    direct use as an array at the field path .status.conditions.  For
                    example,\n\n\n\ttype FooStatus struct{\n\t    // Represents the
                    observations of a foo's current state.\n\t    // Known .status.conditions.type
                    are: \"Available\", \"Progressing\", and \"Degraded\"\n\t    //
                    +patchMergeKey=type\n\t    // +patchStrategy=merge\n\t    // +listType=map\n\t
                    \   // +listMapKey=type\n\t    Conditions []metav1.Condition `json:\"conditions,omitempty\"
                    patchStrategy:\"merge\" patchMergeKey:\"type\" protobuf:\"bytes,1,rep,name=conditions\"`\n\n\n\t
                    \   // other fields\n\t}"
                  properties:
                    lastTransitionTime:
                      description: |-
                        lastTransitionTime is the last time the condition transitioned from one status to another.
                        This should be when the underlying condition changed.  If that is not known, then using the time when the API field changed is acceptable.
                      format: date-time
                      type: string
                    message:
                      description: |-
                        message is a human readable message indicating details about the transition.
                        This may be an empty string.
                      maxLength: 32768
                      type: string
                    observedGeneration:
                      description: |-
                        observedGeneration represents the .metadata.generation that the condition was set based upon.
                        For instance, if .metadata.generation is currently 12, but the .status.conditions[x].observedGeneration is 9, the condition is out of date
                        with respect to the current state of the instance.
                      format: int64
                      minimum: 0
                      type: integer
                    reason:
                      description: |-
                        reason contains a programmatic identifier indicating the reason for the condition's last transition.
                        Producers of specific condition types may define expected values and meanings for this field,
                        and whether the values are considered a guaranteed API.
                        The value should be a CamelCase string.
                        This field may not be empty.
                      maxLength: 1024
                      minLength: 1
                      pattern: ^[A-Za-z]([A-Za-z0-9_,:]*[A-Za-z0-9_])?$
                      type: string
                    status:
                      description: status of the condition, one of True, False, Unknown.
                      enum:
                      - "True"
                      - "False"
                      - Unknown
                      type: string
                    type:
                      description: |-
                        type of condition in CamelCase or in foo.example.com/CamelCase.
                        ---
                        Many .condition.type values are consistent across resources like Available, but because arbitrary conditions can be
                        useful (see .node.status.conditions), the ability to deconflict is important.
                        The regex it matches is (dns1123SubdomainFmt/)?(qualifiedNameFmt)
                      maxLength: 316
                      pattern: ^([a-z0-9]([-a-z0-9]*[a-z0-9])?(\.[a-z0-9]([-a-z0-9]*[a-z0-9])?)*/)?(([A-Za-z0-9][-A-Za-z0-9_.]*)?[A-Za-z0-9])$
                      type: string
                  required:
                  - lastTransitionTime
                  - message
                  - reason
                  - status
                  - type
                  type: object
                type: array
                x-kubernetes-list-map-keys:
                - type
                x-kubernetes-list-type: map
              extras:
                description: A collection of additional key-value pairs that provide
                  supplementary information for the OpsRequest.
                items:
                  additionalProperties:
                    type: string
                  type: object
                type: array
              lastConfiguration:
                description: Records the configuration prior to any changes.
                properties:
                  components:
                    additionalProperties:
                      description: LastComponentConfiguration can be used to track
                        and compare the desired state of the Component over time.
                      properties:
                        claims:
                          description: |-
                            Claims lists the names of resources, defined in spec.resourceClaims,
                            that are used by this container.


                            This is an alpha field and requires enabling the
                            DynamicResourceAllocation feature gate.


                            This field is immutable. It can only be set for containers.
                          items:
                            description: ResourceClaim references one entry in PodSpec.ResourceClaims.
                            properties:
                              name:
                                description: |-
                                  Name must match the name of one entry in pod.spec.resourceClaims of
                                  the Pod where this field is used. It makes that resource available
                                  inside a container.
                                type: string
                            required:
                            - name
                            type: object
                          type: array
                          x-kubernetes-list-map-keys:
                          - name
                          x-kubernetes-list-type: map
                        componentDefinitionName:
                          description: Records the name of the ComponentDefinition
                            prior to any changes.
                          type: string
                        instances:
                          description: Records the InstanceTemplate list of the Component
                            prior to any changes.
                          items:
                            description: InstanceTemplate allows customization of
                              individual replica configurations in a Component.
                            properties:
                              annotations:
                                additionalProperties:
                                  type: string
                                description: |-
                                  Specifies a map of key-value pairs to be merged into the Pod's existing annotations.
                                  Existing keys will have their values overwritten, while new keys will be added to the annotations.
                                type: object
                              env:
                                description: |-
                                  Defines Env to override.
                                  Add new or override existing envs.
                                items:
                                  description: EnvVar represents an environment variable
                                    present in a Container.
                                  properties:
                                    name:
                                      description: Name of the environment variable.
                                        Must be a C_IDENTIFIER.
                                      type: string
                                    value:
                                      description: |-
                                        Variable references $(VAR_NAME) are expanded
                                        using the previously defined environment variables in the container and
                                        any service environment variables. If a variable cannot be resolved,
                                        the reference in the input string will be unchanged. Double $$ are reduced
                                        to a single $, which allows for escaping the $(VAR_NAME) syntax: i.e.
                                        "$$(VAR_NAME)" will produce the string literal "$(VAR_NAME)".
                                        Escaped references will never be expanded, regardless of whether the variable
                                        exists or not.
                                        Defaults to "".
                                      type: string
                                    valueFrom:
                                      description: Source for the environment variable's
                                        value. Cannot be used if value is not empty.
                                      properties:
                                        configMapKeyRef:
                                          description: Selects a key of a ConfigMap.
                                          properties:
                                            key:
                                              description: The key to select.
                                              type: string
                                            name:
                                              description: |-
                                                Name of the referent.
                                                More info: https://kubernetes.io/docs/concepts/overview/working-with-objects/names/#names
                                                TODO: Add other useful fields. apiVersion, kind, uid?
                                              type: string
                                            optional:
                                              description: Specify whether the ConfigMap
                                                or its key must be defined
                                              type: boolean
                                          required:
                                          - key
                                          type: object
                                          x-kubernetes-map-type: atomic
                                        fieldRef:
                                          description: |-
                                            Selects a field of the pod: supports metadata.name, metadata.namespace, `metadata.labels['<KEY>']`, `metadata.annotations['<KEY>']`,
                                            spec.nodeName, spec.serviceAccountName, status.hostIP, status.podIP, status.podIPs.
                                          properties:
                                            apiVersion:
                                              description: Version of the schema the
                                                FieldPath is written in terms of,
                                                defaults to "v1".
                                              type: string
                                            fieldPath:
                                              description: Path of the field to select
                                                in the specified API version.
                                              type: string
                                          required:
                                          - fieldPath
                                          type: object
                                          x-kubernetes-map-type: atomic
                                        resourceFieldRef:
                                          description: |-
                                            Selects a resource of the container: only resources limits and requests
                                            (limits.cpu, limits.memory, limits.ephemeral-storage, requests.cpu, requests.memory and requests.ephemeral-storage) are currently supported.
                                          properties:
                                            containerName:
                                              description: 'Container name: required
                                                for volumes, optional for env vars'
                                              type: string
                                            divisor:
                                              anyOf:
                                              - type: integer
                                              - type: string
                                              description: Specifies the output format
                                                of the exposed resources, defaults
                                                to "1"
                                              pattern: ^(\+|-)?(([0-9]+(\.[0-9]*)?)|(\.[0-9]+))(([KMGTPE]i)|[numkMGTPE]|([eE](\+|-)?(([0-9]+(\.[0-9]*)?)|(\.[0-9]+))))?$
                                              x-kubernetes-int-or-string: true
                                            resource:
                                              description: 'Required: resource to
                                                select'
                                              type: string
                                          required:
                                          - resource
                                          type: object
                                          x-kubernetes-map-type: atomic
                                        secretKeyRef:
                                          description: Selects a key of a secret in
                                            the pod's namespace
                                          properties:
                                            key:
                                              description: The key of the secret to
                                                select from.  Must be a valid secret
                                                key.
                                              type: string
                                            name:
                                              description: |-
                                                Name of the referent.
                                                More info: https://kubernetes.io/docs/concepts/overview/working-with-objects/names/#names
                                                TODO: Add other useful fields. apiVersion, kind, uid?
                                              type: string
                                            optional:
                                              description: Specify whether the Secret
                                                or its key must be defined
                                              type: boolean
                                          required:
                                          - key
                                          type: object
                                          x-kubernetes-map-type: atomic
                                      type: object
                                  required:
                                  - name
                                  type: object
                                type: array
                              labels:
                                additionalProperties:
                                  type: string
                                description: |-
                                  Specifies a map of key-value pairs that will be merged into the Pod's existing labels.
                                  Values for existing keys will be overwritten, and new keys will be added.
                                type: object
                              name:
                                description: |-
                                  Name specifies the unique name of the instance Pod created using this InstanceTemplate.
                                  This name is constructed by concatenating the Component's name, the template's name, and the instance's ordinal
                                  using the pattern: $(cluster.name)-$(component.name)-$(template.name)-$(ordinal). Ordinals start from 0.
                                  The specified name overrides any default naming conventions or patterns.
                                maxLength: 54
                                pattern: ^[a-z0-9]([a-z0-9\.\-]*[a-z0-9])?$
                                type: string
                              ordinals:
                                description: |-
                                  Specifies the desired Ordinals of this InstanceTemplate.
                                  The Ordinals used to specify the ordinal of the instance (pod) names to be generated under this InstanceTemplate.


                                  For example, if Ordinals is {ranges: [{start: 0, end: 1}], discrete: [7]},
                                  then the instance names generated under this InstanceTemplate would be
                                  $(cluster.name)-$(component.name)-$(template.name)-0、$(cluster.name)-$(component.name)-$(template.name)-1 and
                                  $(cluster.name)-$(component.name)-$(template.name)-7
                                properties:
                                  discrete:
                                    items:
                                      format: int32
                                      type: integer
                                    type: array
                                  ranges:
                                    items:
                                      description: |-
                                        Range represents a range with a start and an end value.
                                        It is used to define a continuous segment.
                                      properties:
                                        end:
                                          format: int32
                                          type: integer
                                        start:
                                          format: int32
                                          type: integer
                                      required:
                                      - end
                                      - start
                                      type: object
                                    type: array
                                type: object
                              replicas:
                                default: 1
                                description: |-
                                  Specifies the number of instances (Pods) to create from this InstanceTemplate.
                                  This field allows setting how many replicated instances of the Component,
                                  with the specific overrides in the InstanceTemplate, are created.
                                  The default value is 1. A value of 0 disables instance creation.
                                format: int32
                                minimum: 0
                                type: integer
                              resources:
                                description: |-
                                  Specifies an override for the resource requirements of the first container in the Pod.
                                  This field allows for customizing resource allocation (CPU, memory, etc.) for the container.
                                properties:
                                  claims:
                                    description: |-
                                      Claims lists the names of resources, defined in spec.resourceClaims,
                                      that are used by this container.


                                      This is an alpha field and requires enabling the
                                      DynamicResourceAllocation feature gate.


                                      This field is immutable. It can only be set for containers.
                                    items:
                                      description: ResourceClaim references one entry
                                        in PodSpec.ResourceClaims.
                                      properties:
                                        name:
                                          description: |-
                                            Name must match the name of one entry in pod.spec.resourceClaims of
                                            the Pod where this field is used. It makes that resource available
                                            inside a container.
                                          type: string
                                      required:
                                      - name
                                      type: object
                                    type: array
                                    x-kubernetes-list-map-keys:
                                    - name
                                    x-kubernetes-list-type: map
                                  limits:
                                    additionalProperties:
                                      anyOf:
                                      - type: integer
                                      - type: string
                                      pattern: ^(\+|-)?(([0-9]+(\.[0-9]*)?)|(\.[0-9]+))(([KMGTPE]i)|[numkMGTPE]|([eE](\+|-)?(([0-9]+(\.[0-9]*)?)|(\.[0-9]+))))?$
                                      x-kubernetes-int-or-string: true
                                    description: |-
                                      Limits describes the maximum amount of compute resources allowed.
                                      More info: https://kubernetes.io/docs/concepts/configuration/manage-resources-containers/
                                    type: object
                                  requests:
                                    additionalProperties:
                                      anyOf:
                                      - type: integer
                                      - type: string
                                      pattern: ^(\+|-)?(([0-9]+(\.[0-9]*)?)|(\.[0-9]+))(([KMGTPE]i)|[numkMGTPE]|([eE](\+|-)?(([0-9]+(\.[0-9]*)?)|(\.[0-9]+))))?$
                                      x-kubernetes-int-or-string: true
                                    description: |-
                                      Requests describes the minimum amount of compute resources required.
                                      If Requests is omitted for a container, it defaults to Limits if that is explicitly specified,
                                      otherwise to an implementation-defined value. Requests cannot exceed Limits.
                                      More info: https://kubernetes.io/docs/concepts/configuration/manage-resources-containers/
                                    type: object
                                type: object
                              schedulingPolicy:
                                description: |-
                                  Specifies the scheduling policy for the instance.
                                  If defined, it will overwrite the scheduling policy defined in ClusterSpec and/or ClusterComponentSpec.
                                properties:
                                  affinity:
                                    description: Specifies a group of affinity scheduling
                                      rules of the Cluster, including NodeAffinity,
                                      PodAffinity, and PodAntiAffinity.
                                    properties:
                                      nodeAffinity:
                                        description: Describes node affinity scheduling
                                          rules for the pod.
                                        properties:
                                          preferredDuringSchedulingIgnoredDuringExecution:
                                            description: |-
                                              The scheduler will prefer to schedule pods to nodes that satisfy
                                              the affinity expressions specified by this field, but it may choose
                                              a node that violates one or more of the expressions. The node that is
                                              most preferred is the one with the greatest sum of weights, i.e.
                                              for each node that meets all of the scheduling requirements (resource
                                              request, requiredDuringScheduling affinity expressions, etc.),
                                              compute a sum by iterating through the elements of this field and adding
                                              "weight" to the sum if the node matches the corresponding matchExpressions; the
                                              node(s) with the highest sum are the most preferred.
                                            items:
                                              description: |-
                                                An empty preferred scheduling term matches all objects with implicit weight 0
                                                (i.e. it's a no-op). A null preferred scheduling term matches no objects (i.e. is also a no-op).
                                              properties:
                                                preference:
                                                  description: A node selector term,
                                                    associated with the corresponding
                                                    weight.
                                                  properties:
                                                    matchExpressions:
                                                      description: A list of node
                                                        selector requirements by node's
                                                        labels.
                                                      items:
                                                        description: |-
                                                          A node selector requirement is a selector that contains values, a key, and an operator
                                                          that relates the key and values.
                                                        properties:
                                                          key:
                                                            description: The label
                                                              key that the selector
                                                              applies to.
                                                            type: string
                                                          operator:
                                                            description: |-
                                                              Represents a key's relationship to a set of values.
                                                              Valid operators are In, NotIn, Exists, DoesNotExist. Gt, and Lt.
                                                            type: string
                                                          values:
                                                            description: |-
                                                              An array of string values. If the operator is In or NotIn,
                                                              the values array must be non-empty. If the operator is Exists or DoesNotExist,
                                                              the values array must be empty. If the operator is Gt or Lt, the values
                                                              array must have a single element, which will be interpreted as an integer.
                                                              This array is replaced during a strategic merge patch.
                                                            items:
                                                              type: string
                                                            type: array
                                                        required:
                                                        - key
                                                        - operator
                                                        type: object
                                                      type: array
                                                    matchFields:
                                                      description: A list of node
                                                        selector requirements by node's
                                                        fields.
                                                      items:
                                                        description: |-
                                                          A node selector requirement is a selector that contains values, a key, and an operator
                                                          that relates the key and values.
                                                        properties:
                                                          key:
                                                            description: The label
                                                              key that the selector
                                                              applies to.
                                                            type: string
                                                          operator:
                                                            description: |-
                                                              Represents a key's relationship to a set of values.
                                                              Valid operators are In, NotIn, Exists, DoesNotExist. Gt, and Lt.
                                                            type: string
                                                          values:
                                                            description: |-
                                                              An array of string values. If the operator is In or NotIn,
                                                              the values array must be non-empty. If the operator is Exists or DoesNotExist,
                                                              the values array must be empty. If the operator is Gt or Lt, the values
                                                              array must have a single element, which will be interpreted as an integer.
                                                              This array is replaced during a strategic merge patch.
                                                            items:
                                                              type: string
                                                            type: array
                                                        required:
                                                        - key
                                                        - operator
                                                        type: object
                                                      type: array
                                                  type: object
                                                  x-kubernetes-map-type: atomic
                                                weight:
                                                  description: Weight associated with
                                                    matching the corresponding nodeSelectorTerm,
                                                    in the range 1-100.
                                                  format: int32
                                                  type: integer
                                              required:
                                              - preference
                                              - weight
                                              type: object
                                            type: array
                                          requiredDuringSchedulingIgnoredDuringExecution:
                                            description: |-
                                              If the affinity requirements specified by this field are not met at
                                              scheduling time, the pod will not be scheduled onto the node.
                                              If the affinity requirements specified by this field cease to be met
                                              at some point during pod execution (e.g. due to an update), the system
                                              may or may not try to eventually evict the pod from its node.
                                            properties:
                                              nodeSelectorTerms:
                                                description: Required. A list of node
                                                  selector terms. The terms are ORed.
                                                items:
                                                  description: |-
                                                    A null or empty node selector term matches no objects. The requirements of
                                                    them are ANDed.
                                                    The TopologySelectorTerm type implements a subset of the NodeSelectorTerm.
                                                  properties:
                                                    matchExpressions:
                                                      description: A list of node
                                                        selector requirements by node's
                                                        labels.
                                                      items:
                                                        description: |-
                                                          A node selector requirement is a selector that contains values, a key, and an operator
                                                          that relates the key and values.
                                                        properties:
                                                          key:
                                                            description: The label
                                                              key that the selector
                                                              applies to.
                                                            type: string
                                                          operator:
                                                            description: |-
                                                              Represents a key's relationship to a set of values.
                                                              Valid operators are In, NotIn, Exists, DoesNotExist. Gt, and Lt.
                                                            type: string
                                                          values:
                                                            description: |-
                                                              An array of string values. If the operator is In or NotIn,
                                                              the values array must be non-empty. If the operator is Exists or DoesNotExist,
                                                              the values array must be empty. If the operator is Gt or Lt, the values
                                                              array must have a single element, which will be interpreted as an integer.
                                                              This array is replaced during a strategic merge patch.
                                                            items:
                                                              type: string
                                                            type: array
                                                        required:
                                                        - key
                                                        - operator
                                                        type: object
                                                      type: array
                                                    matchFields:
                                                      description: A list of node
                                                        selector requirements by node's
                                                        fields.
                                                      items:
                                                        description: |-
                                                          A node selector requirement is a selector that contains values, a key, and an operator
                                                          that relates the key and values.
                                                        properties:
                                                          key:
                                                            description: The label
                                                              key that the selector
                                                              applies to.
                                                            type: string
                                                          operator:
                                                            description: |-
                                                              Represents a key's relationship to a set of values.
                                                              Valid operators are In, NotIn, Exists, DoesNotExist. Gt, and Lt.
                                                            type: string
                                                          values:
                                                            description: |-
                                                              An array of string values. If the operator is In or NotIn,
                                                              the values array must be non-empty. If the operator is Exists or DoesNotExist,
                                                              the values array must be empty. If the operator is Gt or Lt, the values
                                                              array must have a single element, which will be interpreted as an integer.
                                                              This array is replaced during a strategic merge patch.
                                                            items:
                                                              type: string
                                                            type: array
                                                        required:
                                                        - key
                                                        - operator
                                                        type: object
                                                      type: array
                                                  type: object
                                                  x-kubernetes-map-type: atomic
                                                type: array
                                            required:
                                            - nodeSelectorTerms
                                            type: object
                                            x-kubernetes-map-type: atomic
                                        type: object
                                      podAffinity:
                                        description: Describes pod affinity scheduling
                                          rules (e.g. co-locate this pod in the same
                                          node, zone, etc. as some other pod(s)).
                                        properties:
                                          preferredDuringSchedulingIgnoredDuringExecution:
                                            description: |-
                                              The scheduler will prefer to schedule pods to nodes that satisfy
                                              the affinity expressions specified by this field, but it may choose
                                              a node that violates one or more of the expressions. The node that is
                                              most preferred is the one with the greatest sum of weights, i.e.
                                              for each node that meets all of the scheduling requirements (resource
                                              request, requiredDuringScheduling affinity expressions, etc.),
                                              compute a sum by iterating through the elements of this field and adding
                                              "weight" to the sum if the node has pods which matches the corresponding podAffinityTerm; the
                                              node(s) with the highest sum are the most preferred.
                                            items:
                                              description: The weights of all of the
                                                matched WeightedPodAffinityTerm fields
                                                are added per-node to find the most
                                                preferred node(s)
                                              properties:
                                                podAffinityTerm:
                                                  description: Required. A pod affinity
                                                    term, associated with the corresponding
                                                    weight.
                                                  properties:
                                                    labelSelector:
                                                      description: |-
                                                        A label query over a set of resources, in this case pods.
                                                        If it's null, this PodAffinityTerm matches with no Pods.
                                                      properties:
                                                        matchExpressions:
                                                          description: matchExpressions
                                                            is a list of label selector
                                                            requirements. The requirements
                                                            are ANDed.
                                                          items:
                                                            description: |-
                                                              A label selector requirement is a selector that contains values, a key, and an operator that
                                                              relates the key and values.
                                                            properties:
                                                              key:
                                                                description: key is
                                                                  the label key that
                                                                  the selector applies
                                                                  to.
                                                                type: string
                                                              operator:
                                                                description: |-
                                                                  operator represents a key's relationship to a set of values.
                                                                  Valid operators are In, NotIn, Exists and DoesNotExist.
                                                                type: string
                                                              values:
                                                                description: |-
                                                                  values is an array of string values. If the operator is In or NotIn,
                                                                  the values array must be non-empty. If the operator is Exists or DoesNotExist,
                                                                  the values array must be empty. This array is replaced during a strategic
                                                                  merge patch.
                                                                items:
                                                                  type: string
                                                                type: array
                                                            required:
                                                            - key
                                                            - operator
                                                            type: object
                                                          type: array
                                                        matchLabels:
                                                          additionalProperties:
                                                            type: string
                                                          description: |-
                                                            matchLabels is a map of {key,value} pairs. A single {key,value} in the matchLabels
                                                            map is equivalent to an element of matchExpressions, whose key field is "key", the
                                                            operator is "In", and the values array contains only "value". The requirements are ANDed.
                                                          type: object
                                                      type: object
                                                      x-kubernetes-map-type: atomic
                                                    matchLabelKeys:
                                                      description: |-
                                                        MatchLabelKeys is a set of pod label keys to select which pods will
                                                        be taken into consideration. The keys are used to lookup values from the
                                                        incoming pod labels, those key-value labels are merged with `LabelSelector` as `key in (value)`
                                                        to select the group of existing pods which pods will be taken into consideration
                                                        for the incoming pod's pod (anti) affinity. Keys that don't exist in the incoming
                                                        pod labels will be ignored. The default value is empty.
                                                        The same key is forbidden to exist in both MatchLabelKeys and LabelSelector.
                                                        Also, MatchLabelKeys cannot be set when LabelSelector isn't set.
                                                        This is an alpha field and requires enabling MatchLabelKeysInPodAffinity feature gate.
                                                      items:
                                                        type: string
                                                      type: array
                                                      x-kubernetes-list-type: atomic
                                                    mismatchLabelKeys:
                                                      description: |-
                                                        MismatchLabelKeys is a set of pod label keys to select which pods will
                                                        be taken into consideration. The keys are used to lookup values from the
                                                        incoming pod labels, those key-value labels are merged with `LabelSelector` as `key notin (value)`
                                                        to select the group of existing pods which pods will be taken into consideration
                                                        for the incoming pod's pod (anti) affinity. Keys that don't exist in the incoming
                                                        pod labels will be ignored. The default value is empty.
                                                        The same key is forbidden to exist in both MismatchLabelKeys and LabelSelector.
                                                        Also, MismatchLabelKeys cannot be set when LabelSelector isn't set.
                                                        This is an alpha field and requires enabling MatchLabelKeysInPodAffinity feature gate.
                                                      items:
                                                        type: string
                                                      type: array
                                                      x-kubernetes-list-type: atomic
                                                    namespaceSelector:
                                                      description: |-
                                                        A label query over the set of namespaces that the term applies to.
                                                        The term is applied to the union of the namespaces selected by this field
                                                        and the ones listed in the namespaces field.
                                                        null selector and null or empty namespaces list means "this pod's namespace".
                                                        An empty selector ({}) matches all namespaces.
                                                      properties:
                                                        matchExpressions:
                                                          description: matchExpressions
                                                            is a list of label selector
                                                            requirements. The requirements
                                                            are ANDed.
                                                          items:
                                                            description: |-
                                                              A label selector requirement is a selector that contains values, a key, and an operator that
                                                              relates the key and values.
                                                            properties:
                                                              key:
                                                                description: key is
                                                                  the label key that
                                                                  the selector applies
                                                                  to.
                                                                type: string
                                                              operator:
                                                                description: |-
                                                                  operator represents a key's relationship to a set of values.
                                                                  Valid operators are In, NotIn, Exists and DoesNotExist.
                                                                type: string
                                                              values:
                                                                description: |-
                                                                  values is an array of string values. If the operator is In or NotIn,
                                                                  the values array must be non-empty. If the operator is Exists or DoesNotExist,
                                                                  the values array must be empty. This array is replaced during a strategic
                                                                  merge patch.
                                                                items:
                                                                  type: string
                                                                type: array
                                                            required:
                                                            - key
                                                            - operator
                                                            type: object
                                                          type: array
                                                        matchLabels:
                                                          additionalProperties:
                                                            type: string
                                                          description: |-
                                                            matchLabels is a map of {key,value} pairs. A single {key,value} in the matchLabels
                                                            map is equivalent to an element of matchExpressions, whose key field is "key", the
                                                            operator is "In", and the values array contains only "value". The requirements are ANDed.
                                                          type: object
                                                      type: object
                                                      x-kubernetes-map-type: atomic
                                                    namespaces:
                                                      description: |-
                                                        namespaces specifies a static list of namespace names that the term applies to.
                                                        The term is applied to the union of the namespaces listed in this field
                                                        and the ones selected by namespaceSelector.
                                                        null or empty namespaces list and null namespaceSelector means "this pod's namespace".
                                                      items:
                                                        type: string
                                                      type: array
                                                    topologyKey:
                                                      description: |-
                                                        This pod should be co-located (affinity) or not co-located (anti-affinity) with the pods matching
                                                        the labelSelector in the specified namespaces, where co-located is defined as running on a node
                                                        whose value of the label with key topologyKey matches that of any node on which any of the
                                                        selected pods is running.
                                                        Empty topologyKey is not allowed.
                                                      type: string
                                                  required:
                                                  - topologyKey
                                                  type: object
                                                weight:
                                                  description: |-
                                                    weight associated with matching the corresponding podAffinityTerm,
                                                    in the range 1-100.
                                                  format: int32
                                                  type: integer
                                              required:
                                              - podAffinityTerm
                                              - weight
                                              type: object
                                            type: array
                                          requiredDuringSchedulingIgnoredDuringExecution:
                                            description: |-
                                              If the affinity requirements specified by this field are not met at
                                              scheduling time, the pod will not be scheduled onto the node.
                                              If the affinity requirements specified by this field cease to be met
                                              at some point during pod execution (e.g. due to a pod label update), the
                                              system may or may not try to eventually evict the pod from its node.
                                              When there are multiple elements, the lists of nodes corresponding to each
                                              podAffinityTerm are intersected, i.e. all terms must be satisfied.
                                            items:
                                              description: |-
                                                Defines a set of pods (namely those matching the labelSelector
                                                relative to the given namespace(s)) that this pod should be
                                                co-located (affinity) or not co-located (anti-affinity) with,
                                                where co-located is defined as running on a node whose value of
                                                the label with key <topologyKey> matches that of any node on which
                                                a pod of the set of pods is running
                                              properties:
                                                labelSelector:
                                                  description: |-
                                                    A label query over a set of resources, in this case pods.
                                                    If it's null, this PodAffinityTerm matches with no Pods.
                                                  properties:
                                                    matchExpressions:
                                                      description: matchExpressions
                                                        is a list of label selector
                                                        requirements. The requirements
                                                        are ANDed.
                                                      items:
                                                        description: |-
                                                          A label selector requirement is a selector that contains values, a key, and an operator that
                                                          relates the key and values.
                                                        properties:
                                                          key:
                                                            description: key is the
                                                              label key that the selector
                                                              applies to.
                                                            type: string
                                                          operator:
                                                            description: |-
                                                              operator represents a key's relationship to a set of values.
                                                              Valid operators are In, NotIn, Exists and DoesNotExist.
                                                            type: string
                                                          values:
                                                            description: |-
                                                              values is an array of string values. If the operator is In or NotIn,
                                                              the values array must be non-empty. If the operator is Exists or DoesNotExist,
                                                              the values array must be empty. This array is replaced during a strategic
                                                              merge patch.
                                                            items:
                                                              type: string
                                                            type: array
                                                        required:
                                                        - key
                                                        - operator
                                                        type: object
                                                      type: array
                                                    matchLabels:
                                                      additionalProperties:
                                                        type: string
                                                      description: |-
                                                        matchLabels is a map of {key,value} pairs. A single {key,value} in the matchLabels
                                                        map is equivalent to an element of matchExpressions, whose key field is "key", the
                                                        operator is "In", and the values array contains only "value". The requirements are ANDed.
                                                      type: object
                                                  type: object
                                                  x-kubernetes-map-type: atomic
                                                matchLabelKeys:
                                                  description: |-
                                                    MatchLabelKeys is a set of pod label keys to select which pods will
                                                    be taken into consideration. The keys are used to lookup values from the
                                                    incoming pod labels, those key-value labels are merged with `LabelSelector` as `key in (value)`
                                                    to select the group of existing pods which pods will be taken into consideration
                                                    for the incoming pod's pod (anti) affinity. Keys that don't exist in the incoming
                                                    pod labels will be ignored. The default value is empty.
                                                    The same key is forbidden to exist in both MatchLabelKeys and LabelSelector.
                                                    Also, MatchLabelKeys cannot be set when LabelSelector isn't set.
                                                    This is an alpha field and requires enabling MatchLabelKeysInPodAffinity feature gate.
                                                  items:
                                                    type: string
                                                  type: array
                                                  x-kubernetes-list-type: atomic
                                                mismatchLabelKeys:
                                                  description: |-
                                                    MismatchLabelKeys is a set of pod label keys to select which pods will
                                                    be taken into consideration. The keys are used to lookup values from the
                                                    incoming pod labels, those key-value labels are merged with `LabelSelector` as `key notin (value)`
                                                    to select the group of existing pods which pods will be taken into consideration
                                                    for the incoming pod's pod (anti) affinity. Keys that don't exist in the incoming
                                                    pod labels will be ignored. The default value is empty.
                                                    The same key is forbidden to exist in both MismatchLabelKeys and LabelSelector.
                                                    Also, MismatchLabelKeys cannot be set when LabelSelector isn't set.
                                                    This is an alpha field and requires enabling MatchLabelKeysInPodAffinity feature gate.
                                                  items:
                                                    type: string
                                                  type: array
                                                  x-kubernetes-list-type: atomic
                                                namespaceSelector:
                                                  description: |-
                                                    A label query over the set of namespaces that the term applies to.
                                                    The term is applied to the union of the namespaces selected by this field
                                                    and the ones listed in the namespaces field.
                                                    null selector and null or empty namespaces list means "this pod's namespace".
                                                    An empty selector ({}) matches all namespaces.
                                                  properties:
                                                    matchExpressions:
                                                      description: matchExpressions
                                                        is a list of label selector
                                                        requirements. The requirements
                                                        are ANDed.
                                                      items:
                                                        description: |-
                                                          A label selector requirement is a selector that contains values, a key, and an operator that
                                                          relates the key and values.
                                                        properties:
                                                          key:
                                                            description: key is the
                                                              label key that the selector
                                                              applies to.
                                                            type: string
                                                          operator:
                                                            description: |-
                                                              operator represents a key's relationship to a set of values.
                                                              Valid operators are In, NotIn, Exists and DoesNotExist.
                                                            type: string
                                                          values:
                                                            description: |-
                                                              values is an array of string values. If the operator is In or NotIn,
                                                              the values array must be non-empty. If the operator is Exists or DoesNotExist,
                                                              the values array must be empty. This array is replaced during a strategic
                                                              merge patch.
                                                            items:
                                                              type: string
                                                            type: array
                                                        required:
                                                        - key
                                                        - operator
                                                        type: object
                                                      type: array
                                                    matchLabels:
                                                      additionalProperties:
                                                        type: string
                                                      description: |-
                                                        matchLabels is a map of {key,value} pairs. A single {key,value} in the matchLabels
                                                        map is equivalent to an element of matchExpressions, whose key field is "key", the
                                                        operator is "In", and the values array contains only "value". The requirements are ANDed.
                                                      type: object
                                                  type: object
                                                  x-kubernetes-map-type: atomic
                                                namespaces:
                                                  description: |-
                                                    namespaces specifies a static list of namespace names that the term applies to.
                                                    The term is applied to the union of the namespaces listed in this field
                                                    and the ones selected by namespaceSelector.
                                                    null or empty namespaces list and null namespaceSelector means "this pod's namespace".
                                                  items:
                                                    type: string
                                                  type: array
                                                topologyKey:
                                                  description: |-
                                                    This pod should be co-located (affinity) or not co-located (anti-affinity) with the pods matching
                                                    the labelSelector in the specified namespaces, where co-located is defined as running on a node
                                                    whose value of the label with key topologyKey matches that of any node on which any of the
                                                    selected pods is running.
                                                    Empty topologyKey is not allowed.
                                                  type: string
                                              required:
                                              - topologyKey
                                              type: object
                                            type: array
                                        type: object
                                      podAntiAffinity:
                                        description: Describes pod anti-affinity scheduling
                                          rules (e.g. avoid putting this pod in the
                                          same node, zone, etc. as some other pod(s)).
                                        properties:
                                          preferredDuringSchedulingIgnoredDuringExecution:
                                            description: |-
                                              The scheduler will prefer to schedule pods to nodes that satisfy
                                              the anti-affinity expressions specified by this field, but it may choose
                                              a node that violates one or more of the expressions. The node that is
                                              most preferred is the one with the greatest sum of weights, i.e.
                                              for each node that meets all of the scheduling requirements (resource
                                              request, requiredDuringScheduling anti-affinity expressions, etc.),
                                              compute a sum by iterating through the elements of this field and adding
                                              "weight" to the sum if the node has pods which matches the corresponding podAffinityTerm; the
                                              node(s) with the highest sum are the most preferred.
                                            items:
                                              description: The weights of all of the
                                                matched WeightedPodAffinityTerm fields
                                                are added per-node to find the most
                                                preferred node(s)
                                              properties:
                                                podAffinityTerm:
                                                  description: Required. A pod affinity
                                                    term, associated with the corresponding
                                                    weight.
                                                  properties:
                                                    labelSelector:
                                                      description: |-
                                                        A label query over a set of resources, in this case pods.
                                                        If it's null, this PodAffinityTerm matches with no Pods.
                                                      properties:
                                                        matchExpressions:
                                                          description: matchExpressions
                                                            is a list of label selector
                                                            requirements. The requirements
                                                            are ANDed.
                                                          items:
                                                            description: |-
                                                              A label selector requirement is a selector that contains values, a key, and an operator that
                                                              relates the key and values.
                                                            properties:
                                                              key:
                                                                description: key is
                                                                  the label key that
                                                                  the selector applies
                                                                  to.
                                                                type: string
                                                              operator:
                                                                description: |-
                                                                  operator represents a key's relationship to a set of values.
                                                                  Valid operators are In, NotIn, Exists and DoesNotExist.
                                                                type: string
                                                              values:
                                                                description: |-
                                                                  values is an array of string values. If the operator is In or NotIn,
                                                                  the values array must be non-empty. If the operator is Exists or DoesNotExist,
                                                                  the values array must be empty. This array is replaced during a strategic
                                                                  merge patch.
                                                                items:
                                                                  type: string
                                                                type: array
                                                            required:
                                                            - key
                                                            - operator
                                                            type: object
                                                          type: array
                                                        matchLabels:
                                                          additionalProperties:
                                                            type: string
                                                          description: |-
                                                            matchLabels is a map of {key,value} pairs. A single {key,value} in the matchLabels
                                                            map is equivalent to an element of matchExpressions, whose key field is "key", the
                                                            operator is "In", and the values array contains only "value". The requirements are ANDed.
                                                          type: object
                                                      type: object
                                                      x-kubernetes-map-type: atomic
                                                    matchLabelKeys:
                                                      description: |-
                                                        MatchLabelKeys is a set of pod label keys to select which pods will
                                                        be taken into consideration. The keys are used to lookup values from the
                                                        incoming pod labels, those key-value labels are merged with `LabelSelector` as `key in (value)`
                                                        to select the group of existing pods which pods will be taken into consideration
                                                        for the incoming pod's pod (anti) affinity. Keys that don't exist in the incoming
                                                        pod labels will be ignored. The default value is empty.
                                                        The same key is forbidden to exist in both MatchLabelKeys and LabelSelector.
                                                        Also, MatchLabelKeys cannot be set when LabelSelector isn't set.
                                                        This is an alpha field and requires enabling MatchLabelKeysInPodAffinity feature gate.
                                                      items:
                                                        type: string
                                                      type: array
                                                      x-kubernetes-list-type: atomic
                                                    mismatchLabelKeys:
                                                      description: |-
                                                        MismatchLabelKeys is a set of pod label keys to select which pods will
                                                        be taken into consideration. The keys are used to lookup values from the
                                                        incoming pod labels, those key-value labels are merged with `LabelSelector` as `key notin (value)`
                                                        to select the group of existing pods which pods will be taken into consideration
                                                        for the incoming pod's pod (anti) affinity. Keys that don't exist in the incoming
                                                        pod labels will be ignored. The default value is empty.
                                                        The same key is forbidden to exist in both MismatchLabelKeys and LabelSelector.
                                                        Also, MismatchLabelKeys cannot be set when LabelSelector isn't set.
                                                        This is an alpha field and requires enabling MatchLabelKeysInPodAffinity feature gate.
                                                      items:
                                                        type: string
                                                      type: array
                                                      x-kubernetes-list-type: atomic
                                                    namespaceSelector:
                                                      description: |-
                                                        A label query over the set of namespaces that the term applies to.
                                                        The term is applied to the union of the namespaces selected by this field
                                                        and the ones listed in the namespaces field.
                                                        null selector and null or empty namespaces list means "this pod's namespace".
                                                        An empty selector ({}) matches all namespaces.
                                                      properties:
                                                        matchExpressions:
                                                          description: matchExpressions
                                                            is a list of label selector
                                                            requirements. The requirements
                                                            are ANDed.
                                                          items:
                                                            description: |-
                                                              A label selector requirement is a selector that contains values, a key, and an operator that
                                                              relates the key and values.
                                                            properties:
                                                              key:
                                                                description: key is
                                                                  the label key that
                                                                  the selector applies
                                                                  to.
                                                                type: string
                                                              operator:
                                                                description: |-
                                                                  operator represents a key's relationship to a set of values.
                                                                  Valid operators are In, NotIn, Exists and DoesNotExist.
                                                                type: string
                                                              values:
                                                                description: |-
                                                                  values is an array of string values. If the operator is In or NotIn,
                                                                  the values array must be non-empty. If the operator is Exists or DoesNotExist,
                                                                  the values array must be empty. This array is replaced during a strategic
                                                                  merge patch.
                                                                items:
                                                                  type: string
                                                                type: array
                                                            required:
                                                            - key
                                                            - operator
                                                            type: object
                                                          type: array
                                                        matchLabels:
                                                          additionalProperties:
                                                            type: string
                                                          description: |-
                                                            matchLabels is a map of {key,value} pairs. A single {key,value} in the matchLabels
                                                            map is equivalent to an element of matchExpressions, whose key field is "key", the
                                                            operator is "In", and the values array contains only "value". The requirements are ANDed.
                                                          type: object
                                                      type: object
                                                      x-kubernetes-map-type: atomic
                                                    namespaces:
                                                      description: |-
                                                        namespaces specifies a static list of namespace names that the term applies to.
                                                        The term is applied to the union of the namespaces listed in this field
                                                        and the ones selected by namespaceSelector.
                                                        null or empty namespaces list and null namespaceSelector means "this pod's namespace".
                                                      items:
                                                        type: string
                                                      type: array
                                                    topologyKey:
                                                      description: |-
                                                        This pod should be co-located (affinity) or not co-located (anti-affinity) with the pods matching
                                                        the labelSelector in the specified namespaces, where co-located is defined as running on a node
                                                        whose value of the label with key topologyKey matches that of any node on which any of the
                                                        selected pods is running.
                                                        Empty topologyKey is not allowed.
                                                      type: string
                                                  required:
                                                  - topologyKey
                                                  type: object
                                                weight:
                                                  description: |-
                                                    weight associated with matching the corresponding podAffinityTerm,
                                                    in the range 1-100.
                                                  format: int32
                                                  type: integer
                                              required:
                                              - podAffinityTerm
                                              - weight
                                              type: object
                                            type: array
                                          requiredDuringSchedulingIgnoredDuringExecution:
                                            description: |-
                                              If the anti-affinity requirements specified by this field are not met at
                                              scheduling time, the pod will not be scheduled onto the node.
                                              If the anti-affinity requirements specified by this field cease to be met
                                              at some point during pod execution (e.g. due to a pod label update), the
                                              system may or may not try to eventually evict the pod from its node.
                                              When there are multiple elements, the lists of nodes corresponding to each
                                              podAffinityTerm are intersected, i.e. all terms must be satisfied.
                                            items:
                                              description: |-
                                                Defines a set of pods (namely those matching the labelSelector
                                                relative to the given namespace(s)) that this pod should be
                                                co-located (affinity) or not co-located (anti-affinity) with,
                                                where co-located is defined as running on a node whose value of
                                                the label with key <topologyKey> matches that of any node on which
                                                a pod of the set of pods is running
                                              properties:
                                                labelSelector:
                                                  description: |-
                                                    A label query over a set of resources, in this case pods.
                                                    If it's null, this PodAffinityTerm matches with no Pods.
                                                  properties:
                                                    matchExpressions:
                                                      description: matchExpressions
                                                        is a list of label selector
                                                        requirements. The requirements
                                                        are ANDed.
                                                      items:
                                                        description: |-
                                                          A label selector requirement is a selector that contains values, a key, and an operator that
                                                          relates the key and values.
                                                        properties:
                                                          key:
                                                            description: key is the
                                                              label key that the selector
                                                              applies to.
                                                            type: string
                                                          operator:
                                                            description: |-
                                                              operator represents a key's relationship to a set of values.
                                                              Valid operators are In, NotIn, Exists and DoesNotExist.
                                                            type: string
                                                          values:
                                                            description: |-
                                                              values is an array of string values. If the operator is In or NotIn,
                                                              the values array must be non-empty. If the operator is Exists or DoesNotExist,
                                                              the values array must be empty. This array is replaced during a strategic
                                                              merge patch.
                                                            items:
                                                              type: string
                                                            type: array
                                                        required:
                                                        - key
                                                        - operator
                                                        type: object
                                                      type: array
                                                    matchLabels:
                                                      additionalProperties:
                                                        type: string
                                                      description: |-
                                                        matchLabels is a map of {key,value} pairs. A single {key,value} in the matchLabels
                                                        map is equivalent to an element of matchExpressions, whose key field is "key", the
                                                        operator is "In", and the values array contains only "value". The requirements are ANDed.
                                                      type: object
                                                  type: object
                                                  x-kubernetes-map-type: atomic
                                                matchLabelKeys:
                                                  description: |-
                                                    MatchLabelKeys is a set of pod label keys to select which pods will
                                                    be taken into consideration. The keys are used to lookup values from the
                                                    incoming pod labels, those key-value labels are merged with `LabelSelector` as `key in (value)`
                                                    to select the group of existing pods which pods will be taken into consideration
                                                    for the incoming pod's pod (anti) affinity. Keys that don't exist in the incoming
                                                    pod labels will be ignored. The default value is empty.
                                                    The same key is forbidden to exist in both MatchLabelKeys and LabelSelector.
                                                    Also, MatchLabelKeys cannot be set when LabelSelector isn't set.
                                                    This is an alpha field and requires enabling MatchLabelKeysInPodAffinity feature gate.
                                                  items:
                                                    type: string
                                                  type: array
                                                  x-kubernetes-list-type: atomic
                                                mismatchLabelKeys:
                                                  description: |-
                                                    MismatchLabelKeys is a set of pod label keys to select which pods will
                                                    be taken into consideration. The keys are used to lookup values from the
                                                    incoming pod labels, those key-value labels are merged with `LabelSelector` as `key notin (value)`
                                                    to select the group of existing pods which pods will be taken into consideration
                                                    for the incoming pod's pod (anti) affinity. Keys that don't exist in the incoming
                                                    pod labels will be ignored. The default value is empty.
                                                    The same key is forbidden to exist in both MismatchLabelKeys and LabelSelector.
                                                    Also, MismatchLabelKeys cannot be set when LabelSelector isn't set.
                                                    This is an alpha field and requires enabling MatchLabelKeysInPodAffinity feature gate.
                                                  items:
                                                    type: string
                                                  type: array
                                                  x-kubernetes-list-type: atomic
                                                namespaceSelector:
                                                  description: |-
                                                    A label query over the set of namespaces that the term applies to.
                                                    The term is applied to the union of the namespaces selected by this field
                                                    and the ones listed in the namespaces field.
                                                    null selector and null or empty namespaces list means "this pod's namespace".
                                                    An empty selector ({}) matches all namespaces.
                                                  properties:
                                                    matchExpressions:
                                                      description: matchExpressions
                                                        is a list of label selector
                                                        requirements. The requirements
                                                        are ANDed.
                                                      items:
                                                        description: |-
                                                          A label selector requirement is a selector that contains values, a key, and an operator that
                                                          relates the key and values.
                                                        properties:
                                                          key:
                                                            description: key is the
                                                              label key that the selector
                                                              applies to.
                                                            type: string
                                                          operator:
                                                            description: |-
                                                              operator represents a key's relationship to a set of values.
                                                              Valid operators are In, NotIn, Exists and DoesNotExist.
                                                            type: string
                                                          values:
                                                            description: |-
                                                              values is an array of string values. If the operator is In or NotIn,
                                                              the values array must be non-empty. If the operator is Exists or DoesNotExist,
                                                              the values array must be empty. This array is replaced during a strategic
                                                              merge patch.
                                                            items:
                                                              type: string
                                                            type: array
                                                        required:
                                                        - key
                                                        - operator
                                                        type: object
                                                      type: array
                                                    matchLabels:
                                                      additionalProperties:
                                                        type: string
                                                      description: |-
                                                        matchLabels is a map of {key,value} pairs. A single {key,value} in the matchLabels
                                                        map is equivalent to an element of matchExpressions, whose key field is "key", the
                                                        operator is "In", and the values array contains only "value". The requirements are ANDed.
                                                      type: object
                                                  type: object
                                                  x-kubernetes-map-type: atomic
                                                namespaces:
                                                  description: |-
                                                    namespaces specifies a static list of namespace names that the term applies to.
                                                    The term is applied to the union of the namespaces listed in this field
                                                    and the ones selected by namespaceSelector.
                                                    null or empty namespaces list and null namespaceSelector means "this pod's namespace".
                                                  items:
                                                    type: string
                                                  type: array
                                                topologyKey:
                                                  description: |-
                                                    This pod should be co-located (affinity) or not co-located (anti-affinity) with the pods matching
                                                    the labelSelector in the specified namespaces, where co-located is defined as running on a node
                                                    whose value of the label with key topologyKey matches that of any node on which any of the
                                                    selected pods is running.
                                                    Empty topologyKey is not allowed.
                                                  type: string
                                              required:
                                              - topologyKey
                                              type: object
                                            type: array
                                        type: object
                                    type: object
                                  nodeName:
                                    description: |-
                                      NodeName is a request to schedule this Pod onto a specific node. If it is non-empty,
                                      the scheduler simply schedules this Pod onto that node, assuming that it fits resource
                                      requirements.
                                    type: string
                                  nodeSelector:
                                    additionalProperties:
                                      type: string
                                    description: |-
                                      NodeSelector is a selector which must be true for the Pod to fit on a node.
                                      Selector which must match a node's labels for the Pod to be scheduled on that node.
                                      More info: https://kubernetes.io/docs/concepts/configuration/assign-pod-node/
                                    type: object
                                    x-kubernetes-map-type: atomic
                                  schedulerName:
                                    description: |-
                                      If specified, the Pod will be dispatched by specified scheduler.
                                      If not specified, the Pod will be dispatched by default scheduler.
                                    type: string
                                  tolerations:
                                    description: |-
                                      Allows Pods to be scheduled onto nodes with matching taints.
                                      Each toleration in the array allows the Pod to tolerate node taints based on
                                      specified `key`, `value`, `effect`, and `operator`.


                                      - The `key`, `value`, and `effect` identify the taint that the toleration matches.
                                      - The `operator` determines how the toleration matches the taint.


                                      Pods with matching tolerations are allowed to be scheduled on tainted nodes, typically reserved for specific purposes.
                                    items:
                                      description: |-
                                        The pod this Toleration is attached to tolerates any taint that matches
                                        the triple <key,value,effect> using the matching operator <operator>.
                                      properties:
                                        effect:
                                          description: |-
                                            Effect indicates the taint effect to match. Empty means match all taint effects.
                                            When specified, allowed values are NoSchedule, PreferNoSchedule and NoExecute.
                                          type: string
                                        key:
                                          description: |-
                                            Key is the taint key that the toleration applies to. Empty means match all taint keys.
                                            If the key is empty, operator must be Exists; this combination means to match all values and all keys.
                                          type: string
                                        operator:
                                          description: |-
                                            Operator represents a key's relationship to the value.
                                            Valid operators are Exists and Equal. Defaults to Equal.
                                            Exists is equivalent to wildcard for value, so that a pod can
                                            tolerate all taints of a particular category.
                                          type: string
                                        tolerationSeconds:
                                          description: |-
                                            TolerationSeconds represents the period of time the toleration (which must be
                                            of effect NoExecute, otherwise this field is ignored) tolerates the taint. By default,
                                            it is not set, which means tolerate the taint forever (do not evict). Zero and
                                            negative values will be treated as 0 (evict immediately) by the system.
                                          format: int64
                                          type: integer
                                        value:
                                          description: |-
                                            Value is the taint value the toleration matches to.
                                            If the operator is Exists, the value should be empty, otherwise just a regular string.
                                          type: string
                                      type: object
                                    type: array
                                  topologySpreadConstraints:
                                    description: |-
                                      TopologySpreadConstraints describes how a group of Pods ought to spread across topology
                                      domains. Scheduler will schedule Pods in a way which abides by the constraints.
                                      All topologySpreadConstraints are ANDed.
                                    items:
                                      description: TopologySpreadConstraint specifies
                                        how to spread matching pods among the given
                                        topology.
                                      properties:
                                        labelSelector:
                                          description: |-
                                            LabelSelector is used to find matching pods.
                                            Pods that match this label selector are counted to determine the number of pods
                                            in their corresponding topology domain.
                                          properties:
                                            matchExpressions:
                                              description: matchExpressions is a list
                                                of label selector requirements. The
                                                requirements are ANDed.
                                              items:
                                                description: |-
                                                  A label selector requirement is a selector that contains values, a key, and an operator that
                                                  relates the key and values.
                                                properties:
                                                  key:
                                                    description: key is the label
                                                      key that the selector applies
                                                      to.
                                                    type: string
                                                  operator:
                                                    description: |-
                                                      operator represents a key's relationship to a set of values.
                                                      Valid operators are In, NotIn, Exists and DoesNotExist.
                                                    type: string
                                                  values:
                                                    description: |-
                                                      values is an array of string values. If the operator is In or NotIn,
                                                      the values array must be non-empty. If the operator is Exists or DoesNotExist,
                                                      the values array must be empty. This array is replaced during a strategic
                                                      merge patch.
                                                    items:
                                                      type: string
                                                    type: array
                                                required:
                                                - key
                                                - operator
                                                type: object
                                              type: array
                                            matchLabels:
                                              additionalProperties:
                                                type: string
                                              description: |-
                                                matchLabels is a map of {key,value} pairs. A single {key,value} in the matchLabels
                                                map is equivalent to an element of matchExpressions, whose key field is "key", the
                                                operator is "In", and the values array contains only "value". The requirements are ANDed.
                                              type: object
                                          type: object
                                          x-kubernetes-map-type: atomic
                                        matchLabelKeys:
                                          description: |-
                                            MatchLabelKeys is a set of pod label keys to select the pods over which
                                            spreading will be calculated. The keys are used to lookup values from the
                                            incoming pod labels, those key-value labels are ANDed with labelSelector
                                            to select the group of existing pods over which spreading will be calculated
                                            for the incoming pod. The same key is forbidden to exist in both MatchLabelKeys and LabelSelector.
                                            MatchLabelKeys cannot be set when LabelSelector isn't set.
                                            Keys that don't exist in the incoming pod labels will
                                            be ignored. A null or empty list means only match against labelSelector.


                                            This is a beta field and requires the MatchLabelKeysInPodTopologySpread feature gate to be enabled (enabled by default).
                                          items:
                                            type: string
                                          type: array
                                          x-kubernetes-list-type: atomic
                                        maxSkew:
                                          description: |-
                                            MaxSkew describes the degree to which pods may be unevenly distributed.
                                            When `whenUnsatisfiable=DoNotSchedule`, it is the maximum permitted difference
                                            between the number of matching pods in the target topology and the global minimum.
                                            The global minimum is the minimum number of matching pods in an eligible domain
                                            or zero if the number of eligible domains is less than MinDomains.
                                            For example, in a 3-zone cluster, MaxSkew is set to 1, and pods with the same
                                            labelSelector spread as 2/2/1:
                                            In this case, the global minimum is 1.
                                            | zone1 | zone2 | zone3 |
                                            |  P P  |  P P  |   P   |
                                            - if MaxSkew is 1, incoming pod can only be scheduled to zone3 to become 2/2/2;
                                            scheduling it onto zone1(zone2) would make the ActualSkew(3-1) on zone1(zone2)
                                            violate MaxSkew(1).
                                            - if MaxSkew is 2, incoming pod can be scheduled onto any zone.
                                            When `whenUnsatisfiable=ScheduleAnyway`, it is used to give higher precedence
                                            to topologies that satisfy it.
                                            It's a required field. Default value is 1 and 0 is not allowed.
                                          format: int32
                                          type: integer
                                        minDomains:
                                          description: |-
                                            MinDomains indicates a minimum number of eligible domains.
                                            When the number of eligible domains with matching topology keys is less than minDomains,
                                            Pod Topology Spread treats "global minimum" as 0, and then the calculation of Skew is performed.
                                            And when the number of eligible domains with matching topology keys equals or greater than minDomains,
                                            this value has no effect on scheduling.
                                            As a result, when the number of eligible domains is less than minDomains,
                                            scheduler won't schedule more than maxSkew Pods to those domains.
                                            If value is nil, the constraint behaves as if MinDomains is equal to 1.
                                            Valid values are integers greater than 0.
                                            When value is not nil, WhenUnsatisfiable must be DoNotSchedule.


                                            For example, in a 3-zone cluster, MaxSkew is set to 2, MinDomains is set to 5 and pods with the same
                                            labelSelector spread as 2/2/2:
                                            | zone1 | zone2 | zone3 |
                                            |  P P  |  P P  |  P P  |
                                            The number of domains is less than 5(MinDomains), so "global minimum" is treated as 0.
                                            In this situation, new pod with the same labelSelector cannot be scheduled,
                                            because computed skew will be 3(3 - 0) if new Pod is scheduled to any of the three zones,
                                            it will violate MaxSkew.


                                            This is a beta field and requires the MinDomainsInPodTopologySpread feature gate to be enabled (enabled by default).
                                          format: int32
                                          type: integer
                                        nodeAffinityPolicy:
                                          description: |-
                                            NodeAffinityPolicy indicates how we will treat Pod's nodeAffinity/nodeSelector
                                            when calculating pod topology spread skew. Options are:
                                            - Honor: only nodes matching nodeAffinity/nodeSelector are included in the calculations.
                                            - Ignore: nodeAffinity/nodeSelector are ignored. All nodes are included in the calculations.


                                            If this value is nil, the behavior is equivalent to the Honor policy.
                                            This is a beta-level feature default enabled by the NodeInclusionPolicyInPodTopologySpread feature flag.
                                          type: string
                                        nodeTaintsPolicy:
                                          description: |-
                                            NodeTaintsPolicy indicates how we will treat node taints when calculating
                                            pod topology spread skew. Options are:
                                            - Honor: nodes without taints, along with tainted nodes for which the incoming pod
                                            has a toleration, are included.
                                            - Ignore: node taints are ignored. All nodes are included.


                                            If this value is nil, the behavior is equivalent to the Ignore policy.
                                            This is a beta-level feature default enabled by the NodeInclusionPolicyInPodTopologySpread feature flag.
                                          type: string
                                        topologyKey:
                                          description: |-
                                            TopologyKey is the key of node labels. Nodes that have a label with this key
                                            and identical values are considered to be in the same topology.
                                            We consider each <key, value> as a "bucket", and try to put balanced number
                                            of pods into each bucket.
                                            We define a domain as a particular instance of a topology.
                                            Also, we define an eligible domain as a domain whose nodes meet the requirements of
                                            nodeAffinityPolicy and nodeTaintsPolicy.
                                            e.g. If TopologyKey is "kubernetes.io/hostname", each Node is a domain of that topology.
                                            And, if TopologyKey is "topology.kubernetes.io/zone", each zone is a domain of that topology.
                                            It's a required field.
                                          type: string
                                        whenUnsatisfiable:
                                          description: |-
                                            WhenUnsatisfiable indicates how to deal with a pod if it doesn't satisfy
                                            the spread constraint.
                                            - DoNotSchedule (default) tells the scheduler not to schedule it.
                                            - ScheduleAnyway tells the scheduler to schedule the pod in any location,
                                              but giving higher precedence to topologies that would help reduce the
                                              skew.
                                            A constraint is considered "Unsatisfiable" for an incoming pod
                                            if and only if every possible node assignment for that pod would violate
                                            "MaxSkew" on some topology.
                                            For example, in a 3-zone cluster, MaxSkew is set to 1, and pods with the same
                                            labelSelector spread as 3/1/1:
                                            | zone1 | zone2 | zone3 |
                                            | P P P |   P   |   P   |
                                            If WhenUnsatisfiable is set to DoNotSchedule, incoming pod can only be scheduled
                                            to zone2(zone3) to become 3/2/1(3/1/2) as ActualSkew(2-1) on zone2(zone3) satisfies
                                            MaxSkew(1). In other words, the cluster can still be imbalanced, but scheduler
                                            won't make it *more* imbalanced.
                                            It's a required field.
                                          type: string
                                      required:
                                      - maxSkew
                                      - topologyKey
                                      - whenUnsatisfiable
                                      type: object
                                    type: array
                                type: object
<<<<<<< HEAD
                              serviceVersion:
                                description: |-
                                  ServiceVersion specifies the version of the Service expected to be provisioned by this InstanceTemplate.
                                  The version should follow the syntax and semantics of the "Semantic Versioning" specification (http://semver.org/).
                                maxLength: 32
                                type: string
=======
                              volumeClaimTemplates:
                                description: Specifies an override for the storage
                                  requirements of the instances.
                                items:
                                  properties:
                                    annotations:
                                      additionalProperties:
                                        type: string
                                      description: Specifies the annotations for the
                                        PVC of the volume.
                                      type: object
                                    labels:
                                      additionalProperties:
                                        type: string
                                      description: Specifies the labels for the PVC
                                        of the volume.
                                      type: object
                                    name:
                                      description: |-
                                        Refers to the name of a volumeMount defined in either:


                                        - `componentDefinition.spec.runtime.containers[*].volumeMounts`


                                        The value of `name` must match the `name` field of a volumeMount specified in the corresponding `volumeMounts` array.
                                      type: string
                                    persistentVolumeClaimName:
                                      description: |-
                                        Specifies the prefix of the PVC name for the volume.


                                        For each replica, the final name of the PVC will be in format: <persistentVolumeClaimName>-<ordinal>
                                      type: string
                                    spec:
                                      description: |-
                                        Defines the desired characteristics of a PersistentVolumeClaim that will be created for the volume
                                        with the mount name specified in the `name` field.
                                      properties:
                                        accessModes:
                                          description: |-
                                            accessModes contains the desired access modes the volume should have.
                                            More info: https://kubernetes.io/docs/concepts/storage/persistent-volumes#access-modes-1
                                          items:
                                            type: string
                                          type: array
                                        dataSource:
                                          description: |-
                                            dataSource field can be used to specify either:
                                            * An existing VolumeSnapshot object (snapshot.storage.k8s.io/VolumeSnapshot)
                                            * An existing PVC (PersistentVolumeClaim)
                                            If the provisioner or an external controller can support the specified data source,
                                            it will create a new volume based on the contents of the specified data source.
                                            When the AnyVolumeDataSource feature gate is enabled, dataSource contents will be copied to dataSourceRef,
                                            and dataSourceRef contents will be copied to dataSource when dataSourceRef.namespace is not specified.
                                            If the namespace is specified, then dataSourceRef will not be copied to dataSource.
                                          properties:
                                            apiGroup:
                                              description: |-
                                                APIGroup is the group for the resource being referenced.
                                                If APIGroup is not specified, the specified Kind must be in the core API group.
                                                For any other third-party types, APIGroup is required.
                                              type: string
                                            kind:
                                              description: Kind is the type of resource
                                                being referenced
                                              type: string
                                            name:
                                              description: Name is the name of resource
                                                being referenced
                                              type: string
                                          required:
                                          - kind
                                          - name
                                          type: object
                                          x-kubernetes-map-type: atomic
                                        dataSourceRef:
                                          description: |-
                                            dataSourceRef specifies the object from which to populate the volume with data, if a non-empty
                                            volume is desired. This may be any object from a non-empty API group (non
                                            core object) or a PersistentVolumeClaim object.
                                            When this field is specified, volume binding will only succeed if the type of
                                            the specified object matches some installed volume populator or dynamic
                                            provisioner.
                                            This field will replace the functionality of the dataSource field and as such
                                            if both fields are non-empty, they must have the same value. For backwards
                                            compatibility, when namespace isn't specified in dataSourceRef,
                                            both fields (dataSource and dataSourceRef) will be set to the same
                                            value automatically if one of them is empty and the other is non-empty.
                                            When namespace is specified in dataSourceRef,
                                            dataSource isn't set to the same value and must be empty.
                                            There are three important differences between dataSource and dataSourceRef:
                                            * While dataSource only allows two specific types of objects, dataSourceRef
                                              allows any non-core object, as well as PersistentVolumeClaim objects.
                                            * While dataSource ignores disallowed values (dropping them), dataSourceRef
                                              preserves all values, and generates an error if a disallowed value is
                                              specified.
                                            * While dataSource only allows local objects, dataSourceRef allows objects
                                              in any namespaces.
                                            (Beta) Using this field requires the AnyVolumeDataSource feature gate to be enabled.
                                            (Alpha) Using the namespace field of dataSourceRef requires the CrossNamespaceVolumeDataSource feature gate to be enabled.
                                          properties:
                                            apiGroup:
                                              description: |-
                                                APIGroup is the group for the resource being referenced.
                                                If APIGroup is not specified, the specified Kind must be in the core API group.
                                                For any other third-party types, APIGroup is required.
                                              type: string
                                            kind:
                                              description: Kind is the type of resource
                                                being referenced
                                              type: string
                                            name:
                                              description: Name is the name of resource
                                                being referenced
                                              type: string
                                            namespace:
                                              description: |-
                                                Namespace is the namespace of resource being referenced
                                                Note that when a namespace is specified, a gateway.networking.k8s.io/ReferenceGrant object is required in the referent namespace to allow that namespace's owner to accept the reference. See the ReferenceGrant documentation for details.
                                                (Alpha) This field requires the CrossNamespaceVolumeDataSource feature gate to be enabled.
                                              type: string
                                          required:
                                          - kind
                                          - name
                                          type: object
                                        resources:
                                          description: |-
                                            resources represents the minimum resources the volume should have.
                                            If RecoverVolumeExpansionFailure feature is enabled users are allowed to specify resource requirements
                                            that are lower than previous value but must still be higher than capacity recorded in the
                                            status field of the claim.
                                            More info: https://kubernetes.io/docs/concepts/storage/persistent-volumes#resources
                                          properties:
                                            limits:
                                              additionalProperties:
                                                anyOf:
                                                - type: integer
                                                - type: string
                                                pattern: ^(\+|-)?(([0-9]+(\.[0-9]*)?)|(\.[0-9]+))(([KMGTPE]i)|[numkMGTPE]|([eE](\+|-)?(([0-9]+(\.[0-9]*)?)|(\.[0-9]+))))?$
                                                x-kubernetes-int-or-string: true
                                              description: |-
                                                Limits describes the maximum amount of compute resources allowed.
                                                More info: https://kubernetes.io/docs/concepts/configuration/manage-resources-containers/
                                              type: object
                                            requests:
                                              additionalProperties:
                                                anyOf:
                                                - type: integer
                                                - type: string
                                                pattern: ^(\+|-)?(([0-9]+(\.[0-9]*)?)|(\.[0-9]+))(([KMGTPE]i)|[numkMGTPE]|([eE](\+|-)?(([0-9]+(\.[0-9]*)?)|(\.[0-9]+))))?$
                                                x-kubernetes-int-or-string: true
                                              description: |-
                                                Requests describes the minimum amount of compute resources required.
                                                If Requests is omitted for a container, it defaults to Limits if that is explicitly specified,
                                                otherwise to an implementation-defined value. Requests cannot exceed Limits.
                                                More info: https://kubernetes.io/docs/concepts/configuration/manage-resources-containers/
                                              type: object
                                          type: object
                                        selector:
                                          description: selector is a label query over
                                            volumes to consider for binding.
                                          properties:
                                            matchExpressions:
                                              description: matchExpressions is a list
                                                of label selector requirements. The
                                                requirements are ANDed.
                                              items:
                                                description: |-
                                                  A label selector requirement is a selector that contains values, a key, and an operator that
                                                  relates the key and values.
                                                properties:
                                                  key:
                                                    description: key is the label
                                                      key that the selector applies
                                                      to.
                                                    type: string
                                                  operator:
                                                    description: |-
                                                      operator represents a key's relationship to a set of values.
                                                      Valid operators are In, NotIn, Exists and DoesNotExist.
                                                    type: string
                                                  values:
                                                    description: |-
                                                      values is an array of string values. If the operator is In or NotIn,
                                                      the values array must be non-empty. If the operator is Exists or DoesNotExist,
                                                      the values array must be empty. This array is replaced during a strategic
                                                      merge patch.
                                                    items:
                                                      type: string
                                                    type: array
                                                required:
                                                - key
                                                - operator
                                                type: object
                                              type: array
                                            matchLabels:
                                              additionalProperties:
                                                type: string
                                              description: |-
                                                matchLabels is a map of {key,value} pairs. A single {key,value} in the matchLabels
                                                map is equivalent to an element of matchExpressions, whose key field is "key", the
                                                operator is "In", and the values array contains only "value". The requirements are ANDed.
                                              type: object
                                          type: object
                                          x-kubernetes-map-type: atomic
                                        storageClassName:
                                          description: |-
                                            storageClassName is the name of the StorageClass required by the claim.
                                            More info: https://kubernetes.io/docs/concepts/storage/persistent-volumes#class-1
                                          type: string
                                        volumeAttributesClassName:
                                          description: |-
                                            volumeAttributesClassName may be used to set the VolumeAttributesClass used by this claim.
                                            If specified, the CSI driver will create or update the volume with the attributes defined
                                            in the corresponding VolumeAttributesClass. This has a different purpose than storageClassName,
                                            it can be changed after the claim is created. An empty string value means that no VolumeAttributesClass
                                            will be applied to the claim but it's not allowed to reset this field to empty string once it is set.
                                            If unspecified and the PersistentVolumeClaim is unbound, the default VolumeAttributesClass
                                            will be set by the persistentvolume controller if it exists.
                                            If the resource referred to by volumeAttributesClass does not exist, this PersistentVolumeClaim will be
                                            set to a Pending state, as reflected by the modifyVolumeStatus field, until such as a resource
                                            exists.
                                            More info: https://kubernetes.io/docs/concepts/storage/persistent-volumes#volumeattributesclass
                                            (Alpha) Using this field requires the VolumeAttributesClass feature gate to be enabled.
                                          type: string
                                        volumeMode:
                                          description: |-
                                            volumeMode defines what type of volume is required by the claim.
                                            Value of Filesystem is implied when not included in claim spec.
                                          type: string
                                        volumeName:
                                          description: volumeName is the binding reference
                                            to the PersistentVolume backing this claim.
                                          type: string
                                      type: object
                                  required:
                                  - name
                                  type: object
                                type: array
>>>>>>> fc65276e
                            required:
                            - name
                            type: object
                          type: array
                        limits:
                          additionalProperties:
                            anyOf:
                            - type: integer
                            - type: string
                            pattern: ^(\+|-)?(([0-9]+(\.[0-9]*)?)|(\.[0-9]+))(([KMGTPE]i)|[numkMGTPE]|([eE](\+|-)?(([0-9]+(\.[0-9]*)?)|(\.[0-9]+))))?$
                            x-kubernetes-int-or-string: true
                          description: |-
                            Limits describes the maximum amount of compute resources allowed.
                            More info: https://kubernetes.io/docs/concepts/configuration/manage-resources-containers/
                          type: object
                        offlineInstances:
                          description: Records the offline instances of the Component
                            prior to any changes.
                          items:
                            type: string
                          type: array
                        replicas:
                          description: Records the `replicas` of the Component prior
                            to any changes.
                          format: int32
                          type: integer
                        requests:
                          additionalProperties:
                            anyOf:
                            - type: integer
                            - type: string
                            pattern: ^(\+|-)?(([0-9]+(\.[0-9]*)?)|(\.[0-9]+))(([KMGTPE]i)|[numkMGTPE]|([eE](\+|-)?(([0-9]+(\.[0-9]*)?)|(\.[0-9]+))))?$
                            x-kubernetes-int-or-string: true
                          description: |-
                            Requests describes the minimum amount of compute resources required.
                            If Requests is omitted for a container, it defaults to Limits if that is explicitly specified,
                            otherwise to an implementation-defined value. Requests cannot exceed Limits.
                            More info: https://kubernetes.io/docs/concepts/configuration/manage-resources-containers/
                          type: object
                        serviceVersion:
                          description: Records the version of the Service expected
                            to be provisioned by this Component prior to any changes.
                          type: string
                        services:
                          description: Records the ClusterComponentService list of
                            the Component prior to any changes.
                          items:
                            properties:
                              annotations:
                                additionalProperties:
                                  type: string
                                description: |-
                                  If ServiceType is LoadBalancer, cloud provider related parameters can be put here.
                                  More info: https://kubernetes.io/docs/concepts/services-networking/service/#loadbalancer.
                                type: object
                              name:
                                description: References the ComponentService name
                                  defined in the `componentDefinition.spec.services[*].name`.
                                maxLength: 25
                                type: string
                              podService:
                                default: false
                                description: |-
                                  Indicates whether to generate individual Services for each Pod.
                                  If set to true, a separate Service will be created for each Pod in the Cluster.
                                type: boolean
                              serviceType:
                                default: ClusterIP
                                description: |-
                                  Determines how the Service is exposed. Valid options are `ClusterIP`, `NodePort`, and `LoadBalancer`.


                                  - `ClusterIP` allocates a Cluster-internal IP address for load-balancing to endpoints.
                                     Endpoints are determined by the selector or if that is not specified,
                                     they are determined by manual construction of an Endpoints object or EndpointSlice objects.
                                  - `NodePort` builds on ClusterIP and allocates a port on every node which routes to the same endpoints as the ClusterIP.
                                  - `LoadBalancer` builds on NodePort and creates an external load-balancer (if supported in the current cloud)
                                     which routes to the same endpoints as the ClusterIP.


                                  Note: although K8s Service type allows the 'ExternalName' type, it is not a valid option for ClusterComponentService.


                                  For more info, see:
                                  https://kubernetes.io/docs/concepts/services-networking/service/#publishing-services-service-types.
                                enum:
                                - ClusterIP
                                - NodePort
                                - LoadBalancer
                                type: string
                                x-kubernetes-preserve-unknown-fields: true
                            required:
                            - name
                            type: object
                          type: array
                        shards:
                          description: Records the `shards` of the Component prior
                            to any changes.
                          format: int32
                          type: integer
                        volumeClaimTemplates:
                          description: Records volumes' storage size of the Component
                            prior to any changes.
                          items:
                            properties:
                              name:
                                description: |-
                                  Specify the name of the volumeClaimTemplate in the Component.
                                  The specified name must match one of the volumeClaimTemplates defined
                                  in the `clusterComponentSpec.volumeClaimTemplates` field.
                                type: string
                              storage:
                                anyOf:
                                - type: integer
                                - type: string
                                description: Specifies the desired storage size for
                                  the volume.
                                pattern: ^(\+|-)?(([0-9]+(\.[0-9]*)?)|(\.[0-9]+))(([KMGTPE]i)|[numkMGTPE]|([eE](\+|-)?(([0-9]+(\.[0-9]*)?)|(\.[0-9]+))))?$
                                x-kubernetes-int-or-string: true
                            required:
                            - name
                            - storage
                            type: object
                          type: array
                      type: object
                      x-kubernetes-preserve-unknown-fields: true
                    description: Records the configuration of each Component prior
                      to any changes.
                    type: object
                type: object
              phase:
                description: |-
                  Represents the phase of the OpsRequest.
                  Possible values include "Pending", "Creating", "Running", "Cancelling", "Cancelled", "Failed", "Succeed".
                enum:
                - Pending
                - Creating
                - Running
                - Cancelling
                - Cancelled
                - Aborted
                - Failed
                - Succeed
                type: string
              progress:
                default: -/-
                description: Represents the progress of the OpsRequest.
                pattern: ^(\d+|\-)/(\d+|\-)$
                type: string
              startTimestamp:
                description: Records the time when the OpsRequest started processing.
                format: date-time
                type: string
            required:
            - progress
            type: object
        type: object
    served: true
    storage: true
    subresources:
      status: {}<|MERGE_RESOLUTION|>--- conflicted
+++ resolved
@@ -2084,14 +2084,12 @@
                                       type: object
                                     type: array
                                 type: object
-<<<<<<< HEAD
                               serviceVersion:
                                 description: |-
                                   ServiceVersion specifies the version of the Service expected to be provisioned by this InstanceTemplate.
                                   The version should follow the syntax and semantics of the "Semantic Versioning" specification (http://semver.org/).
                                 maxLength: 32
                                 type: string
-=======
                               volumeClaimTemplates:
                                 description: Specifies an override for the storage
                                   requirements of the instances.
@@ -2332,7 +2330,6 @@
                                   - name
                                   type: object
                                 type: array
->>>>>>> fc65276e
                             required:
                             - name
                             type: object
@@ -4910,14 +4907,12 @@
                                       type: object
                                     type: array
                                 type: object
-<<<<<<< HEAD
                               serviceVersion:
                                 description: |-
                                   ServiceVersion specifies the version of the Service expected to be provisioned by this InstanceTemplate.
                                   The version should follow the syntax and semantics of the "Semantic Versioning" specification (http://semver.org/).
                                 maxLength: 32
                                 type: string
-=======
                               volumeClaimTemplates:
                                 description: Specifies an override for the storage
                                   requirements of the instances.
@@ -5158,7 +5153,6 @@
                                   - name
                                   type: object
                                 type: array
->>>>>>> fc65276e
                             required:
                             - name
                             type: object
