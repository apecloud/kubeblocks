--- conflicted
+++ resolved
@@ -5,7 +5,6 @@
 spec:
   type: state.mysql-8
   components:
-<<<<<<< HEAD
     - typeName: replicasets
       characterType: mysql
       monitor:
@@ -132,72 +131,4 @@
               - mountPath: /data/mysql
                 name: data
               - mountPath: /opt/mysql
-                name: mysql-config
-=======
-  - typeName: replicasets
-    characterType: mysql
-    monitor:
-      builtIn: true
-    configSpec:
-      configTemplateRefs:
-      - name: mysql-tree-node-template-8.0
-        volumeName: mysql-config
-      configReload: true
-      configReloadType: signal
-        configReloadTrigger:
-          signal: SIGHUP
-          processName: mysqld
-    defaultReplicas: 3
-    componentType: Consensus
-    podSpec:
-      containers:
-      - name: mysql
-        imagePullPolicy: IfNotPresent
-        ports:
-        - containerPort: 3306
-          protocol: TCP
-          name: mysql
-        - containerPort: 13306
-          protocol: TCP
-          name: paxos
-        volumeMounts:
-          - mountPath: /data
-            name: data
-          - mountPath: /log
-            name: log
-          - mountPath: /data/config/mysql
-            name: mysql-config
-        env:
-          - name: "MYSQL_ROOT_PASSWORD"
-            valueFrom:
-              secretKeyRef:
-                name: $(KB_SECRET_NAME)
-                key: password
-        command: ["/usr/bin/bash", "-c"]
-        args:
-          - >
-            cluster_info="";
-            for (( i=0; i<$KB_REPLICASETS_PRIMARY_N; i++ )); do
-              if [ $i -ne 0 ]; then
-                cluster_info="$cluster_info;";
-              fi;
-              host=$(eval echo \$KB_REPLICASETS_PRIMARY_"$i"_HOSTNAME)
-              cluster_info="$cluster_info$host:13306";
-            done;
-            idx=0;
-            while IFS='-' read -ra ADDR; do
-              for i in "${ADDR[@]}"; do
-                idx=$i;
-              done;
-            done <<< "$KB_POD_NAME";
-            echo $idx;
-            cluster_info="$cluster_info@$(($idx+1))";
-            echo $cluster_info;
-            mkdir -p /data/mysql/log;
-            mkdir -p /data/mysql/data;
-            mkdir -p /data/mysql/std_data;
-            mkdir -p /data/mysql/tmp;
-            mkdir -p /data/mysql/run;
-            chmod +777 -R /data/mysql;
-            docker-entrypoint.sh mysqld --defaults-file=/data/config/mysql/my.cnf --cluster-start-index=1 --cluster-info="$cluster_info" --cluster-id=1
->>>>>>> a064519e
+                name: mysql-config