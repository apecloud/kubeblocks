/*
Copyright (C) 2022-2024 ApeCloud Co., Ltd

This file is part of KubeBlocks project

This program is free software: you can redistribute it and/or modify
it under the terms of the GNU Affero General Public License as published by
the Free Software Foundation, either version 3 of the License, or
(at your option) any later version.

This program is distributed in the hope that it will be useful
but WITHOUT ANY WARRANTY; without even the implied warranty of
MERCHANTABILITY or FITNESS FOR A PARTICULAR PURPOSE.  See the
GNU Affero General Public License for more details.

You should have received a copy of the GNU Affero General Public License
along with this program.  If not, see <http://www.gnu.org/licenses/>.
*/

package cluster

import (
	"fmt"
	"strings"
	"time"

	"golang.org/x/exp/maps"
	corev1 "k8s.io/api/core/v1"
	"k8s.io/apimachinery/pkg/util/sets"
	"k8s.io/klog/v2"
	"sigs.k8s.io/controller-runtime/pkg/client"

	appsv1 "github.com/apecloud/kubeblocks/apis/apps/v1"
	dpv1alpha1 "github.com/apecloud/kubeblocks/apis/dataprotection/v1alpha1"
	appsutil "github.com/apecloud/kubeblocks/controllers/apps/util"
	"github.com/apecloud/kubeblocks/pkg/constant"
	"github.com/apecloud/kubeblocks/pkg/controller/graph"
	"github.com/apecloud/kubeblocks/pkg/controller/model"
	intctrlutil "github.com/apecloud/kubeblocks/pkg/controllerutil"
	dptypes "github.com/apecloud/kubeblocks/pkg/dataprotection/types"
)

// clusterDeletionTransformer handles cluster deletion
type clusterDeletionTransformer struct{}

var _ graph.Transformer = &clusterDeletionTransformer{}

func (t *clusterDeletionTransformer) Transform(ctx graph.TransformContext, dag *graph.DAG) error {
	transCtx, _ := ctx.(*clusterTransformContext)
	cluster := transCtx.OrigCluster
	if !cluster.IsDeleting() {
		return nil
	}

	graphCli, _ := transCtx.Client.(model.GraphClient)

	transCtx.Cluster.Status.Phase = appsv1.DeletingClusterPhase

	// list all kinds to be deleted based on v1alpha1.TerminationPolicyType
	var toDeleteNamespacedKinds, toDeleteNonNamespacedKinds []client.ObjectList
	switch cluster.Spec.TerminationPolicy {
	case appsv1.DoNotTerminate:
		transCtx.EventRecorder.Eventf(cluster, corev1.EventTypeWarning, "DoNotTerminate",
			"spec.terminationPolicy %s is preventing deletion.", cluster.Spec.TerminationPolicy)
		return graph.ErrPrematureStop
	case appsv1.Delete:
		toDeleteNamespacedKinds, toDeleteNonNamespacedKinds = kindsForDelete()
	case appsv1.WipeOut:
		toDeleteNamespacedKinds, toDeleteNonNamespacedKinds = kindsForWipeOut()
	}

	transCtx.EventRecorder.Eventf(cluster, corev1.EventTypeNormal, constant.ReasonDeletingCR, "Deleting %s: %s",
		strings.ToLower(cluster.GetObjectKind().GroupVersionKind().Kind), cluster.GetName())

	// firstly, delete components and shardings in the order that topology defined.
	deleteSet, err := deleteCompNShardingInOrder4Terminate(transCtx, dag)
	if err != nil {
		return err
	}
	if len(deleteSet) > 0 {
		// wait for the components to be deleted to trigger the next reconcile
		transCtx.Logger.Info(fmt.Sprintf("wait for the components and shardings to be deleted: %v", deleteSet))
		return nil
	}

	// then list all the others objects owned by this cluster in cache, and delete them all
	ml := getAppInstanceML(*cluster)

	toDeleteObjs := func(objs owningObjects) []client.Object {
		var delObjs []client.Object
		for _, obj := range objs {
			if obj.GetObjectKind().GroupVersionKind().Kind == dptypes.BackupKind {
				backupObj := obj.(*dpv1alpha1.Backup)
				// retain backup for data protection even if the cluster is wiped out.
				if backupObj.Spec.DeletionPolicy == dpv1alpha1.BackupDeletionPolicyRetain {
					continue
				}
			}
			delObjs = append(delObjs, obj)
		}
		return delObjs
	}

	// add namespaced objects deletion vertex
	namespacedObjs, err := getOwningNamespacedObjects(transCtx.Context, transCtx.Client, cluster.Namespace, ml, toDeleteNamespacedKinds)
	if err != nil {
		// PDB or CRDs that not present in data-plane clusters
		if !strings.Contains(err.Error(), "the server could not find the requested resource") {
			return err
		}
	}
	if cluster.Spec.TerminationPolicy != appsv1.WipeOut {
		if err = getFailedBackups(transCtx.Context, transCtx.Client, cluster.Namespace, ml, namespacedObjs); err != nil {
			return err
		}
	}
	delObjs := toDeleteObjs(namespacedObjs)

	// add non-namespaced objects deletion vertex
	nonNamespacedObjs, err := getOwningNonNamespacedObjects(transCtx.Context, transCtx.Client, ml, toDeleteNonNamespacedKinds)
	if err != nil {
		// PDB or CRDs that not present in data-plane clusters
		if !strings.Contains(err.Error(), "the server could not find the requested resource") {
			return err
		}
	}
	delObjs = append(delObjs, toDeleteObjs(nonNamespacedObjs)...)

	delKindMap := map[string]sets.Empty{}
	for _, o := range delObjs {
		// skip the objects owned by the component and InstanceSet controller
<<<<<<< HEAD
		if shouldSkipObjOwnedByComp(o, *cluster) || appsutil.IsOwnedByInstanceSet(o) {
=======
		if isOwnedByComp(o) || isOwnedByInstanceSet(o) {
>>>>>>> 1f8a6797
			continue
		}
		graphCli.Delete(dag, o, appsutil.InUniversalContext4G())
		delKindMap[o.GetObjectKind().GroupVersionKind().Kind] = sets.Empty{}
	}

	// set cluster action to status until all the sub-resources deleted
	if len(delObjs) == 0 {
		transCtx.Logger.Info(fmt.Sprintf("deleting cluster %v", klog.KObj(cluster)))
		graphCli.Delete(dag, cluster)
	} else {
		transCtx.Logger.Info(fmt.Sprintf("deleting the sub-resource kinds: %v", maps.Keys(delKindMap)))
		graphCli.Status(dag, cluster, transCtx.Cluster)
		// requeue since pvc isn't owned by cluster, and deleting it won't trigger event
		return intctrlutil.NewRequeueError(time.Second*1, "not all sub-resources deleted")
	}

	// fast return, that is stopping the plan.Build() stage and jump to plan.Execute() directly
	return graph.ErrPrematureStop
}

func kindsForDoNotTerminate() ([]client.ObjectList, []client.ObjectList) {
	return []client.ObjectList{}, []client.ObjectList{}
}

func kindsForDelete() ([]client.ObjectList, []client.ObjectList) {
	namespacedKinds, nonNamespacedKinds := kindsForDoNotTerminate()
	namespacedKindsPlus := []client.ObjectList{
		&appsv1.ComponentList{},
		&corev1.ServiceList{},
		&corev1.SecretList{},
		&dpv1alpha1.BackupPolicyList{},
		&dpv1alpha1.BackupScheduleList{},
	}
	return append(namespacedKinds, namespacedKindsPlus...), nonNamespacedKinds
}

func kindsForWipeOut() ([]client.ObjectList, []client.ObjectList) {
	namespacedKinds, nonNamespacedKinds := kindsForDelete()
	namespacedKindsPlus := []client.ObjectList{
		&dpv1alpha1.BackupList{},
	}
	return append(namespacedKinds, namespacedKindsPlus...), nonNamespacedKinds
}

func deleteCompNShardingInOrder4Terminate(transCtx *clusterTransformContext, dag *graph.DAG) (sets.Set[string], error) {
	nameSet, err := clusterRunningCompNShardingSet(transCtx.Context, transCtx.Client, transCtx.Cluster)
	if err != nil {
		return nil, err
	}
	if len(nameSet) == 0 {
		return nil, nil
	}
	if err = loadNCheckClusterDefinition(transCtx, transCtx.Cluster); err != nil {
		return nil, err
	}
	if err = deleteCompNShardingInOrder(transCtx, dag, nameSet, nil); err != nil {
		if intctrlutil.IsDelayedRequeueError(err) {
			delayedErr := err.(intctrlutil.DelayedRequeueError)
			err = intctrlutil.NewRequeueError(delayedErr.RequeueAfter(), delayedErr.Reason())
		}
		return nil, err
	}
	return nameSet, nil
}<|MERGE_RESOLUTION|>--- conflicted
+++ resolved
@@ -129,11 +129,7 @@
 	delKindMap := map[string]sets.Empty{}
 	for _, o := range delObjs {
 		// skip the objects owned by the component and InstanceSet controller
-<<<<<<< HEAD
-		if shouldSkipObjOwnedByComp(o, *cluster) || appsutil.IsOwnedByInstanceSet(o) {
-=======
-		if isOwnedByComp(o) || isOwnedByInstanceSet(o) {
->>>>>>> 1f8a6797
+		if isOwnedByComp(o) || appsutil.IsOwnedByInstanceSet(o) {
 			continue
 		}
 		graphCli.Delete(dag, o, appsutil.InUniversalContext4G())
