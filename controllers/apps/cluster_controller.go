--- conflicted
+++ resolved
@@ -18,12 +18,9 @@
 
 import (
 	"context"
-<<<<<<< HEAD
 	"fmt"
 	"reflect"
 	"sort"
-=======
->>>>>>> 198f917c
 	"time"
 
 	snapshotv1 "github.com/kubernetes-csi/external-snapshotter/client/v6/apis/volumesnapshot/v1"
@@ -31,30 +28,22 @@
 	appsv1 "k8s.io/api/apps/v1"
 	corev1 "k8s.io/api/core/v1"
 	policyv1 "k8s.io/api/policy/v1"
-<<<<<<< HEAD
 	apierrors "k8s.io/apimachinery/pkg/api/errors"
 	"k8s.io/apimachinery/pkg/api/meta"
 	"k8s.io/apimachinery/pkg/api/resource"
 	"k8s.io/apimachinery/pkg/runtime"
 	"k8s.io/apimachinery/pkg/types"
 	"k8s.io/apimachinery/pkg/util/json"
-=======
-	"k8s.io/apimachinery/pkg/runtime"
->>>>>>> 198f917c
 	"k8s.io/client-go/tools/record"
 	ctrl "sigs.k8s.io/controller-runtime"
 	"sigs.k8s.io/controller-runtime/pkg/builder"
 	"sigs.k8s.io/controller-runtime/pkg/client"
-<<<<<<< HEAD
 	"sigs.k8s.io/controller-runtime/pkg/controller/controllerutil"
 	"sigs.k8s.io/controller-runtime/pkg/handler"
 	"sigs.k8s.io/controller-runtime/pkg/log"
 	"sigs.k8s.io/controller-runtime/pkg/predicate"
 	"sigs.k8s.io/controller-runtime/pkg/reconcile"
 	"sigs.k8s.io/controller-runtime/pkg/source"
-=======
-	"sigs.k8s.io/controller-runtime/pkg/log"
->>>>>>> 198f917c
 
 	appsv1alpha1 "github.com/apecloud/kubeblocks/apis/apps/v1alpha1"
 	"github.com/apecloud/kubeblocks/controllers/k8score"
@@ -149,158 +138,9 @@
 
 	reqCtx.Log.V(1).Info("reconcile", "cluster", req.NamespacedName)
 
-<<<<<<< HEAD
-	doStatusPatch := func(doPatchPredicate func() bool, modifier func() error, postHandler func() error) (*ctrl.Result, error) {
-		if !doPatchPredicate() {
-			return nil, nil
-		}
-		patch := client.MergeFrom(cluster.DeepCopy())
-		if err := modifier(); err != nil {
-			return intctrlutil.ResultToP(intctrlutil.RequeueWithError(err, reqCtx.Log, ""))
-		}
-		if err := r.Client.Status().Patch(reqCtx.Ctx, cluster, patch); err != nil {
-			return nil, err
-		}
-		if postHandler != nil {
-			if err := postHandler(); err != nil {
-				return nil, err
-			}
-		}
-		return intctrlutil.ResultToP(intctrlutil.Reconciled())
-	}
-
-	// fetch required dependency objects stage
-	// validate ClusterDefinition
-	var clusterDefinition = &appsv1alpha1.ClusterDefinition{}
-	if res, err := doDependencyCRsCheck("ClusterDefinition", func() error {
-		return r.Client.Get(reqCtx.Ctx, types.NamespacedName{
-			Name: cluster.Spec.ClusterDefRef,
-		}, clusterDefinition)
-	}, func() (*ctrl.Result, error) {
-		return r.checkReferencedCRStatus(reqCtx, clusterConditionMgr, clusterDefinition.Status.Phase,
-			appsv1alpha1.ClusterDefinitionKind, clusterDefinition.Name)
-	}); err != nil {
-		return intctrlutil.RequeueWithError(err, reqCtx.Log, "")
-	} else if res != nil {
-		return *res, nil
-	}
-
-	// observedGeneration and terminal phase check state
-	if cluster.Status.ObservedGeneration == cluster.Generation &&
-		slices.Contains(appsv1alpha1.GetClusterTerminalPhases(), cluster.Status.Phase) {
-		// reconcile the phase and conditions of the Cluster.status
-		if res, err := r.reconcileClusterStatus(reqCtx, cluster, clusterDefinition); componentutil.IgnoreNoOps(err) != nil {
-			return intctrlutil.RequeueWithError(err, reqCtx.Log, "")
-		} else if res != nil {
-			return *res, nil
-		}
-
-		if err := r.cleanupAnnotationsAfterRunning(reqCtx, cluster); err != nil {
-			return intctrlutil.RequeueWithError(err, reqCtx.Log, "")
-		}
-		return intctrlutil.Reconciled()
-	}
-
-	// Cluster CR generation update stage
-	if res, err := doStatusPatch(func() bool {
-		return cluster.Status.ObservedGeneration != cluster.Generation
-	}, func() error {
-		cluster.Status.ObservedGeneration = cluster.Generation
-		if cluster.Status.Phase == "" {
-			// REVIEW: may need to start with "validating" phase
-			cluster.Status.Phase = appsv1alpha1.StartingClusterPhase
-			return nil
-		}
-		if cluster.Status.Phase != appsv1alpha1.StartingClusterPhase {
-			cluster.Status.Phase = appsv1alpha1.SpecReconcilingClusterPhase
-		}
-		return nil
-	}, nil); err != nil {
-		return intctrlutil.RequeueWithError(err, reqCtx.Log, "")
-	} else if res != nil {
-		return *res, nil
-	}
-
-	// validation stage
-	// validate ClusterVersion
-	var clusterVersion = &appsv1alpha1.ClusterVersion{}
-	if len(cluster.Spec.ClusterVersionRef) > 0 {
-		if res, err := doDependencyCRsCheck("ClusterVersion", func() error {
-			return r.Client.Get(reqCtx.Ctx, types.NamespacedName{
-				Name: cluster.Spec.ClusterVersionRef,
-			}, clusterVersion)
-		}, func() (*ctrl.Result, error) {
-			return r.checkReferencedCRStatus(reqCtx, clusterConditionMgr, clusterVersion.Status.Phase,
-				appsv1alpha1.ClusterVersionKind, clusterVersion.Name)
-		}); err != nil {
-			return intctrlutil.RequeueWithError(err, reqCtx.Log, "")
-		} else if res != nil {
-			return *res, nil
-		}
-	}
-
-	// validate config and send warning event log necessarily
-	if err := cluster.ValidateEnabledLogs(clusterDefinition); err != nil {
-		if setErr := clusterConditionMgr.setPreCheckErrorCondition(err); componentutil.IgnoreNoOps(setErr) != nil {
-			return intctrlutil.RequeueWithError(setErr, reqCtx.Log, "")
-		}
-		return intctrlutil.RequeueAfter(requeueDuration, reqCtx.Log, "")
-	}
-
-	// ClusterDefinition CR generation update stage
-	if res, err := doStatusPatch(func() bool {
-		return cluster.Status.ClusterDefGeneration != clusterDefinition.Generation
-	}, func() error {
-		cluster.Status.ClusterDefGeneration = clusterDefinition.Generation
-		return nil
-	}, nil); err != nil {
-		return intctrlutil.RequeueWithError(err, reqCtx.Log, "")
-	} else if res != nil {
-		return *res, nil
-	}
-
-	// progressing process stage
-	// cluster status progressing phase update
-	reqCtx.Log.V(1).Info("update cluster status")
-	if res, err := r.updateClusterPhaseWithOperations(reqCtx, cluster); err != nil {
-		return intctrlutil.RequeueWithError(err, reqCtx.Log, "")
-	} else if res != nil {
-		return *res, nil
-	}
-
-	// fill class
-	if err := r.fillClass(reqCtx, cluster, clusterDefinition); err != nil {
-		_ = clusterConditionMgr.setPreCheckErrorCondition(err)
-		return intctrlutil.RequeueAfter(time.Millisecond*requeueDuration, reqCtx.Log, err.Error())
-	}
-
-	// preCheck succeed, starting the cluster provisioning
-	if err := clusterConditionMgr.setProvisioningStartedCondition(); componentutil.IgnoreNoOps(err) != nil {
-		return intctrlutil.RequeueWithError(err, reqCtx.Log, "")
-	}
-
-	clusterDeepCopy := cluster.DeepCopy()
-	shouldRequeue, err := reconcileClusterWorkloads(reqCtx, r.Client, clusterDefinition, clusterVersion, cluster)
-	if err != nil {
-		if patchErr := r.patchClusterStatus(reqCtx.Ctx, cluster, clusterDeepCopy); patchErr != nil {
-			return intctrlutil.RequeueWithError(err, reqCtx.Log, "")
-		}
-		// REVIEW: got following error:
-		// - "PersistentVolumeClaim \"data-test-clusterljdhar-mysql1-0\" not found"
-		// - "secrets \"test-clusternjcfvi-mysql-tls-certs\" already exists" // "clusterdefinitions.apps.kubeblocks.io \"test-clusterdef-tls\" not found" // "clusterdefinitions.apps.kubeblocks.io \"clusterdef-for-status-fgm25k\" not found"
-		// - "cluster test-clusterkqajfv h-scale failed, backup error: BackupPolicy.dataprotection.kubeblocks.io \"test-backup-policy\" not found"
-		// - "PersistentVolumeClaim \"data-mysql-5can4v-consensus-2\" is invalid: spec.resources.requests.storage: Forbidden: field can not be less than previous value"
-		// - "PersistentVolumeClaim \"data-test-clustershmgtv-redis-rsts-0\" is invalid: spec: Forbidden: spec is immutable after creation except resources.requests for bound claims\n  core.PersistentVolumeClaimSpec{\n  \tAccessModes: {\"ReadWriteOnce\"},\n  \tSelector:    nil,\n  \tResources: core.ResourceRequirements{\n  \t\tLimits: nil,\n- \t\tRequests: core.ResourceList{\n- \t\t\ts\"storage\": {i: resource.int64Amount{value: 1073741824}, s: \"1Gi\", Format: \"BinarySI\"},\n- \t\t},\n+ \t\tRequests: core.ResourceList{\n+ \t\t\ts\"storage\": {i: resource.int64Amount{value: 3221225472}, s: \"3Gi\", Format: \"BinarySI\"},\n+ \t\t},\n  \t},\n  \tVolumeName:       \"\",\n  \tStorageClassName: &\"standard\",\n  \t... // 3 identical fields\n  }\n"
-
-		// this is a block to handle error.
-		// so when update cluster conditions failed, we can ignore it.
-		if setErr := clusterConditionMgr.setApplyResourcesFailedCondition(err.Error()); componentutil.IgnoreNoOps(setErr) != nil {
-			return intctrlutil.RequeueWithError(setErr, reqCtx.Log, "")
-=======
 	requeueError := func(err error) (ctrl.Result, error) {
 		if re, ok := err.(lifecycle.RequeueError); ok {
 			return intctrlutil.RequeueAfter(re.RequeueAfter(), reqCtx.Log, re.Reason())
->>>>>>> 198f917c
 		}
 		return intctrlutil.CheckedRequeueWithError(err, reqCtx.Log, "")
 	}
@@ -331,7 +171,7 @@
 		Owns(&corev1.ConfigMap{}).
 		Owns(&corev1.PersistentVolumeClaim{}).
 		Owns(&policyv1.PodDisruptionBudget{}).
-<<<<<<< HEAD
+		Owns(&snapshotv1.VolumeSnapshot{}).
 		Watches(&source.Kind{Type: &appsv1alpha1.ClassFamily{}},
 			&handler.EnqueueRequestForObject{},
 			builder.WithPredicates(predicate.NewPredicateFuncs(func(object client.Object) bool { return true })),
@@ -339,610 +179,6 @@
 		Complete(r)
 }
 
-// patchClusterStatus patches the cluster status.
-func (r *ClusterReconciler) patchClusterStatus(ctx context.Context,
-	cluster *appsv1alpha1.Cluster,
-	clusterDeepCopy *appsv1alpha1.Cluster) error {
-	if reflect.DeepEqual(cluster.Status, clusterDeepCopy.Status) {
-		return nil
-	}
-	patch := client.MergeFrom(clusterDeepCopy)
-	return r.Client.Status().Patch(ctx, cluster, patch)
-}
-
-// handleClusterStatusAfterApplySucceed when cluster apply resources successful, handle the status
-func (r *ClusterReconciler) handleClusterStatusAfterApplySucceed(
-	ctx context.Context,
-	cluster *appsv1alpha1.Cluster,
-	clusterDeepCopy *appsv1alpha1.Cluster) error {
-	applyResourcesCondition := newApplyResourcesCondition()
-	oldApplyCondition := meta.FindStatusCondition(cluster.Status.Conditions, applyResourcesCondition.Type)
-	meta.SetStatusCondition(&cluster.Status.Conditions, applyResourcesCondition)
-	if err := r.patchClusterStatus(ctx, cluster, clusterDeepCopy); err != nil {
-		return err
-	}
-	if oldApplyCondition == nil || oldApplyCondition.Status != applyResourcesCondition.Status {
-		r.Recorder.Event(cluster, corev1.EventTypeNormal, applyResourcesCondition.Reason, applyResourcesCondition.Message)
-	}
-	return nil
-}
-
-func (r *ClusterReconciler) patchClusterLabelsIfNotExist(
-	reqCtx intctrlutil.RequestCtx,
-	cluster *appsv1alpha1.Cluster) (*ctrl.Result, error) {
-	if cluster.Labels == nil {
-		cluster.Labels = map[string]string{}
-	}
-	cdLabelName := cluster.Labels[clusterDefLabelKey]
-	cvLabelName := cluster.Labels[clusterVersionLabelKey]
-	cdName, cvName := cluster.Spec.ClusterDefRef, cluster.Spec.ClusterVersionRef
-	if cdLabelName == cdName && cvLabelName == cvName {
-		return nil, nil
-	}
-	patch := client.MergeFrom(cluster.DeepCopy())
-	cluster.Labels[clusterDefLabelKey] = cdName
-	cluster.Labels[clusterVersionLabelKey] = cvName
-	if err := r.Client.Patch(reqCtx.Ctx, cluster, patch); err != nil {
-		return intctrlutil.ResultToP(intctrlutil.RequeueWithError(err, reqCtx.Log, ""))
-	}
-	return intctrlutil.ResultToP(intctrlutil.Reconciled())
-}
-
-func (r *ClusterReconciler) deleteExternalResources(reqCtx intctrlutil.RequestCtx, cluster *appsv1alpha1.Cluster) (*ctrl.Result, error) {
-	//
-	// delete any external resources
-	//
-	// Ensure that delete implementation is idempotent and safe to invoke
-	// multiple times for same object.
-
-	switch cluster.Spec.TerminationPolicy {
-	case appsv1alpha1.DoNotTerminate:
-		// if cluster.Status.Phase != appsv1alpha1.DeletingClusterPhase {
-		// 	patch := client.MergeFrom(cluster.DeepCopy())
-		// 	cluster.Status.ObservedGeneration = cluster.Generation
-		// 	// cluster.Status.Message = fmt.Sprintf("spec.terminationPolicy %s is preventing deletion.", cluster.Spec.TerminationPolicy)
-		// 	if err := r.Status().Patch(reqCtx.Ctx, cluster, patch); err != nil {
-		// 		return intctrlutil.ResultToP(intctrlutil.CheckedRequeueWithError(err, reqCtx.Log, ""))
-		// 	}
-		// }
-		// TODO: add warning event
-		return intctrlutil.ResultToP(intctrlutil.Reconciled())
-	case appsv1alpha1.Delete, appsv1alpha1.WipeOut:
-		if err := r.deletePVCs(reqCtx, cluster); err != nil && !apierrors.IsNotFound(err) {
-			return intctrlutil.ResultToP(intctrlutil.CheckedRequeueWithError(err, reqCtx.Log, ""))
-		}
-		// The backup policy must be cleaned up when the cluster is deleted.
-		// Automatic backup scheduling needs to be stopped at this point.
-		if err := r.deleteBackupPolicies(reqCtx, cluster); err != nil && !apierrors.IsNotFound(err) {
-			return intctrlutil.ResultToP(intctrlutil.CheckedRequeueWithError(err, reqCtx.Log, ""))
-		}
-		if cluster.Spec.TerminationPolicy == appsv1alpha1.WipeOut {
-			// TODO check whether delete backups together with cluster is allowed
-			// wipe out all backups
-			if err := r.deleteBackups(reqCtx, cluster); err != nil && !apierrors.IsNotFound(err) {
-				return intctrlutil.ResultToP(intctrlutil.CheckedRequeueWithError(err, reqCtx.Log, ""))
-			}
-		}
-	}
-
-	// it's possible at time of external resource deletion, cluster definition has already been deleted.
-	ml := client.MatchingLabels{
-		constant.AppInstanceLabelKey: cluster.GetName(),
-	}
-	inNS := client.InNamespace(cluster.Namespace)
-
-	// all resources created in reconcileClusterWorkloads should be handled properly
-
-	if ret, err := removeFinalizer(r, reqCtx, generics.StatefulSetSignature, inNS, ml); err != nil {
-		return ret, err
-	}
-
-	if ret, err := removeFinalizer(r, reqCtx, generics.DeploymentSignature, inNS, ml); err != nil {
-		return ret, err
-	}
-
-	if ret, err := removeFinalizer(r, reqCtx, generics.ServiceSignature, inNS, ml); err != nil {
-		return ret, err
-	}
-
-	if ret, err := removeFinalizer(r, reqCtx, generics.SecretSignature, inNS, ml); err != nil {
-		return ret, err
-	}
-
-	if ret, err := removeFinalizer(r, reqCtx, generics.ConfigMapSignature, inNS, ml); err != nil {
-		return ret, err
-	}
-
-	if ret, err := removeFinalizer(r, reqCtx, generics.PodDisruptionBudgetSignature, inNS, ml); err != nil {
-		return ret, err
-	}
-
-	return nil, nil
-}
-
-func removeFinalizer[T generics.Object, PT generics.PObject[T],
-	L generics.ObjList[T], PL generics.PObjList[T, L]](
-	r *ClusterReconciler, reqCtx intctrlutil.RequestCtx, _ func(T, L), opts ...client.ListOption) (*ctrl.Result, error) {
-	var (
-		objList L
-	)
-	if err := r.List(reqCtx.Ctx, PL(&objList), opts...); err != nil {
-		return intctrlutil.ResultToP(intctrlutil.CheckedRequeueWithError(err, reqCtx.Log, ""))
-	}
-	for _, obj := range reflect.ValueOf(&objList).Elem().FieldByName("Items").Interface().([]T) {
-		pobj := PT(&obj)
-		if !controllerutil.ContainsFinalizer(pobj, dbClusterFinalizerName) {
-			continue
-		}
-		patch := client.MergeFrom(PT(pobj.DeepCopy()))
-		controllerutil.RemoveFinalizer(pobj, dbClusterFinalizerName)
-		if err := r.Patch(reqCtx.Ctx, pobj, patch); err != nil {
-			return intctrlutil.ResultToP(intctrlutil.CheckedRequeueWithError(err, reqCtx.Log, ""))
-		}
-	}
-	return nil, nil
-}
-
-func (r *ClusterReconciler) deletePVCs(reqCtx intctrlutil.RequestCtx, cluster *appsv1alpha1.Cluster) error {
-	// it's possible at time of external resource deletion, cluster definition has already been deleted.
-	ml := client.MatchingLabels{
-		constant.AppInstanceLabelKey: cluster.GetName(),
-	}
-	inNS := client.InNamespace(cluster.Namespace)
-
-	pvcList := &corev1.PersistentVolumeClaimList{}
-	if err := r.List(reqCtx.Ctx, pvcList, inNS, ml); err != nil {
-		return err
-	}
-	for _, pvc := range pvcList.Items {
-		if err := r.Delete(reqCtx.Ctx, &pvc); err != nil {
-			return err
-		}
-	}
-	return nil
-}
-
-func (r *ClusterReconciler) deleteBackupPolicies(reqCtx intctrlutil.RequestCtx, cluster *appsv1alpha1.Cluster) error {
-	inNS := client.InNamespace(cluster.Namespace)
-	ml := client.MatchingLabels{
-		constant.AppInstanceLabelKey: cluster.GetName(),
-	}
-	// clean backupPolicies
-	return r.Client.DeleteAllOf(reqCtx.Ctx, &dataprotectionv1alpha1.BackupPolicy{}, inNS, ml)
-}
-
-func (r *ClusterReconciler) deleteBackups(reqCtx intctrlutil.RequestCtx, cluster *appsv1alpha1.Cluster) error {
-	inNS := client.InNamespace(cluster.Namespace)
-	ml := client.MatchingLabels{
-		constant.AppInstanceLabelKey: cluster.GetName(),
-	}
-	// clean backups
-	backups := &dataprotectionv1alpha1.BackupList{}
-	if err := r.List(reqCtx.Ctx, backups, inNS, ml); err != nil {
-		return err
-	}
-	for _, backup := range backups.Items {
-		// check backup delete protection label
-		deleteProtection, exists := backup.GetLabels()[constant.BackupProtectionLabelKey]
-		// not found backup-protection or value is Delete, delete it.
-		if !exists || deleteProtection == constant.BackupDelete {
-			if err := r.Delete(reqCtx.Ctx, &backup); err != nil {
-				return err
-			}
-		}
-	}
-	return nil
-}
-
-// checkReferencingCRStatus checks if cluster referenced CR is available
-func (r *ClusterReconciler) checkReferencedCRStatus(
-	reqCtx intctrlutil.RequestCtx,
-	conMgr clusterConditionManager,
-	referencedCRPhase appsv1alpha1.Phase,
-	crKind, crName string) (*ctrl.Result, error) {
-	if referencedCRPhase == appsv1alpha1.AvailablePhase {
-		return nil, nil
-	}
-	message := fmt.Sprintf("%s: %s is unavailable, this problem needs to be solved first.", crKind, crName)
-	if err := conMgr.setReferenceCRUnavailableCondition(message); componentutil.IgnoreNoOps(err) != nil {
-		return intctrlutil.ResultToP(intctrlutil.CheckedRequeueWithError(err, reqCtx.Log, ""))
-	}
-	return intctrlutil.ResultToP(intctrlutil.RequeueAfter(requeueDuration, reqCtx.Log, ""))
-}
-
-func (r *ClusterReconciler) fillClass(reqCtx intctrlutil.RequestCtx, cluster *appsv1alpha1.Cluster, clusterDefinition *appsv1alpha1.ClusterDefinition) error {
-	var (
-		value                 = cluster.GetAnnotations()[constant.ClassAnnotationKey]
-		componentClassMapping = make(map[string]string)
-		cmList                corev1.ConfigMapList
-	)
-	if value != "" {
-		if err := json.Unmarshal([]byte(value), &componentClassMapping); err != nil {
-			return err
-		}
-	}
-
-	cmLabels := []client.ListOption{
-		client.MatchingLabels{constant.ClusterDefLabelKey: clusterDefinition.Name},
-		client.HasLabels{constant.ClassProviderLabelKey},
-	}
-	if err := r.Client.List(reqCtx.Ctx, &cmList, cmLabels...); err != nil {
-		return err
-	}
-	compClasses, err := class.ParseClasses(&cmList)
-	if err != nil {
-		return err
-	}
-
-	var classFamilyList appsv1alpha1.ClassFamilyList
-	if err = r.Client.List(reqCtx.Ctx, &classFamilyList); err != nil {
-		return err
-	}
-
-	matchClassFamilies := func(comp appsv1alpha1.ClusterComponentSpec) *class.ComponentClass {
-		var candidates []class.ClassModelWithFamilyName
-		for _, family := range classFamilyList.Items {
-			models := family.FindMatchingModels(&comp.Resources)
-			for _, model := range models {
-				candidates = append(candidates, class.ClassModelWithFamilyName{Family: family.Name, Model: model})
-			}
-		}
-		if len(candidates) == 0 {
-			return nil
-		}
-		sort.Sort(class.ByModelList(candidates))
-		candidate := candidates[0]
-		cpu, memory := class.GetMinCPUAndMemory(candidate.Model)
-		cls := &class.ComponentClass{
-			Name:   fmt.Sprintf("%s-%vc%vg", candidate.Family, cpu.AsDec().String(), memory.AsDec().String()),
-			CPU:    *cpu,
-			Memory: *memory,
-		}
-		return cls
-	}
-
-	matchComponentClass := func(comp appsv1alpha1.ClusterComponentSpec, classes map[string]*class.ComponentClass) *class.ComponentClass {
-		filters := class.Filters(make(map[string]resource.Quantity))
-		if comp.Resources.Requests.Cpu() != nil {
-			filters[corev1.ResourceCPU.String()] = *comp.Resources.Requests.Cpu()
-		}
-		if comp.Resources.Requests.Memory() != nil {
-			filters[corev1.ResourceMemory.String()] = *comp.Resources.Requests.Memory()
-		}
-		return class.ChooseComponentClasses(classes, filters)
-	}
-
-	patch := client.MergeFrom(cluster.DeepCopy())
-	for idx, comp := range cluster.Spec.ComponentSpecs {
-		classes := compClasses[comp.ComponentDefRef]
-
-		var cls *class.ComponentClass
-		className, ok := componentClassMapping[comp.Name]
-		switch {
-		case ok:
-			cls = classes[className]
-			if cls == nil {
-				return fmt.Errorf("unknown component class %s", className)
-			}
-		case classes != nil:
-			cls = matchComponentClass(comp, classes)
-			if cls == nil {
-				return fmt.Errorf("can not find matching class for component %s", comp.Name)
-			}
-		case len(classFamilyList.Items) > 0:
-			cls = matchClassFamilies(comp)
-			if cls == nil {
-				return fmt.Errorf("can not find matching class family for component %s", comp.Name)
-			}
-		}
-		if cls == nil {
-			// TODO reconsider handling policy for this case
-			continue
-		}
-		componentClassMapping[comp.Name] = cls.Name
-		corev1.ResourceList{
-			corev1.ResourceCPU:    cls.CPU,
-			corev1.ResourceMemory: cls.Memory,
-		}.DeepCopyInto(&comp.Resources.Requests)
-		var volumes []appsv1alpha1.ClusterComponentVolumeClaimTemplate
-		for _, disk := range cls.Storage {
-			volume := appsv1alpha1.ClusterComponentVolumeClaimTemplate{
-				Name: disk.Name,
-				Spec: &corev1.PersistentVolumeClaimSpec{
-					Resources: corev1.ResourceRequirements{
-						Requests: corev1.ResourceList{
-							corev1.ResourceStorage: disk.Size,
-						},
-					},
-				},
-			}
-			volumes = append(volumes, volume)
-		}
-		comp.VolumeClaimTemplates = volumes
-		cluster.Spec.ComponentSpecs[idx] = comp
-	}
-	if err = r.Client.Patch(reqCtx.Ctx, cluster, patch); err != nil {
-		return err
-	}
-	return nil
-}
-
-// updateClusterPhaseWithOperations updates cluster.status.phase according to operations
-// REVIEW: need to refactor out this function
-// updateClusterPhase updates cluster.status.phase
-// Deprecated:
-func (r *ClusterReconciler) updateClusterPhaseWithOperations(reqCtx intctrlutil.RequestCtx, cluster *appsv1alpha1.Cluster) (*reconcile.Result, error) {
-	oldClusterPhase := cluster.Status.Phase
-	patch := client.MergeFrom(cluster.DeepCopy())
-	if oldClusterPhase == cluster.Status.Phase {
-		return nil, nil
-	}
-	if err := r.Client.Status().Patch(reqCtx.Ctx, cluster, patch); err != nil {
-		return nil, err
-	}
-	// send an event when cluster perform operations
-	r.Recorder.Eventf(cluster, corev1.EventTypeNormal, string(cluster.Status.Phase),
-		"Start %s in Cluster: %s", cluster.Status.Phase, cluster.Name)
-	return intctrlutil.ResultToP(intctrlutil.Reconciled())
-}
-
-// REVIEW: this handling rather monolithic
-// reconcileClusterStatus reconciles phase and conditions of the Cluster.status.
-// @return ErrNoOps if no operation
-// Deprecated:
-func (r *ClusterReconciler) reconcileClusterStatus(reqCtx intctrlutil.RequestCtx,
-	cluster *appsv1alpha1.Cluster,
-	clusterDef *appsv1alpha1.ClusterDefinition) (*reconcile.Result, error) {
-	if len(cluster.Status.Components) == 0 {
-		return nil, nil
-	}
-
-	var (
-		currentClusterPhase       appsv1alpha1.ClusterPhase
-		existsAbnormalOrFailed    bool
-		notReadyCompNames         = map[string]struct{}{}
-		replicasNotReadyCompNames = map[string]struct{}{}
-	)
-
-	// analysis the status of components and calculate the cluster phase .
-	analysisComponentsStatus := func(cluster *appsv1alpha1.Cluster) {
-		var (
-			runningCompCount int
-			stoppedCompCount int
-		)
-		for k, v := range cluster.Status.Components {
-			if v.PodsReady == nil || !*v.PodsReady {
-				replicasNotReadyCompNames[k] = struct{}{}
-				notReadyCompNames[k] = struct{}{}
-			}
-			switch v.Phase {
-			case appsv1alpha1.AbnormalClusterCompPhase, appsv1alpha1.FailedClusterCompPhase:
-				existsAbnormalOrFailed = true
-				notReadyCompNames[k] = struct{}{}
-			case appsv1alpha1.RunningClusterCompPhase:
-				runningCompCount += 1
-			case appsv1alpha1.StoppedClusterCompPhase:
-				stoppedCompCount += 1
-			}
-		}
-		compLen := len(cluster.Status.Components)
-		notReadyLen := len(notReadyCompNames)
-		if existsAbnormalOrFailed && notReadyLen > 0 {
-			if compLen == notReadyLen {
-				currentClusterPhase = appsv1alpha1.FailedClusterPhase
-			} else {
-				currentClusterPhase = appsv1alpha1.AbnormalClusterPhase
-			}
-			return
-		}
-		switch len(cluster.Status.Components) {
-		case 0:
-			// if no components, return, and how could this possible?
-			return
-		case runningCompCount:
-			currentClusterPhase = appsv1alpha1.RunningClusterPhase
-		case stoppedCompCount:
-			// cluster is Stopped when cluster is not Running and all components are Stopped or Running
-			currentClusterPhase = appsv1alpha1.StoppedClusterPhase
-		}
-	}
-
-	// remove the invalid component in status.components when spec.components changed and analysis the status of components.
-	removeInvalidComponentsAndAnalysis := func(cluster *appsv1alpha1.Cluster) (postHandler, error) {
-		tmpCompsStatus := map[string]appsv1alpha1.ClusterComponentStatus{}
-		compsStatus := cluster.Status.Components
-		for _, v := range cluster.Spec.ComponentSpecs {
-			if compStatus, ok := compsStatus[v.Name]; ok {
-				tmpCompsStatus[v.Name] = compStatus
-			}
-		}
-		if len(tmpCompsStatus) != len(compsStatus) {
-			// keep valid components' status
-			cluster.Status.Components = tmpCompsStatus
-			return nil, nil
-		}
-		analysisComponentsStatus(cluster)
-		return nil, componentutil.ErrNoOps
-	}
-
-	// handle the cluster conditions with ClusterReady and ReplicasReady type.
-	handleClusterReadyCondition := func(cluster *appsv1alpha1.Cluster) (postHandler, error) {
-		return handleNotReadyConditionForCluster(cluster, r.Recorder, replicasNotReadyCompNames, notReadyCompNames)
-	}
-
-	// processes cluster phase changes.
-	processClusterPhaseChanges := func(cluster *appsv1alpha1.Cluster,
-		oldPhase,
-		currPhase appsv1alpha1.ClusterPhase,
-		eventType string,
-		eventMessage string,
-		doAction func(cluster *appsv1alpha1.Cluster)) (postHandler, error) {
-		if oldPhase == currPhase {
-			return nil, componentutil.ErrNoOps
-		}
-		cluster.Status.Phase = currPhase
-		if doAction != nil {
-			doAction(cluster)
-		}
-		postFuncAfterPatch := func(currCluster *appsv1alpha1.Cluster) error {
-			r.Recorder.Event(currCluster, eventType, string(currPhase), eventMessage)
-			return opsutil.MarkRunningOpsRequestAnnotation(reqCtx.Ctx, r.Client, currCluster)
-		}
-		return postFuncAfterPatch, nil
-	}
-	// handle the Cluster.status when some components of cluster are Abnormal or Failed.
-	handleExistAbnormalOrFailed := func(cluster *appsv1alpha1.Cluster) (postHandler, error) {
-		if !existsAbnormalOrFailed {
-			return nil, componentutil.ErrNoOps
-		}
-		oldPhase := cluster.Status.Phase
-		componentMap, clusterAvailabilityEffectMap, _ := getComponentRelatedInfo(cluster,
-			clusterDef, "")
-		// handle the cluster status when some components are not ready.
-		handleClusterPhaseWhenCompsNotReady(cluster, componentMap, clusterAvailabilityEffectMap)
-		currPhase := cluster.Status.Phase
-		if !slices.Contains(appsv1alpha1.GetClusterFailedPhases(), currPhase) {
-			return nil, componentutil.ErrNoOps
-		}
-		message := fmt.Sprintf("Cluster: %s is %s, check according to the components message",
-			cluster.Name, currPhase)
-		return processClusterPhaseChanges(cluster, oldPhase, currPhase,
-			corev1.EventTypeWarning, message, nil)
-	}
-
-	// handle the Cluster.status when cluster is Stopped.
-	handleClusterIsStopped := func(cluster *appsv1alpha1.Cluster) (postHandler, error) {
-		if currentClusterPhase != appsv1alpha1.StoppedClusterPhase {
-			return nil, componentutil.ErrNoOps
-		}
-		message := fmt.Sprintf("Cluster: %s stopped successfully.", cluster.Name)
-		oldPhase := cluster.Status.Phase
-		return processClusterPhaseChanges(cluster, oldPhase, currentClusterPhase,
-			corev1.EventTypeNormal, message, nil)
-	}
-
-	// handle the Cluster.status when cluster is Running.
-	handleClusterIsRunning := func(cluster *appsv1alpha1.Cluster) (postHandler, error) {
-		if currentClusterPhase != appsv1alpha1.RunningClusterPhase {
-			return nil, componentutil.ErrNoOps
-		}
-		message := fmt.Sprintf("Cluster: %s is ready, current phase is Running.", cluster.Name)
-		action := func(currCluster *appsv1alpha1.Cluster) {
-			meta.SetStatusCondition(&currCluster.Status.Conditions,
-				newClusterReadyCondition(currCluster.Name))
-		}
-		oldPhase := cluster.Status.Phase
-		return processClusterPhaseChanges(cluster, oldPhase, currentClusterPhase,
-			corev1.EventTypeNormal, message, action)
-	}
-	if err := doChainClusterStatusHandler(reqCtx.Ctx, r.Client, cluster,
-		removeInvalidComponentsAndAnalysis,
-		handleClusterReadyCondition,
-		handleExistAbnormalOrFailed,
-		handleClusterIsStopped,
-		handleClusterIsRunning); err != nil {
-		return nil, err
-	}
-	return nil, nil
-}
-
-// cleanupAnnotationsAfterRunning cleans up the cluster annotations after cluster is Running.
-func (r *ClusterReconciler) cleanupAnnotationsAfterRunning(reqCtx intctrlutil.RequestCtx, cluster *appsv1alpha1.Cluster) error {
-	if _, ok := cluster.Annotations[constant.RestoreFromBackUpAnnotationKey]; !ok {
-		return nil
-	}
-	patch := client.MergeFrom(cluster.DeepCopy())
-	delete(cluster.Annotations, constant.RestoreFromBackUpAnnotationKey)
-	return r.Client.Patch(reqCtx.Ctx, cluster, patch)
-}
-
-// REVIEW: this handling is rather hackish, call for refactor.
-// handleRestoreGarbageBeforeRunning handles the garbage for restore before cluster phase changes to Running.
-// @return ErrNoOps if no operation
-// Deprecated: to be removed by PITR feature.
-func (r *ClusterReconciler) handleGarbageOfRestoreBeforeRunning(ctx context.Context, cluster *appsv1alpha1.Cluster) error {
-	clusterBackupResourceMap, err := getClusterBackupSourceMap(cluster)
-	if err != nil {
-		return err
-	}
-	if clusterBackupResourceMap == nil {
-		return componentutil.ErrNoOps
-	}
-	// check if all components are running.
-	for _, v := range cluster.Status.Components {
-		if v.Phase != appsv1alpha1.RunningClusterCompPhase {
-			return componentutil.ErrNoOps
-		}
-	}
-	// remove the garbage for restore if the cluster restores from backup.
-	return r.removeGarbageWithRestore(ctx, cluster, clusterBackupResourceMap)
-}
-
-// REVIEW: this handling is rather hackish, call for refactor.
-// removeGarbageWithRestore removes the garbage for restore when all components are Running.
-// @return ErrNoOps if no operation
-// Deprecated:
-func (r *ClusterReconciler) removeGarbageWithRestore(ctx context.Context,
-	cluster *appsv1alpha1.Cluster,
-	clusterBackupResourceMap map[string]string) error {
-	var (
-		doRemoveInitContainers bool
-		err                    error
-	)
-	clusterPatch := client.MergeFrom(cluster.DeepCopy())
-	for k, v := range clusterBackupResourceMap {
-		// remove the init container for restore
-		if doRemoveInitContainers, err = r.removeStsInitContainerForRestore(ctx, cluster, k, v); err != nil {
-			return err
-		}
-	}
-	if doRemoveInitContainers {
-		// reset the component phase to Creating during removing the init containers of statefulSet.
-		return r.Client.Status().Patch(ctx, cluster, clusterPatch)
-	}
-	return componentutil.ErrNoOps
-}
-
-// removeStsInitContainerForRestore removes the statefulSet's init container which restores data from backup.
-func (r *ClusterReconciler) removeStsInitContainerForRestore(ctx context.Context,
-	cluster *appsv1alpha1.Cluster,
-	componentName,
-	backupName string) (bool, error) {
-	// get the sts list of component
-	stsList := &appsv1.StatefulSetList{}
-	if err := componentutil.GetObjectListByComponentName(ctx, r.Client, *cluster, stsList, componentName); err != nil {
-		return false, err
-	}
-	var doRemoveInitContainers bool
-	for _, sts := range stsList.Items {
-		initContainers := sts.Spec.Template.Spec.InitContainers
-		restoreInitContainerName := component.GetRestoredInitContainerName(backupName)
-		restoreInitContainerIndex, _ := intctrlutil.GetContainerByName(initContainers, restoreInitContainerName)
-		if restoreInitContainerIndex == -1 {
-			continue
-		}
-		doRemoveInitContainers = true
-		initContainers = append(initContainers[:restoreInitContainerIndex], initContainers[restoreInitContainerIndex+1:]...)
-		sts.Spec.Template.Spec.InitContainers = initContainers
-		if err := r.Client.Update(ctx, &sts); err != nil {
-			return false, err
-		}
-	}
-	if doRemoveInitContainers {
-		// if need to remove init container, reset component to Creating.
-		compStatus := cluster.Status.Components[componentName]
-		compStatus.Phase = appsv1alpha1.StartingClusterCompPhase
-		cluster.Status.SetComponentStatus(componentName, compStatus)
-	}
-	return doRemoveInitContainers, nil
-}
-
-=======
-		Owns(&snapshotv1.VolumeSnapshot{}).
-		Complete(r)
-}
-
->>>>>>> 198f917c
 // Handle is the event handler for the cluster status event.
 func (r *ClusterStatusEventHandler) Handle(cli client.Client, reqCtx intctrlutil.RequestCtx, recorder record.EventRecorder, event *corev1.Event) error {
 	if event.InvolvedObject.FieldPath != constant.ProbeCheckRolePath {
