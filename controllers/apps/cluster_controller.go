/*
Copyright ApeCloud, Inc.

Licensed under the Apache License, Version 2.0 (the "License");
you may not use this file except in compliance with the License.
You may obtain a copy of the License at

    http://www.apache.org/licenses/LICENSE-2.0

Unless required by applicable law or agreed to in writing, software
distributed under the License is distributed on an "AS IS" BASIS,
WITHOUT WARRANTIES OR CONDITIONS OF ANY KIND, either express or implied.
See the License for the specific language governing permissions and
limitations under the License.
*/

package apps

import (
	"context"
	"fmt"
	"github.com/apecloud/kubeblocks/internal/controller/builder"
	intctrltypes "github.com/apecloud/kubeblocks/internal/controller/types"
	"reflect"
	"time"

	"golang.org/x/exp/slices"
	appsv1 "k8s.io/api/apps/v1"
	corev1 "k8s.io/api/core/v1"
	policyv1 "k8s.io/api/policy/v1"
	apierrors "k8s.io/apimachinery/pkg/api/errors"
	"k8s.io/apimachinery/pkg/runtime"
	"k8s.io/apimachinery/pkg/types"
	"k8s.io/client-go/tools/record"
	ctrl "sigs.k8s.io/controller-runtime"
	"sigs.k8s.io/controller-runtime/pkg/client"
	"sigs.k8s.io/controller-runtime/pkg/controller/controllerutil"
	"sigs.k8s.io/controller-runtime/pkg/log"

	appsv1alpha1 "github.com/apecloud/kubeblocks/apis/apps/v1alpha1"
	dataprotectionv1alpha1 "github.com/apecloud/kubeblocks/apis/dataprotection/v1alpha1"
	componentutil "github.com/apecloud/kubeblocks/controllers/apps/components/util"
	opsutil "github.com/apecloud/kubeblocks/controllers/apps/operations/util"
	"github.com/apecloud/kubeblocks/controllers/k8score"
	"github.com/apecloud/kubeblocks/internal/constant"
	"github.com/apecloud/kubeblocks/internal/controller/component"
	intctrlutil "github.com/apecloud/kubeblocks/internal/controllerutil"
	"github.com/apecloud/kubeblocks/internal/generics"
)

// +kubebuilder:rbac:groups=apps.kubeblocks.io,resources=clusters,verbs=get;list;watch;create;update;patch;delete
// +kubebuilder:rbac:groups=apps.kubeblocks.io,resources=clusters/status,verbs=get;update;patch
// +kubebuilder:rbac:groups=apps.kubeblocks.io,resources=clusters/finalizers,verbs=update

// owned K8s core API resources controller-gen RBAC marker
// full access on core API resources
// +kubebuilder:rbac:groups=core,resources=secrets,verbs=get;list;watch;create;update;patch;delete
// +kubebuilder:rbac:groups=core,resources=secrets/finalizers,verbs=update

// +kubebuilder:rbac:groups=core,resources=configmaps,verbs=get;list;watch;create;update;patch;delete
// +kubebuilder:rbac:groups=core,resources=configmaps/finalizers,verbs=update

// +kubebuilder:rbac:groups=core,resources=services,verbs=get;list;watch;create;update;patch;delete
// +kubebuilder:rbac:groups=core,resources=services/status,verbs=get
// +kubebuilder:rbac:groups=core,resources=services/finalizers,verbs=update

// +kubebuilder:rbac:groups=core,resources=resourcequotas,verbs=get;list;watch;create;update;patch;delete
// +kubebuilder:rbac:groups=core,resources=resourcequotas/status,verbs=get
// +kubebuilder:rbac:groups=core,resources=resourcequotas/finalizers,verbs=update

// +kubebuilder:rbac:groups=core,resources=persistentvolumeclaims,verbs=get;list;watch;create;update;patch;delete
// +kubebuilder:rbac:groups=core,resources=persistentvolumeclaims/status,verbs=get
// +kubebuilder:rbac:groups=core,resources=persistentvolumeclaims/finalizers,verbs=update

// +kubebuilder:rbac:groups=apps,resources=replicasets,verbs=get;list;watch;create;update;patch;delete
// +kubebuilder:rbac:groups=apps,resources=replicasets/status,verbs=get
// +kubebuilder:rbac:groups=apps,resources=replicasets/finalizers,verbs=update

// +kubebuilder:rbac:groups=apps,resources=deployments,verbs=get;list;watch;create;update;patch;delete
// +kubebuilder:rbac:groups=apps,resources=deployments/status,verbs=get
// +kubebuilder:rbac:groups=apps,resources=deployments/finalizers,verbs=update

// +kubebuilder:rbac:groups=apps,resources=statefulsets,verbs=get;list;watch;create;update;patch;delete
// +kubebuilder:rbac:groups=apps,resources=statefulsets/status,verbs=get
// +kubebuilder:rbac:groups=apps,resources=statefulsets/finalizers,verbs=update

// +kubebuilder:rbac:groups=policy,resources=poddisruptionbudgets,verbs=get;list;watch;create;update;patch;delete
// +kubebuilder:rbac:groups=policy,resources=poddisruptionbudgets/finalizers,verbs=update

// read + update access
// +kubebuilder:rbac:groups=core,resources=endpoints,verbs=get;list;watch;update;patch
// +kubebuilder:rbac:groups=core,resources=pods,verbs=get;list;watch;update;patch
// +kubebuilder:rbac:groups=core,resources=pods/exec,verbs=create

// read only + watch access
// +kubebuilder:rbac:groups=storage.k8s.io,resources=storageclasses,verbs=get;list;watch

// dataprotection get list and delete
// +kubebuilder:rbac:groups=dataprotection.kubeblocks.io,resources=backuppolicies,verbs=get;list;delete;deletecollection
// +kubebuilder:rbac:groups=dataprotection.kubeblocks.io,resources=backups,verbs=get;list;delete;deletecollection

// ClusterReconciler reconciles a Cluster object
type ClusterReconciler struct {
	client.Client
	Scheme   *runtime.Scheme
	Recorder record.EventRecorder
}

// ClusterStatusEventHandler is the event handler for the cluster status event
type ClusterStatusEventHandler struct{}

var _ k8score.EventHandler = &ClusterStatusEventHandler{}

func init() {
	k8score.EventHandlerMap["cluster-status-handler"] = &ClusterStatusEventHandler{}
}

// Handle is the event handler for the cluster status event.
func (r *ClusterStatusEventHandler) Handle(cli client.Client, reqCtx intctrlutil.RequestCtx, recorder record.EventRecorder, event *corev1.Event) error {
	if event.InvolvedObject.FieldPath != constant.ProbeCheckRolePath {
		return handleEventForClusterStatus(reqCtx.Ctx, cli, recorder, event)
	}

	// parse probe event message when field path is probe-role-changed-check
	message := k8score.ParseProbeEventMessage(reqCtx, event)
	if message == nil {
		reqCtx.Log.Info("parse probe event message failed", "message", event.Message)
		return nil
	}

	// if probe message event is checkRoleFailed, it means the cluster is abnormal, need to handle the cluster status
	if message.Event == k8score.ProbeEventCheckRoleFailed {
		return handleEventForClusterStatus(reqCtx.Ctx, cli, recorder, event)
	}
	return nil
}

// Reconcile is part of the main kubernetes reconciliation loop which aims to
// move the current state of the cluster closer to the desired state.
//
// For more details, check Reconcile and its Result here:
// - https://pkg.go.dev/sigs.k8s.io/controller-runtime@v0.12.2/pkg/reconcile
func (r *ClusterReconciler) Reconcile(ctx context.Context, req ctrl.Request) (ctrl.Result, error) {
	reqCtx := intctrlutil.RequestCtx{
		Ctx:      ctx,
		Req:      req,
		Log:      log.FromContext(ctx).WithValues("cluster", req.NamespacedName),
		Recorder: r.Recorder,
	}

	reqCtx.Log.V(1).Info("reconcile", "cluster", req.NamespacedName)
	cluster := &appsv1alpha1.Cluster{}
	if err := r.Client.Get(reqCtx.Ctx, reqCtx.Req.NamespacedName, cluster); err != nil {
		return intctrlutil.CheckedRequeueWithError(err, reqCtx.Log, "")
	}

	deletionHandler := func() (*ctrl.Result, error) { return r.deleteExternalResources(reqCtx, cluster) }
	if res, err := intctrlutil.HandleCRDeletion(reqCtx, r, cluster, dbClusterFinalizerName, deletionHandler); res != nil {
		return *res, err
	}

	// should patch the label first to prevent the label from being modified by the user.
	if err := r.patchClusterLabelsIfNotExist(ctx, cluster); err != nil {
		return intctrlutil.CheckedRequeueWithError(err, reqCtx.Log, "")
	}

	condMgr := clusterConditionManager{
		Client:   r.Client,
		Recorder: r.Recorder,
		ctx:      ctx,
		cluster:  cluster,
	}
	clusterDefinition, clusterVersion, res, err := r.getACheckReferencedCRs(reqCtx, condMgr, cluster)
	if res != nil {
		return *res, err
	}

	if cluster.Status.ObservedGeneration == cluster.Generation {
		// checks if the controller is handling the garbage of restore.
		if handlingRestoreGarbage, err := r.handleGarbageOfRestoreBeforeRunning(ctx, cluster); err != nil {
			return intctrlutil.CheckedRequeueWithError(err, reqCtx.Log, "")
		} else if handlingRestoreGarbage {
			return intctrlutil.Reconciled()
		}
		// reconcile the phase and conditions of the Cluster.status
		if err = r.reconcileClusterStatus(reqCtx.Ctx, cluster, clusterDefinition); err != nil {
			return intctrlutil.CheckedRequeueWithError(err, reqCtx.Log, "")
		}
		if err = r.cleanupAnnotationsAfterRunning(reqCtx, cluster); err != nil {
			return intctrlutil.CheckedRequeueWithError(err, reqCtx.Log, "")
		}
		return intctrlutil.Reconciled()
	}

	// do a cross-check with referenced cluster definition
	if res, err := r.checkWithReferencedCD(reqCtx, condMgr, clusterDefinition, cluster); res != nil {
		return *res, err
	}

<<<<<<< HEAD
	if err := r.updateClusterStatusBeforeProvisioning(reqCtx, condMgr, cluster); err != nil {
=======
	// validate config and send warning event log necessarily
	if err = cluster.ValidateEnabledLogs(clusterDefinition); err != nil {
		_ = clusterConditionMgr.setPreCheckErrorCondition(err)
		return intctrlutil.RequeueAfter(ControllerErrorRequeueTime, reqCtx.Log, "")
	}

	// preCheck succeed, starting the cluster provisioning
	if err = clusterConditionMgr.setProvisioningStartedCondition(); err != nil {
>>>>>>> 4983a835
		return intctrlutil.CheckedRequeueWithError(err, reqCtx.Log, "")
	}

	clusterCopy := cluster.DeepCopy()
	requeue, err := reconcileClusterWorkloads(reqCtx, r.Client, clusterDefinition, clusterVersion, cluster)
	if err != nil {
		_ = condMgr.setApplyResourcesFailedCondition(err)
		return intctrlutil.RequeueAfter(ControllerErrorRequeueTime, reqCtx.Log, "")
	}
	if requeue {
		if err = r.patchClusterStatus(reqCtx.Ctx, cluster, clusterCopy); err != nil {
			return intctrlutil.CheckedRequeueWithError(err, reqCtx.Log, "")
		}
		return intctrlutil.RequeueAfter(time.Second, reqCtx.Log, "")
	}

	if err = r.updateClusterStatusAfterProvisioning(reqCtx, cluster, clusterCopy, clusterDefinition); err != nil {
		return intctrlutil.CheckedRequeueWithError(err, reqCtx.Log, "")
	}
	return intctrlutil.Reconciled()
}

func (r *ClusterReconciler) checkWithReferencedCD(reqCtx intctrlutil.RequestCtx, condMgr clusterConditionManager,
	cd *appsv1alpha1.ClusterDefinition, cluster *appsv1alpha1.Cluster) (*ctrl.Result, error) {
	if err := cluster.ValidateEnabledLogs(cd); err != nil {
		_ = condMgr.setPreCheckErrorCondition(err)
		res, err := intctrlutil.RequeueAfter(ControllerErrorRequeueTime, reqCtx.Log, "")
		return &res, err
	}
	if err := cluster.ValidatePrimaryIndex(cd); err != nil {
		_ = condMgr.setPreCheckErrorCondition(err)
		res, err := intctrlutil.RequeueWithError(err, reqCtx.Log, "")
		return &res, err
	}
	return nil, nil
}

func (r *ClusterReconciler) updateClusterStatusBeforeProvisioning(reqCtx intctrlutil.RequestCtx,
	condMgr clusterConditionManager, cluster *appsv1alpha1.Cluster) error {
	if err := r.updateClusterPhaseToCreatingOrUpdating(reqCtx, cluster); err != nil {
		return err
	}
	return condMgr.setProvisioningStartedCondition()
}

// updateClusterStatusAfterProvisioning when cluster apply resources successful, handle the status
func (r *ClusterReconciler) updateClusterStatusAfterProvisioning(reqCtx intctrlutil.RequestCtx,
	cluster *appsv1alpha1.Cluster,
	clusterDeepCopy *appsv1alpha1.Cluster,
	clusterDef *appsv1alpha1.ClusterDefinition) error {
	patch := client.MergeFrom(clusterDeepCopy)
	// apply resources succeed, record the condition and event
	applyResourcesCondition := newApplyResourcesCondition()
	cluster.SetStatusCondition(applyResourcesCondition)
	// if cluster status is ConditionsError, do it before updated the observedGeneration.
	r.updateClusterPhaseWhenConditionsError(cluster)
	// update observed generation
	cluster.Status.ObservedGeneration = cluster.Generation
	cluster.Status.ClusterDefGeneration = clusterDef.Generation
	if err := r.Client.Status().Patch(reqCtx.Ctx, cluster, patch); err != nil {
		return err
	}
	r.Recorder.Event(cluster, corev1.EventTypeNormal, applyResourcesCondition.Reason, applyResourcesCondition.Message)
	return nil
}

func reconcileClusterWorkloads(reqCtx intctrlutil.RequestCtx, cli client.Client,
	cd *appsv1alpha1.ClusterDefinition, cv *appsv1alpha1.ClusterVersion, cluster *appsv1alpha1.Cluster) (bool, error) {
	// reconcile connection credential firstly
	if requeue, err := reconcileConnectionCredential(reqCtx, cli, cd, cluster); err != nil {
		return requeue, err
	}

	compSpecMap := cluster.GetDefNameMappingComponents()
	compVerMap := cv.GetDefNameMappingComponents()
	for _, compDef := range cd.Spec.ComponentDefs {
		compVer := compVerMap[compDef.Name]
		for _, compSpec := range compSpecMap[compDef.Name] {
			if requeue, err := reconcileClusterComponent(reqCtx, cli, cd, cv, cluster, compDef, compSpec, compVer); err != nil {
				return requeue, err
			}
		}
	}
	// TODO: handle components deletion
	return false, nil
}

func reconcileConnectionCredential(reqCtx intctrlutil.RequestCtx, cli client.Client,
	cd *appsv1alpha1.ClusterDefinition, cluster *appsv1alpha1.Cluster) (bool, error) {
	// find first referenced component who has service defined.
	clusterCompSpecs := cluster.GetDefNameMappingComponents()
	var clusterCompDef *appsv1alpha1.ClusterComponentDefinition
	for _, compDef := range cd.Spec.ComponentDefs {
		if compDef.Service != nil && len(clusterCompSpecs[compDef.Name]) > 0 {
			clusterCompDef = &compDef
			break
		}
	}
	if clusterCompDef == nil {
		return false, nil
	}

	task := intctrltypes.ReconcileTask{
		Cluster:           cluster,
		ClusterDefinition: cd,
		Component: &component.SynthesizedComponent{
			Name: clusterCompSpecs[clusterCompDef.Name][0].Name,
			Services: []corev1.Service{
				{Spec: *clusterCompDef.Service},
			},
		},
	}
	secret, err := builder.BuildConnCredential(task.GetBuilderParams())
	if err != nil {
		return false, err
	}

	if err := createK8sObject(reqCtx, cli, cluster, secret); err != nil {
		if apierrors.IsAlreadyExists(err) {
			return false, nil
		}
		return false, err
	}
	return false, nil
}

// patchClusterStatus patches the cluster status.
func (r *ClusterReconciler) patchClusterStatus(ctx context.Context,
	cluster *appsv1alpha1.Cluster,
	clusterDeepCopy *appsv1alpha1.Cluster) error {
	if reflect.DeepEqual(cluster.Status, clusterDeepCopy.Status) {
		return nil
	}
	patch := client.MergeFrom(clusterDeepCopy)
	return r.Client.Status().Patch(ctx, cluster, patch)
}

func (r *ClusterReconciler) patchClusterLabelsIfNotExist(
	ctx context.Context,
	cluster *appsv1alpha1.Cluster) error {
	if cluster.Labels == nil {
		cluster.Labels = map[string]string{}
	}
	cdLabelName := cluster.Labels[clusterDefLabelKey]
	cvLabelName := cluster.Labels[clusterVersionLabelKey]
	cdName, cvName := cluster.Spec.ClusterDefRef, cluster.Spec.ClusterVersionRef
	if cdLabelName == cdName && cvLabelName == cvName {
		return nil
	}
	patch := client.MergeFrom(cluster.DeepCopy())
	cluster.Labels[clusterDefLabelKey] = cdName
	cluster.Labels[clusterVersionLabelKey] = cvName
	return r.Client.Patch(ctx, cluster, patch)
}

// SetupWithManager sets up the controller with the Manager.
func (r *ClusterReconciler) SetupWithManager(mgr ctrl.Manager) error {
	// TODO: add filter predicate for core API objects
	return ctrl.NewControllerManagedBy(mgr).
		For(&appsv1alpha1.Cluster{}).
		Owns(&appsv1.StatefulSet{}).
		Owns(&appsv1.Deployment{}).
		Owns(&corev1.Service{}).
		Owns(&corev1.Secret{}).
		Owns(&corev1.ConfigMap{}).
		Owns(&corev1.PersistentVolumeClaim{}).
		Owns(&policyv1.PodDisruptionBudget{}).
		Complete(r)
}

func (r *ClusterReconciler) deleteExternalResources(reqCtx intctrlutil.RequestCtx, cluster *appsv1alpha1.Cluster) (*ctrl.Result, error) {
	//
	// delete any external resources
	//
	// Ensure that delete implementation is idempotent and safe to invoke
	// multiple times for same object.

	switch cluster.Spec.TerminationPolicy {
	case appsv1alpha1.DoNotTerminate:
		if cluster.Status.Phase != appsv1alpha1.DeletingPhase {
			patch := client.MergeFrom(cluster.DeepCopy())
			cluster.Status.ObservedGeneration = cluster.Generation
			cluster.Status.Message = fmt.Sprintf("spec.terminationPolicy %s is preventing deletion.", cluster.Spec.TerminationPolicy)
			if err := r.Status().Patch(reqCtx.Ctx, cluster, patch); err != nil {
				res, err := intctrlutil.CheckedRequeueWithError(err, reqCtx.Log, "")
				return &res, err
			}
		}
		res, err := intctrlutil.Reconciled()
		return &res, err
	case appsv1alpha1.Delete, appsv1alpha1.WipeOut:
		if err := r.deletePVCs(reqCtx, cluster); err != nil && !apierrors.IsNotFound(err) {
			res, err := intctrlutil.CheckedRequeueWithError(err, reqCtx.Log, "")
			return &res, err
		}
		// The backup policy must be cleaned up when the cluster is deleted.
		// Automatic backup scheduling needs to be stopped at this point.
		if err := r.deleteBackupPolicies(reqCtx, cluster); err != nil && !apierrors.IsNotFound(err) {
			res, err := intctrlutil.CheckedRequeueWithError(err, reqCtx.Log, "")
			return &res, err
		}
		if cluster.Spec.TerminationPolicy == appsv1alpha1.WipeOut {
			// TODO check whether delete backups together with cluster is allowed
			// wipe out all backups
			if err := r.deleteBackups(reqCtx, cluster); err != nil && !apierrors.IsNotFound(err) {
				res, err := intctrlutil.CheckedRequeueWithError(err, reqCtx.Log, "")
				return &res, err
			}
		}
	}

	// it's possible at time of external resource deletion, cluster definition has already been deleted.
	ml := client.MatchingLabels{
		constant.AppInstanceLabelKey: cluster.GetName(),
	}
	inNS := client.InNamespace(cluster.Namespace)

	// all resources created in reconcileClusterWorkloads should be handled properly

	if ret, err := removeFinalizer(r, reqCtx, generics.StatefulSetSignature, inNS, ml); err != nil {
		return ret, err
	}

	if ret, err := removeFinalizer(r, reqCtx, generics.DeploymentSignature, inNS, ml); err != nil {
		return ret, err
	}

	if ret, err := removeFinalizer(r, reqCtx, generics.ServiceSignature, inNS, ml); err != nil {
		return ret, err
	}

	if ret, err := removeFinalizer(r, reqCtx, generics.SecretSignature, inNS, ml); err != nil {
		return ret, err
	}

	if ret, err := removeFinalizer(r, reqCtx, generics.ConfigMapSignature, inNS, ml); err != nil {
		return ret, err
	}

	if ret, err := removeFinalizer(r, reqCtx, generics.PodDisruptionBudgetSignature, inNS, ml); err != nil {
		return ret, err
	}

	return nil, nil
}

func removeFinalizer[T generics.Object, PT generics.PObject[T],
	L generics.ObjList[T], PL generics.PObjList[T, L]](
	r *ClusterReconciler, reqCtx intctrlutil.RequestCtx, _ func(T, L), opts ...client.ListOption) (*ctrl.Result, error) {
	var (
		objList L
	)
	if err := r.List(reqCtx.Ctx, PL(&objList), opts...); err != nil {
		res, err := intctrlutil.CheckedRequeueWithError(err, reqCtx.Log, "")
		return &res, err
	}
	for _, obj := range reflect.ValueOf(&objList).Elem().FieldByName("Items").Interface().([]T) {
		pobj := PT(&obj)
		if !controllerutil.ContainsFinalizer(pobj, dbClusterFinalizerName) {
			continue
		}
		patch := client.MergeFrom(PT(pobj.DeepCopy()))
		controllerutil.RemoveFinalizer(pobj, dbClusterFinalizerName)
		if err := r.Patch(reqCtx.Ctx, pobj, patch); err != nil {
			res, err := intctrlutil.CheckedRequeueWithError(err, reqCtx.Log, "")
			return &res, err
		}
	}
	return nil, nil
}

func (r *ClusterReconciler) deletePVCs(reqCtx intctrlutil.RequestCtx, cluster *appsv1alpha1.Cluster) error {
	// it's possible at time of external resource deletion, cluster definition has already been deleted.
	ml := client.MatchingLabels{
		constant.AppInstanceLabelKey: cluster.GetName(),
	}
	inNS := client.InNamespace(cluster.Namespace)

	pvcList := &corev1.PersistentVolumeClaimList{}
	if err := r.List(reqCtx.Ctx, pvcList, inNS, ml); err != nil {
		return err
	}
	for _, pvc := range pvcList.Items {
		if err := r.Delete(reqCtx.Ctx, &pvc); err != nil {
			return err
		}
	}
	return nil
}

func (r *ClusterReconciler) deleteBackupPolicies(reqCtx intctrlutil.RequestCtx, cluster *appsv1alpha1.Cluster) error {
	inNS := client.InNamespace(cluster.Namespace)
	ml := client.MatchingLabels{
		constant.AppInstanceLabelKey: cluster.GetName(),
	}
	// clean backupPolicies
	return r.Client.DeleteAllOf(reqCtx.Ctx, &dataprotectionv1alpha1.BackupPolicy{}, inNS, ml)
}

func (r *ClusterReconciler) deleteBackups(reqCtx intctrlutil.RequestCtx, cluster *appsv1alpha1.Cluster) error {
	inNS := client.InNamespace(cluster.Namespace)
	ml := client.MatchingLabels{
		constant.AppInstanceLabelKey: cluster.GetName(),
	}
	// clean backups
	backups := &dataprotectionv1alpha1.BackupList{}
	if err := r.List(reqCtx.Ctx, backups, inNS, ml); err != nil {
		return err
	}
	for _, backup := range backups.Items {
		// check backup delete protection label
		deleteProtection, exists := backup.GetLabels()[constant.BackupProtectionLabelKey]
		// not found backup-protection or value is Delete, delete it.
		if !exists || deleteProtection == constant.BackupDelete {
			if err := r.Delete(reqCtx.Ctx, &backup); err != nil {
				return err
			}
		}
	}
	return nil
}

func (r *ClusterReconciler) getACheckReferencedCRs(reqCtx intctrlutil.RequestCtx, condMgr clusterConditionManager,
	cluster *appsv1alpha1.Cluster) (*appsv1alpha1.ClusterDefinition, *appsv1alpha1.ClusterVersion, *ctrl.Result, error) {
	cd, res, err := getACheckReferencedCR(reqCtx, r.Client, condMgr, cluster.Spec.ClusterDefRef, generics.ClusterDefinitionSignature)
	if res != nil {
		return nil, nil, res, err
	}

	// cluster version is empty
	if len(cluster.Spec.ClusterVersionRef) == 0 {
		return cd, &appsv1alpha1.ClusterVersion{}, nil, nil
	}

	cv, res, err := getACheckReferencedCR(reqCtx, r.Client, condMgr, cluster.Spec.ClusterVersionRef, generics.ClusterVersionSignature)
	if res != nil {
		return nil, nil, res, err
	}
	return cd, cv, nil, nil
}

func getACheckReferencedCR[T generics.Object, PT generics.PObject[T], L generics.ObjList[T]](reqCtx intctrlutil.RequestCtx,
	cli client.Client, condMgr clusterConditionManager, resourceName string, _ func(T, L)) (PT, *ctrl.Result, error) {
	var obj T
	pobj := PT(&obj)
	if err := cli.Get(reqCtx.Ctx, types.NamespacedName{Name: resourceName}, pobj); err != nil {
		_ = condMgr.setPreCheckErrorCondition(err)
		// If using RequeueWithError and the user fixed this error,
		// it may take up to 1000s to reconcile again, causing the user to think that the repair is not effective.
		res, err := intctrlutil.RequeueAfter(ControllerErrorRequeueTime, reqCtx.Log, "")
		return nil, &res, err
	}

	if res, err := checkReferencedCRStatus(reqCtx, condMgr, pobj); res != nil {
		return nil, res, err
	}

	return pobj, nil, nil
}

func checkReferencedCRStatus(reqCtx intctrlutil.RequestCtx, condMgr clusterConditionManager, obj client.Object) (*ctrl.Result, error) {
	if reflect.ValueOf(obj).MethodByName("Ready").Call([]reflect.Value{})[0].Bool() {
		return nil, nil
	}

	message := fmt.Sprintf("%s: %s is unavailable, this problem needs to be solved first.",
		obj.GetObjectKind(), obj.GetName())
	if err := condMgr.setReferenceCRUnavailableCondition(message); err != nil {
		res, err := intctrlutil.CheckedRequeueWithError(err, reqCtx.Log, "")
		return &res, err
	}
	res, err := intctrlutil.RequeueAfter(ControllerErrorRequeueTime, reqCtx.Log, "")
	return &res, err
}

func (r *ClusterReconciler) needCheckClusterForReady(cluster *appsv1alpha1.Cluster) bool {
	return slices.Index([]appsv1alpha1.Phase{"", appsv1alpha1.DeletingPhase, appsv1alpha1.VolumeExpandingPhase},
		cluster.Status.Phase) == -1
}

// updateClusterPhase updates cluster.status.phase
func (r *ClusterReconciler) updateClusterPhaseToCreatingOrUpdating(reqCtx intctrlutil.RequestCtx, cluster *appsv1alpha1.Cluster) error {
	needPatch := false
	patch := client.MergeFrom(cluster.DeepCopy())
	if cluster.Status.Phase == "" {
		needPatch = true
		cluster.Status.Phase = appsv1alpha1.CreatingPhase
		cluster.Status.Components = map[string]appsv1alpha1.ClusterComponentStatus{}
		for _, v := range cluster.Spec.ComponentSpecs {
			cluster.Status.SetComponentStatus(v.Name, appsv1alpha1.ClusterComponentStatus{
				Phase: appsv1alpha1.CreatingPhase,
			})
		}
	} else if componentutil.IsCompleted(cluster.Status.Phase) && !existsOperations(cluster) {
		needPatch = true
		cluster.Status.Phase = appsv1alpha1.SpecUpdatingPhase
	}
	if !needPatch {
		return nil
	}
	if err := r.Client.Status().Patch(reqCtx.Ctx, cluster, patch); err != nil {
		return err
	}
	// send an event when cluster perform operations
	r.Recorder.Eventf(cluster, corev1.EventTypeNormal, string(cluster.Status.Phase),
		"Start %s in Cluster: %s", cluster.Status.Phase, cluster.Name)
	return nil
}

// updateClusterPhaseWhenConditionsError when cluster status is ConditionsError and the cluster applies resources successful,
// we should update the cluster to the correct state
func (r *ClusterReconciler) updateClusterPhaseWhenConditionsError(cluster *appsv1alpha1.Cluster) {
	if cluster.Status.Phase != appsv1alpha1.ConditionsErrorPhase {
		return
	}
	if cluster.Status.ObservedGeneration == 0 {
		cluster.Status.Phase = appsv1alpha1.CreatingPhase
		return
	}
	opsRequestSlice, _ := opsutil.GetOpsRequestSliceFromCluster(cluster)
	// if no operations in cluster, means user update the cluster.spec directly
	if len(opsRequestSlice) == 0 {
		cluster.Status.Phase = appsv1alpha1.SpecUpdatingPhase
		return
	}
	// if exits opsRequests are running, set the cluster phase to the early target phase with the OpsRequest
	cluster.Status.Phase = opsRequestSlice[0].ToClusterPhase
}

// reconcileClusterStatus reconciles phase and conditions of the Cluster.status.
func (r *ClusterReconciler) reconcileClusterStatus(ctx context.Context,
	cluster *appsv1alpha1.Cluster,
	clusterDef *appsv1alpha1.ClusterDefinition) error {
	if !r.needCheckClusterForReady(cluster) {
		return nil
	}
	if len(cluster.Status.Components) == 0 {
		return nil
	}

	var (
		currentClusterPhase       appsv1alpha1.Phase
		existsAbnormalOrFailed    bool
		replicasNotReadyCompNames = map[string]struct{}{}
		notReadyCompNames         = map[string]struct{}{}
	)

	// analysis the status of components and calculate the cluster phase .
	analysisComponentsStatus := func(cluster *appsv1alpha1.Cluster) {
		var (
			runningCompCount int
			stoppedCompCount int
		)
		for k, v := range cluster.Status.Components {
			if v.PodsReady == nil || !*v.PodsReady {
				replicasNotReadyCompNames[k] = struct{}{}
				notReadyCompNames[k] = struct{}{}
			}
			switch v.Phase {
			case appsv1alpha1.AbnormalPhase, appsv1alpha1.FailedPhase:
				existsAbnormalOrFailed = true
				notReadyCompNames[k] = struct{}{}
			case appsv1alpha1.RunningPhase:
				runningCompCount += 1
			case appsv1alpha1.StoppedPhase:
				stoppedCompCount += 1
			}
		}
		switch len(cluster.Status.Components) {
		case 0:
			// if no components, return
			return
		case runningCompCount:
			currentClusterPhase = appsv1alpha1.RunningPhase
		case runningCompCount + stoppedCompCount:
			// cluster is Stopped when cluster is not Running and all components are Stopped or Running
			currentClusterPhase = appsv1alpha1.StoppedPhase
		}
	}

	// remove the invalid component in status.components when spec.components changed and analysis the status of components.
	removeInvalidComponentsAndAnalysis := func(cluster *appsv1alpha1.Cluster) (bool, postHandler) {
		tmpCompsStatus := map[string]appsv1alpha1.ClusterComponentStatus{}
		compsStatus := cluster.Status.Components
		for _, v := range cluster.Spec.ComponentSpecs {
			if compStatus, ok := compsStatus[v.Name]; ok {
				tmpCompsStatus[v.Name] = compStatus
			}
		}
		var needPatch bool
		if len(tmpCompsStatus) != len(compsStatus) {
			// keep valid components' status
			cluster.Status.Components = tmpCompsStatus
			needPatch = true
		}
		analysisComponentsStatus(cluster)
		return needPatch, nil
	}

	// handle the cluster conditions with ClusterReady and ReplicasReady type.
	handleClusterReadyCondition := func(cluster *appsv1alpha1.Cluster) (needPatch bool, postFunc postHandler) {
		return handleNotReadyConditionForCluster(cluster, r.Recorder, replicasNotReadyCompNames, notReadyCompNames)
	}

	// processes cluster phase changes.
	processClusterPhaseChanges := func(cluster *appsv1alpha1.Cluster,
		oldPhase,
		currPhase appsv1alpha1.Phase,
		eventType string,
		eventMessage string,
		doAction func(cluster *appsv1alpha1.Cluster)) (bool, postHandler) {
		if oldPhase == currPhase {
			return false, nil
		}
		cluster.Status.Phase = currPhase
		if doAction != nil {
			doAction(cluster)
		}
		postFuncAfterPatch := func(currCluster *appsv1alpha1.Cluster) error {
			r.Recorder.Event(currCluster, eventType, string(currPhase), eventMessage)
			return opsutil.MarkRunningOpsRequestAnnotation(ctx, r.Client, currCluster)
		}
		return true, postFuncAfterPatch
	}
	// handle the Cluster.status when some components of cluster are Abnormal or Failed.
	handleExistAbnormalOrFailed := func(cluster *appsv1alpha1.Cluster) (bool, postHandler) {
		if !existsAbnormalOrFailed {
			return false, nil
		}
		oldPhase := cluster.Status.Phase
		componentMap, clusterAvailabilityEffectMap, _ := getComponentRelatedInfo(cluster, clusterDef, "")
		// handle the cluster status when some components are not ready.
		handleClusterPhaseWhenCompsNotReady(cluster, componentMap, clusterAvailabilityEffectMap)
		currPhase := cluster.Status.Phase
		if !componentutil.IsFailedOrAbnormal(currPhase) {
			return false, nil
		}
		message := fmt.Sprintf("Cluster: %s is %s, check according to the components message", cluster.Name, currPhase)
		return processClusterPhaseChanges(cluster, oldPhase, currPhase, corev1.EventTypeWarning, message, nil)
	}

	// handle the Cluster.status when cluster is Stopped.
	handleClusterIsStopped := func(cluster *appsv1alpha1.Cluster) (bool, postHandler) {
		if currentClusterPhase != appsv1alpha1.StoppedPhase {
			return false, nil
		}
		message := fmt.Sprintf("Cluster: %s stopped successfully.", cluster.Name)
		oldPhase := cluster.Status.Phase
		return processClusterPhaseChanges(cluster, oldPhase, currentClusterPhase, corev1.EventTypeNormal, message, nil)
	}

	// handle the Cluster.status when cluster is Running.
	handleClusterIsRunning := func(cluster *appsv1alpha1.Cluster) (bool, postHandler) {
		if currentClusterPhase != appsv1alpha1.RunningPhase {
			return false, nil
		}
		message := fmt.Sprintf("Cluster: %s is ready, current phase is Running.", cluster.Name)
		action := func(currCluster *appsv1alpha1.Cluster) {
			currCluster.SetStatusCondition(newClusterReadyCondition(currCluster.Name))
		}
		oldPhase := cluster.Status.Phase
		return processClusterPhaseChanges(cluster, oldPhase, currentClusterPhase, corev1.EventTypeNormal, message, action)
	}
	return doChainClusterStatusHandler(ctx, r.Client, cluster, removeInvalidComponentsAndAnalysis,
		handleClusterReadyCondition, handleExistAbnormalOrFailed, handleClusterIsStopped, handleClusterIsRunning)
}

// cleanupAnnotationsAfterRunning cleans up the cluster annotations after cluster is Running.
func (r *ClusterReconciler) cleanupAnnotationsAfterRunning(reqCtx intctrlutil.RequestCtx, cluster *appsv1alpha1.Cluster) error {
	if cluster.Status.Phase != appsv1alpha1.RunningPhase {
		return nil
	}
	if _, ok := cluster.Annotations[constant.RestoreFromBackUpAnnotationKey]; !ok {
		return nil
	}
	patch := client.MergeFrom(cluster.DeepCopy())
	delete(cluster.Annotations, constant.RestoreFromBackUpAnnotationKey)
	return r.Client.Patch(reqCtx.Ctx, cluster, patch)
}

// handleRestoreGarbageBeforeRunning handles the garbage for restore before cluster phase changes to Running.
func (r *ClusterReconciler) handleGarbageOfRestoreBeforeRunning(ctx context.Context, cluster *appsv1alpha1.Cluster) (bool, error) {
	clusterBackupResourceMap, err := getClusterBackupSourceMap(cluster)
	if err != nil {
		return false, err
	}
	if clusterBackupResourceMap == nil {
		return false, nil
	}
	// check if all components are running.
	for _, v := range cluster.Status.Components {
		if v.Phase != appsv1alpha1.RunningPhase {
			return false, nil
		}
	}
	// remove the garbage for restore if the cluster restores from backup.
	return r.removeGarbageWithRestore(ctx, cluster, clusterBackupResourceMap)
}

// removeGarbageWithRestore removes the garbage for restore when all components are Running.
func (r *ClusterReconciler) removeGarbageWithRestore(ctx context.Context,
	cluster *appsv1alpha1.Cluster,
	clusterBackupResourceMap map[string]string) (bool, error) {
	var (
		doRemoveInitContainers bool
		err                    error
	)
	clusterPatch := client.MergeFrom(cluster.DeepCopy())
	for k, v := range clusterBackupResourceMap {
		// remove the init container for restore
		if doRemoveInitContainers, err = r.removeStsInitContainerForRestore(ctx, cluster, k, v); err != nil {
			return false, err
		}
	}
	if doRemoveInitContainers {
		// reset the component phase to Creating during removing the init containers of statefulSet.
		return doRemoveInitContainers, r.Client.Status().Patch(ctx, cluster, clusterPatch)
	}
	return false, nil
}

// removeStsInitContainerForRestore removes the statefulSet's init container which restores data from backup.
func (r *ClusterReconciler) removeStsInitContainerForRestore(ctx context.Context,
	cluster *appsv1alpha1.Cluster,
	componentName,
	backupName string) (bool, error) {
	// get the sts list of component
	stsList := &appsv1.StatefulSetList{}
	if err := componentutil.GetObjectListByComponentName(ctx, r.Client, *cluster, stsList, componentName); err != nil {
		return false, err
	}
	var doRemoveInitContainers bool
	for _, sts := range stsList.Items {
		initContainers := sts.Spec.Template.Spec.InitContainers
		restoreInitContainerName := component.GetRestoredInitContainerName(backupName)
		restoreInitContainerIndex, _ := intctrlutil.GetContainerByName(initContainers, restoreInitContainerName)
		if restoreInitContainerIndex == -1 {
			continue
		}
		doRemoveInitContainers = true
		initContainers = append(initContainers[:restoreInitContainerIndex], initContainers[restoreInitContainerIndex+1:]...)
		sts.Spec.Template.Spec.InitContainers = initContainers
		if err := r.Client.Update(ctx, &sts); err != nil {
			return false, err
		}
	}
	if doRemoveInitContainers {
		// if need to remove init container, reset component to Creating.
		compStatus := cluster.Status.Components[componentName]
		compStatus.Phase = appsv1alpha1.CreatingPhase
		cluster.Status.SetComponentStatus(componentName, compStatus)
	}
	return doRemoveInitContainers, nil
}<|MERGE_RESOLUTION|>--- conflicted
+++ resolved
@@ -197,18 +197,7 @@
 		return *res, err
 	}
 
-<<<<<<< HEAD
 	if err := r.updateClusterStatusBeforeProvisioning(reqCtx, condMgr, cluster); err != nil {
-=======
-	// validate config and send warning event log necessarily
-	if err = cluster.ValidateEnabledLogs(clusterDefinition); err != nil {
-		_ = clusterConditionMgr.setPreCheckErrorCondition(err)
-		return intctrlutil.RequeueAfter(ControllerErrorRequeueTime, reqCtx.Log, "")
-	}
-
-	// preCheck succeed, starting the cluster provisioning
-	if err = clusterConditionMgr.setProvisioningStartedCondition(); err != nil {
->>>>>>> 4983a835
 		return intctrlutil.CheckedRequeueWithError(err, reqCtx.Log, "")
 	}
 
@@ -238,9 +227,17 @@
 		res, err := intctrlutil.RequeueAfter(ControllerErrorRequeueTime, reqCtx.Log, "")
 		return &res, err
 	}
+
 	if err := cluster.ValidatePrimaryIndex(cd); err != nil {
 		_ = condMgr.setPreCheckErrorCondition(err)
 		res, err := intctrlutil.RequeueWithError(err, reqCtx.Log, "")
+		return &res, err
+	}
+
+	// validate config and send warning event log necessarily
+	if err = cluster.ValidateEnabledLogs(cd); err != nil {
+		_ = condMgr.setPreCheckErrorCondition(err)
+		res, err := intctrlutil.RequeueAfter(ControllerErrorRequeueTime, reqCtx.Log, "")
 		return &res, err
 	}
 	return nil, nil
