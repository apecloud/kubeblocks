/*
Copyright ApeCloud, Inc.

Licensed under the Apache License, Version 2.0 (the "License");
you may not use this file except in compliance with the License.
You may obtain a copy of the License at

    http://www.apache.org/licenses/LICENSE-2.0

Unless required by applicable law or agreed to in writing, software
distributed under the License is distributed on an "AS IS" BASIS,
WITHOUT WARRANTIES OR CONDITIONS OF ANY KIND, either express or implied.
See the License for the specific language governing permissions and
limitations under the License.
*/

package apps

import (
	"context"
	"fmt"
	"reflect"
<<<<<<< HEAD
	"regexp"
	"strings"
=======
	"time"
>>>>>>> 8950842b

	snapshotv1 "github.com/kubernetes-csi/external-snapshotter/client/v6/apis/volumesnapshot/v1"
	"golang.org/x/exp/slices"
	appsv1 "k8s.io/api/apps/v1"
	corev1 "k8s.io/api/core/v1"
	policyv1 "k8s.io/api/policy/v1"
	apierrors "k8s.io/apimachinery/pkg/api/errors"
	"k8s.io/apimachinery/pkg/runtime"
	"k8s.io/apimachinery/pkg/types"
	"k8s.io/client-go/tools/record"
	ctrl "sigs.k8s.io/controller-runtime"
	"sigs.k8s.io/controller-runtime/pkg/client"
	"sigs.k8s.io/controller-runtime/pkg/controller/controllerutil"
	"sigs.k8s.io/controller-runtime/pkg/log"

	appsv1alpha1 "github.com/apecloud/kubeblocks/apis/apps/v1alpha1"
	dataprotectionv1alpha1 "github.com/apecloud/kubeblocks/apis/dataprotection/v1alpha1"
	componentutil "github.com/apecloud/kubeblocks/controllers/apps/components/util"
	opsutil "github.com/apecloud/kubeblocks/controllers/apps/operations/util"
	"github.com/apecloud/kubeblocks/controllers/k8score"
	"github.com/apecloud/kubeblocks/internal/constant"
	"github.com/apecloud/kubeblocks/internal/controller/component"
	"github.com/apecloud/kubeblocks/internal/controller/lifecycle"
	intctrlutil "github.com/apecloud/kubeblocks/internal/controllerutil"
	"github.com/apecloud/kubeblocks/internal/generics"
)

// +kubebuilder:rbac:groups=apps.kubeblocks.io,resources=clusters,verbs=get;list;watch;create;update;patch;delete
// +kubebuilder:rbac:groups=apps.kubeblocks.io,resources=clusters/status,verbs=get;update;patch
// +kubebuilder:rbac:groups=apps.kubeblocks.io,resources=clusters/finalizers,verbs=update

// owned K8s core API resources controller-gen RBAC marker
// full access on core API resources
// +kubebuilder:rbac:groups=core,resources=secrets,verbs=get;list;watch;create;update;patch;delete
// +kubebuilder:rbac:groups=core,resources=secrets/finalizers,verbs=update

// +kubebuilder:rbac:groups=core,resources=configmaps,verbs=get;list;watch;create;update;patch;delete
// +kubebuilder:rbac:groups=core,resources=configmaps/finalizers,verbs=update

// +kubebuilder:rbac:groups=core,resources=services,verbs=get;list;watch;create;update;patch;delete
// +kubebuilder:rbac:groups=core,resources=services/status,verbs=get
// +kubebuilder:rbac:groups=core,resources=services/finalizers,verbs=update

// +kubebuilder:rbac:groups=core,resources=resourcequotas,verbs=get;list;watch;create;update;patch;delete
// +kubebuilder:rbac:groups=core,resources=resourcequotas/status,verbs=get
// +kubebuilder:rbac:groups=core,resources=resourcequotas/finalizers,verbs=update

// +kubebuilder:rbac:groups=core,resources=persistentvolumeclaims,verbs=get;list;watch;create;update;patch;delete
// +kubebuilder:rbac:groups=core,resources=persistentvolumeclaims/status,verbs=get
// +kubebuilder:rbac:groups=core,resources=persistentvolumeclaims/finalizers,verbs=update

// +kubebuilder:rbac:groups=apps,resources=replicasets,verbs=get;list;watch;create;update;patch;delete
// +kubebuilder:rbac:groups=apps,resources=replicasets/status,verbs=get
// +kubebuilder:rbac:groups=apps,resources=replicasets/finalizers,verbs=update

// +kubebuilder:rbac:groups=apps,resources=deployments,verbs=get;list;watch;create;update;patch;delete
// +kubebuilder:rbac:groups=apps,resources=deployments/status,verbs=get
// +kubebuilder:rbac:groups=apps,resources=deployments/finalizers,verbs=update

// +kubebuilder:rbac:groups=apps,resources=statefulsets,verbs=get;list;watch;create;update;patch;delete
// +kubebuilder:rbac:groups=apps,resources=statefulsets/status,verbs=get
// +kubebuilder:rbac:groups=apps,resources=statefulsets/finalizers,verbs=update

// +kubebuilder:rbac:groups=policy,resources=poddisruptionbudgets,verbs=get;list;watch;create;update;patch;delete
// +kubebuilder:rbac:groups=policy,resources=poddisruptionbudgets/finalizers,verbs=update

// read + update access
// +kubebuilder:rbac:groups=core,resources=endpoints,verbs=get;list;watch;update;patch
// +kubebuilder:rbac:groups=core,resources=pods,verbs=get;list;watch;update;patch
// +kubebuilder:rbac:groups=core,resources=pods/exec,verbs=create

// read only + watch access
// +kubebuilder:rbac:groups=storage.k8s.io,resources=storageclasses,verbs=get;list;watch

// dataprotection get list and delete
// +kubebuilder:rbac:groups=dataprotection.kubeblocks.io,resources=backuppolicies,verbs=get;list;delete;deletecollection
// +kubebuilder:rbac:groups=dataprotection.kubeblocks.io,resources=backups,verbs=get;list;delete;deletecollection

// ClusterReconciler reconciles a Cluster object
type ClusterReconciler struct {
	client.Client
	Scheme   *runtime.Scheme
	Recorder record.EventRecorder
}

// ClusterStatusEventHandler is the event handler for the cluster status event
type ClusterStatusEventHandler struct{}

var _ k8score.EventHandler = &ClusterStatusEventHandler{}

func init() {
	k8score.EventHandlerMap["cluster-status-handler"] = &ClusterStatusEventHandler{}
}

// Handle is the event handler for the cluster status event.
func (r *ClusterStatusEventHandler) Handle(cli client.Client, reqCtx intctrlutil.RequestCtx, recorder record.EventRecorder, event *corev1.Event) error {
	if event.InvolvedObject.FieldPath != component.ProbeRoleChangedCheckPath {
		return handleEventForClusterStatus(reqCtx.Ctx, cli, recorder, event)
	}

	// parse probe event message when field path is probe-role-changed-check
	message := k8score.ParseProbeEventMessage(reqCtx, event)
	if message == nil {
		reqCtx.Log.Info("parse probe event message failed", "message", event.Message)
		return nil
	}

	// if probe message event is checkRoleFailed, it means the cluster is abnormal, need to handle the cluster status
	if message.Event == k8score.ProbeEventCheckRoleFailed {
		return handleEventForClusterStatus(reqCtx.Ctx, cli, recorder, event)
	}
	return nil
}

// Reconcile is part of the main kubernetes reconciliation loop which aims to
// move the current state of the cluster closer to the desired state.
//
// For more details, check Reconcile and its Result here:
// - https://pkg.go.dev/sigs.k8s.io/controller-runtime@v0.12.2/pkg/reconcile
func (r *ClusterReconciler) Reconcile(ctx context.Context, req ctrl.Request) (ctrl.Result, error) {
	reqCtx := intctrlutil.RequestCtx{
		Ctx:      ctx,
		Req:      req,
		Log:      log.FromContext(ctx).WithValues("cluster", req.NamespacedName),
		Recorder: r.Recorder,
	}

	reqCtx.Log.V(1).Info("reconcile", "cluster", req.NamespacedName)

	requeueError := func(err error) (ctrl.Result, error) {
		if re, ok := err.(lifecycle.RequeueError); ok {
			return intctrlutil.RequeueAfter(re.RequeueAfter(), reqCtx.Log, re.Reason())
		}
<<<<<<< HEAD
=======
		if res, err = r.checkReferencedCRStatus(reqCtx, clusterConditionMgr, clusterVersion.Status.Phase,
			appsv1alpha1.ClusterVersionKind, clusterVersion.Name); res != nil {
			return *res, err
		}
	}

	if res, err = r.checkReferencedCRStatus(reqCtx, clusterConditionMgr, clusterDefinition.Status.Phase,
		appsv1alpha1.ClusterDefinitionKind, clusterDefinition.Name); res != nil {
		return *res, err
	}

	// validate config and send warning event log necessarily
	if err = cluster.ValidateEnabledLogs(clusterDefinition); err != nil {
		_ = clusterConditionMgr.setPreCheckErrorCondition(err)
		return intctrlutil.RequeueAfter(ControllerErrorRequeueTime, reqCtx.Log, "")
	}

	// preCheck succeed, starting the cluster provisioning
	if err = clusterConditionMgr.setProvisioningStartedCondition(); err != nil {
>>>>>>> 8950842b
		return intctrlutil.CheckedRequeueWithError(err, reqCtx.Log, "")
	}

	planBuilder := lifecycle.NewClusterPlanBuilder(reqCtx, r.Client, req, r.Recorder)
	if err := planBuilder.Init(); err != nil {
		return requeueError(err)
	} else if err := planBuilder.Validate(); err != nil {
		return requeueError(err)
	} else if plan, err := planBuilder.Build(); err != nil {
		return requeueError(err)
	} else if err = plan.Execute(); err != nil {
		return requeueError(err)
	}
	return intctrlutil.Reconciled()
}

// patchClusterStatus patches the cluster status.
func (r *ClusterReconciler) patchClusterStatus(ctx context.Context,
	cluster *appsv1alpha1.Cluster,
	clusterDeepCopy *appsv1alpha1.Cluster) error {
	if reflect.DeepEqual(cluster.Status, clusterDeepCopy.Status) {
		return nil
	}
	patch := client.MergeFrom(clusterDeepCopy)
	return r.Client.Status().Patch(ctx, cluster, patch)
}

// handleClusterStatusAfterApplySucceed when cluster apply resources successful, handle the status
func (r *ClusterReconciler) handleClusterStatusAfterApplySucceed(
	ctx context.Context,
	cluster *appsv1alpha1.Cluster,
	clusterDeepCopy *appsv1alpha1.Cluster,
	clusterDef *appsv1alpha1.ClusterDefinition) error {
	patch := client.MergeFrom(clusterDeepCopy)
	// apply resources succeed, record the condition and event
	applyResourcesCondition := newApplyResourcesCondition()
	cluster.SetStatusCondition(applyResourcesCondition)
	// if cluster status is ConditionsError, do it before updated the observedGeneration.
	r.updateClusterPhaseWhenConditionsError(cluster)
	// update observed generation
	cluster.Status.ObservedGeneration = cluster.Generation
	cluster.Status.ClusterDefGeneration = clusterDef.Generation
	if err := r.Client.Status().Patch(ctx, cluster, patch); err != nil {
		return err
	}
	r.Recorder.Event(cluster, corev1.EventTypeNormal, applyResourcesCondition.Reason, applyResourcesCondition.Message)
	return nil
}

func (r *ClusterReconciler) patchClusterLabelsIfNotExist(
	ctx context.Context,
	cluster *appsv1alpha1.Cluster) error {
	if cluster.Labels == nil {
		cluster.Labels = map[string]string{}
	}
	cdLabelName := cluster.Labels[clusterDefLabelKey]
	cvLabelName := cluster.Labels[clusterVersionLabelKey]
	cdName, cvName := cluster.Spec.ClusterDefRef, cluster.Spec.ClusterVersionRef
	if cdLabelName == cdName && cvLabelName == cvName {
		return nil
	}
	patch := client.MergeFrom(cluster.DeepCopy())
	cluster.Labels[clusterDefLabelKey] = cdName
	cluster.Labels[clusterVersionLabelKey] = cvName
	return r.Client.Patch(ctx, cluster, patch)
}

// SetupWithManager sets up the controller with the Manager.
func (r *ClusterReconciler) SetupWithManager(mgr ctrl.Manager) error {
	// TODO: add filter predicate for core API objects
	return ctrl.NewControllerManagedBy(mgr).
		For(&appsv1alpha1.Cluster{}).
		Owns(&appsv1.StatefulSet{}).
		Owns(&appsv1.Deployment{}).
		Owns(&corev1.Service{}).
		Owns(&corev1.Secret{}).
		Owns(&corev1.ConfigMap{}).
		Owns(&corev1.PersistentVolumeClaim{}).
		Owns(&policyv1.PodDisruptionBudget{}).
		Owns(&snapshotv1.VolumeSnapshot{}).
		Complete(r)
}

func (r *ClusterReconciler) deleteExternalResources(reqCtx intctrlutil.RequestCtx, cluster *appsv1alpha1.Cluster) (*ctrl.Result, error) {
	//
	// delete any external resources
	//
	// Ensure that delete implementation is idempotent and safe to invoke
	// multiple times for same object.

	switch cluster.Spec.TerminationPolicy {
	case appsv1alpha1.DoNotTerminate:
		if cluster.Status.Phase != appsv1alpha1.DeletingPhase {
			patch := client.MergeFrom(cluster.DeepCopy())
			cluster.Status.ObservedGeneration = cluster.Generation
			cluster.Status.Message = fmt.Sprintf("spec.terminationPolicy %s is preventing deletion.", cluster.Spec.TerminationPolicy)
			if err := r.Status().Patch(reqCtx.Ctx, cluster, patch); err != nil {
				res, err := intctrlutil.CheckedRequeueWithError(err, reqCtx.Log, "")
				return &res, err
			}
		}
		res, err := intctrlutil.Reconciled()
		return &res, err
	case appsv1alpha1.Delete, appsv1alpha1.WipeOut:
		if err := r.deletePVCs(reqCtx, cluster); err != nil && !apierrors.IsNotFound(err) {
			res, err := intctrlutil.CheckedRequeueWithError(err, reqCtx.Log, "")
			return &res, err
		}
		// The backup policy must be cleaned up when the cluster is deleted.
		// Automatic backup scheduling needs to be stopped at this point.
		if err := r.deleteBackupPolicies(reqCtx, cluster); err != nil && !apierrors.IsNotFound(err) {
			res, err := intctrlutil.CheckedRequeueWithError(err, reqCtx.Log, "")
			return &res, err
		}
		if cluster.Spec.TerminationPolicy == appsv1alpha1.WipeOut {
			// TODO check whether delete backups together with cluster is allowed
			// wipe out all backups
			if err := r.deleteBackups(reqCtx, cluster); err != nil && !apierrors.IsNotFound(err) {
				res, err := intctrlutil.CheckedRequeueWithError(err, reqCtx.Log, "")
				return &res, err
			}
		}
	}

	// it's possible at time of external resource deletion, cluster definition has already been deleted.
	ml := client.MatchingLabels{
		constant.AppInstanceLabelKey: cluster.GetName(),
	}
	inNS := client.InNamespace(cluster.Namespace)

	// all resources created in reconcileClusterWorkloads should be handled properly

	if ret, err := removeFinalizer(r, reqCtx, generics.StatefulSetSignature, inNS, ml); err != nil {
		return ret, err
	}

	if ret, err := removeFinalizer(r, reqCtx, generics.DeploymentSignature, inNS, ml); err != nil {
		return ret, err
	}

	if ret, err := removeFinalizer(r, reqCtx, generics.ServiceSignature, inNS, ml); err != nil {
		return ret, err
	}

	if ret, err := removeFinalizer(r, reqCtx, generics.SecretSignature, inNS, ml); err != nil {
		return ret, err
	}

	if ret, err := removeFinalizer(r, reqCtx, generics.ConfigMapSignature, inNS, ml); err != nil {
		return ret, err
	}

	if ret, err := removeFinalizer(r, reqCtx, generics.PodDisruptionBudgetSignature, inNS, ml); err != nil {
		return ret, err
	}

	return nil, nil
}

func removeFinalizer[T generics.Object, PT generics.PObject[T],
	L generics.ObjList[T], PL generics.PObjList[T, L]](
	r *ClusterReconciler, reqCtx intctrlutil.RequestCtx, _ func(T, L), opts ...client.ListOption) (*ctrl.Result, error) {
	var (
		objList L
	)
	if err := r.List(reqCtx.Ctx, PL(&objList), opts...); err != nil {
		res, err := intctrlutil.CheckedRequeueWithError(err, reqCtx.Log, "")
		return &res, err
	}
	for _, obj := range reflect.ValueOf(&objList).Elem().FieldByName("Items").Interface().([]T) {
		pobj := PT(&obj)
		if !controllerutil.ContainsFinalizer(pobj, dbClusterFinalizerName) {
			continue
		}
		patch := client.MergeFrom(PT(pobj.DeepCopy()))
		controllerutil.RemoveFinalizer(pobj, dbClusterFinalizerName)
		if err := r.Patch(reqCtx.Ctx, pobj, patch); err != nil {
			res, err := intctrlutil.CheckedRequeueWithError(err, reqCtx.Log, "")
			return &res, err
		}
	}
	return nil, nil
}

func (r *ClusterReconciler) deletePVCs(reqCtx intctrlutil.RequestCtx, cluster *appsv1alpha1.Cluster) error {
	// it's possible at time of external resource deletion, cluster definition has already been deleted.
	ml := client.MatchingLabels{
		constant.AppInstanceLabelKey: cluster.GetName(),
	}
	inNS := client.InNamespace(cluster.Namespace)

	pvcList := &corev1.PersistentVolumeClaimList{}
	if err := r.List(reqCtx.Ctx, pvcList, inNS, ml); err != nil {
		return err
	}
	for _, pvc := range pvcList.Items {
		if err := r.Delete(reqCtx.Ctx, &pvc); err != nil {
			return err
		}
	}
	return nil
}

func (r *ClusterReconciler) deleteBackupPolicies(reqCtx intctrlutil.RequestCtx, cluster *appsv1alpha1.Cluster) error {
	inNS := client.InNamespace(cluster.Namespace)
	ml := client.MatchingLabels{
		constant.AppInstanceLabelKey: cluster.GetName(),
	}
	// clean backupPolicies
	return r.Client.DeleteAllOf(reqCtx.Ctx, &dataprotectionv1alpha1.BackupPolicy{}, inNS, ml)
}

func (r *ClusterReconciler) deleteBackups(reqCtx intctrlutil.RequestCtx, cluster *appsv1alpha1.Cluster) error {
	inNS := client.InNamespace(cluster.Namespace)
	ml := client.MatchingLabels{
		constant.AppInstanceLabelKey: cluster.GetName(),
	}
	// clean backups
	backups := &dataprotectionv1alpha1.BackupList{}
	if err := r.List(reqCtx.Ctx, backups, inNS, ml); err != nil {
		return err
	}
	for _, backup := range backups.Items {
		// check backup delete protection label
		deleteProtection, exists := backup.GetLabels()[constant.BackupProtectionLabelKey]
		// not found backup-protection or value is Delete, delete it.
		if !exists || deleteProtection == constant.BackupDelete {
			if err := r.Delete(reqCtx.Ctx, &backup); err != nil {
				return err
			}
		}
	}
	return nil
}

// checkReferencingCRStatus checks if cluster referenced CR is available
func (r *ClusterReconciler) checkReferencedCRStatus(
	reqCtx intctrlutil.RequestCtx,
	conMgr clusterConditionManager,
	referencedCRPhase appsv1alpha1.Phase,
	crKind, crName string) (*ctrl.Result, error) {
	if referencedCRPhase == appsv1alpha1.AvailablePhase {
		return nil, nil
	}
	message := fmt.Sprintf("%s: %s is unavailable, this problem needs to be solved first.", crKind, crName)
	if err := conMgr.setReferenceCRUnavailableCondition(message); err != nil {
		res, err := intctrlutil.CheckedRequeueWithError(err, reqCtx.Log, "")
		return &res, err
	}
	res, err := intctrlutil.RequeueAfter(ControllerErrorRequeueTime, reqCtx.Log, "")
	return &res, err
}

func (r *ClusterReconciler) needCheckClusterForReady(cluster *appsv1alpha1.Cluster) bool {
	return slices.Index([]appsv1alpha1.Phase{"", appsv1alpha1.DeletingPhase, appsv1alpha1.VolumeExpandingPhase},
		cluster.Status.Phase) == -1
}

// updateClusterPhase updates cluster.status.phase
func (r *ClusterReconciler) updateClusterPhaseToCreatingOrUpdating(reqCtx intctrlutil.RequestCtx, cluster *appsv1alpha1.Cluster) error {
	needPatch := false
	patch := client.MergeFrom(cluster.DeepCopy())
	if cluster.Status.Phase == "" {
		needPatch = true
		cluster.Status.Phase = appsv1alpha1.CreatingPhase
		cluster.Status.Components = map[string]appsv1alpha1.ClusterComponentStatus{}
		for _, v := range cluster.Spec.ComponentSpecs {
			cluster.Status.SetComponentStatus(v.Name, appsv1alpha1.ClusterComponentStatus{
				Phase: appsv1alpha1.CreatingPhase,
			})
		}
	} else if componentutil.IsCompleted(cluster.Status.Phase) && !existsOperations(cluster) {
		needPatch = true
		cluster.Status.Phase = appsv1alpha1.SpecUpdatingPhase
	}
	if !needPatch {
		return nil
	}
	if err := r.Client.Status().Patch(reqCtx.Ctx, cluster, patch); err != nil {
		return err
	}
	// send an event when cluster perform operations
	r.Recorder.Eventf(cluster, corev1.EventTypeNormal, string(cluster.Status.Phase),
		"Start %s in Cluster: %s", cluster.Status.Phase, cluster.Name)
	return nil
}

// updateClusterPhaseWhenConditionsError when cluster status is ConditionsError and the cluster applies resources successful,
// we should update the cluster to the correct state
func (r *ClusterReconciler) updateClusterPhaseWhenConditionsError(cluster *appsv1alpha1.Cluster) {
	if cluster.Status.Phase != appsv1alpha1.ConditionsErrorPhase {
		return
	}
	if cluster.Status.ObservedGeneration == 0 {
		cluster.Status.Phase = appsv1alpha1.CreatingPhase
		return
	}
	opsRequestSlice, _ := opsutil.GetOpsRequestSliceFromCluster(cluster)
	// if no operations in cluster, means user update the cluster.spec directly
	if len(opsRequestSlice) == 0 {
		cluster.Status.Phase = appsv1alpha1.SpecUpdatingPhase
		return
	}
	// if exits opsRequests are running, set the cluster phase to the early target phase with the OpsRequest
	cluster.Status.Phase = opsRequestSlice[0].ToClusterPhase
}

// reconcileClusterStatus reconciles phase and conditions of the Cluster.status.
func (r *ClusterReconciler) reconcileClusterStatus(ctx context.Context,
	cluster *appsv1alpha1.Cluster,
	clusterDef *appsv1alpha1.ClusterDefinition) error {
	if !r.needCheckClusterForReady(cluster) {
		return nil
	}
	if len(cluster.Status.Components) == 0 {
		return nil
	}

	var (
		currentClusterPhase       appsv1alpha1.Phase
		existsAbnormalOrFailed    bool
		replicasNotReadyCompNames = map[string]struct{}{}
		notReadyCompNames         = map[string]struct{}{}
	)

	// analysis the status of components and calculate the cluster phase .
	analysisComponentsStatus := func(cluster *appsv1alpha1.Cluster) {
		var (
			runningCompCount int
			stoppedCompCount int
		)
		for k, v := range cluster.Status.Components {
			if v.PodsReady == nil || !*v.PodsReady {
				replicasNotReadyCompNames[k] = struct{}{}
				notReadyCompNames[k] = struct{}{}
			}
			switch v.Phase {
			case appsv1alpha1.AbnormalPhase, appsv1alpha1.FailedPhase:
				existsAbnormalOrFailed = true
				notReadyCompNames[k] = struct{}{}
			case appsv1alpha1.RunningPhase:
				runningCompCount += 1
			case appsv1alpha1.StoppedPhase:
				stoppedCompCount += 1
			}
		}
		switch len(cluster.Status.Components) {
		case 0:
			// if no components, return
			return
		case runningCompCount:
			currentClusterPhase = appsv1alpha1.RunningPhase
		case runningCompCount + stoppedCompCount:
			// cluster is Stopped when cluster is not Running and all components are Stopped or Running
			currentClusterPhase = appsv1alpha1.StoppedPhase
		}
	}

	// remove the invalid component in status.components when spec.components changed and analysis the status of components.
	removeInvalidComponentsAndAnalysis := func(cluster *appsv1alpha1.Cluster) (bool, postHandler) {
		tmpCompsStatus := map[string]appsv1alpha1.ClusterComponentStatus{}
		compsStatus := cluster.Status.Components
		for _, v := range cluster.Spec.ComponentSpecs {
			if compStatus, ok := compsStatus[v.Name]; ok {
				tmpCompsStatus[v.Name] = compStatus
			}
		}
		var needPatch bool
		if len(tmpCompsStatus) != len(compsStatus) {
			// keep valid components' status
			cluster.Status.Components = tmpCompsStatus
			needPatch = true
		}
		analysisComponentsStatus(cluster)
		return needPatch, nil
	}

	// handle the cluster conditions with ClusterReady and ReplicasReady type.
	handleClusterReadyCondition := func(cluster *appsv1alpha1.Cluster) (needPatch bool, postFunc postHandler) {
		return handleNotReadyConditionForCluster(cluster, r.Recorder, replicasNotReadyCompNames, notReadyCompNames)
	}

	// processes cluster phase changes.
	processClusterPhaseChanges := func(cluster *appsv1alpha1.Cluster,
		oldPhase,
		currPhase appsv1alpha1.Phase,
		eventType string,
		eventMessage string,
		doAction func(cluster *appsv1alpha1.Cluster)) (bool, postHandler) {
		if oldPhase == currPhase {
			return false, nil
		}
		cluster.Status.Phase = currPhase
		if doAction != nil {
			doAction(cluster)
		}
		postFuncAfterPatch := func(currCluster *appsv1alpha1.Cluster) error {
			r.Recorder.Event(currCluster, eventType, string(currPhase), eventMessage)
			return opsutil.MarkRunningOpsRequestAnnotation(ctx, r.Client, currCluster)
		}
		return true, postFuncAfterPatch
	}
	// handle the Cluster.status when some components of cluster are Abnormal or Failed.
	handleExistAbnormalOrFailed := func(cluster *appsv1alpha1.Cluster) (bool, postHandler) {
		if !existsAbnormalOrFailed {
			return false, nil
		}
		oldPhase := cluster.Status.Phase
		componentMap, clusterAvailabilityEffectMap, _ := getComponentRelatedInfo(cluster, clusterDef, "")
		// handle the cluster status when some components are not ready.
		handleClusterPhaseWhenCompsNotReady(cluster, componentMap, clusterAvailabilityEffectMap)
		currPhase := cluster.Status.Phase
		if !componentutil.IsFailedOrAbnormal(currPhase) {
			return false, nil
		}
		message := fmt.Sprintf("Cluster: %s is %s, check according to the components message", cluster.Name, currPhase)
		return processClusterPhaseChanges(cluster, oldPhase, currPhase, corev1.EventTypeWarning, message, nil)
	}

	// handle the Cluster.status when cluster is Stopped.
	handleClusterIsStopped := func(cluster *appsv1alpha1.Cluster) (bool, postHandler) {
		if currentClusterPhase != appsv1alpha1.StoppedPhase {
			return false, nil
		}
		message := fmt.Sprintf("Cluster: %s stopped successfully.", cluster.Name)
		oldPhase := cluster.Status.Phase
		return processClusterPhaseChanges(cluster, oldPhase, currentClusterPhase, corev1.EventTypeNormal, message, nil)
	}

	// handle the Cluster.status when cluster is Running.
	handleClusterIsRunning := func(cluster *appsv1alpha1.Cluster) (bool, postHandler) {
		if currentClusterPhase != appsv1alpha1.RunningPhase {
			return false, nil
		}
		message := fmt.Sprintf("Cluster: %s is ready, current phase is Running.", cluster.Name)
		action := func(currCluster *appsv1alpha1.Cluster) {
			currCluster.SetStatusCondition(newClusterReadyCondition(currCluster.Name))
		}
		oldPhase := cluster.Status.Phase
		return processClusterPhaseChanges(cluster, oldPhase, currentClusterPhase, corev1.EventTypeNormal, message, action)
	}
	return doChainClusterStatusHandler(ctx, r.Client, cluster, removeInvalidComponentsAndAnalysis,
		handleClusterReadyCondition, handleExistAbnormalOrFailed, handleClusterIsStopped, handleClusterIsRunning)
}

// cleanupAnnotationsAfterRunning cleans up the cluster annotations after cluster is Running.
func (r *ClusterReconciler) cleanupAnnotationsAfterRunning(reqCtx intctrlutil.RequestCtx, cluster *appsv1alpha1.Cluster) error {
	if cluster.Status.Phase != appsv1alpha1.RunningPhase {
		return nil
	}
	if _, ok := cluster.Annotations[constant.RestoreFromBackUpAnnotationKey]; !ok {
		return nil
	}
	patch := client.MergeFrom(cluster.DeepCopy())
	delete(cluster.Annotations, constant.RestoreFromBackUpAnnotationKey)
	return r.Client.Patch(reqCtx.Ctx, cluster, patch)
}

// handleRestoreGarbageBeforeRunning handles the garbage for restore before cluster phase changes to Running.
func (r *ClusterReconciler) handleGarbageOfRestoreBeforeRunning(ctx context.Context, cluster *appsv1alpha1.Cluster) (bool, error) {
	clusterBackupResourceMap, err := getClusterBackupSourceMap(cluster)
	if err != nil {
		return false, err
	}
	if clusterBackupResourceMap == nil {
		return false, nil
	}
	// check if all components are running.
	for _, v := range cluster.Status.Components {
		if v.Phase != appsv1alpha1.RunningPhase {
			return false, nil
		}
	}
	// remove the garbage for restore if the cluster restores from backup.
	return r.removeGarbageWithRestore(ctx, cluster, clusterBackupResourceMap)
}

// removeGarbageWithRestore removes the garbage for restore when all components are Running.
func (r *ClusterReconciler) removeGarbageWithRestore(ctx context.Context,
	cluster *appsv1alpha1.Cluster,
	clusterBackupResourceMap map[string]string) (bool, error) {
	var (
		doRemoveInitContainers bool
		err                    error
	)
	clusterPatch := client.MergeFrom(cluster.DeepCopy())
	for k, v := range clusterBackupResourceMap {
		// remove the init container for restore
		if doRemoveInitContainers, err = r.removeStsInitContainerForRestore(ctx, cluster, k, v); err != nil {
			return false, err
		}
	}
	if doRemoveInitContainers {
		// reset the component phase to Creating during removing the init containers of statefulSet.
		return doRemoveInitContainers, r.Client.Status().Patch(ctx, cluster, clusterPatch)
	}
	return false, nil
}

// removeStsInitContainerForRestore removes the statefulSet's init container which restores data from backup.
func (r *ClusterReconciler) removeStsInitContainerForRestore(ctx context.Context,
	cluster *appsv1alpha1.Cluster,
	componentName,
	backupName string) (bool, error) {
	// get the sts list of component
	stsList := &appsv1.StatefulSetList{}
	if err := componentutil.GetObjectListByComponentName(ctx, r.Client, *cluster, stsList, componentName); err != nil {
		return false, err
	}
	var doRemoveInitContainers bool
	for _, sts := range stsList.Items {
		initContainers := sts.Spec.Template.Spec.InitContainers
		restoreInitContainerName := component.GetRestoredInitContainerName(backupName)
		restoreInitContainerIndex, _ := intctrlutil.GetContainerByName(initContainers, restoreInitContainerName)
		if restoreInitContainerIndex == -1 {
			continue
		}
		doRemoveInitContainers = true
		initContainers = append(initContainers[:restoreInitContainerIndex], initContainers[restoreInitContainerIndex+1:]...)
		sts.Spec.Template.Spec.InitContainers = initContainers
		if err := r.Client.Update(ctx, &sts); err != nil {
			return false, err
		}
	}
	if doRemoveInitContainers {
		// if need to remove init container, reset component to Creating.
		compStatus := cluster.Status.Components[componentName]
		compStatus.Phase = appsv1alpha1.CreatingPhase
		cluster.Status.SetComponentStatus(componentName, compStatus)
	}
	return doRemoveInitContainers, nil
}<|MERGE_RESOLUTION|>--- conflicted
+++ resolved
@@ -20,21 +20,13 @@
 	"context"
 	"fmt"
 	"reflect"
-<<<<<<< HEAD
-	"regexp"
-	"strings"
-=======
-	"time"
->>>>>>> 8950842b
-
-	snapshotv1 "github.com/kubernetes-csi/external-snapshotter/client/v6/apis/volumesnapshot/v1"
+
 	"golang.org/x/exp/slices"
 	appsv1 "k8s.io/api/apps/v1"
 	corev1 "k8s.io/api/core/v1"
 	policyv1 "k8s.io/api/policy/v1"
 	apierrors "k8s.io/apimachinery/pkg/api/errors"
 	"k8s.io/apimachinery/pkg/runtime"
-	"k8s.io/apimachinery/pkg/types"
 	"k8s.io/client-go/tools/record"
 	ctrl "sigs.k8s.io/controller-runtime"
 	"sigs.k8s.io/controller-runtime/pkg/client"
@@ -159,28 +151,6 @@
 		if re, ok := err.(lifecycle.RequeueError); ok {
 			return intctrlutil.RequeueAfter(re.RequeueAfter(), reqCtx.Log, re.Reason())
 		}
-<<<<<<< HEAD
-=======
-		if res, err = r.checkReferencedCRStatus(reqCtx, clusterConditionMgr, clusterVersion.Status.Phase,
-			appsv1alpha1.ClusterVersionKind, clusterVersion.Name); res != nil {
-			return *res, err
-		}
-	}
-
-	if res, err = r.checkReferencedCRStatus(reqCtx, clusterConditionMgr, clusterDefinition.Status.Phase,
-		appsv1alpha1.ClusterDefinitionKind, clusterDefinition.Name); res != nil {
-		return *res, err
-	}
-
-	// validate config and send warning event log necessarily
-	if err = cluster.ValidateEnabledLogs(clusterDefinition); err != nil {
-		_ = clusterConditionMgr.setPreCheckErrorCondition(err)
-		return intctrlutil.RequeueAfter(ControllerErrorRequeueTime, reqCtx.Log, "")
-	}
-
-	// preCheck succeed, starting the cluster provisioning
-	if err = clusterConditionMgr.setProvisioningStartedCondition(); err != nil {
->>>>>>> 8950842b
 		return intctrlutil.CheckedRequeueWithError(err, reqCtx.Log, "")
 	}
 
@@ -260,7 +230,6 @@
 		Owns(&corev1.ConfigMap{}).
 		Owns(&corev1.PersistentVolumeClaim{}).
 		Owns(&policyv1.PodDisruptionBudget{}).
-		Owns(&snapshotv1.VolumeSnapshot{}).
 		Complete(r)
 }
 
