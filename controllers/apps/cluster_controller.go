/*
Copyright ApeCloud, Inc.

Licensed under the Apache License, Version 2.0 (the "License");
you may not use this file except in compliance with the License.
You may obtain a copy of the License at

    http://www.apache.org/licenses/LICENSE-2.0

Unless required by applicable law or agreed to in writing, software
distributed under the License is distributed on an "AS IS" BASIS,
WITHOUT WARRANTIES OR CONDITIONS OF ANY KIND, either express or implied.
See the License for the specific language governing permissions and
limitations under the License.
*/

package apps

import (
	"context"
	"encoding/json"
	"fmt"
	"reflect"
	"regexp"
	"strings"
	"time"

	"golang.org/x/exp/slices"
	appsv1 "k8s.io/api/apps/v1"
	corev1 "k8s.io/api/core/v1"
	policyv1 "k8s.io/api/policy/v1"
	apierrors "k8s.io/apimachinery/pkg/api/errors"
	"k8s.io/apimachinery/pkg/runtime"
	"k8s.io/apimachinery/pkg/types"
	"k8s.io/client-go/tools/record"
	ctrl "sigs.k8s.io/controller-runtime"
	"sigs.k8s.io/controller-runtime/pkg/client"
	"sigs.k8s.io/controller-runtime/pkg/controller/controllerutil"
	"sigs.k8s.io/controller-runtime/pkg/log"

	appsv1alpha1 "github.com/apecloud/kubeblocks/apis/apps/v1alpha1"
	dataprotectionv1alpha1 "github.com/apecloud/kubeblocks/apis/dataprotection/v1alpha1"
	"github.com/apecloud/kubeblocks/controllers/apps/components/consensusset"
	"github.com/apecloud/kubeblocks/controllers/apps/components/util"
	opsutil "github.com/apecloud/kubeblocks/controllers/apps/operations/util"
	"github.com/apecloud/kubeblocks/controllers/k8score"
	"github.com/apecloud/kubeblocks/internal/controller/component"
	intctrlutil "github.com/apecloud/kubeblocks/internal/controllerutil"
)

// +kubebuilder:rbac:groups=apps.kubeblocks.io,resources=clusters,verbs=get;list;watch;create;update;patch;delete
// +kubebuilder:rbac:groups=apps.kubeblocks.io,resources=clusters/status,verbs=get;update;patch
// +kubebuilder:rbac:groups=apps.kubeblocks.io,resources=clusters/finalizers,verbs=update

// owned K8s core API resources controller-gen RBAC marker
// full access on core API resources
// +kubebuilder:rbac:groups=core,resources=secrets,verbs=get;list;watch;create;update;patch;delete
// +kubebuilder:rbac:groups=core,resources=secrets/finalizers,verbs=update

// +kubebuilder:rbac:groups=core,resources=configmaps,verbs=get;list;watch;create;update;patch;delete
// +kubebuilder:rbac:groups=core,resources=configmaps/finalizers,verbs=update

// +kubebuilder:rbac:groups=core,resources=services,verbs=get;list;watch;create;update;patch;delete
// +kubebuilder:rbac:groups=core,resources=services/status,verbs=get
// +kubebuilder:rbac:groups=core,resources=services/finalizers,verbs=update

// +kubebuilder:rbac:groups=core,resources=resourcequotas,verbs=get;list;watch;create;update;patch;delete
// +kubebuilder:rbac:groups=core,resources=resourcequotas/status,verbs=get
// +kubebuilder:rbac:groups=core,resources=resourcequotas/finalizers,verbs=update

// +kubebuilder:rbac:groups=core,resources=persistentvolumeclaims,verbs=get;list;watch;create;update;patch;delete
// +kubebuilder:rbac:groups=core,resources=persistentvolumeclaims/status,verbs=get
// +kubebuilder:rbac:groups=core,resources=persistentvolumeclaims/finalizers,verbs=update

// +kubebuilder:rbac:groups=apps,resources=replicasets,verbs=get;list;watch;create;update;patch;delete
// +kubebuilder:rbac:groups=apps,resources=replicasets/status,verbs=get
// +kubebuilder:rbac:groups=apps,resources=replicasets/finalizers,verbs=update

// +kubebuilder:rbac:groups=apps,resources=deployments,verbs=get;list;watch;create;update;patch;delete
// +kubebuilder:rbac:groups=apps,resources=deployments/status,verbs=get
// +kubebuilder:rbac:groups=apps,resources=deployments/finalizers,verbs=update

// +kubebuilder:rbac:groups=apps,resources=statefulsets,verbs=get;list;watch;create;update;patch;delete
// +kubebuilder:rbac:groups=apps,resources=statefulsets/status,verbs=get
// +kubebuilder:rbac:groups=apps,resources=statefulsets/finalizers,verbs=update

// +kubebuilder:rbac:groups=policy,resources=poddisruptionbudgets,verbs=get;list;watch;create;update;patch;delete
// +kubebuilder:rbac:groups=policy,resources=poddisruptionbudgets/finalizers,verbs=update

// read + update access
// +kubebuilder:rbac:groups=core,resources=endpoints,verbs=get;list;watch;update;patch
// +kubebuilder:rbac:groups=core,resources=pods,verbs=get;list;watch;update;patch
// +kubebuilder:rbac:groups=core,resources=pods/exec,verbs=create

// read only + watch access
// +kubebuilder:rbac:groups=storage.k8s.io,resources=storageclasses,verbs=get;list;watch

// dataprotection get list and delete
//+kubebuilder:rbac:groups=dataprotection.kubeblocks.io,resources=backuppolicies,verbs=get;list;delete;deletecollection
//+kubebuilder:rbac:groups=dataprotection.kubeblocks.io,resources=backups,verbs=get;list;delete;deletecollection

// ClusterReconciler reconciles a Cluster object
type ClusterReconciler struct {
	client.Client
	Scheme   *runtime.Scheme
	Recorder record.EventRecorder
}

type probeMessage struct {
	Event        string `json:"event,omitempty"`
	OriginalRole string `json:"originalRole,omitempty"`
	Role         string `json:"role,omitempty"`
}

func init() {
	k8score.EventHandlerMap["cluster-controller"] = &ClusterReconciler{}
	k8score.StorageClassHandlerMap["cluster-controller"] = handleClusterVolumeExpansion
}

func (r *ClusterReconciler) Handle(cli client.Client, reqCtx intctrlutil.RequestCtx, recorder record.EventRecorder, event *corev1.Event) error {
	if event.InvolvedObject.FieldPath != component.ProbeRoleChangedCheckPath {
		return handleEventForClusterStatus(reqCtx.Ctx, cli, recorder, event)
	}
	var (
		role        string
		err         error
		annotations = event.GetAnnotations()
	)
	// filter role changed event that has been handled
	if annotations != nil && annotations[csRoleChangedAnnotKey] == trueStr {
		return nil
	}

	if role, err = handleRoleChangedEvent(cli, reqCtx, recorder, event); err != nil {
		return err
	}

	// event order is crucial in role probing, but it's not guaranteed when controller restarted, so we have to mark them to be filtered
	patch := client.MergeFrom(event.DeepCopy())
	if event.Annotations == nil {
		event.Annotations = make(map[string]string, 0)
	}
	event.Annotations[csRoleChangedAnnotKey] = trueStr
	if err = cli.Patch(reqCtx.Ctx, event, patch); err != nil {
		return err
	}
	if role != "" {
		return nil
	}
	// if role is empty, means the event is not role changed event, handle it.
	return handleEventForClusterStatus(reqCtx.Ctx, cli, recorder, event)
}

// handleRoleChangedEvent handles role changed event and return role.
func handleRoleChangedEvent(cli client.Client, reqCtx intctrlutil.RequestCtx, recorder record.EventRecorder, event *corev1.Event) (string, error) {
	// get role
	message := &probeMessage{}
	re := regexp.MustCompile(`Readiness probe failed: ({.*})`)
	matches := re.FindStringSubmatch(event.Message)
	if len(matches) != 2 {
		return "", nil
	}
	msg := matches[1]
	err := json.Unmarshal([]byte(msg), message)
	if err != nil {
		// not role related message, ignore it
		reqCtx.Log.Info("not role message", "message", event.Message, "error", err)
		return "", nil
	}
	role := strings.ToLower(message.Role)

	podName := types.NamespacedName{
		Namespace: event.InvolvedObject.Namespace,
		Name:      event.InvolvedObject.Name,
	}
	// get pod
	pod := &corev1.Pod{}
	if err = cli.Get(reqCtx.Ctx, podName, pod); err != nil {
		return role, err
	}
	// event belongs to old pod with the same name, ignore it
	if pod.UID != event.InvolvedObject.UID {
		return role, nil
	}

	return role, consensusset.UpdateConsensusSetRoleLabel(cli, reqCtx, pod, role)
}

// Reconcile is part of the main kubernetes reconciliation loop which aims to
// move the current state of the cluster closer to the desired state.
// TODO(user): Modify the Reconcile function to compare the state specified by
// the Cluster object against the actual cluster state, and then
// perform operations to make the cluster state reflect the state specified by
// the user.
//
// For more details, check Reconcile and its Result here:
// - https://pkg.go.dev/sigs.k8s.io/controller-runtime@v0.12.2/pkg/reconcile
func (r *ClusterReconciler) Reconcile(ctx context.Context, req ctrl.Request) (ctrl.Result, error) {
	reqCtx := intctrlutil.RequestCtx{
		Ctx:      ctx,
		Req:      req,
		Log:      log.FromContext(ctx).WithValues("cluster", req.NamespacedName),
		Recorder: r.Recorder,
	}

	reqCtx.Log.Info("get cluster", "cluster", req.NamespacedName)
	cluster := &appsv1alpha1.Cluster{}
	if err := r.Client.Get(reqCtx.Ctx, reqCtx.Req.NamespacedName, cluster); err != nil {
		return intctrlutil.CheckedRequeueWithError(err, reqCtx.Log, "")
	}
	clusterConditionMgr := clusterConditionManager{
		Client:   r.Client,
		Recorder: r.Recorder,
		ctx:      ctx,
		cluster:  cluster,
	}

	res, err := intctrlutil.HandleCRDeletion(reqCtx, r, cluster, dbClusterFinalizerName, func() (*ctrl.Result, error) {
		return r.deleteExternalResources(reqCtx, cluster)
	})
	if res != nil {
		return *res, err
	}

	// should patch the label first to prevent the label from being modified by the user.
	if err = r.patchClusterLabelsIfNotExist(ctx, cluster); err != nil {
		return intctrlutil.CheckedRequeueWithError(err, reqCtx.Log, "")
	}

	reqCtx.Log.Info("get clusterDef and clusterVersion")
	clusterDefinition := &appsv1alpha1.ClusterDefinition{}
	if err := r.Client.Get(reqCtx.Ctx, types.NamespacedName{
		Name: cluster.Spec.ClusterDefRef,
	}, clusterDefinition); err != nil {
		// this is a block to handle error.
		// so when update cluster conditions failed, we can ignore it.
		_ = clusterConditionMgr.setPreCheckErrorCondition(err)
		// If using RequeueWithError and the user fixed this error,
		// it may take up to 1000s to reconcile again, causing the user to think that the repair is not effective.
		return intctrlutil.RequeueAfter(ControllerErrorRequeueTime, reqCtx.Log, "")
	}

	if cluster.Status.ObservedGeneration == cluster.Generation {
		// reconcile the phase and conditions of the Cluster.status
		if err = r.reconcileClusterStatus(reqCtx.Ctx, cluster, clusterDefinition); err != nil {
			return intctrlutil.CheckedRequeueWithError(err, reqCtx.Log, "")
		}
		return intctrlutil.Reconciled()
	}

	reqCtx.Log.Info("update cluster status")
	if err = r.updateClusterPhaseToCreatingOrUpdating(reqCtx, cluster); err != nil {
		return intctrlutil.CheckedRequeueWithError(err, reqCtx.Log, "")
	}

	clusterVersion := &appsv1alpha1.ClusterVersion{}
	if err := r.Client.Get(reqCtx.Ctx, types.NamespacedName{
		Name: cluster.Spec.ClusterVersionRef,
	}, clusterVersion); err != nil {
		// this is a block to handle error.
		// so when update cluster conditions failed, we can ignore it.
		_ = clusterConditionMgr.setPreCheckErrorCondition(err)
		return intctrlutil.RequeueAfter(ControllerErrorRequeueTime, reqCtx.Log, "")
	}

	if res, err = r.checkReferencedCRStatus(reqCtx, clusterConditionMgr, clusterVersion.Status.Phase,
		appsv1alpha1.ClusterVersionKind, clusterVersion.Name); res != nil {
		return *res, err
	}

	if res, err = r.checkReferencedCRStatus(reqCtx, clusterConditionMgr, clusterDefinition.Status.Phase,
		appsv1alpha1.ClusterDefinitionKind, clusterDefinition.Name); res != nil {
		return *res, err
	}

	if err = r.reconcileStatusOperations(ctx, cluster, clusterDefinition); err != nil {
		// this is a block to handle error.
		// so when update cluster conditions failed, we can ignore it.
		_ = clusterConditionMgr.setPreCheckErrorCondition(err)
		return intctrlutil.RequeueAfter(ControllerErrorRequeueTime, reqCtx.Log, "")
	}
	// validate config and send warning event log necessarily
	if err = cluster.ValidateEnabledLogs(clusterDefinition); err != nil {
		_ = clusterConditionMgr.setPreCheckErrorCondition(err)
		return intctrlutil.RequeueAfter(ControllerErrorRequeueTime, reqCtx.Log, "")
	}

	// validate primaryIndex and send warning event log necessarily
	if err = cluster.ValidatePrimaryIndex(clusterDefinition); err != nil {
		_ = clusterConditionMgr.setPreCheckErrorCondition(err)
		return intctrlutil.RequeueWithError(err, reqCtx.Log, "")
	}

	// preCheck succeed, starting the cluster provisioning
	if err = clusterConditionMgr.setProvisioningStartedCondition(); err != nil {
		return intctrlutil.CheckedRequeueWithError(err, reqCtx.Log, "")
	}
	clusterDeepCopy := cluster.DeepCopy()
	shouldRequeue, err := reconcileClusterWorkloads(reqCtx, r.Client, clusterDefinition, clusterVersion, cluster)
	if err != nil {
		// this is a block to handle error.
		// so when update cluster conditions failed, we can ignore it.
		_ = clusterConditionMgr.setApplyResourcesFailedCondition(err)
		return intctrlutil.RequeueAfter(ControllerErrorRequeueTime, reqCtx.Log, "")
	}
	if shouldRequeue {
		if err = r.patchClusterStatus(reqCtx.Ctx, cluster, clusterDeepCopy); err != nil {
			return intctrlutil.CheckedRequeueWithError(err, reqCtx.Log, "")
		}
		return intctrlutil.RequeueAfter(time.Second, reqCtx.Log, "")
	}

	if err = r.handleClusterStatusAfterApplySucceed(ctx, cluster, clusterDeepCopy, clusterDefinition); err != nil {
		return intctrlutil.CheckedRequeueWithError(err, reqCtx.Log, "")
	}
	return intctrlutil.Reconciled()
}

// patchClusterStatus patches the cluster status.
func (r *ClusterReconciler) patchClusterStatus(ctx context.Context,
	cluster *appsv1alpha1.Cluster,
	clusterDeepCopy *appsv1alpha1.Cluster) error {
	if reflect.DeepEqual(cluster.Status, clusterDeepCopy.Status) {
		return nil
	}
	patch := client.MergeFrom(clusterDeepCopy)
	return r.Client.Status().Patch(ctx, cluster, patch)
}

// handleClusterStatusAfterApplySucceed when cluster apply resources successful, handle the status
func (r *ClusterReconciler) handleClusterStatusAfterApplySucceed(
	ctx context.Context,
	cluster *appsv1alpha1.Cluster,
	clusterDeepCopy *appsv1alpha1.Cluster,
	clusterDef *appsv1alpha1.ClusterDefinition) error {
	patch := client.MergeFrom(clusterDeepCopy)
	// apply resources succeed, record the condition and event
	applyResourcesCondition := newApplyResourcesCondition()
	cluster.SetStatusCondition(applyResourcesCondition)
	// if cluster status is ConditionsError, do it before updated the observedGeneration.
	r.updateClusterPhaseWhenConditionsError(cluster)
	// update observed generation
	cluster.Status.ObservedGeneration = cluster.Generation
	cluster.Status.ClusterDefGeneration = clusterDef.Generation
	if err := r.Client.Status().Patch(ctx, cluster, patch); err != nil {
		return err
	}
	r.Recorder.Event(cluster, corev1.EventTypeNormal, applyResourcesCondition.Reason, applyResourcesCondition.Message)
	return nil
}

func (r *ClusterReconciler) patchClusterLabelsIfNotExist(
	ctx context.Context,
	cluster *appsv1alpha1.Cluster) error {
	if cluster.Labels == nil {
		cluster.Labels = map[string]string{}
	}
	cdLabelName := cluster.Labels[clusterDefLabelKey]
	cvLabelName := cluster.Labels[clusterVersionLabelKey]
	cdName, cvName := cluster.Spec.ClusterDefRef, cluster.Spec.ClusterVersionRef
	if cdLabelName == cdName && cvLabelName == cvName {
		return nil
	}
	patch := client.MergeFrom(cluster.DeepCopy())
	cluster.Labels[clusterDefLabelKey] = cdName
	cluster.Labels[clusterVersionLabelKey] = cvName
	return r.Client.Patch(ctx, cluster, patch)
}

// SetupWithManager sets up the controller with the Manager.
func (r *ClusterReconciler) SetupWithManager(mgr ctrl.Manager) error {
	// TODO: add filter predicate for core API objects
	return ctrl.NewControllerManagedBy(mgr).
		For(&appsv1alpha1.Cluster{}).
		Owns(&appsv1.StatefulSet{}).
		Owns(&appsv1.Deployment{}).
		Owns(&corev1.Service{}).
		Owns(&corev1.Secret{}).
		Owns(&corev1.ConfigMap{}).
		Owns(&corev1.PersistentVolumeClaim{}).
		Owns(&policyv1.PodDisruptionBudget{}).
		Complete(r)
}

func (r *ClusterReconciler) deleteExternalResources(reqCtx intctrlutil.RequestCtx, cluster *appsv1alpha1.Cluster) (*ctrl.Result, error) {
	//
	// delete any external resources
	//
	// Ensure that delete implementation is idempotent and safe to invoke
	// multiple times for same object.

	switch cluster.Spec.TerminationPolicy {
	case appsv1alpha1.DoNotTerminate:
		if cluster.Status.Phase != appsv1alpha1.DeletingPhase {
			patch := client.MergeFrom(cluster.DeepCopy())
			cluster.Status.ObservedGeneration = cluster.Generation
			cluster.Status.Message = fmt.Sprintf("spec.terminationPolicy %s is preventing deletion.", cluster.Spec.TerminationPolicy)
			if err := r.Status().Patch(reqCtx.Ctx, cluster, patch); err != nil {
				res, err := intctrlutil.CheckedRequeueWithError(err, reqCtx.Log, "")
				return &res, err
			}
		}
		res, err := intctrlutil.Reconciled()
		return &res, err
	case appsv1alpha1.Delete, appsv1alpha1.WipeOut:
		if err := r.deletePVCs(reqCtx, cluster); err != nil && !apierrors.IsNotFound(err) {
			res, err := intctrlutil.CheckedRequeueWithError(err, reqCtx.Log, "")
			return &res, err
		}
		// The backup policy must be cleaned up when the cluster is deleted.
		// Automatic backup scheduling needs to be stopped at this point.
		if err := r.deleteBackupPolicies(reqCtx, cluster); err != nil && !apierrors.IsNotFound(err) {
			res, err := intctrlutil.CheckedRequeueWithError(err, reqCtx.Log, "")
			return &res, err
		}
		if cluster.Spec.TerminationPolicy == appsv1alpha1.WipeOut {
			// TODO check whether delete backups together with cluster is allowed
			// wipe out all backups
			if err := r.deleteBackups(reqCtx, cluster); err != nil && !apierrors.IsNotFound(err) {
				res, err := intctrlutil.CheckedRequeueWithError(err, reqCtx.Log, "")
				return &res, err
			}
		}
	}

	// it's possible at time of external resource deletion, cluster definition has already been deleted.
	ml := client.MatchingLabels{
		intctrlutil.AppInstanceLabelKey: cluster.GetName(),
	}
	inNS := client.InNamespace(cluster.Namespace)

	// all resources created in reconcileClusterWorkloads should be handled properly

	if ret, err := removeFinalizer(r, reqCtx, intctrlutil.StatefulSetSignature, inNS, ml); err != nil {
		return ret, err
	}

	if ret, err := removeFinalizer(r, reqCtx, intctrlutil.DeploymentSignature, inNS, ml); err != nil {
		return ret, err
	}

	if ret, err := removeFinalizer(r, reqCtx, intctrlutil.ServiceSignature, inNS, ml); err != nil {
		return ret, err
	}

	if ret, err := removeFinalizer(r, reqCtx, intctrlutil.SecretSignature, inNS, ml); err != nil {
		return ret, err
	}

	if ret, err := removeFinalizer(r, reqCtx, intctrlutil.ConfigMapSignature, inNS, ml); err != nil {
		return ret, err
	}

	if ret, err := removeFinalizer(r, reqCtx, intctrlutil.PodDisruptionBudgetSignature, inNS, ml); err != nil {
		return ret, err
	}

	return nil, nil
}

func removeFinalizer[T intctrlutil.Object, PT intctrlutil.PObject[T],
	L intctrlutil.ObjList[T], PL intctrlutil.PObjList[T, L]](
	r *ClusterReconciler, reqCtx intctrlutil.RequestCtx, _ func(T, L), opts ...client.ListOption) (*ctrl.Result, error) {
	var (
		objList L
	)
	if err := r.List(reqCtx.Ctx, PL(&objList), opts...); err != nil {
		res, err := intctrlutil.CheckedRequeueWithError(err, reqCtx.Log, "")
		return &res, err
	}
	for _, obj := range reflect.ValueOf(&objList).Elem().FieldByName("Items").Interface().([]T) {
		pobj := PT(&obj)
		if !controllerutil.ContainsFinalizer(pobj, dbClusterFinalizerName) {
			continue
		}
		patch := client.MergeFrom(PT(pobj.DeepCopy()))
		controllerutil.RemoveFinalizer(pobj, dbClusterFinalizerName)
		if err := r.Patch(reqCtx.Ctx, pobj, patch); err != nil {
			res, err := intctrlutil.CheckedRequeueWithError(err, reqCtx.Log, "")
			return &res, err
		}
	}
	return nil, nil
}

func (r *ClusterReconciler) deletePVCs(reqCtx intctrlutil.RequestCtx, cluster *appsv1alpha1.Cluster) error {
	// it's possible at time of external resource deletion, cluster definition has already been deleted.
	ml := client.MatchingLabels{
		intctrlutil.AppInstanceLabelKey: cluster.GetName(),
	}
	inNS := client.InNamespace(cluster.Namespace)

	pvcList := &corev1.PersistentVolumeClaimList{}
	if err := r.List(reqCtx.Ctx, pvcList, inNS, ml); err != nil {
		return err
	}
	for _, pvc := range pvcList.Items {
		if err := r.Delete(reqCtx.Ctx, &pvc); err != nil {
			return err
		}
	}
	return nil
}

func (r *ClusterReconciler) deleteBackupPolicies(reqCtx intctrlutil.RequestCtx, cluster *appsv1alpha1.Cluster) error {
	inNS := client.InNamespace(cluster.Namespace)
	ml := client.MatchingLabels{
		intctrlutil.AppInstanceLabelKey: cluster.GetName(),
	}
	// clean backupPolicies
	return r.Client.DeleteAllOf(reqCtx.Ctx, &dataprotectionv1alpha1.BackupPolicy{}, inNS, ml)
}

func (r *ClusterReconciler) deleteBackups(reqCtx intctrlutil.RequestCtx, cluster *appsv1alpha1.Cluster) error {
	inNS := client.InNamespace(cluster.Namespace)
	ml := client.MatchingLabels{
		intctrlutil.AppInstanceLabelKey: cluster.GetName(),
	}
	// clean backups
	backups := &dataprotectionv1alpha1.BackupList{}
	if err := r.List(reqCtx.Ctx, backups, inNS, ml); err != nil {
		return err
	}
	for _, backup := range backups.Items {
		// check backup delete protection label
		deleteProtection, exists := backup.GetLabels()[intctrlutil.BackupProtectionLabelKey]
		// not found backup-protection or value is Delete, delete it.
		if !exists || deleteProtection == intctrlutil.BackupDelete {
			if err := r.Delete(reqCtx.Ctx, &backup); err != nil {
				return err
			}
		}
	}
	return nil
}

// checkReferencingCRStatus checks if cluster referenced CR is available
func (r *ClusterReconciler) checkReferencedCRStatus(
	reqCtx intctrlutil.RequestCtx,
	conMgr clusterConditionManager,
	referencedCRPhase appsv1alpha1.Phase,
	crKind, crName string) (*ctrl.Result, error) {
	if referencedCRPhase == appsv1alpha1.AvailablePhase {
		return nil, nil
	}
	message := fmt.Sprintf("%s: %s is unavailable, this problem needs to be solved first.", crKind, crName)
	if err := conMgr.setReferenceCRUnavailableCondition(message); err != nil {
		res, err := intctrlutil.CheckedRequeueWithError(err, reqCtx.Log, "")
		return &res, err
	}
	res, err := intctrlutil.RequeueAfter(ControllerErrorRequeueTime, reqCtx.Log, "")
	return &res, err
}

func (r *ClusterReconciler) needCheckClusterForReady(cluster *appsv1alpha1.Cluster) bool {
	return slices.Index([]appsv1alpha1.Phase{"", appsv1alpha1.DeletingPhase, appsv1alpha1.VolumeExpandingPhase},
		cluster.Status.Phase) == -1
}

// existsOperations checks if the cluster are doing operations
func (r *ClusterReconciler) existsOperations(cluster *appsv1alpha1.Cluster) bool {
	opsRequestMap, _ := opsutil.GetOpsRequestSliceFromCluster(cluster)
	return len(opsRequestMap) > 0
}

// updateClusterPhase updates cluster.status.phase
func (r *ClusterReconciler) updateClusterPhaseToCreatingOrUpdating(reqCtx intctrlutil.RequestCtx, cluster *appsv1alpha1.Cluster) error {
	needPatch := false
	patch := client.MergeFrom(cluster.DeepCopy())
	if cluster.Status.Phase == "" {
		needPatch = true
		cluster.Status.Phase = appsv1alpha1.CreatingPhase
		cluster.Status.Components = map[string]appsv1alpha1.ClusterComponentStatus{}
		for _, v := range cluster.Spec.ComponentSpecs {
			cluster.Status.Components[v.Name] = appsv1alpha1.ClusterComponentStatus{
				Phase: appsv1alpha1.CreatingPhase,
			}
		}
	} else if util.IsCompleted(cluster.Status.Phase) && !r.existsOperations(cluster) {
		needPatch = true
		cluster.Status.Phase = appsv1alpha1.SpecUpdatingPhase
	}
	if !needPatch {
		return nil
	}
	if err := r.Client.Status().Patch(reqCtx.Ctx, cluster, patch); err != nil {
		return err
	}
	// send an event when cluster perform operations
	r.Recorder.Eventf(cluster, corev1.EventTypeNormal, string(cluster.Status.Phase),
		"Start %s in Cluster: %s", cluster.Status.Phase, cluster.Name)
	return nil
}

// updateClusterPhaseWhenConditionsError when cluster status is ConditionsError and the cluster applies resources successful,
// we should update the cluster to the correct state
func (r *ClusterReconciler) updateClusterPhaseWhenConditionsError(cluster *appsv1alpha1.Cluster) {
	if cluster.Status.Phase != appsv1alpha1.ConditionsErrorPhase {
		return
	}
	if cluster.Status.ObservedGeneration == 0 {
		cluster.Status.Phase = appsv1alpha1.CreatingPhase
		return
	}
	opsRequestSlice, _ := opsutil.GetOpsRequestSliceFromCluster(cluster)
	// if no operations in cluster, means user update the cluster.spec directly
	if len(opsRequestSlice) == 0 {
		cluster.Status.Phase = appsv1alpha1.SpecUpdatingPhase
		return
	}
	// if exits opsRequests are running, set the cluster phase to the early target phase with the OpsRequest
	cluster.Status.Phase = opsRequestSlice[0].ToClusterPhase
}

// reconcileClusterStatus reconciles phase and conditions of the Cluster.status.
func (r *ClusterReconciler) reconcileClusterStatus(ctx context.Context,
	cluster *appsv1alpha1.Cluster,
	clusterDef *appsv1alpha1.ClusterDefinition) error {
	if !r.needCheckClusterForReady(cluster) {
		return nil
	}
	if cluster.Status.Components == nil {
		return nil
	}

	var (
		currentClusterPhase       appsv1alpha1.Phase
		existsAbnormalOrFailed    bool
		replicasNotReadyCompNames = map[string]struct{}{}
		notReadyCompNames         = map[string]struct{}{}
	)

	// analysis the status of components and calculate the cluster phase .
	analysisComponentsStatus := func(cluster *appsv1alpha1.Cluster) {
		var (
			runningCompCount int
			stoppedCompCount int
		)
		for k, v := range cluster.Status.Components {
			if v.PodsReady == nil || !*v.PodsReady {
				replicasNotReadyCompNames[k] = struct{}{}
				notReadyCompNames[k] = struct{}{}
			}
			switch v.Phase {
			case appsv1alpha1.AbnormalPhase, appsv1alpha1.FailedPhase:
				existsAbnormalOrFailed = true
				notReadyCompNames[k] = struct{}{}
			case appsv1alpha1.RunningPhase:
				runningCompCount += 1
			case appsv1alpha1.StoppedPhase:
				stoppedCompCount += 1
			}
		}
		switch len(cluster.Status.Components) {
		case 0:
			// if no components, return
			return
		case runningCompCount:
			currentClusterPhase = appsv1alpha1.RunningPhase
		case runningCompCount + stoppedCompCount:
			// cluster is Stopped when cluster is not Running and all components are Stopped or Running
			currentClusterPhase = appsv1alpha1.StoppedPhase
		}
	}

	// remove the invalid component in status.components when spec.components changed and analysis the status of components.
	removeInvalidComponentsAndAnalysis := func(cluster *appsv1alpha1.Cluster) (bool, postHandler) {
		tmpCompsStatus := map[string]appsv1alpha1.ClusterComponentStatus{}
		compsStatus := cluster.Status.Components
		for _, v := range cluster.Spec.ComponentSpecs {
			if compStatus, ok := compsStatus[v.Name]; ok {
				tmpCompsStatus[v.Name] = compStatus
			}
		}
		var needPatch bool
		if len(tmpCompsStatus) != len(compsStatus) {
			// keep valid components' status
			cluster.Status.Components = tmpCompsStatus
			needPatch = true
		}
		analysisComponentsStatus(cluster)
		return needPatch, nil
	}

	// handle the cluster conditions with ClusterReady and ReplicasReady type.
	handleClusterReadyCondition := func(cluster *appsv1alpha1.Cluster) (needPatch bool, postFunc postHandler) {
		return handleNotReadyConditionForCluster(cluster, r.Recorder, replicasNotReadyCompNames, notReadyCompNames)
	}

	// processes cluster phase changes.
	processClusterPhaseChanges := func(cluster *appsv1alpha1.Cluster,
		oldPhase,
		currPhase appsv1alpha1.Phase,
		eventType string,
		eventMessage string,
		doAction func(cluster *appsv1alpha1.Cluster)) (bool, postHandler) {
		if oldPhase == currPhase {
			return false, nil
		}
		cluster.Status.Phase = currPhase
		if doAction != nil {
			doAction(cluster)
		}
		postFuncAfterPatch := func(currCluster *appsv1alpha1.Cluster) error {
			r.Recorder.Event(currCluster, eventType, string(currPhase), eventMessage)
			return opsutil.MarkRunningOpsRequestAnnotation(ctx, r.Client, currCluster)
		}
		return true, postFuncAfterPatch
	}
	// handle the Cluster.status when some components of cluster are Abnormal or Failed.
	handleExistAbnormalOrFailed := func(cluster *appsv1alpha1.Cluster) (bool, postHandler) {
		if !existsAbnormalOrFailed {
			return false, nil
		}
		oldPhase := cluster.Status.Phase
		componentMap, clusterAvailabilityEffectMap, _ := getComponentRelatedInfo(cluster, clusterDef, "")
		// handle the cluster status when some components are not ready.
		handleClusterPhaseWhenCompsNotReady(cluster, componentMap, clusterAvailabilityEffectMap)
		currPhase := cluster.Status.Phase
		if !util.IsFailedOrAbnormal(currPhase) {
			return false, nil
		}
		message := fmt.Sprintf("Cluster: %s is %s, check according to the components message", cluster.Name, currPhase)
		return processClusterPhaseChanges(cluster, oldPhase, currPhase, corev1.EventTypeWarning, message, nil)
	}

	// handle the Cluster.status when cluster is Stopped.
	handleClusterIsStopped := func(cluster *appsv1alpha1.Cluster) (bool, postHandler) {
		if currentClusterPhase != appsv1alpha1.StoppedPhase {
			return false, nil
		}
		message := fmt.Sprintf("Cluster: %s stopped successfully.", cluster.Name)
		oldPhase := cluster.Status.Phase
		return processClusterPhaseChanges(cluster, oldPhase, currentClusterPhase, corev1.EventTypeNormal, message, nil)
	}

	// handle the Cluster.status when cluster is Running.
	handleClusterIsRunning := func(cluster *appsv1alpha1.Cluster) (bool, postHandler) {
		if currentClusterPhase != appsv1alpha1.RunningPhase {
			return false, nil
		}
		message := fmt.Sprintf("Cluster: %s is ready, current phase is Running.", cluster.Name)
		action := func(currCluster *appsv1alpha1.Cluster) {
			currCluster.SetStatusCondition(newClusterReadyCondition(currCluster.Name))
		}
		oldPhase := cluster.Status.Phase
		return processClusterPhaseChanges(cluster, oldPhase, currentClusterPhase, corev1.EventTypeNormal, message, action)
	}
	return doChainClusterStatusHandler(ctx, r.Client, cluster, removeInvalidComponentsAndAnalysis,
		handleClusterReadyCondition, handleExistAbnormalOrFailed, handleClusterIsStopped, handleClusterIsRunning)
}

// reconcileStatusOperations when Cluster.spec updated, we need reconcile the Cluster.status.operations.
func (r *ClusterReconciler) reconcileStatusOperations(ctx context.Context, cluster *appsv1alpha1.Cluster, clusterDef *appsv1alpha1.ClusterDefinition) error {
	if cluster.Status.Operations == nil {
		cluster.Status.Operations = &appsv1alpha1.Operations{}
	}

	var (
		err                       error
		upgradable                bool
		volumeExpansionComponents []appsv1alpha1.OperationComponent
		oldOperations             = cluster.Status.Operations.DeepCopy()
		operations                = *cluster.Status.Operations
		clusterVersionList        = &appsv1alpha1.ClusterVersionList{}
	)
	// determine whether to support volumeExpansion when creating the cluster or add/delete component.
	// because volumeClaimTemplates are forbidden to update except for storage size when component created.
	if cluster.Status.ObservedGeneration == 0 || len(cluster.Spec.ComponentSpecs) != len(cluster.Status.Components) {
		if volumeExpansionComponents, err = getSupportVolumeExpansionComponents(ctx, r.Client, cluster); err != nil {
			return err
		}
		operations.VolumeExpandable = volumeExpansionComponents
	}
<<<<<<< HEAD
=======
	// determine whether to support horizontalScaling
	operations.HorizontalScalable = getSupportHorizontalScalingComponents(cluster, clusterDef)
>>>>>>> 1fbc4462

	// Determine whether to support upgrade
	if err = r.Client.List(ctx, clusterVersionList, client.MatchingLabels{clusterDefLabelKey: cluster.Spec.ClusterDefRef}); err != nil {
		return err
	}
	if len(clusterVersionList.Items) > 1 {
		upgradable = true
	}
	operations.Upgradable = upgradable

	// check whether status.operations is changed
	if reflect.DeepEqual(oldOperations, operations) {
		return nil
	}
	patch := client.MergeFrom(cluster.DeepCopy())
	cluster.Status.Operations = &operations
	return r.Client.Status().Patch(ctx, cluster, patch)
<<<<<<< HEAD
=======
}

// getSupportHorizontalScalingComponents gets the components that support horizontalScaling
func getSupportHorizontalScalingComponents(
	cluster *appsv1alpha1.Cluster,
	clusterDef *appsv1alpha1.ClusterDefinition) []appsv1alpha1.OperationComponent {
	horizontalScalableComponents := make([]appsv1alpha1.OperationComponent, 0)

	// determine whether to support horizontalScaling
	for _, v := range cluster.Spec.ComponentSpecs {
		for _, component := range clusterDef.Spec.ComponentDefs {
			if v.ComponentDefRef != component.Name {
				continue
			}
			horizontalScalableComponents = append(horizontalScalableComponents, appsv1alpha1.OperationComponent{
				Name: v.Name,
			})
			break
		}
	}

	return horizontalScalableComponents
>>>>>>> 1fbc4462
}<|MERGE_RESOLUTION|>--- conflicted
+++ resolved
@@ -772,11 +772,6 @@
 		}
 		operations.VolumeExpandable = volumeExpansionComponents
 	}
-<<<<<<< HEAD
-=======
-	// determine whether to support horizontalScaling
-	operations.HorizontalScalable = getSupportHorizontalScalingComponents(cluster, clusterDef)
->>>>>>> 1fbc4462
 
 	// Determine whether to support upgrade
 	if err = r.Client.List(ctx, clusterVersionList, client.MatchingLabels{clusterDefLabelKey: cluster.Spec.ClusterDefRef}); err != nil {
@@ -794,29 +789,4 @@
 	patch := client.MergeFrom(cluster.DeepCopy())
 	cluster.Status.Operations = &operations
 	return r.Client.Status().Patch(ctx, cluster, patch)
-<<<<<<< HEAD
-=======
-}
-
-// getSupportHorizontalScalingComponents gets the components that support horizontalScaling
-func getSupportHorizontalScalingComponents(
-	cluster *appsv1alpha1.Cluster,
-	clusterDef *appsv1alpha1.ClusterDefinition) []appsv1alpha1.OperationComponent {
-	horizontalScalableComponents := make([]appsv1alpha1.OperationComponent, 0)
-
-	// determine whether to support horizontalScaling
-	for _, v := range cluster.Spec.ComponentSpecs {
-		for _, component := range clusterDef.Spec.ComponentDefs {
-			if v.ComponentDefRef != component.Name {
-				continue
-			}
-			horizontalScalableComponents = append(horizontalScalableComponents, appsv1alpha1.OperationComponent{
-				Name: v.Name,
-			})
-			break
-		}
-	}
-
-	return horizontalScalableComponents
->>>>>>> 1fbc4462
 }