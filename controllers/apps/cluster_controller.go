/*
Copyright ApeCloud, Inc.

Licensed under the Apache License, Version 2.0 (the "License");
you may not use this file except in compliance with the License.
You may obtain a copy of the License at

    http://www.apache.org/licenses/LICENSE-2.0

Unless required by applicable law or agreed to in writing, software
distributed under the License is distributed on an "AS IS" BASIS,
WITHOUT WARRANTIES OR CONDITIONS OF ANY KIND, either express or implied.
See the License for the specific language governing permissions and
limitations under the License.
*/

package apps

import (
	"context"
	"time"

	snapshotv1 "github.com/kubernetes-csi/external-snapshotter/client/v6/apis/volumesnapshot/v1"
	"github.com/spf13/viper"
	appsv1 "k8s.io/api/apps/v1"
	corev1 "k8s.io/api/core/v1"
	policyv1 "k8s.io/api/policy/v1"
	"k8s.io/apimachinery/pkg/runtime"
	"k8s.io/client-go/tools/record"
	ctrl "sigs.k8s.io/controller-runtime"
	"sigs.k8s.io/controller-runtime/pkg/builder"
	"sigs.k8s.io/controller-runtime/pkg/client"
	"sigs.k8s.io/controller-runtime/pkg/log"

	appsv1alpha1 "github.com/apecloud/kubeblocks/apis/apps/v1alpha1"
	dataprotectionv1alpha1 "github.com/apecloud/kubeblocks/apis/dataprotection/v1alpha1"
	"github.com/apecloud/kubeblocks/controllers/k8score"
	"github.com/apecloud/kubeblocks/internal/constant"
	"github.com/apecloud/kubeblocks/internal/controller/lifecycle"
	intctrlutil "github.com/apecloud/kubeblocks/internal/controllerutil"
)

// +kubebuilder:rbac:groups=apps.kubeblocks.io,resources=clusters,verbs=get;list;watch;create;update;patch;delete
// +kubebuilder:rbac:groups=apps.kubeblocks.io,resources=clusters/status,verbs=get;update;patch
// +kubebuilder:rbac:groups=apps.kubeblocks.io,resources=clusters/finalizers,verbs=update

// +kubebuilder:rbac:groups=apps.kubeblocks.io,resources=backuppolicytemplates,verbs=get;list

// owned K8s core API resources controller-gen RBAC marker
// full access on core API resources
// +kubebuilder:rbac:groups=core,resources=secrets,verbs=get;list;watch;create;update;patch;delete;deletecollection
// +kubebuilder:rbac:groups=core,resources=secrets/finalizers,verbs=update

// +kubebuilder:rbac:groups=core,resources=configmaps,verbs=get;list;watch;create;update;patch;delete;deletecollection
// +kubebuilder:rbac:groups=core,resources=configmaps/finalizers,verbs=update

// +kubebuilder:rbac:groups=core,resources=services,verbs=get;list;watch;create;update;patch;delete;deletecollection
// +kubebuilder:rbac:groups=core,resources=services/status,verbs=get
// +kubebuilder:rbac:groups=core,resources=services/finalizers,verbs=update

// +kubebuilder:rbac:groups=core,resources=resourcequotas,verbs=get;list;watch;create;update;patch;delete
// +kubebuilder:rbac:groups=core,resources=resourcequotas/status,verbs=get
// +kubebuilder:rbac:groups=core,resources=resourcequotas/finalizers,verbs=update

// +kubebuilder:rbac:groups=core,resources=persistentvolumeclaims,verbs=get;list;watch;create;update;patch;delete
// +kubebuilder:rbac:groups=core,resources=persistentvolumeclaims/status,verbs=get
// +kubebuilder:rbac:groups=core,resources=persistentvolumeclaims/finalizers,verbs=update

// +kubebuilder:rbac:groups=apps,resources=replicasets,verbs=get;list;watch;create;update;patch;delete
// +kubebuilder:rbac:groups=apps,resources=replicasets/status,verbs=get
// +kubebuilder:rbac:groups=apps,resources=replicasets/finalizers,verbs=update

// +kubebuilder:rbac:groups=apps,resources=deployments,verbs=get;list;watch;create;update;patch;delete;deletecollection
// +kubebuilder:rbac:groups=apps,resources=deployments/status,verbs=get
// +kubebuilder:rbac:groups=apps,resources=deployments/finalizers,verbs=update

// +kubebuilder:rbac:groups=apps,resources=statefulsets,verbs=get;list;watch;create;update;patch;delete;deletecollection
// +kubebuilder:rbac:groups=apps,resources=statefulsets/status,verbs=get
// +kubebuilder:rbac:groups=apps,resources=statefulsets/finalizers,verbs=update

// +kubebuilder:rbac:groups=policy,resources=poddisruptionbudgets,verbs=get;list;watch;create;update;patch;delete;deletecollection
// +kubebuilder:rbac:groups=policy,resources=poddisruptionbudgets/finalizers,verbs=update

// read + update access
// +kubebuilder:rbac:groups=core,resources=endpoints,verbs=get;list;watch;update;patch
// +kubebuilder:rbac:groups=core,resources=pods,verbs=get;list;watch;update;patch
// +kubebuilder:rbac:groups=core,resources=pods/exec,verbs=create

// read only + watch access
// +kubebuilder:rbac:groups=storage.k8s.io,resources=storageclasses,verbs=get;list;watch

// dataprotection get list and delete
// +kubebuilder:rbac:groups=dataprotection.kubeblocks.io,resources=backuppolicies,verbs=get;list;create;update;patch;delete;deletecollection
// +kubebuilder:rbac:groups=dataprotection.kubeblocks.io,resources=backups,verbs=get;list;delete;deletecollection

// componentresourceconstraint get list
// +kubebuilder:rbac:groups=apps.kubeblocks.io,resources=componentresourceconstraints,verbs=get;list;watch

// ClusterReconciler reconciles a Cluster object
type ClusterReconciler struct {
	client.Client
	Scheme   *runtime.Scheme
	Recorder record.EventRecorder
}

// ClusterStatusEventHandler is the event handler for the cluster status event
type ClusterStatusEventHandler struct{}

var _ k8score.EventHandler = &ClusterStatusEventHandler{}

func init() {
	k8score.EventHandlerMap["cluster-status-handler"] = &ClusterStatusEventHandler{}
}

// Reconcile is part of the main kubernetes reconciliation loop which aims to
// move the current state of the cluster closer to the desired state.
//
// For more details, check Reconcile and its Result here:
// - https://pkg.go.dev/sigs.k8s.io/controller-runtime@v0.14.4/pkg/reconcile
func (r *ClusterReconciler) Reconcile(ctx context.Context, req ctrl.Request) (ctrl.Result, error) {
	reqCtx := intctrlutil.RequestCtx{
		Ctx:      ctx,
		Req:      req,
		Log:      log.FromContext(ctx).WithValues("cluster", req.NamespacedName),
		Recorder: r.Recorder,
	}

	reqCtx.Log.V(1).Info("reconcile", "cluster", req.NamespacedName)

	requeueError := func(err error) (ctrl.Result, error) {
		if re, ok := err.(lifecycle.RequeueError); ok {
			return intctrlutil.RequeueAfter(re.RequeueAfter(), reqCtx.Log, re.Reason())
		}
		return intctrlutil.RequeueWithError(err, reqCtx.Log, "")
	}

	// TODO: builder context design
	planBuilder := lifecycle.NewClusterPlanBuilder(reqCtx, r.Client, req)

	if err := planBuilder.Init(); err != nil {
<<<<<<< HEAD
		return requeueError(err)
	}

	plan, err := planBuilder.
		AddTransformer(
			// handle cluster deletion first
			&lifecycle.ClusterDeletionTransformer{},
			// validate cd & cv's existence and availability
			&lifecycle.ValidateRefResourcesTransformer{},
			// inject cd & cv into the TransformContext, a little bit hacky
			&lifecycle.LoadRefResourcesTransformer{},
			// validate config
			&lifecycle.ValidateEnableLogsTransformer{},
			// fill class related info
			&lifecycle.FillClassTransformer{},
			// fix cd&cv labels of cluster
			&lifecycle.FixClusterLabelsTransformer{},
			// cluster to K8s objects and put them into dag
			&lifecycle.ClusterTransformer{Client: r.Client},
			// tls certs secret
			&lifecycle.TLSCertsTransformer{},
			// add our finalizer to all objects
			&lifecycle.OwnershipTransformer{},
			// make all workload objects depending on credential secret
			&lifecycle.CredentialTransformer{},
			// make all workload objects depending on all none workload objects
			&lifecycle.WorkloadsLastTransformer{},
			// make config configmap immutable
			&lifecycle.ConfigTransformer{},
			// read old snapshot from cache, and generate diff plan
			&lifecycle.ObjectActionTransformer{},
			// handle TerminationPolicyType=DoNotTerminate
			&lifecycle.DoNotTerminateTransformer{},
			// horizontal scaling
			&lifecycle.StsHorizontalScalingTransformer{},
			// stateful set pvc Update
			&lifecycle.StsPVCTransformer{},
			// replication set horizontal scaling
			&lifecycle.RplSetHorizontalScalingTransformer{Client: r.Client},
			// update cluster status
			&lifecycle.ClusterStatusTransformer{},
		).
		Build()
	if err != nil {
=======
		return intctrlutil.CheckedRequeueWithError(err, reqCtx.Log, "")
	} else if err := planBuilder.Validate(); err != nil {
		return requeueError(err)
	} else if plan, err := planBuilder.Build(); err != nil {
>>>>>>> 8fa93c58
		return requeueError(err)
	}

	if err = plan.Execute(); err != nil {
		return requeueError(err)
	}

	return intctrlutil.Reconciled()
}

// SetupWithManager sets up the controller with the Manager.
func (r *ClusterReconciler) SetupWithManager(mgr ctrl.Manager) error {
	requeueDuration = time.Duration(viper.GetInt(constant.CfgKeyCtrlrReconcileRetryDurationMS))
	// TODO: add filter predicate for core API objects
	b := ctrl.NewControllerManagedBy(mgr).
		For(&appsv1alpha1.Cluster{}).
		Owns(&appsv1.StatefulSet{}).
		Owns(&appsv1.Deployment{}).
		Owns(&corev1.Service{}).
		Owns(&corev1.Secret{}).
		Owns(&corev1.ConfigMap{}).
		Owns(&corev1.PersistentVolumeClaim{}).
		Owns(&policyv1.PodDisruptionBudget{}).
		Owns(&dataprotectionv1alpha1.BackupPolicy{}).
		Owns(&dataprotectionv1alpha1.Backup{})
	if viper.GetBool("VOLUMESNAPSHOT") {
		b.Owns(&snapshotv1.VolumeSnapshot{}, builder.OnlyMetadata, builder.Predicates{})
	}
	return b.Complete(r)
}

// Handle is the event handler for the cluster status event.
func (r *ClusterStatusEventHandler) Handle(cli client.Client, reqCtx intctrlutil.RequestCtx, recorder record.EventRecorder, event *corev1.Event) error {
	if event.InvolvedObject.FieldPath != constant.ProbeCheckRolePath {
		return handleEventForClusterStatus(reqCtx.Ctx, cli, recorder, event)
	}

	// parse probe event message when field path is probe-role-changed-check
	message := k8score.ParseProbeEventMessage(reqCtx, event)
	if message == nil {
		reqCtx.Log.Info("parse probe event message failed", "message", event.Message)
		return nil
	}

	// if probe message event is checkRoleFailed, it means the cluster is abnormal, need to handle the cluster status
	if message.Event == k8score.ProbeEventCheckRoleFailed {
		return handleEventForClusterStatus(reqCtx.Ctx, cli, recorder, event)
	}
	return nil
}<|MERGE_RESOLUTION|>--- conflicted
+++ resolved
@@ -134,11 +134,9 @@
 		return intctrlutil.RequeueWithError(err, reqCtx.Log, "")
 	}
 
-	// TODO: builder context design
 	planBuilder := lifecycle.NewClusterPlanBuilder(reqCtx, r.Client, req)
 
 	if err := planBuilder.Init(); err != nil {
-<<<<<<< HEAD
 		return requeueError(err)
 	}
 
@@ -183,12 +181,6 @@
 		).
 		Build()
 	if err != nil {
-=======
-		return intctrlutil.CheckedRequeueWithError(err, reqCtx.Log, "")
-	} else if err := planBuilder.Validate(); err != nil {
-		return requeueError(err)
-	} else if plan, err := planBuilder.Build(); err != nil {
->>>>>>> 8fa93c58
 		return requeueError(err)
 	}
 
