--- conflicted
+++ resolved
@@ -38,11 +38,6 @@
 
 	appsv1alpha1 "github.com/apecloud/kubeblocks/apis/apps/v1alpha1"
 	dataprotectionv1alpha1 "github.com/apecloud/kubeblocks/apis/dataprotection/v1alpha1"
-<<<<<<< HEAD
-=======
-	probeutil "github.com/apecloud/kubeblocks/cmd/probe/util"
-	"github.com/apecloud/kubeblocks/controllers/k8score"
->>>>>>> fbaad036
 	"github.com/apecloud/kubeblocks/internal/constant"
 	"github.com/apecloud/kubeblocks/internal/controller/lifecycle"
 	intctrlutil "github.com/apecloud/kubeblocks/internal/controllerutil"
@@ -228,27 +223,4 @@
 		}
 	}
 	return b.Complete(r)
-<<<<<<< HEAD
-=======
-}
-
-// Handle is the event handler for the cluster status event.
-func (r *ClusterStatusEventHandler) Handle(cli client.Client, reqCtx intctrlutil.RequestCtx, recorder record.EventRecorder, event *corev1.Event) error {
-	if event.Reason != string(probeutil.CheckRoleOperation) {
-		return handleEventForClusterStatus(reqCtx.Ctx, cli, recorder, event)
-	}
-
-	// parse probe event message when field path is probe-role-changed-check
-	message := k8score.ParseProbeEventMessage(reqCtx, event)
-	if message == nil {
-		reqCtx.Log.Info("parse probe event message failed", "message", event.Message)
-		return nil
-	}
-
-	// if probe message event is checkRoleFailed, it means the cluster is abnormal, need to handle the cluster status
-	if message.Event == probeutil.OperationFailed {
-		return handleEventForClusterStatus(reqCtx.Ctx, cli, recorder, event)
-	}
-	return nil
->>>>>>> fbaad036
 }