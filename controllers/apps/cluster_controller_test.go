--- conflicted
+++ resolved
@@ -52,11 +52,7 @@
 	"github.com/apecloud/kubeblocks/controllers/apps/components/replication"
 	"github.com/apecloud/kubeblocks/controllers/apps/components/util"
 	"github.com/apecloud/kubeblocks/internal/constant"
-<<<<<<< HEAD
-	"github.com/apecloud/kubeblocks/internal/controller/lifecycle"
-=======
 	intctrlutil "github.com/apecloud/kubeblocks/internal/controllerutil"
->>>>>>> 5897048d
 	"github.com/apecloud/kubeblocks/internal/generics"
 	probeutil "github.com/apecloud/kubeblocks/internal/sqlchannel/util"
 	testapps "github.com/apecloud/kubeblocks/internal/testutil/apps"
@@ -1394,32 +1390,9 @@
 		changeCompReplicas(clusterKey, updatedReplicas, &clusterObj.Spec.ComponentSpecs[0])
 		Eventually(testapps.GetClusterObservedGeneration(&testCtx, clusterKey)).Should(BeEquivalentTo(2))
 
-<<<<<<< HEAD
 		ml := client.MatchingLabels{
 			constant.AppInstanceLabelKey:    clusterKey.Name,
 			constant.KBAppComponentLabelKey: compName,
-=======
-		// REVIEW: this test flow, should wait/fake still Running phase?
-		By("Creating backup")
-		backupKey := types.NamespacedName{
-			Namespace: testCtx.DefaultNamespace,
-			Name:      "test-backup",
-		}
-		backup := dataprotectionv1alpha1.Backup{
-			ObjectMeta: metav1.ObjectMeta{
-				Name:      backupKey.Name,
-				Namespace: backupKey.Namespace,
-				Labels: map[string]string{
-					constant.AppInstanceLabelKey:    clusterKey.Name,
-					constant.KBAppComponentLabelKey: compName,
-					constant.KBManagedByKey:         "cluster",
-				},
-			},
-			Spec: dataprotectionv1alpha1.BackupSpec{
-				BackupPolicyName: DeriveBackupPolicyName(clusterKey.Name, compDefName, ""),
-				BackupType:       "snapshot",
-			},
->>>>>>> 5897048d
 		}
 		Eventually(testapps.List(&testCtx, generics.BackupSignature,
 			ml, client.InNamespace(clusterKey.Namespace))).Should(HaveLen(1))
@@ -1465,6 +1438,20 @@
 			}
 			g.Expect(err).Should(HaveOccurred())
 		})).Should(Succeed())
+
+		By("expect for backup error event")
+		Eventually(func(g Gomega) {
+			eventList := corev1.EventList{}
+			Expect(k8sClient.List(ctx, &eventList, client.InNamespace(testCtx.DefaultNamespace))).Should(Succeed())
+			hasBackupErrorEvent := false
+			for _, v := range eventList.Items {
+				if v.Reason == string(intctrlutil.ErrorTypeBackupFailed) {
+					hasBackupErrorEvent = true
+					break
+				}
+			}
+			g.Expect(hasBackupErrorEvent).Should(BeTrue())
+		}).Should(Succeed())
 	}
 
 	updateClusterAnnotation := func(cluster *appsv1alpha1.Cluster) {
