/*
Copyright (C) 2022-2023 ApeCloud Co., Ltd

This file is part of KubeBlocks project

This program is free software: you can redistribute it and/or modify
it under the terms of the GNU Affero General Public License as published by
the Free Software Foundation, either version 3 of the License, or
(at your option) any later version.

This program is distributed in the hope that it will be useful
but WITHOUT ANY WARRANTY; without even the implied warranty of
MERCHANTABILITY or FITNESS FOR A PARTICULAR PURPOSE.  See the
GNU Affero General Public License for more details.

You should have received a copy of the GNU Affero General Public License
along with this program.  If not, see <http://www.gnu.org/licenses/>.
*/

package apps

import (
	"errors"
	"fmt"
	"strconv"
	"strings"
	"time"

	. "github.com/onsi/ginkgo/v2"
	. "github.com/onsi/gomega"

	snapshotv1 "github.com/kubernetes-csi/external-snapshotter/client/v6/apis/volumesnapshot/v1"
	"github.com/spf13/viper"
	"golang.org/x/exp/slices"
	appsv1 "k8s.io/api/apps/v1"
	corev1 "k8s.io/api/core/v1"
	storagev1 "k8s.io/api/storage/v1"
	"k8s.io/apimachinery/pkg/api/meta"
	"k8s.io/apimachinery/pkg/api/resource"
	metav1 "k8s.io/apimachinery/pkg/apis/meta/v1"
	"k8s.io/apimachinery/pkg/types"
	"k8s.io/apimachinery/pkg/util/intstr"
	controllerruntime "sigs.k8s.io/controller-runtime"
	"sigs.k8s.io/controller-runtime/pkg/client"

	appsv1alpha1 "github.com/apecloud/kubeblocks/apis/apps/v1alpha1"
	dataprotectionv1alpha1 "github.com/apecloud/kubeblocks/apis/dataprotection/v1alpha1"
	"github.com/apecloud/kubeblocks/controllers/apps/components/replication"
	"github.com/apecloud/kubeblocks/controllers/apps/components/util"
	"github.com/apecloud/kubeblocks/internal/constant"
	"github.com/apecloud/kubeblocks/internal/controller/lifecycle"
	intctrlutil "github.com/apecloud/kubeblocks/internal/controllerutil"
	"github.com/apecloud/kubeblocks/internal/generics"
	testapps "github.com/apecloud/kubeblocks/internal/testutil/apps"
	testk8s "github.com/apecloud/kubeblocks/internal/testutil/k8s"
)

const backupPolicyTPLName = "test-backup-policy-template-mysql"

var _ = Describe("Cluster Controller", func() {
	const (
		clusterDefName     = "test-clusterdef"
		clusterVersionName = "test-clusterversion"
		clusterNamePrefix  = "test-cluster"
		leader             = "leader"
		follower           = "follower"
		// REVIEW:
		// - setup componentName and componentDefName as map entry pair
		statelessCompName      = "stateless"
		statelessCompDefName   = "stateless"
		statefulCompName       = "stateful"
		statefulCompDefName    = "stateful"
		consensusCompName      = "consensus"
		consensusCompDefName   = "consensus"
		replicationCompName    = "replication"
		replicationCompDefName = "replication"
	)

	var (
		clusterNameRand        string
		clusterDefNameRand     string
		clusterVersionNameRand string
		clusterDefObj          *appsv1alpha1.ClusterDefinition
		clusterVersionObj      *appsv1alpha1.ClusterVersion
		clusterObj             *appsv1alpha1.Cluster
		clusterKey             types.NamespacedName
		allSettings            map[string]interface{}
	)

	resetViperCfg := func() {
		if allSettings != nil {
			Expect(viper.MergeConfigMap(allSettings)).ShouldNot(HaveOccurred())
			allSettings = nil
		}
	}

	resetTestContext := func() {
		clusterDefObj = nil
		clusterVersionObj = nil
		clusterObj = nil
		randomStr := testCtx.GetRandomStr()
		clusterNameRand = "mysql-" + randomStr
		clusterDefNameRand = "mysql-definition-" + randomStr
		clusterVersionNameRand = "mysql-cluster-version-" + randomStr
		resetViperCfg()
	}

	// Cleanups
	cleanEnv := func() {
		// must wait until resources deleted and no longer exist before the testcases start,
		// otherwise if later it needs to create some new resource objects with the same name,
		// in race conditions, it will find the existence of old objects, resulting failure to
		// create the new objects.
		By("clean resources")

		// delete cluster(and all dependent sub-resources), clusterversion and clusterdef
		testapps.ClearClusterResources(&testCtx)

		// delete rest mocked objects
		inNS := client.InNamespace(testCtx.DefaultNamespace)
		ml := client.HasLabels{testCtx.TestObjLabelKey}
		// namespaced
		testapps.ClearResourcesWithRemoveFinalizerOption(&testCtx, generics.PersistentVolumeClaimSignature, true, inNS, ml)
		testapps.ClearResourcesWithRemoveFinalizerOption(&testCtx, generics.PodSignature, true, inNS, ml)
		testapps.ClearResources(&testCtx, generics.BackupSignature, inNS, ml)
		testapps.ClearResources(&testCtx, generics.BackupPolicySignature, inNS, ml)
		testapps.ClearResources(&testCtx, generics.VolumeSnapshotSignature, inNS)
		// non-namespaced
		testapps.ClearResources(&testCtx, generics.BackupPolicyTemplateSignature, ml)
		testapps.ClearResources(&testCtx, generics.BackupToolSignature, ml)
		testapps.ClearResources(&testCtx, generics.StorageClassSignature, ml)
		resetTestContext()
	}

	BeforeEach(func() {
		cleanEnv()
		allSettings = viper.AllSettings()
	})

	AfterEach(func() {
		cleanEnv()
	})

	// test function helpers
	createAllWorkloadTypesClusterDef := func(noCreateAssociateCV ...bool) {
		By("Create a clusterDefinition obj")
		clusterDefObj = testapps.NewClusterDefFactory(clusterDefName).
			AddComponentDef(testapps.StatefulMySQLComponent, statefulCompDefName).
			AddComponentDef(testapps.ConsensusMySQLComponent, consensusCompDefName).
			AddComponentDef(testapps.ReplicationRedisComponent, replicationCompDefName).
			AddComponentDef(testapps.StatelessNginxComponent, statelessCompDefName).
			Create(&testCtx).GetObject()

		if len(noCreateAssociateCV) > 0 && !noCreateAssociateCV[0] {
			return
		}
		By("Create a clusterVersion obj")
		clusterVersionObj = testapps.NewClusterVersionFactory(clusterVersionName, clusterDefObj.GetName()).
			AddComponentVersion(statefulCompDefName).AddContainerShort("mysql", testapps.ApeCloudMySQLImage).
			AddComponentVersion(consensusCompDefName).AddContainerShort("mysql", testapps.ApeCloudMySQLImage).
			AddComponentVersion(replicationCompDefName).AddContainerShort("mysql", testapps.ApeCloudMySQLImage).
			AddComponentVersion(statelessCompDefName).AddContainerShort("nginx", testapps.NginxImage).
			Create(&testCtx).GetObject()
	}

	waitForCreatingResourceCompletely := func(clusterKey client.ObjectKey, compNames ...string) {
		Eventually(testapps.GetClusterObservedGeneration(&testCtx, clusterKey)).Should(BeEquivalentTo(1))
		for _, compName := range compNames {
			Eventually(testapps.GetClusterComponentPhase(testCtx, clusterKey.Name, compName)).Should(Equal(appsv1alpha1.CreatingClusterCompPhase))
		}
	}

	type ExpectService struct {
		headless bool
		svcType  corev1.ServiceType
	}

	// getHeadlessSvcPorts returns the component's headless service ports by gathering all container's ports in the
	// ClusterComponentDefinition.PodSpec, it's a subset of the real ports as some containers can be dynamically
	// injected into the pod by the lifecycle controller, such as the probe container.
	getHeadlessSvcPorts := func(g Gomega, compDefName string) []corev1.ServicePort {
		comp, err := util.GetComponentDefByCluster(testCtx.Ctx, k8sClient, *clusterObj, compDefName)
		g.Expect(err).ShouldNot(HaveOccurred())
		var headlessSvcPorts []corev1.ServicePort
		for _, container := range comp.PodSpec.Containers {
			for _, port := range container.Ports {
				// be consistent with headless_service_template.cue
				headlessSvcPorts = append(headlessSvcPorts, corev1.ServicePort{
					Name:       port.Name,
					Protocol:   port.Protocol,
					Port:       port.ContainerPort,
					TargetPort: intstr.FromString(port.Name),
				})
			}
		}
		return headlessSvcPorts
	}

	validateCompSvcList := func(g Gomega, compName string, compDefName string, expectServices map[string]ExpectService) {
		clusterKey = client.ObjectKeyFromObject(clusterObj)

		svcList := &corev1.ServiceList{}
		g.Expect(k8sClient.List(testCtx.Ctx, svcList, client.MatchingLabels{
			constant.AppInstanceLabelKey:    clusterKey.Name,
			constant.KBAppComponentLabelKey: compName,
		}, client.InNamespace(clusterKey.Namespace))).Should(Succeed())

		for svcName, svcSpec := range expectServices {
			idx := slices.IndexFunc(svcList.Items, func(e corev1.Service) bool {
				parts := []string{clusterKey.Name, compName}
				if svcName != "" {
					parts = append(parts, svcName)
				}
				return strings.Join(parts, "-") == e.Name
			})
			g.Expect(idx >= 0).To(BeTrue())
			svc := svcList.Items[idx]
			g.Expect(svc.Spec.Type).Should(Equal(svcSpec.svcType))
			switch {
			case svc.Spec.Type == corev1.ServiceTypeLoadBalancer:
				g.Expect(svc.Spec.ExternalTrafficPolicy).Should(Equal(corev1.ServiceExternalTrafficPolicyTypeLocal))
			case svc.Spec.Type == corev1.ServiceTypeClusterIP && !svcSpec.headless:
				g.Expect(svc.Spec.ClusterIP).ShouldNot(Equal(corev1.ClusterIPNone))
			case svc.Spec.Type == corev1.ServiceTypeClusterIP && svcSpec.headless:
				g.Expect(svc.Spec.ClusterIP).Should(Equal(corev1.ClusterIPNone))
				for _, port := range getHeadlessSvcPorts(g, compDefName) {
					g.Expect(slices.Index(svc.Spec.Ports, port) >= 0).Should(BeTrue())
				}
			}
		}
		g.Expect(len(expectServices)).Should(Equal(len(svcList.Items)))
	}

	testServiceAddAndDelete := func(compName, compDefName string) {
		By("Creating a cluster with two LoadBalancer services")
		clusterObj = testapps.NewClusterFactory(testCtx.DefaultNamespace, clusterNamePrefix,
			clusterDefObj.Name, clusterVersionObj.Name).
			AddComponent(compName, compDefName).SetReplicas(1).
			AddService(testapps.ServiceVPCName, corev1.ServiceTypeLoadBalancer).
			AddService(testapps.ServiceInternetName, corev1.ServiceTypeLoadBalancer).
			WithRandomName().Create(&testCtx).GetObject()
		clusterKey = client.ObjectKeyFromObject(clusterObj)

		By("Waiting for the cluster controller to create resources completely")
		waitForCreatingResourceCompletely(clusterKey, compName)

		expectServices := map[string]ExpectService{
			testapps.ServiceHeadlessName: {svcType: corev1.ServiceTypeClusterIP, headless: true},
			testapps.ServiceDefaultName:  {svcType: corev1.ServiceTypeClusterIP, headless: false},
			testapps.ServiceVPCName:      {svcType: corev1.ServiceTypeLoadBalancer, headless: false},
			testapps.ServiceInternetName: {svcType: corev1.ServiceTypeLoadBalancer, headless: false},
		}
		Eventually(func(g Gomega) { validateCompSvcList(g, compName, compDefName, expectServices) }).Should(Succeed())

		By("Delete a LoadBalancer service")
		deleteService := testapps.ServiceVPCName
		delete(expectServices, deleteService)
		Expect(testapps.GetAndChangeObj(&testCtx, clusterKey, func(cluster *appsv1alpha1.Cluster) {
			for idx, comp := range cluster.Spec.ComponentSpecs {
				if comp.ComponentDefRef != compDefName || comp.Name != compName {
					continue
				}
				var services []appsv1alpha1.ClusterComponentService
				for _, item := range comp.Services {
					if item.Name == deleteService {
						continue
					}
					services = append(services, item)
				}
				cluster.Spec.ComponentSpecs[idx].Services = services
				return
			}
		})()).ShouldNot(HaveOccurred())
		Eventually(func(g Gomega) { validateCompSvcList(g, compName, compDefName, expectServices) }).Should(Succeed())

		By("Add the deleted LoadBalancer service back")
		expectServices[deleteService] = ExpectService{svcType: corev1.ServiceTypeLoadBalancer, headless: false}
		Expect(testapps.GetAndChangeObj(&testCtx, clusterKey, func(cluster *appsv1alpha1.Cluster) {
			for idx, comp := range cluster.Spec.ComponentSpecs {
				if comp.ComponentDefRef != compDefName || comp.Name != compName {
					continue
				}
				comp.Services = append(comp.Services, appsv1alpha1.ClusterComponentService{
					Name:        deleteService,
					ServiceType: corev1.ServiceTypeLoadBalancer,
				})
				cluster.Spec.ComponentSpecs[idx] = comp
				return
			}
		})()).ShouldNot(HaveOccurred())
		Eventually(func(g Gomega) { validateCompSvcList(g, compName, compDefName, expectServices) }).Should(Succeed())
	}

	createClusterObj := func(compName, compDefName string) {
		By("Creating a cluster")
		clusterObj = testapps.NewClusterFactory(testCtx.DefaultNamespace, clusterNamePrefix,
			clusterDefObj.Name, clusterVersionObj.Name).WithRandomName().
			AddComponent(compName, compDefName).
			Create(&testCtx).GetObject()
		clusterKey = client.ObjectKeyFromObject(clusterObj)

		By("Waiting for the cluster enter running phase")
		Eventually(testapps.GetClusterObservedGeneration(&testCtx, clusterKey)).Should(BeEquivalentTo(1))
		Eventually(testapps.GetClusterPhase(&testCtx, clusterKey)).Should(Equal(appsv1alpha1.CreatingClusterPhase))
	}

	testWipeOut := func(compName, compDefName string) {
		createClusterObj(compName, compDefName)

		By("Waiting for the cluster enter running phase")
		Eventually(testapps.GetClusterObservedGeneration(&testCtx, clusterKey)).Should(BeEquivalentTo(1))
		Eventually(testapps.GetClusterPhase(&testCtx, clusterKey)).Should(Equal(appsv1alpha1.CreatingClusterPhase))

		// REVIEW: this test flow

		By("Delete the cluster")
		testapps.DeleteObject(&testCtx, clusterKey, &appsv1alpha1.Cluster{})

		By("Wait for the cluster to terminate")
		Eventually(testapps.CheckObjExists(&testCtx, clusterKey, &appsv1alpha1.Cluster{}, false)).Should(Succeed())
	}

	testDoNotTermintate := func(compName, compDefName string) {
		createClusterObj(compName, compDefName)

		// REVIEW: this test flow

		// REVIEW: why not set termination upon creation?
		By("Update the cluster's termination policy to DoNotTerminate")
		Expect(testapps.GetAndChangeObj(&testCtx, clusterKey, func(cluster *appsv1alpha1.Cluster) {
			cluster.Spec.TerminationPolicy = appsv1alpha1.DoNotTerminate
		})()).ShouldNot(HaveOccurred())

		By("Delete the cluster")
		testapps.DeleteObject(&testCtx, clusterKey, &appsv1alpha1.Cluster{})
		Eventually(testapps.CheckObjExists(&testCtx, clusterKey, &appsv1alpha1.Cluster{}, true)).Should(Succeed())

		By("Update the cluster's termination policy to WipeOut")
		Expect(testapps.GetAndChangeObj(&testCtx, clusterKey, func(cluster *appsv1alpha1.Cluster) {
			cluster.Spec.TerminationPolicy = appsv1alpha1.WipeOut
		})()).ShouldNot(HaveOccurred())

		By("Wait for the cluster to terminate")
		Eventually(testapps.CheckObjExists(&testCtx, clusterKey, &appsv1alpha1.Cluster{}, false)).Should(Succeed())
	}

	changeCompReplicas := func(clusterName types.NamespacedName, replicas int32, comp *appsv1alpha1.ClusterComponentSpec) {
		Expect(testapps.GetAndChangeObj(&testCtx, clusterName, func(cluster *appsv1alpha1.Cluster) {
			for i, clusterComp := range cluster.Spec.ComponentSpecs {
				if clusterComp.Name == comp.Name {
					cluster.Spec.ComponentSpecs[i].Replicas = replicas
				}
			}
		})()).ShouldNot(HaveOccurred())
	}

	changeStatefulSetReplicas := func(clusterName types.NamespacedName, replicas int32) {
		Expect(testapps.GetAndChangeObj(&testCtx, clusterName, func(cluster *appsv1alpha1.Cluster) {
			if len(cluster.Spec.ComponentSpecs) == 0 {
				cluster.Spec.ComponentSpecs = []appsv1alpha1.ClusterComponentSpec{
					{
						Name:            replicationCompName,
						ComponentDefRef: replicationCompDefName,
						Replicas:        replicas,
					}}
			} else {
				cluster.Spec.ComponentSpecs[0].Replicas = replicas
			}
		})()).ShouldNot(HaveOccurred())
	}

	testChangeReplicas := func(compName, compDefName string) {
		createClusterObj(compName, compDefName)

		replicasSeq := []int32{5, 3, 1, 0, 2, 4}
		expectedOG := int64(1)
		for _, replicas := range replicasSeq {
			By(fmt.Sprintf("Change replicas to %d", replicas))
			changeStatefulSetReplicas(clusterKey, replicas)
			expectedOG++

			By("Checking cluster status and the number of replicas changed")
			Eventually(testapps.CheckObj(&testCtx, clusterKey, func(g Gomega, fetched *appsv1alpha1.Cluster) {
				g.Expect(fetched.Status.ObservedGeneration).To(BeEquivalentTo(expectedOG))
				g.Eventually(testapps.GetClusterPhase(&testCtx, clusterKey)).Should(Equal(appsv1alpha1.CreatingClusterPhase))
			})).Should(Succeed())
			Eventually(func(g Gomega) {
				stsList := testk8s.ListAndCheckStatefulSet(&testCtx, clusterKey)
				g.Expect(int(*stsList.Items[0].Spec.Replicas)).To(BeEquivalentTo(replicas))
			}).Should(Succeed())
		}
	}

	getPVCName := func(compName string, i int) string {
		return fmt.Sprintf("%s-%s-%s-%d", testapps.DataVolumeName, clusterKey.Name, compName, i)
	}

	createPVC := func(clusterName, pvcName, compName string) {
		testapps.NewPersistentVolumeClaimFactory(testCtx.DefaultNamespace, pvcName, clusterName,
			compName, "data").SetStorage("1Gi").CheckedCreate(&testCtx)
	}

	mockPodsForConsensusTest := func(cluster *appsv1alpha1.Cluster, number int) []corev1.Pod {
		componentName := cluster.Spec.ComponentSpecs[0].Name
		clusterName := cluster.Name
		stsName := cluster.Name + "-" + componentName
		pods := make([]corev1.Pod, 0)
		for i := 0; i < number; i++ {
			pod := &corev1.Pod{
				ObjectMeta: metav1.ObjectMeta{
					Name:      stsName + "-" + strconv.Itoa(i),
					Namespace: testCtx.DefaultNamespace,
					Labels: map[string]string{
						constant.AppInstanceLabelKey:          clusterName,
						constant.KBAppComponentLabelKey:       componentName,
						appsv1.ControllerRevisionHashLabelKey: "mock-version",
					},
				},
				Spec: corev1.PodSpec{
					Containers: []corev1.Container{{
						Name:  "mock-container",
						Image: "mock-container",
					}},
				},
			}
			pods = append(pods, *pod)
		}
		return pods
	}

	horizontalScaleComp := func(updatedReplicas int, comp *appsv1alpha1.ClusterComponentSpec, policy *appsv1alpha1.HorizontalScalePolicy) {
		By("Mocking components' PVCs to bound")
		for i := 0; i < int(comp.Replicas); i++ {
			pvcKey := types.NamespacedName{
				Namespace: clusterKey.Namespace,
				Name:      getPVCName(comp.Name, i),
			}
			createPVC(clusterKey.Name, pvcKey.Name, comp.Name)
			Eventually(testapps.CheckObjExists(&testCtx, pvcKey, &corev1.PersistentVolumeClaim{}, true)).Should(Succeed())
			Expect(testapps.GetAndChangeObjStatus(&testCtx, pvcKey, func(pvc *corev1.PersistentVolumeClaim) {
				pvc.Status.Phase = corev1.ClaimBound
			})()).ShouldNot(HaveOccurred())
		}

		By("Checking sts replicas right")
		stsList := testk8s.ListAndCheckStatefulSetWithComponent(&testCtx, clusterKey, comp.Name)
		Expect(int(*stsList.Items[0].Spec.Replicas)).To(BeEquivalentTo(comp.Replicas))

		By("Creating mock pods in StatefulSet")
		pods := mockPodsForConsensusTest(clusterObj, int(comp.Replicas))
		for i, pod := range pods {
			if comp.ComponentDefRef == replicationCompDefName && i == 0 {
				By("mocking primary for replication to pass check")
				pods[0].ObjectMeta.Labels[constant.RoleLabelKey] = "primary"
			}
			Expect(testCtx.CheckedCreateObj(testCtx.Ctx, &pod)).Should(Succeed())
			// mock the status to pass the isReady(pod) check in consensus_set
			pod.Status.Conditions = []corev1.PodCondition{{
				Type:   corev1.PodReady,
				Status: corev1.ConditionTrue,
			}}
			Expect(k8sClient.Status().Update(ctx, &pod)).Should(Succeed())
		}

		By(fmt.Sprintf("Changing replicas to %d", updatedReplicas))
		changeCompReplicas(clusterKey, int32(updatedReplicas), comp)

		checkUpdatedStsReplicas := func() {
			By("Checking updated sts replicas")
			Eventually(func() int32 {
				stsList = testk8s.ListAndCheckStatefulSetWithComponent(&testCtx, clusterKey, comp.Name)
				return *stsList.Items[0].Spec.Replicas
			}).Should(BeEquivalentTo(updatedReplicas))
		}

		if policy == nil {
			checkUpdatedStsReplicas()
			return
		}

		By("Checking Backup created")
		Eventually(testapps.GetListLen(&testCtx, generics.BackupSignature,
			client.MatchingLabels{
				constant.AppInstanceLabelKey:    clusterKey.Name,
				constant.KBAppComponentLabelKey: comp.Name,
			}, client.InNamespace(clusterKey.Namespace))).Should(Equal(1))

		By("Mocking VolumeSnapshot and set it as ReadyToUse")
		snapshotKey := types.NamespacedName{Name: fmt.Sprintf("%s-%s-scaling",
			clusterKey.Name, comp.Name),
			Namespace: testCtx.DefaultNamespace}
		pvcName := getPVCName(comp.Name, 0)
		volumeSnapshot := &snapshotv1.VolumeSnapshot{
			ObjectMeta: metav1.ObjectMeta{
				Name:      snapshotKey.Name,
				Namespace: snapshotKey.Namespace,
				Labels: map[string]string{
					constant.KBManagedByKey:         "cluster",
					constant.AppInstanceLabelKey:    clusterKey.Name,
					constant.KBAppComponentLabelKey: comp.Name,
				}},
			Spec: snapshotv1.VolumeSnapshotSpec{
				Source: snapshotv1.VolumeSnapshotSource{
					PersistentVolumeClaimName: &pvcName,
				},
			},
		}
		scheme, _ := appsv1alpha1.SchemeBuilder.Build()
		Expect(controllerruntime.SetControllerReference(clusterObj, volumeSnapshot, scheme)).Should(Succeed())
		Expect(testCtx.CreateObj(testCtx.Ctx, volumeSnapshot)).Should(Succeed())
		readyToUse := true
		volumeSnapshotStatus := snapshotv1.VolumeSnapshotStatus{ReadyToUse: &readyToUse}
		volumeSnapshot.Status = &volumeSnapshotStatus
		Expect(k8sClient.Status().Update(testCtx.Ctx, volumeSnapshot)).Should(Succeed())

		By("Mock PVCs status to bound")
		for i := 0; i < updatedReplicas; i++ {
			pvcKey := types.NamespacedName{
				Namespace: clusterKey.Namespace,
				Name:      getPVCName(comp.Name, i),
			}
			Eventually(testapps.CheckObjExists(&testCtx, pvcKey, &corev1.PersistentVolumeClaim{}, true)).Should(Succeed())
			Expect(testapps.GetAndChangeObjStatus(&testCtx, pvcKey, func(pvc *corev1.PersistentVolumeClaim) {
				pvc.Status.Phase = corev1.ClaimBound
			})()).ShouldNot(HaveOccurred())
		}

		By("Check backup job cleanup")
		Eventually(testapps.GetListLen(&testCtx, generics.BackupSignature,
			client.MatchingLabels{
				constant.AppInstanceLabelKey:    clusterKey.Name,
				constant.KBAppComponentLabelKey: comp.Name,
			}, client.InNamespace(clusterKey.Namespace))).Should(Equal(0))
		Eventually(testapps.CheckObjExists(&testCtx, snapshotKey, &snapshotv1.VolumeSnapshot{}, false)).Should(Succeed())

		checkUpdatedStsReplicas()
	}

	// @argument componentDefsWithHScalePolicy assign ClusterDefinition.spec.componentDefs[].horizontalScalePolicy for
	// the matching names. If not provided, will set 1st ClusterDefinition.spec.componentDefs[0].horizontalScalePolicy.
	horizontalScale := func(updatedReplicas int, componentDefsWithHScalePolicy ...string) {
		viper.Set("VOLUMESNAPSHOT", true)
		cluster := &appsv1alpha1.Cluster{}
		Expect(testCtx.Cli.Get(testCtx.Ctx, clusterKey, cluster)).Should(Succeed())
		initialGeneration := int(cluster.Status.ObservedGeneration)

		By("Set HorizontalScalePolicy")
		Expect(testapps.GetAndChangeObj(&testCtx, client.ObjectKeyFromObject(clusterDefObj),
			func(clusterDef *appsv1alpha1.ClusterDefinition) {
				// assign 1st component
				if len(componentDefsWithHScalePolicy) == 0 && len(clusterDef.Spec.ComponentDefs) > 0 {
					componentDefsWithHScalePolicy = []string{
						clusterDef.Spec.ComponentDefs[0].Name,
					}
				}
				for i, compDef := range clusterDef.Spec.ComponentDefs {
					if !slices.Contains(componentDefsWithHScalePolicy, compDef.Name) {
						continue
					}

					By("Checking backup policy created from backup policy template")
					policyName := lifecycle.DeriveBackupPolicyName(clusterKey.Name, compDef.Name, "")
					clusterDef.Spec.ComponentDefs[i].HorizontalScalePolicy =
						&appsv1alpha1.HorizontalScalePolicy{Type: appsv1alpha1.HScaleDataClonePolicyFromSnapshot,
							BackupPolicyTemplateName: backupPolicyTPLName}

					Eventually(testapps.CheckObjExists(&testCtx, client.ObjectKey{Name: policyName, Namespace: clusterKey.Namespace},
						&dataprotectionv1alpha1.BackupPolicy{}, true)).Should(Succeed())
				}
			})()).ShouldNot(HaveOccurred())

		By("Mocking all components' PVCs to bound")
		for _, comp := range clusterObj.Spec.ComponentSpecs {
			for i := 0; i < int(comp.Replicas); i++ {
				pvcKey := types.NamespacedName{
					Namespace: clusterKey.Namespace,
					Name:      getPVCName(comp.Name, i),
				}
				createPVC(clusterKey.Name, pvcKey.Name, comp.Name)
				Eventually(testapps.CheckObjExists(&testCtx, pvcKey,
					&corev1.PersistentVolumeClaim{}, true)).Should(Succeed())
				Eventually(testapps.GetAndChangeObjStatus(&testCtx, pvcKey, func(pvc *corev1.PersistentVolumeClaim) {
					pvc.Status.Phase = corev1.ClaimBound
				})).Should(Succeed())
			}
		}

		By("Get the latest cluster def")
		Expect(k8sClient.Get(testCtx.Ctx, client.ObjectKeyFromObject(clusterDefObj), clusterDefObj)).Should(Succeed())
		for i, comp := range clusterObj.Spec.ComponentSpecs {
			var policy *appsv1alpha1.HorizontalScalePolicy
			for _, componentDef := range clusterDefObj.Spec.ComponentDefs {
				if componentDef.Name == comp.ComponentDefRef {
					policy = componentDef.HorizontalScalePolicy
				}
			}
			horizontalScaleComp(updatedReplicas, &clusterObj.Spec.ComponentSpecs[i], policy)
		}

		By("Checking cluster status and the number of replicas changed")
		Eventually(testapps.GetClusterObservedGeneration(&testCtx, clusterKey)).
			Should(BeEquivalentTo(initialGeneration + len(clusterObj.Spec.ComponentSpecs)))
	}

	testHorizontalScale := func(compName, compDefName string) {
		initialReplicas := int32(1)
		updatedReplicas := int32(3)

		By("Creating a single component cluster with VolumeClaimTemplate")
		pvcSpec := testapps.NewPVCSpec("1Gi")
		clusterObj = testapps.NewClusterFactory(testCtx.DefaultNamespace, clusterNamePrefix,
			clusterDefObj.Name, clusterVersionObj.Name).WithRandomName().
			AddComponent(compName, compDefName).
			AddVolumeClaimTemplate(testapps.DataVolumeName, pvcSpec).
			SetReplicas(initialReplicas).
			Create(&testCtx).GetObject()
		clusterKey = client.ObjectKeyFromObject(clusterObj)

		By("Waiting for the cluster controller to create resources completely")
		waitForCreatingResourceCompletely(clusterKey, compName)

		// REVIEW: this test flow, wait for running phase?
		horizontalScale(int(updatedReplicas), compDefName)
	}

	testStorageExpansion := func(compName, compDefName string) {
		const storageClassName = "sc-mock"
		const replicas = 3

		By("Mock a StorageClass which allows resize")
		allowVolumeExpansion := true
		storageClass := &storagev1.StorageClass{
			ObjectMeta: metav1.ObjectMeta{
				Name: storageClassName,
			},
			Provisioner:          "kubernetes.io/no-provisioner",
			AllowVolumeExpansion: &allowVolumeExpansion,
		}
		Expect(testCtx.CreateObj(testCtx.Ctx, storageClass)).Should(Succeed())

		By("Creating a cluster with VolumeClaimTemplate")
		pvcSpec := testapps.NewPVCSpec("1Gi")
		pvcSpec.StorageClassName = &storageClass.Name

		By("Create cluster and waiting for the cluster initialized")
		clusterObj = testapps.NewClusterFactory(testCtx.DefaultNamespace, clusterNamePrefix,
			clusterDefObj.Name, clusterVersionObj.Name).WithRandomName().
			AddComponent(compName, compDefName).
			AddVolumeClaimTemplate(testapps.DataVolumeName, pvcSpec).
			SetReplicas(replicas).
			Create(&testCtx).GetObject()
		clusterKey = client.ObjectKeyFromObject(clusterObj)

		By("Waiting for the cluster controller to create resources completely")
		waitForCreatingResourceCompletely(clusterKey, compName)

		Eventually(testapps.GetClusterObservedGeneration(&testCtx, clusterKey)).Should(BeEquivalentTo(1))

		By("Checking the replicas")
		stsList := testk8s.ListAndCheckStatefulSet(&testCtx, clusterKey)
		sts := &stsList.Items[0]
		Expect(*sts.Spec.Replicas).Should(BeEquivalentTo(replicas))

		By("Mock PVCs in Bound Status")
		for i := 0; i < replicas; i++ {
			pvc := &corev1.PersistentVolumeClaim{
				ObjectMeta: metav1.ObjectMeta{
					Name:      getPVCName(compName, i),
					Namespace: clusterKey.Namespace,
					Labels: map[string]string{
						constant.AppInstanceLabelKey: clusterKey.Name,
					}},
				Spec: pvcSpec.ToV1PersistentVolumeClaimSpec(),
			}
			Expect(testCtx.CreateObj(testCtx.Ctx, pvc)).Should(Succeed())
			pvc.Status.Phase = corev1.ClaimBound // only bound pvc allows resize
			Expect(k8sClient.Status().Update(testCtx.Ctx, pvc)).Should(Succeed())
		}

		By("mock pods/sts of component are available")
		switch compDefName {
		case statelessCompDefName:
			// ignore
		case replicationCompDefName:
			testapps.MockReplicationComponentPods(nil, testCtx, sts, clusterObj.Name, compDefName, nil)
		case statefulCompDefName, consensusCompDefName:
			testapps.MockConsensusComponentPods(testCtx, sts, clusterObj.Name, compName)
		}
		Expect(testapps.ChangeObjStatus(&testCtx, sts, func() {
			testk8s.MockStatefulSetReady(sts)
		})).ShouldNot(HaveOccurred())
		Eventually(testapps.GetClusterObservedGeneration(&testCtx, clusterKey)).Should(BeEquivalentTo(1))
		Eventually(testapps.GetClusterComponentPhase(testCtx, clusterKey.Name, compName)).Should(Equal(appsv1alpha1.RunningClusterCompPhase))
		Eventually(testapps.GetClusterPhase(&testCtx, clusterKey)).Should(Equal(appsv1alpha1.RunningClusterPhase))

		By("Updating the PVC storage size")
		newStorageValue := resource.MustParse("2Gi")
		Expect(testapps.GetAndChangeObj(&testCtx, clusterKey, func(cluster *appsv1alpha1.Cluster) {
			comp := &cluster.Spec.ComponentSpecs[0]
			comp.VolumeClaimTemplates[0].Spec.Resources.Requests[corev1.ResourceStorage] = newStorageValue
		})()).ShouldNot(HaveOccurred())

		By("Checking the resize operation finished")
		Eventually(testapps.GetClusterObservedGeneration(&testCtx, clusterKey)).Should(BeEquivalentTo(2))
		Eventually(testapps.GetClusterComponentPhase(testCtx, clusterKey.Name, compName)).Should(Equal(appsv1alpha1.RunningClusterCompPhase))
		Eventually(testapps.GetClusterPhase(&testCtx, clusterKey)).Should(Equal(appsv1alpha1.RunningClusterPhase))

		By("Checking PVCs are resized")
		stsList = testk8s.ListAndCheckStatefulSet(&testCtx, clusterKey)
		sts = &stsList.Items[0]
		for i := *sts.Spec.Replicas - 1; i >= 0; i-- {
			pvc := &corev1.PersistentVolumeClaim{}
			pvcKey := types.NamespacedName{
				Namespace: clusterKey.Namespace,
				Name:      getPVCName(compName, int(i)),
			}
			Expect(k8sClient.Get(testCtx.Ctx, pvcKey, pvc)).Should(Succeed())
			Expect(pvc.Spec.Resources.Requests[corev1.ResourceStorage]).To(Equal(newStorageValue))
		}
	}

	testClusterAffinity := func(compName, compDefName string) {
		const topologyKey = "testTopologyKey"
		const labelKey = "testNodeLabelKey"
		const labelValue = "testLabelValue"

		By("Creating a cluster with Affinity")
		affinity := &appsv1alpha1.Affinity{
			PodAntiAffinity: appsv1alpha1.Required,
			TopologyKeys:    []string{topologyKey},
			NodeLabels: map[string]string{
				labelKey: labelValue,
			},
			Tenancy: appsv1alpha1.SharedNode,
		}

		clusterObj = testapps.NewClusterFactory(testCtx.DefaultNamespace, clusterNamePrefix,
			clusterDefObj.Name, clusterVersionObj.Name).
			AddComponent(compName, compDefName).SetReplicas(3).
			WithRandomName().SetClusterAffinity(affinity).
			Create(&testCtx).GetObject()
		clusterKey = client.ObjectKeyFromObject(clusterObj)

		By("Waiting for the cluster controller to create resources completely")
		waitForCreatingResourceCompletely(clusterKey, compName)

		By("Checking the Affinity and TopologySpreadConstraints")
		Eventually(func(g Gomega) {
			stsList := testk8s.ListAndCheckStatefulSet(&testCtx, clusterKey)
			podSpec := stsList.Items[0].Spec.Template.Spec
			g.Expect(podSpec.Affinity.NodeAffinity.RequiredDuringSchedulingIgnoredDuringExecution.NodeSelectorTerms[0].MatchExpressions[0].Key).To(Equal(labelKey))
			g.Expect(podSpec.TopologySpreadConstraints[0].WhenUnsatisfiable).To(Equal(corev1.DoNotSchedule))
			g.Expect(podSpec.TopologySpreadConstraints[0].TopologyKey).To(Equal(topologyKey))
			g.Expect(podSpec.Affinity.PodAntiAffinity.RequiredDuringSchedulingIgnoredDuringExecution).Should(HaveLen(1))
			g.Expect(podSpec.Affinity.PodAntiAffinity.RequiredDuringSchedulingIgnoredDuringExecution[0].TopologyKey).To(Equal(topologyKey))
		}).Should(Succeed())

	}

	testClusterServiceAccount := func(compName, compDefName string) {
		By("Creating a cluster with target service account name")

		clusterObj = testapps.NewClusterFactory(testCtx.DefaultNamespace, clusterNamePrefix,
			clusterDefObj.Name, clusterVersionObj.Name).
			AddComponent(compName, compDefName).SetReplicas(3).
			SetServiceAccountName("test-service-account").
			Create(&testCtx).GetObject()
		clusterKey = client.ObjectKeyFromObject(clusterObj)

		By("Waiting for the cluster controller to create resources completely")
		waitForCreatingResourceCompletely(clusterKey, compName)

		By("Checking the podSpec.serviceAccountName")
		Eventually(func(g Gomega) {
			stsList := testk8s.ListAndCheckStatefulSet(&testCtx, clusterKey)
			podSpec := stsList.Items[0].Spec.Template.Spec
			g.Expect(podSpec.ServiceAccountName).To(Equal("test-service-account"))
		}).Should(Succeed())
	}

	testComponentAffinity := func(compName, compDefName string) {
		const clusterTopologyKey = "testClusterTopologyKey"
		const compTopologyKey = "testComponentTopologyKey"

		By("Creating a cluster with Affinity")
		affinity := &appsv1alpha1.Affinity{
			PodAntiAffinity: appsv1alpha1.Required,
			TopologyKeys:    []string{clusterTopologyKey},
			Tenancy:         appsv1alpha1.SharedNode,
		}
		compAffinity := &appsv1alpha1.Affinity{
			PodAntiAffinity: appsv1alpha1.Preferred,
			TopologyKeys:    []string{compTopologyKey},
			Tenancy:         appsv1alpha1.DedicatedNode,
		}
		clusterObj = testapps.NewClusterFactory(testCtx.DefaultNamespace, clusterNamePrefix,
			clusterDefObj.Name, clusterVersionObj.Name).WithRandomName().SetClusterAffinity(affinity).
			AddComponent(compName, compDefName).SetComponentAffinity(compAffinity).
			Create(&testCtx).GetObject()
		clusterKey = client.ObjectKeyFromObject(clusterObj)

		By("Waiting for the cluster controller to create resources completely")
		waitForCreatingResourceCompletely(clusterKey, compName)

		By("Checking the Affinity and the TopologySpreadConstraints")
		Eventually(func(g Gomega) {
			stsList := testk8s.ListAndCheckStatefulSet(&testCtx, clusterKey)
			podSpec := stsList.Items[0].Spec.Template.Spec
			g.Expect(podSpec.TopologySpreadConstraints[0].WhenUnsatisfiable).To(Equal(corev1.ScheduleAnyway))
			g.Expect(podSpec.TopologySpreadConstraints[0].TopologyKey).To(Equal(compTopologyKey))
			g.Expect(podSpec.Affinity.PodAntiAffinity.PreferredDuringSchedulingIgnoredDuringExecution[0].Weight).ShouldNot(BeNil())
			g.Expect(podSpec.Affinity.PodAntiAffinity.RequiredDuringSchedulingIgnoredDuringExecution).Should(HaveLen(1))
			g.Expect(podSpec.Affinity.PodAntiAffinity.RequiredDuringSchedulingIgnoredDuringExecution[0].TopologyKey).To(Equal(corev1.LabelHostname))
		}).Should(Succeed())
	}

	testClusterToleration := func(compName, compDefName string) {
		const tolerationKey = "testClusterTolerationKey"
		const tolerationValue = "testClusterTolerationValue"
		By("Creating a cluster with Toleration")
		toleration := corev1.Toleration{
			Key:      tolerationKey,
			Value:    tolerationValue,
			Operator: corev1.TolerationOpEqual,
			Effect:   corev1.TaintEffectNoSchedule,
		}
		clusterObj = testapps.NewClusterFactory(testCtx.DefaultNamespace, clusterNamePrefix,
			clusterDefObj.Name, clusterVersionObj.Name).WithRandomName().
			AddComponent(compName, compDefName).SetReplicas(1).
			AddClusterToleration(toleration).
			Create(&testCtx).GetObject()
		clusterKey = client.ObjectKeyFromObject(clusterObj)

		By("Waiting for the cluster controller to create resources completely")
		waitForCreatingResourceCompletely(clusterKey, compName)

		By("Checking the tolerations")
		Eventually(func(g Gomega) {
			stsList := testk8s.ListAndCheckStatefulSet(&testCtx, clusterKey)
			podSpec := stsList.Items[0].Spec.Template.Spec
			g.Expect(podSpec.Tolerations).Should(HaveLen(2))
			toleration = podSpec.Tolerations[0]
			g.Expect(toleration.Key).Should(BeEquivalentTo(tolerationKey))
			g.Expect(toleration.Value).Should(BeEquivalentTo(tolerationValue))
			g.Expect(toleration.Operator).Should(BeEquivalentTo(corev1.TolerationOpEqual))
			g.Expect(toleration.Effect).Should(BeEquivalentTo(corev1.TaintEffectNoSchedule))
		}).Should(Succeed())
	}

	testComponentToleration := func(compName, compDefName string) {
		clusterTolerationKey := "testClusterTolerationKey"
		compTolerationKey := "testcompTolerationKey"
		compTolerationValue := "testcompTolerationValue"

		By("Creating a cluster with Toleration")
		toleration := corev1.Toleration{
			Key:      clusterTolerationKey,
			Operator: corev1.TolerationOpExists,
			Effect:   corev1.TaintEffectNoExecute,
		}
		compToleration := corev1.Toleration{
			Key:      compTolerationKey,
			Value:    compTolerationValue,
			Operator: corev1.TolerationOpEqual,
			Effect:   corev1.TaintEffectNoSchedule,
		}
		clusterObj = testapps.NewClusterFactory(testCtx.DefaultNamespace, clusterNamePrefix,
			clusterDefObj.Name, clusterVersionObj.Name).WithRandomName().AddClusterToleration(toleration).
			AddComponent(compName, compDefName).AddComponentToleration(compToleration).
			Create(&testCtx).GetObject()
		clusterKey = client.ObjectKeyFromObject(clusterObj)

		By("Waiting for the cluster controller to create resources completely")
		waitForCreatingResourceCompletely(clusterKey, compName)

		By("Checking the tolerations")
		Eventually(func(g Gomega) {
			stsList := testk8s.ListAndCheckStatefulSet(&testCtx, clusterKey)
			podSpec := stsList.Items[0].Spec.Template.Spec
			Expect(podSpec.Tolerations).Should(HaveLen(2))
			toleration = podSpec.Tolerations[0]
			g.Expect(toleration.Key).Should(BeEquivalentTo(compTolerationKey))
			g.Expect(toleration.Value).Should(BeEquivalentTo(compTolerationValue))
			g.Expect(toleration.Operator).Should(BeEquivalentTo(corev1.TolerationOpEqual))
			g.Expect(toleration.Effect).Should(BeEquivalentTo(corev1.TaintEffectNoSchedule))
		}).Should(Succeed())
	}

	mockRoleChangedEvent := func(key types.NamespacedName, sts *appsv1.StatefulSet) []corev1.Event {
		pods, err := util.GetPodListByStatefulSet(ctx, k8sClient, sts)
		Expect(err).To(Succeed())

		events := make([]corev1.Event, 0)
		for _, pod := range pods {
			event := corev1.Event{
				ObjectMeta: metav1.ObjectMeta{
					Name:      pod.Name + "-event",
					Namespace: testCtx.DefaultNamespace,
				},
				Reason:  "Unhealthy",
				Message: `Readiness probe failed: {"event":"Success","originalRole":"Leader","role":"Follower"}`,
				InvolvedObject: corev1.ObjectReference{
					Name:      pod.Name,
					Namespace: testCtx.DefaultNamespace,
					UID:       pod.UID,
					FieldPath: constant.ProbeCheckRolePath,
				},
			}
			events = append(events, event)
		}
		events[0].Message = `Readiness probe failed: {"event":"Success","originalRole":"Leader","role":"Leader"}`
		return events
	}

	getStsPodsName := func(sts *appsv1.StatefulSet) []string {
		pods, err := util.GetPodListByStatefulSet(ctx, k8sClient, sts)
		Expect(err).To(Succeed())

		names := make([]string, 0)
		for _, pod := range pods {
			names = append(names, pod.Name)
		}
		return names
	}

	testThreeReplicas := func(compName, compDefName string) {
		const replicas = 3

		By("Mock a cluster obj")
		pvcSpec := testapps.NewPVCSpec("1Gi")
		clusterObj = testapps.NewClusterFactory(testCtx.DefaultNamespace, clusterNamePrefix,
			clusterDefObj.Name, clusterVersionObj.Name).WithRandomName().
			AddComponent(compName, compDefName).
			SetReplicas(replicas).AddVolumeClaimTemplate(testapps.DataVolumeName, pvcSpec).
			Create(&testCtx).GetObject()
		clusterKey = client.ObjectKeyFromObject(clusterObj)

		By("Waiting for the cluster controller to create resources completely")
		waitForCreatingResourceCompletely(clusterKey, compName)

		var stsList *appsv1.StatefulSetList
		var sts *appsv1.StatefulSet
		Eventually(func(g Gomega) {
			stsList = testk8s.ListAndCheckStatefulSet(&testCtx, clusterKey)
			g.Expect(stsList.Items).ShouldNot(BeEmpty())
			sts = &stsList.Items[0]
		}).Should(Succeed())

		By("Creating mock pods in StatefulSet")
		pods := mockPodsForConsensusTest(clusterObj, replicas)
		for _, pod := range pods {
			Expect(testCtx.CreateObj(testCtx.Ctx, &pod)).Should(Succeed())
			// mock the status to pass the isReady(pod) check in consensus_set
			pod.Status.Conditions = []corev1.PodCondition{{
				Type:   corev1.PodReady,
				Status: corev1.ConditionTrue,
			}}
			Expect(k8sClient.Status().Update(ctx, &pod)).Should(Succeed())
		}

		By("Creating mock role changed events")
		// pod.Labels[intctrlutil.RoleLabelKey] will be filled with the role
		events := mockRoleChangedEvent(clusterKey, sts)
		for _, event := range events {
			Expect(testCtx.CreateObj(ctx, &event)).Should(Succeed())
		}

		By("Checking pods' role are changed accordingly")
		Eventually(func(g Gomega) {
			pods, err := util.GetPodListByStatefulSet(ctx, k8sClient, sts)
			g.Expect(err).ShouldNot(HaveOccurred())
			// should have 3 pods
			g.Expect(pods).Should(HaveLen(3))
			// 1 leader
			// 2 followers
			leaderCount, followerCount := 0, 0
			for _, pod := range pods {
				switch pod.Labels[constant.RoleLabelKey] {
				case leader:
					leaderCount++
				case follower:
					followerCount++
				}
			}
			g.Expect(leaderCount).Should(Equal(1))
			g.Expect(followerCount).Should(Equal(2))
		}).Should(Succeed())

<<<<<<< HEAD
		By("Checking pods' annotations")
		Eventually(func(g Gomega) {
			pods, err := util.GetPodListByStatefulSet(ctx, k8sClient, sts)
			g.Expect(err).ShouldNot(HaveOccurred())
			g.Expect(len(pods)).Should(Equal(int(*sts.Spec.Replicas)))
			for _, pod := range pods {
				g.Expect(pod.Annotations).ShouldNot(BeNil())
				g.Expect(pod.Annotations[constant.ComponentReplicasAnnotationKey]).Should(Equal(strconv.Itoa(int(*sts.Spec.Replicas))))
			}
		}).Should(Succeed())

=======
>>>>>>> a2d83dd4
		By("Updating StatefulSet's status")
		sts.Status.UpdateRevision = "mock-version"
		sts.Status.Replicas = int32(replicas)
		sts.Status.AvailableReplicas = int32(replicas)
		sts.Status.CurrentReplicas = int32(replicas)
		sts.Status.ReadyReplicas = int32(replicas)
		sts.Status.ObservedGeneration = sts.Generation
		Expect(k8sClient.Status().Update(ctx, sts)).Should(Succeed())

		By("Checking consensus set pods' role are updated in cluster status")
		Eventually(func(g Gomega) {
			fetched := &appsv1alpha1.Cluster{}
			g.Expect(k8sClient.Get(ctx, clusterKey, fetched)).To(Succeed())
			compName := fetched.Spec.ComponentSpecs[0].Name
			g.Expect(fetched.Status.Components != nil).To(BeTrue())
			g.Expect(fetched.Status.Components).To(HaveKey(compName))
			compStatus, ok := fetched.Status.Components[compName]
			g.Expect(ok).Should(BeTrue())
			consensusStatus := compStatus.ConsensusSetStatus
			g.Expect(consensusStatus != nil).To(BeTrue())
			g.Expect(consensusStatus.Leader.Pod).To(BeElementOf(getStsPodsName(sts)))
			g.Expect(consensusStatus.Followers).Should(HaveLen(2))
			g.Expect(consensusStatus.Followers[0].Pod).To(BeElementOf(getStsPodsName(sts)))
			g.Expect(consensusStatus.Followers[1].Pod).To(BeElementOf(getStsPodsName(sts)))
		}).Should(Succeed())

		By("Waiting the component be running")
		Eventually(testapps.GetClusterComponentPhase(testCtx, clusterObj.Name, compName)).
			Should(Equal(appsv1alpha1.RunningClusterCompPhase))
	}

	testBackupError := func(compName, compDefName string) {
		initialReplicas := int32(1)
		updatedReplicas := int32(3)
		viper.Set("VOLUMESNAPSHOT", true)

		By("Set HorizontalScalePolicy")
		Expect(testapps.GetAndChangeObj(&testCtx, client.ObjectKeyFromObject(clusterDefObj),
			func(clusterDef *appsv1alpha1.ClusterDefinition) {
				for i, def := range clusterDef.Spec.ComponentDefs {
					if def.Name != compDefName {
						continue
					}
					clusterDef.Spec.ComponentDefs[i].HorizontalScalePolicy =
						&appsv1alpha1.HorizontalScalePolicy{Type: appsv1alpha1.HScaleDataClonePolicyFromSnapshot,
							BackupPolicyTemplateName: backupPolicyTPLName}
				}
			})()).ShouldNot(HaveOccurred())

		By("Creating a cluster with VolumeClaimTemplate")
		pvcSpec := testapps.NewPVCSpec("1Gi")
		clusterObj = testapps.NewClusterFactory(testCtx.DefaultNamespace, clusterNamePrefix,
			clusterDefObj.Name, clusterVersionObj.Name).WithRandomName().
			AddComponent(compName, compDefName).
			AddVolumeClaimTemplate(testapps.DataVolumeName, pvcSpec).
			SetReplicas(initialReplicas).
			Create(&testCtx).GetObject()
		clusterKey = client.ObjectKeyFromObject(clusterObj)

		By("Waiting for the cluster controller to create resources completely")
		waitForCreatingResourceCompletely(clusterKey, compName)
		Eventually(testapps.GetClusterObservedGeneration(&testCtx, clusterKey)).Should(BeEquivalentTo(1))

		By(fmt.Sprintf("Changing replicas to %d", updatedReplicas))
		changeCompReplicas(clusterKey, updatedReplicas, &clusterObj.Spec.ComponentSpecs[0])
		Eventually(testapps.GetClusterObservedGeneration(&testCtx, clusterKey)).Should(BeEquivalentTo(2))

		// REVIEW: this test flow, should wait/fake still Running phase?
		By("Creating backup")
		backupKey := types.NamespacedName{
			Namespace: testCtx.DefaultNamespace,
			Name:      "test-backup",
		}
		backup := dataprotectionv1alpha1.Backup{
			ObjectMeta: metav1.ObjectMeta{
				Name:      backupKey.Name,
				Namespace: backupKey.Namespace,
				Labels: map[string]string{
					constant.AppInstanceLabelKey:    clusterKey.Name,
					constant.KBAppComponentLabelKey: compName,
					constant.KBManagedByKey:         "cluster",
				},
			},
			Spec: dataprotectionv1alpha1.BackupSpec{
				BackupPolicyName: lifecycle.DeriveBackupPolicyName(clusterKey.Name, compDefName, ""),
				BackupType:       "snapshot",
			},
		}
		Expect(testCtx.Create(ctx, &backup)).Should(Succeed())

		By("Checking backup status to failed, because pvc not exist")
		Eventually(testapps.CheckObj(&testCtx, backupKey, func(g Gomega, backup *dataprotectionv1alpha1.Backup) {
			g.Expect(backup.Status.Phase).Should(Equal(dataprotectionv1alpha1.BackupFailed))
		})).Should(Succeed())

		By("Set HorizontalScalePolicy")
		Expect(testapps.GetAndChangeObj(&testCtx, client.ObjectKeyFromObject(clusterDefObj),
			func(clusterDef *appsv1alpha1.ClusterDefinition) {
				clusterDef.Spec.ComponentDefs[0].HorizontalScalePolicy =
					&appsv1alpha1.HorizontalScalePolicy{Type: appsv1alpha1.HScaleDataClonePolicyFromSnapshot,
						BackupPolicyTemplateName: backupPolicyTPLName}
			})()).ShouldNot(HaveOccurred())

		By(fmt.Sprintf("Changing replicas to %d", updatedReplicas))
		changeCompReplicas(clusterKey, updatedReplicas, &clusterObj.Spec.ComponentSpecs[0])
		Eventually(testapps.GetClusterObservedGeneration(&testCtx, clusterKey)).Should(BeEquivalentTo(2))

		By("Checking cluster status failed with backup error")
		Eventually(testapps.CheckObj(&testCtx, clusterKey, func(g Gomega, cluster *appsv1alpha1.Cluster) {
			g.Expect(viper.GetBool("VOLUMESNAPSHOT")).Should(BeTrue())
			g.Expect(cluster.Status.Conditions).ShouldNot(BeEmpty())
			var err error
			for _, cond := range cluster.Status.Conditions {
				if strings.Contains(cond.Message, "backup for horizontalScaling failed") {
					g.Expect(cond.Message).Should(ContainSubstring("backup for horizontalScaling failed"))
					err = errors.New("has backup error")
					break
				}
			}
			if err == nil {
				// this expect is intended for print all cluster.Status.Conditions
				g.Expect(cluster.Status.Conditions).Should(BeEmpty())
			}
			g.Expect(err).Should(HaveOccurred())
		})).Should(Succeed())

		By("expect for backup error event")
		Eventually(func(g Gomega) {
			eventList := corev1.EventList{}
			Expect(k8sClient.List(ctx, &eventList, client.InNamespace(testCtx.DefaultNamespace))).Should(Succeed())
			hasBackupErrorEvent := false
			for _, v := range eventList.Items {
				if v.Reason == string(intctrlutil.ErrorTypeBackupFailed) {
					hasBackupErrorEvent = true
					break
				}
			}
			g.Expect(hasBackupErrorEvent).Should(BeTrue())
		}).Should(Succeed())
	}

	updateClusterAnnotation := func(cluster *appsv1alpha1.Cluster) {
		Expect(testapps.ChangeObj(&testCtx, cluster, func(lcluster *appsv1alpha1.Cluster) {
			lcluster.Annotations = map[string]string{
				"time": time.Now().Format(time.RFC3339),
			}
		})).ShouldNot(HaveOccurred())
	}

	// Test cases
	// Scenarios
	Context("when creating cluster without clusterversion", func() {
		BeforeEach(func() {
			createAllWorkloadTypesClusterDef(true)
		})

		It("should reconcile to create cluster with no error", func() {
			By("Creating a cluster")
			clusterObj = testapps.NewClusterFactory(testCtx.DefaultNamespace, clusterNamePrefix,
				clusterDefObj.Name, "").
				AddComponent(statelessCompName, statelessCompDefName).SetReplicas(3).
				AddComponent(statefulCompName, statefulCompDefName).SetReplicas(3).
				AddComponent(consensusCompName, consensusCompDefName).SetReplicas(3).
				AddComponent(replicationCompName, replicationCompDefName).SetReplicas(3).
				WithRandomName().Create(&testCtx).GetObject()
			clusterKey = client.ObjectKeyFromObject(clusterObj)

			By("Waiting for the cluster controller to create resources completely")
			waitForCreatingResourceCompletely(clusterKey, statelessCompName, statefulCompName, consensusCompName, replicationCompName)
		})
	})

	Context("when creating cluster with multiple kinds of components", func() {
		BeforeEach(func() {
			createAllWorkloadTypesClusterDef()
			createBackupPolicyTpl(clusterDefObj)
		})

		createNWaitClusterObj := func(components map[string]string,
			addedComponentProcessor func(compName string, factory *testapps.MockClusterFactory)) {
			Expect(components).ShouldNot(BeEmpty())

			By("Creating a cluster")
			clusterBuilder := testapps.NewClusterFactory(testCtx.DefaultNamespace, clusterNamePrefix,
				clusterDefObj.Name, clusterVersionObj.Name)

			compNames := make([]string, 0, len(components))
			for compName, compDefName := range components {
				clusterBuilder = clusterBuilder.AddComponent(compName, compDefName)
				if addedComponentProcessor != nil {
					addedComponentProcessor(compName, clusterBuilder)
				}
				compNames = append(compNames, compName)
			}

			clusterObj = clusterBuilder.WithRandomName().Create(&testCtx).GetObject()
			clusterKey = client.ObjectKeyFromObject(clusterObj)

			By("Waiting for the cluster controller to create resources completely")
			waitForCreatingResourceCompletely(clusterKey, compNames...)
		}

		checkAllResourcesCreated := func() {
			compNameNDef := map[string]string{
				statelessCompName: statelessCompDefName,
				consensusCompName: consensusCompDefName,
			}
			createNWaitClusterObj(compNameNDef, func(compName string, factory *testapps.MockClusterFactory) {
				factory.SetReplicas(3)
			})

			By("Check deployment workload has been created")
			Eventually(testapps.GetListLen(&testCtx, generics.DeploymentSignature,
				client.MatchingLabels{
					constant.AppInstanceLabelKey: clusterKey.Name,
				}, client.InNamespace(clusterKey.Namespace))).ShouldNot(BeEquivalentTo(0))

			stsList := testk8s.ListAndCheckStatefulSet(&testCtx, clusterKey)

			By("Check statefulset pod's volumes")
			for _, sts := range stsList.Items {
				podSpec := sts.Spec.Template
				volumeNames := map[string]struct{}{}
				for _, v := range podSpec.Spec.Volumes {
					volumeNames[v.Name] = struct{}{}
				}

				for _, cc := range [][]corev1.Container{
					podSpec.Spec.Containers,
					podSpec.Spec.InitContainers,
				} {
					for _, c := range cc {
						for _, vm := range c.VolumeMounts {
							_, ok := volumeNames[vm.Name]
							Expect(ok).Should(BeTrue())
						}
					}
				}
			}

			By("Check associated PDB has been created")
			Eventually(testapps.GetListLen(&testCtx, generics.PodDisruptionBudgetSignature,
				client.MatchingLabels{
					constant.AppInstanceLabelKey: clusterKey.Name,
				}, client.InNamespace(clusterKey.Namespace))).Should(Equal(0))

			podSpec := stsList.Items[0].Spec.Template.Spec
			By("Checking created sts pods template with built-in toleration")
			Expect(podSpec.Tolerations).Should(HaveLen(1))
			Expect(podSpec.Tolerations[0].Key).To(Equal(constant.KubeBlocksDataNodeTolerationKey))

			By("Checking created sts pods template with built-in Affinity")
			Expect(podSpec.Affinity.PodAntiAffinity == nil && podSpec.Affinity.PodAffinity == nil).Should(BeTrue())
			Expect(podSpec.Affinity.NodeAffinity).ShouldNot(BeNil())
			Expect(podSpec.Affinity.NodeAffinity.PreferredDuringSchedulingIgnoredDuringExecution[0].Preference.MatchExpressions[0].Key).To(
				Equal(constant.KubeBlocksDataNodeLabelKey))

			By("Checking created sts pods template without TopologySpreadConstraints")
			Expect(podSpec.TopologySpreadConstraints).Should(BeEmpty())

			By("Check should create env configmap")
			Eventually(testapps.GetListLen(&testCtx, generics.ConfigMapSignature,
				client.MatchingLabels{
					constant.AppInstanceLabelKey:   clusterKey.Name,
					constant.AppConfigTypeLabelKey: "kubeblocks-env",
				}, client.InNamespace(clusterKey.Namespace))).Should(Equal(2))
		}

		checkAllServicesCreate := func() {
			compNameNDef := map[string]string{
				statelessCompName:   statelessCompDefName,
				consensusCompName:   consensusCompDefName,
				statefulCompName:    statefulCompDefName,
				replicationCompName: replicationCompDefName,
			}

			createNWaitClusterObj(compNameNDef, func(compName string, factory *testapps.MockClusterFactory) {
				factory.SetReplicas(3)
			})

			By("Checking stateless services")
			statelessExpectServices := map[string]ExpectService{
				// TODO: fix me later, proxy should not have internal headless service
				testapps.ServiceHeadlessName: {svcType: corev1.ServiceTypeClusterIP, headless: true},
				testapps.ServiceDefaultName:  {svcType: corev1.ServiceTypeClusterIP, headless: false},
			}
			Eventually(func(g Gomega) {
				validateCompSvcList(g, statelessCompName, statelessCompDefName, statelessExpectServices)
			}).Should(Succeed())

			By("Checking stateful types services")
			for compName, compNameNDef := range compNameNDef {
				if compName == statelessCompName {
					continue
				}
				consensusExpectServices := map[string]ExpectService{
					testapps.ServiceHeadlessName: {svcType: corev1.ServiceTypeClusterIP, headless: true},
					testapps.ServiceDefaultName:  {svcType: corev1.ServiceTypeClusterIP, headless: false},
				}
				Eventually(func(g Gomega) {
					validateCompSvcList(g, compName, compNameNDef, consensusExpectServices)
				}).Should(Succeed())
			}
		}

		testMultiCompHScale := func() {
			compNameNDef := map[string]string{
				statefulCompName:    statefulCompDefName,
				consensusCompName:   consensusCompDefName,
				replicationCompName: replicationCompDefName,
			}
			initialReplicas := int32(1)
			updatedReplicas := int32(3)

			By("Creating a multi components cluster with VolumeClaimTemplate")
			pvcSpec := testapps.NewPVCSpec("1Gi")

			createNWaitClusterObj(compNameNDef, func(compName string, factory *testapps.MockClusterFactory) {
				factory.AddVolumeClaimTemplate(testapps.DataVolumeName, pvcSpec).SetReplicas(initialReplicas)
			})

			By("Waiting for the cluster controller to create resources completely")
			waitForCreatingResourceCompletely(clusterKey, statefulCompName, consensusCompName, replicationCompName)

			// statefulCompDefName not in componentDefsWithHScalePolicy, for nil backup policy test
			// REVIEW:
			//  1. this test flow, wait for running phase?
			horizontalScale(int(updatedReplicas), consensusCompDefName, replicationCompDefName)
		}

		It("should create all sub-resources successfully", func() {
			checkAllResourcesCreated()
		})

		It("should create corresponding services correctly", func() {
			checkAllServicesCreate()
		})

		It("should successfully h-scale with multiple components", func() {
			testMultiCompHScale()
		})
	})

	When("creating cluster with workloadType=[Stateless|Stateful|Consensus|Replication] component", func() {
		compNameNDef := map[string]string{
			statelessCompName:   statelessCompDefName,
			statefulCompName:    statefulCompDefName,
			consensusCompName:   consensusCompDefName,
			replicationCompName: replicationCompDefName,
		}

		BeforeEach(func() {
			createAllWorkloadTypesClusterDef()
			createBackupPolicyTpl(clusterDefObj)
		})

		for compName, compDefName := range compNameNDef {
			It(fmt.Sprintf("[comp: %s] should delete cluster resources immediately if deleting cluster with WipeOut termination policy", compName), func() {
				testWipeOut(compName, compDefName)
			})

			It(fmt.Sprintf("[comp: %s] should not terminate immediately if deleting cluster with DoNotTerminate termination policy", compName), func() {
				testDoNotTermintate(compName, compDefName)
			})

			It(fmt.Sprintf("[comp: %s] should create/delete pods to match the desired replica number if updating cluster's replica number to a valid value", compName), func() {
				testChangeReplicas(compName, compDefName)
			})

			It(fmt.Sprintf("[comp: %s] should add and delete service correctly", compName), func() {
				testServiceAddAndDelete(compName, compDefName)
			})

			It(fmt.Sprintf("[comp: %s] should add serviceAccountName correctly", compName), func() {
				testClusterServiceAccount(compName, compDefName)
			})

			Context(fmt.Sprintf("[comp: %s] and with cluster affinity set", compName), func() {
				It("should create pod with cluster affinity", func() {
					testClusterAffinity(compName, compDefName)
				})
			})

			Context(fmt.Sprintf("[comp: %s] and with both cluster affinity and component affinity set", compName), func() {
				It("Should observe the component affinity will override the cluster affinity", func() {
					testComponentAffinity(compName, compDefName)
				})
			})

			Context(fmt.Sprintf("[comp: %s] and with cluster tolerations set", compName), func() {
				It("Should create pods with cluster tolerations", func() {
					testClusterToleration(compName, compDefName)
				})
			})

			Context(fmt.Sprintf("[comp: %s] and with both cluster tolerations and component tolerations set", compName), func() {
				It("Should observe the component tolerations will override the cluster tolerations", func() {
					testComponentToleration(compName, compDefName)
				})
			})

			Context(fmt.Sprintf("[comp: %s] with pvc", compName), func() {
				It("should trigger a backup process(snapshot) and create pvcs from backup for newly created replicas when horizontal scale the cluster from 1 to 3", func() {
					testHorizontalScale(compName, compDefName)
				})
			})

			// HACK/TODO: only Stateful and Consensus workload types passes following test, need to investigate.
			//   Would expect that non-stateless workload types should all pass tests.
			switch compName {
			case statefulCompName, consensusCompName, replicationCompName:
				Context(fmt.Sprintf("[comp: %s] with pvc and dynamic-provisioning storage class", compName), func() {
					It(fmt.Sprintf("[comp: %s] should update PVC request storage size accordingly", compName), func() {
						testStorageExpansion(compName, compDefName)
					})
				})

				It(fmt.Sprintf("[comp: %s] should report error if backup error during horizontal scale", compName), func() {
					testBackupError(compName, compDefName)
				})

				Context(fmt.Sprintf("[comp: %s] with horizontal scale after storage expansion", compName), func() {
					It("should succeed with horizontal scale to 5 replicas", func() {
						testStorageExpansion(compName, compDefName)
						horizontalScale(5, compDefName)
					})
				})
			default:
			}

		}
	})

	When("creating cluster with workloadType=consensus component", func() {
		const (
			compName    = consensusCompName
			compDefName = consensusCompDefName
		)

		BeforeEach(func() {
			createAllWorkloadTypesClusterDef()
			createBackupPolicyTpl(clusterDefObj)
		})

		It("Should success with one leader pod and two follower pods", func() {
			testThreeReplicas(compName, compDefName)
		})

		It("test restore cluster from backup", func() {
			By("mock backuptool object")
			backupPolicyName := "test-backup-policy"
			backupName := "test-backup"
			backupTool := testapps.CreateCustomizedObj(&testCtx, "backup/backuptool.yaml",
				&dataprotectionv1alpha1.BackupTool{}, testapps.RandomizedObjName())

			By("creating backup")
			backup := testapps.NewBackupFactory(testCtx.DefaultNamespace, backupName).
				SetBackupPolicyName(backupPolicyName).
				SetBackupType(dataprotectionv1alpha1.BackupTypeFull).
				Create(&testCtx).GetObject()

			By("waiting for backup failed, because no backup policy exists")
			Eventually(testapps.CheckObj(&testCtx, client.ObjectKeyFromObject(backup),
				func(g Gomega, tmpBackup *dataprotectionv1alpha1.Backup) {
					g.Expect(tmpBackup.Status.Phase).Should(Equal(dataprotectionv1alpha1.BackupFailed))
				})).Should(Succeed())

			By("mocking backup status completed, we don't need backup reconcile here")
			Eventually(testapps.GetAndChangeObjStatus(&testCtx, client.ObjectKeyFromObject(backup), func(backup *dataprotectionv1alpha1.Backup) {
				backup.Status.BackupToolName = backupTool.Name
				backup.Status.PersistentVolumeClaimName = "backup-pvc"
				backup.Status.Phase = dataprotectionv1alpha1.BackupCompleted
			})).Should(Succeed())

			By("checking backup status completed")
			Eventually(testapps.CheckObj(&testCtx, client.ObjectKeyFromObject(backup),
				func(g Gomega, tmpBackup *dataprotectionv1alpha1.Backup) {
					g.Expect(tmpBackup.Status.Phase).Should(Equal(dataprotectionv1alpha1.BackupCompleted))
				})).Should(Succeed())

			By("creating cluster with backup")
			restoreFromBackup := fmt.Sprintf(`{"%s":"%s"}`, compName, backupName)
			clusterObj = testapps.NewClusterFactory(testCtx.DefaultNamespace, clusterNamePrefix,
				clusterDefObj.Name, clusterVersionObj.Name).WithRandomName().
				AddComponent(compName, compDefName).
				SetReplicas(3).
				AddAnnotations(constant.RestoreFromBackUpAnnotationKey, restoreFromBackup).Create(&testCtx).GetObject()
			clusterKey = client.ObjectKeyFromObject(clusterObj)

			By("Waiting for the cluster controller to create resources completely")
			waitForCreatingResourceCompletely(clusterKey, compName)
			stsList := testk8s.ListAndCheckStatefulSet(&testCtx, clusterKey)
			sts := stsList.Items[0]
			Expect(sts.Spec.Template.Spec.InitContainers).Should(HaveLen(1))

			By("mock pod/sts are available and wait for component enter running phase")
			testapps.MockConsensusComponentPods(testCtx, &sts, clusterObj.Name, compName)
			Expect(testapps.ChangeObjStatus(&testCtx, &sts, func() {
				testk8s.MockStatefulSetReady(&sts)
			})).ShouldNot(HaveOccurred())
			Eventually(testapps.GetClusterComponentPhase(testCtx, clusterObj.Name, compName)).Should(Equal(appsv1alpha1.RunningClusterCompPhase))

			By("remove init container after all components are Running")
			Eventually(testapps.GetClusterObservedGeneration(&testCtx, client.ObjectKeyFromObject(clusterObj))).Should(BeEquivalentTo(1))
			Expect(k8sClient.Get(ctx, client.ObjectKeyFromObject(clusterObj), clusterObj)).Should(Succeed())
			Expect(testapps.ChangeObjStatus(&testCtx, clusterObj, func() {
				clusterObj.Status.Components = map[string]appsv1alpha1.ClusterComponentStatus{
					compName: {Phase: appsv1alpha1.RunningClusterCompPhase},
				}
			})).Should(Succeed())
			Eventually(testapps.CheckObj(&testCtx, client.ObjectKeyFromObject(&sts), func(g Gomega, tmpSts *appsv1.StatefulSet) {
				g.Expect(tmpSts.Spec.Template.Spec.InitContainers).Should(BeEmpty())
			})).Should(Succeed())
			Eventually(testapps.GetClusterComponentPhase(testCtx, clusterObj.Name, compName)).Should(Equal(appsv1alpha1.CreatingClusterCompPhase))

			By("clean up annotations after cluster running")
			Expect(testapps.GetAndChangeObjStatus(&testCtx, clusterKey, func(tmpCluster *appsv1alpha1.Cluster) {
				compStatus := tmpCluster.Status.Components[compName]
				compStatus.Phase = appsv1alpha1.RunningClusterCompPhase
				tmpCluster.Status.Components[compName] = compStatus
			})()).Should(Succeed())
			Eventually(testapps.CheckObj(&testCtx, clusterKey, func(g Gomega, tmpCluster *appsv1alpha1.Cluster) {
				g.Expect(tmpCluster.Status.Phase).Should(Equal(appsv1alpha1.RunningClusterPhase))
				g.Expect(tmpCluster.Annotations[constant.RestoreFromBackUpAnnotationKey]).Should(BeEmpty())
			})).Should(Succeed())
		})
	})

	When("creating cluster with workloadType=replication component", func() {
		const (
			compName    = replicationCompName
			compDefName = replicationCompDefName
		)
		BeforeEach(func() {
			createAllWorkloadTypesClusterDef()
			createBackupPolicyTpl(clusterDefObj)
		})

		// REVIEW/TODO: following test always failed at cluster.phase.observerGeneration=1
		//     with cluster.phase.phase=creating
		It("Should success with primary pod and secondary pod", func() {
			By("Mock a cluster obj with replication componentDefRef.")
			pvcSpec := testapps.NewPVCSpec("1Gi")
			clusterObj = testapps.NewClusterFactory(testCtx.DefaultNamespace, clusterNamePrefix,
				clusterDefObj.Name, clusterVersionObj.Name).WithRandomName().
				AddComponent(compName, compDefName).
				SetPrimaryIndex(testapps.DefaultReplicationPrimaryIndex).
				SetReplicas(testapps.DefaultReplicationReplicas).
				AddVolumeClaimTemplate(testapps.DataVolumeName, pvcSpec).
				Create(&testCtx).GetObject()
			clusterKey = client.ObjectKeyFromObject(clusterObj)

			By("Waiting for the cluster controller to create resources completely")
			waitForCreatingResourceCompletely(clusterKey, compDefName)

			By("Checking statefulSet number")
			stsList := testk8s.ListAndCheckStatefulSetCount(&testCtx, clusterKey, 1)
			sts := &stsList.Items[0]

			Expect(testapps.ChangeObjStatus(&testCtx, sts, func() {
				testk8s.MockStatefulSetReady(sts)
			})).ShouldNot(HaveOccurred())
			for i := int32(0); i < *sts.Spec.Replicas; i++ {
				podName := fmt.Sprintf("%s-%d", sts.Name, i)
				testapps.MockReplicationComponentPod(nil, testCtx, sts, clusterObj.Name,
					compDefName, podName, replication.DefaultRole(i))
			}
			Eventually(testapps.GetClusterPhase(&testCtx, clusterKey)).Should(Equal(appsv1alpha1.RunningClusterPhase))
		})
	})

	Context("test cluster Failed/Abnormal phase", func() {
		It("test cluster conditions", func() {
			By("init cluster")
			cluster := testapps.CreateConsensusMysqlCluster(testCtx, clusterDefNameRand,
				clusterVersionNameRand, clusterNameRand, consensusCompDefName, consensusCompName)
			clusterKey := client.ObjectKeyFromObject(cluster)

			By("mock pvc created")
			for i := 0; i < 3; i++ {
				pvcName := fmt.Sprintf("%s-%s-%s-%d", testapps.DataVolumeName, clusterKey.Name, consensusCompName, i)
				pvc := testapps.NewPersistentVolumeClaimFactory(testCtx.DefaultNamespace, pvcName, clusterKey.Name,
					consensusCompName, "data").SetStorage("2Gi").Create(&testCtx).GetObject()
				// mock pvc bound
				Expect(testapps.GetAndChangeObjStatus(&testCtx, client.ObjectKeyFromObject(pvc), func(pvc *corev1.PersistentVolumeClaim) {
					pvc.Status.Phase = corev1.ClaimBound
				})()).ShouldNot(HaveOccurred())
			}

			By("test when clusterDefinition not found")
			Eventually(testapps.CheckObj(&testCtx, clusterKey, func(g Gomega, tmpCluster *appsv1alpha1.Cluster) {
				condition := meta.FindStatusCondition(tmpCluster.Status.Conditions, appsv1alpha1.ConditionTypeProvisioningStarted)
				g.Expect(condition).ShouldNot(BeNil())
				g.Expect(condition.Reason).Should(BeEquivalentTo(lifecycle.ReasonPreCheckFailed))
			})).Should(Succeed())

			// TODO: removed conditionsError phase need to review correct-ness of following commented off block:
			// By("test conditionsError phase")
			// Expect(testapps.GetAndChangeObjStatus(&testCtx, clusterKey, func(tmpCluster *appsv1alpha1.Cluster) {
			// 	condition := meta.FindStatusCondition(tmpCluster.Status.Conditions, ConditionTypeProvisioningStarted)
			// 	condition.LastTransitionTime = metav1.Time{Time: time.Now().Add(-(time.Millisecond*time.Duration(viper.GetInt(constant.CfgKeyCtrlrReconcileRetryDurationMS)) + time.Second))}
			// 	meta.SetStatusCondition(&tmpCluster.Status.Conditions, *condition)
			// })()).ShouldNot(HaveOccurred())

			// Eventually(testapps.CheckObj(&testCtx, clusterKey, func(g Gomega, tmpCluster *appsv1alpha1.Cluster) {
			// 	g.Expect(tmpCluster.Status.Phase == appsv1alpha1.ConditionsErrorPhase).Should(BeTrue())
			// })).Should(Succeed())

			By("test when clusterVersion not Available")
			_ = testapps.CreateConsensusMysqlClusterDef(testCtx, clusterDefNameRand, consensusCompDefName)
			clusterVersion := testapps.CreateConsensusMysqlClusterVersion(testCtx, clusterDefNameRand, clusterVersionNameRand, consensusCompDefName)
			clusterVersionKey := client.ObjectKeyFromObject(clusterVersion)
			// mock clusterVersion unavailable
			Expect(testapps.GetAndChangeObj(&testCtx, clusterVersionKey, func(clusterVersion *appsv1alpha1.ClusterVersion) {
				clusterVersion.Spec.ComponentVersions[0].ComponentDefRef = "test-n"
			})()).ShouldNot(HaveOccurred())

			Eventually(testapps.CheckObj(&testCtx, clusterVersionKey, func(g Gomega, clusterVersion *appsv1alpha1.ClusterVersion) {
				g.Expect(clusterVersion.Status.Phase).Should(Equal(appsv1alpha1.UnavailablePhase))
			})).Should(Succeed())

			// trigger reconcile
			Expect(testapps.GetAndChangeObj(&testCtx, clusterKey, func(tmpCluster *appsv1alpha1.Cluster) {
				tmpCluster.Spec.ComponentSpecs[0].EnabledLogs = []string{"error1"}
			})()).ShouldNot(HaveOccurred())

			Eventually(func(g Gomega) {
				updateClusterAnnotation(cluster)
				g.Eventually(testapps.CheckObj(&testCtx, clusterKey, func(g Gomega, cluster *appsv1alpha1.Cluster) {
					condition := meta.FindStatusCondition(cluster.Status.Conditions, appsv1alpha1.ConditionTypeProvisioningStarted)
					g.Expect(condition).ShouldNot(BeNil())
					g.Expect(condition.Reason).Should(BeEquivalentTo(lifecycle.ReasonPreCheckFailed))
				})).Should(Succeed())
			}).Should(Succeed())

			By("reset clusterVersion to Available")
			Expect(testapps.GetAndChangeObj(&testCtx, clusterVersionKey, func(clusterVersion *appsv1alpha1.ClusterVersion) {
				clusterVersion.Spec.ComponentVersions[0].ComponentDefRef = "consensus"
			})()).ShouldNot(HaveOccurred())

			Eventually(testapps.CheckObj(&testCtx, clusterVersionKey, func(g Gomega, clusterVersion *appsv1alpha1.ClusterVersion) {
				g.Expect(clusterVersion.Status.Phase == appsv1alpha1.AvailablePhase).Should(BeTrue())
			})).Should(Succeed())

			// trigger reconcile
			updateClusterAnnotation(cluster)
			By("test preCheckFailed")
			Eventually(testapps.CheckObj(&testCtx, clusterKey, func(g Gomega, cluster *appsv1alpha1.Cluster) {
				condition := meta.FindStatusCondition(cluster.Status.Conditions, appsv1alpha1.ConditionTypeProvisioningStarted)
				g.Expect(condition != nil && condition.Reason == lifecycle.ReasonPreCheckFailed).Should(BeTrue())
			})).Should(Succeed())

			By("reset and waiting cluster to Creating")
			Expect(testapps.GetAndChangeObj(&testCtx, clusterKey, func(tmpCluster *appsv1alpha1.Cluster) {
				tmpCluster.Spec.ComponentSpecs[0].EnabledLogs = []string{"error"}
			})()).ShouldNot(HaveOccurred())

			Eventually(testapps.CheckObj(&testCtx, client.ObjectKeyFromObject(cluster), func(g Gomega, tmpCluster *appsv1alpha1.Cluster) {
				g.Expect(tmpCluster.Status.Phase).Should(Equal(appsv1alpha1.CreatingClusterPhase))
				g.Expect(tmpCluster.Status.ObservedGeneration).ShouldNot(BeZero())
			})).Should(Succeed())

			By("test apply resources failed")
			Expect(testapps.GetAndChangeObj(&testCtx, client.ObjectKeyFromObject(cluster), func(tmpCluster *appsv1alpha1.Cluster) {
				tmpCluster.Spec.ComponentSpecs[0].VolumeClaimTemplates[0].Spec.Resources.Requests[corev1.ResourceStorage] = resource.MustParse("1Gi")
			})()).ShouldNot(HaveOccurred())

			Eventually(testapps.CheckObj(&testCtx, client.ObjectKeyFromObject(cluster),
				func(g Gomega, tmpCluster *appsv1alpha1.Cluster) {
					condition := meta.FindStatusCondition(tmpCluster.Status.Conditions, appsv1alpha1.ConditionTypeApplyResources)
					g.Expect(condition != nil && condition.Reason == lifecycle.ReasonApplyResourcesFailed).Should(BeTrue())
				})).Should(Succeed())
		})
	})
})

func createBackupPolicyTpl(clusterDefObj *appsv1alpha1.ClusterDefinition) {
	By("Creating a BackupPolicyTemplate")
	bpt := testapps.NewBackupPolicyTemplateFactory(backupPolicyTPLName).
		AddLabels(clusterDefLabelKey, clusterDefObj.Name).
		SetClusterDefRef(clusterDefObj.Name)
	for _, v := range clusterDefObj.Spec.ComponentDefs {
		bpt = bpt.AddBackupPolicy(v.Name).AddSnapshotPolicy()
		switch v.WorkloadType {
		case appsv1alpha1.Consensus:
			bpt.SetTargetRole("leader")
		case appsv1alpha1.Replication:
			bpt.SetTargetRole("primary")
		}
	}
	bpt.Create(&testCtx)
}<|MERGE_RESOLUTION|>--- conflicted
+++ resolved
@@ -986,7 +986,6 @@
 			g.Expect(followerCount).Should(Equal(2))
 		}).Should(Succeed())
 
-<<<<<<< HEAD
 		By("Checking pods' annotations")
 		Eventually(func(g Gomega) {
 			pods, err := util.GetPodListByStatefulSet(ctx, k8sClient, sts)
@@ -998,8 +997,6 @@
 			}
 		}).Should(Succeed())
 
-=======
->>>>>>> a2d83dd4
 		By("Updating StatefulSet's status")
 		sts.Status.UpdateRevision = "mock-version"
 		sts.Status.Replicas = int32(replicas)
