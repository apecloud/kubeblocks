--- conflicted
+++ resolved
@@ -2604,7 +2604,6 @@
 		})
 
 		It("test restore cluster from backup", func() {
-<<<<<<< HEAD
 			//By("mock backuptool object")
 			//backupPolicyName := "test-backup-policy"
 			//backupName := "test-backup"
@@ -2700,108 +2699,6 @@
 			//	g.Expect(tmpCluster.Status.Phase).Should(Equal(appsv1alpha1.RunningClusterPhase))
 			//	g.Expect(tmpCluster.Annotations[constant.RestoreFromBackUpAnnotationKey]).Should(BeEmpty())
 			//})).Should(Succeed())
-=======
-			By("mock backuptool object")
-			backupPolicyName := "test-backup-policy"
-			backupName := "test-backup"
-			backupTool := testapps.CreateCustomizedObj(&testCtx, "backup/backuptool.yaml",
-				&dataprotectionv1alpha1.BackupTool{}, testapps.RandomizedObjName())
-
-			By("creating backup")
-			backup := testapps.NewBackupFactory(testCtx.DefaultNamespace, backupName).
-				SetBackupPolicyName(backupPolicyName).
-				SetBackupType(dataprotectionv1alpha1.BackupTypeDataFile).
-				Create(&testCtx).GetObject()
-
-			By("mocking backup status completed, we don't need backup reconcile here")
-			Eventually(testapps.GetAndChangeObjStatus(&testCtx, client.ObjectKeyFromObject(backup), func(backup *dataprotectionv1alpha1.Backup) {
-				backup.Status.BackupToolName = backupTool.Name
-				backup.Status.PersistentVolumeClaimName = "backup-pvc"
-				backup.Status.Phase = dataprotectionv1alpha1.BackupCompleted
-			})).Should(Succeed())
-
-			By("checking backup status completed")
-			Eventually(testapps.CheckObj(&testCtx, client.ObjectKeyFromObject(backup),
-				func(g Gomega, tmpBackup *dataprotectionv1alpha1.Backup) {
-					g.Expect(tmpBackup.Status.Phase).Should(Equal(dataprotectionv1alpha1.BackupCompleted))
-				})).Should(Succeed())
-
-			By("creating cluster with backup")
-			restoreFromBackup := fmt.Sprintf(`{"%s":"%s"}`, compName, backupName)
-			pvcSpec := testapps.NewPVCSpec("1Gi")
-			clusterObj = testapps.NewClusterFactory(testCtx.DefaultNamespace, clusterName,
-				clusterDefObj.Name, clusterVersionObj.Name).WithRandomName().
-				AddComponent(compName, compDefName).
-				SetReplicas(3).
-				AddVolumeClaimTemplate(testapps.DataVolumeName, pvcSpec).
-				AddAnnotations(constant.RestoreFromBackUpAnnotationKey, restoreFromBackup).Create(&testCtx).GetObject()
-			clusterKey = client.ObjectKeyFromObject(clusterObj)
-
-			By("mocking restore job completed")
-			patchK8sJobStatus := func(key types.NamespacedName, jobStatus batchv1.JobConditionType) {
-				Eventually(testapps.GetAndChangeObjStatus(&testCtx, key, func(fetched *batchv1.Job) {
-					jobCondition := batchv1.JobCondition{Type: jobStatus}
-					fetched.Status.Conditions = append(fetched.Status.Conditions, jobCondition)
-				})).Should(Succeed())
-			}
-			for i := 0; i < 3; i++ {
-				restoreJobKey := client.ObjectKey{
-					Name:      fmt.Sprintf("base-%s-%s-%s-%d", testapps.DataVolumeName, clusterObj.Name, compName, i),
-					Namespace: clusterKey.Namespace,
-				}
-				patchK8sJobStatus(restoreJobKey, batchv1.JobComplete)
-			}
-
-			By("Waiting for the cluster controller to create resources completely")
-			waitForCreatingResourceCompletely(clusterKey, compName)
-			if intctrlutil.IsRSMEnabled() {
-				rsmList := testk8s.ListAndCheckRSM(&testCtx, clusterKey)
-				rsm := rsmList.Items[0]
-				sts := testapps.NewStatefulSetFactory(rsm.Namespace, rsm.Name, clusterKey.Name, compName).
-					SetReplicas(*rsm.Spec.Replicas).
-					Create(&testCtx).GetObject()
-				By("mock pod/sts are available and wait for component enter running phase")
-				mockPods := testapps.MockConsensusComponentPods(&testCtx, sts, clusterObj.Name, compName)
-				Expect(testapps.ChangeObjStatus(&testCtx, sts, func() {
-					testk8s.MockStatefulSetReady(sts)
-				})).ShouldNot(HaveOccurred())
-				Expect(testapps.ChangeObjStatus(&testCtx, &rsm, func() {
-					testk8s.MockRSMReady(&rsm, mockPods...)
-				})).ShouldNot(HaveOccurred())
-				Eventually(testapps.GetClusterComponentPhase(&testCtx, clusterKey, compName)).Should(Equal(appsv1alpha1.RunningClusterCompPhase))
-
-				By("the restore container has been removed from init containers")
-				Eventually(testapps.CheckObj(&testCtx, client.ObjectKeyFromObject(&rsm), func(g Gomega, tmpRSM *workloads.ReplicatedStateMachine) {
-					g.Expect(tmpRSM.Spec.Template.Spec.InitContainers).Should(BeEmpty())
-				})).Should(Succeed())
-
-			} else {
-				stsList := testk8s.ListAndCheckStatefulSet(&testCtx, clusterKey)
-				sts := stsList.Items[0]
-				By("mock pod/sts are available and wait for component enter running phase")
-				testapps.MockConsensusComponentPods(&testCtx, &sts, clusterObj.Name, compName)
-				Expect(testapps.ChangeObjStatus(&testCtx, &sts, func() {
-					testk8s.MockStatefulSetReady(&sts)
-				})).ShouldNot(HaveOccurred())
-				Eventually(testapps.GetClusterComponentPhase(&testCtx, clusterKey, compName)).Should(Equal(appsv1alpha1.RunningClusterCompPhase))
-
-				By("the restore container has been removed from init containers")
-				Eventually(testapps.CheckObj(&testCtx, client.ObjectKeyFromObject(&sts), func(g Gomega, tmpSts *appsv1.StatefulSet) {
-					g.Expect(tmpSts.Spec.Template.Spec.InitContainers).Should(BeEmpty())
-				})).Should(Succeed())
-			}
-
-			By("clean up annotations after cluster running")
-			Expect(testapps.GetAndChangeObjStatus(&testCtx, clusterKey, func(tmpCluster *appsv1alpha1.Cluster) {
-				compStatus := tmpCluster.Status.Components[compName]
-				compStatus.Phase = appsv1alpha1.RunningClusterCompPhase
-				tmpCluster.Status.Components[compName] = compStatus
-			})()).Should(Succeed())
-			Eventually(testapps.CheckObj(&testCtx, clusterKey, func(g Gomega, tmpCluster *appsv1alpha1.Cluster) {
-				g.Expect(tmpCluster.Status.Phase).Should(Equal(appsv1alpha1.RunningClusterPhase))
-				g.Expect(tmpCluster.Annotations[constant.RestoreFromBackUpAnnotationKey]).Should(BeEmpty())
-			})).Should(Succeed())
->>>>>>> a7cdba45
 		})
 	})
 
