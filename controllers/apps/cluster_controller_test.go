/*
Copyright (C) 2022-2024 ApeCloud Co., Ltd

This file is part of KubeBlocks project

This program is free software: you can redistribute it and/or modify
it under the terms of the GNU Affero General Public License as published by
the Free Software Foundation, either version 3 of the License, or
(at your option) any later version.

This program is distributed in the hope that it will be useful
but WITHOUT ANY WARRANTY; without even the implied warranty of
MERCHANTABILITY or FITNESS FOR A PARTICULAR PURPOSE.  See the
GNU Affero General Public License for more details.

You should have received a copy of the GNU Affero General Public License
along with this program.  If not, see <http://www.gnu.org/licenses/>.
*/

package apps

import (
	"encoding/json"
	"fmt"

	. "github.com/onsi/ginkgo/v2"
	. "github.com/onsi/gomega"

	"github.com/sethvargo/go-password/password"
	"golang.org/x/exp/slices"
	corev1 "k8s.io/api/core/v1"
	"k8s.io/apimachinery/pkg/api/meta"
	metav1 "k8s.io/apimachinery/pkg/apis/meta/v1"
	"k8s.io/apimachinery/pkg/types"
	"sigs.k8s.io/controller-runtime/pkg/client"

	appsv1alpha1 "github.com/apecloud/kubeblocks/apis/apps/v1alpha1"
	dpv1alpha1 "github.com/apecloud/kubeblocks/apis/dataprotection/v1alpha1"
	"github.com/apecloud/kubeblocks/pkg/constant"
	"github.com/apecloud/kubeblocks/pkg/controller/builder"
	"github.com/apecloud/kubeblocks/pkg/controller/component"
	"github.com/apecloud/kubeblocks/pkg/controller/scheduling"
	"github.com/apecloud/kubeblocks/pkg/generics"
	testapps "github.com/apecloud/kubeblocks/pkg/testutil/apps"
	testdp "github.com/apecloud/kubeblocks/pkg/testutil/dataprotection"
	viper "github.com/apecloud/kubeblocks/pkg/viperx"
)

var _ = Describe("Cluster Controller", func() {
	const (
		clusterDefName         = "test-clusterdef"
		compDefName            = "test-compdef"
		compVersionName        = "test-compversion"
		clusterName            = "test-cluster" // this become cluster prefix name if used with testapps.NewClusterFactory().WithRandomName()
		consensusCompName      = "consensus"
		consensusCompDefName   = "consensus"
		multiConsensusCompName = "consensus1"
		defaultServiceVersion  = "8.0.31-r0"
		latestServiceVersion   = "8.0.31-r1"
		defaultShardCount      = 2
	)

	var (
		clusterDefObj   *appsv1alpha1.ClusterDefinition
		compDefObj      *appsv1alpha1.ComponentDefinition
		compVersionObj  *appsv1alpha1.ComponentVersion
		clusterObj      *appsv1alpha1.Cluster
		clusterKey      types.NamespacedName
		allSettings     map[string]interface{}
		defaultTopology = appsv1alpha1.ClusterTopology{
			Name:    "default",
			Default: true,
			Components: []appsv1alpha1.ClusterTopologyComponent{
				{
					Name:    consensusCompName,
					CompDef: compDefName, // prefix
				},
			},
		}
	)

	resetViperCfg := func() {
		if allSettings != nil {
			Expect(viper.MergeConfigMap(allSettings)).ShouldNot(HaveOccurred())
			allSettings = nil
		}
	}

	resetTestContext := func() {
		clusterDefObj = nil
		clusterObj = nil
		resetViperCfg()
	}

	// Cleanups
	cleanEnv := func() {
		// must wait till resources deleted and no longer existed before the testcases start,
		// otherwise if later it needs to create some new resource objects with the same name,
		// in race conditions, it will find the existence of old objects, resulting failure to
		// create the new objects.
		By("clean resources")

		// delete cluster(and all dependent sub-resources), cluster definition
		testapps.ClearClusterResourcesWithRemoveFinalizerOption(&testCtx)

		// delete rest mocked objects
		inNS := client.InNamespace(testCtx.DefaultNamespace)
		ml := client.HasLabels{testCtx.TestObjLabelKey}
		// namespaced
		testapps.ClearResourcesWithRemoveFinalizerOption(&testCtx, generics.ComponentSignature, true, inNS, ml)
		testapps.ClearResourcesWithRemoveFinalizerOption(&testCtx, generics.PersistentVolumeClaimSignature, true, inNS, ml)
		testapps.ClearResourcesWithRemoveFinalizerOption(&testCtx, generics.PodSignature, true, inNS, ml)
		testapps.ClearResourcesWithRemoveFinalizerOption(&testCtx, generics.BackupSignature, true, inNS, ml)
		testapps.ClearResourcesWithRemoveFinalizerOption(&testCtx, generics.BackupPolicySignature, true, inNS, ml)
		testapps.ClearResourcesWithRemoveFinalizerOption(&testCtx, generics.VolumeSnapshotSignature, true, inNS)
		testapps.ClearResourcesWithRemoveFinalizerOption(&testCtx, generics.ServiceSignature, true, inNS)
		// non-namespaced
		testapps.ClearResources(&testCtx, generics.BackupPolicyTemplateSignature, ml)
		testapps.ClearResources(&testCtx, generics.ActionSetSignature, ml)
		testapps.ClearResources(&testCtx, generics.StorageClassSignature, ml)
		resetTestContext()
	}

	BeforeEach(func() {
		cleanEnv()
		allSettings = viper.AllSettings()
	})

	AfterEach(func() {
		cleanEnv()
	})

	randomStr := func() string {
		str, _ := password.Generate(6, 0, 0, true, false)
		return str
	}

	createAllWorkloadTypesClusterDef := func(noCreateAssociateCV ...bool) {
		By("Create a clusterDefinition obj")
		clusterDefObj = testapps.NewClusterDefFactory(clusterDefName).
			AddComponentDef(testapps.ConsensusMySQLComponent, consensusCompDefName).
			AddClusterTopology(defaultTopology).
			Create(&testCtx).
			GetObject()

		By("Create a componentDefinition obj")
		compDefObj = testapps.NewComponentDefinitionFactory(compDefName).
			WithRandomName().
			SetDefaultSpec().
			Create(&testCtx).
			GetObject()

		By("Create a bpt obj")
		createBackupPolicyTpl(clusterDefObj, compDefObj.Name, clusterVersionName)

		By("Create a componentVersion obj")
		compVersionObj = testapps.NewComponentVersionFactory(compVersionName).
			SetSpec(appsv1alpha1.ComponentVersionSpec{
				CompatibilityRules: []appsv1alpha1.ComponentVersionCompatibilityRule{
					{
						CompDefs: []string{compDefName}, // prefix
						Releases: []string{"v0.1.0", "v0.2.0"},
					},
				},
				Releases: []appsv1alpha1.ComponentVersionRelease{
					{
						Name:           "v0.1.0",
						Changes:        "init release",
						ServiceVersion: defaultServiceVersion,
						Images: map[string]string{
							compDefObj.Spec.Runtime.Containers[0].Name: compDefObj.Spec.Runtime.Containers[0].Image + "-" + defaultServiceVersion,
						},
					},
					{
						Name:           "v0.2.0",
						Changes:        "new release",
						ServiceVersion: latestServiceVersion,
						Images: map[string]string{
							compDefObj.Spec.Runtime.Containers[0].Name: compDefObj.Spec.Runtime.Containers[0].Image + "-" + latestServiceVersion,
						},
					},
				},
			}).
			Create(&testCtx).
			GetObject()

		By("Wait objects available")
		Eventually(testapps.CheckObj(&testCtx, client.ObjectKeyFromObject(clusterDefObj),
			func(g Gomega, clusterDef *appsv1alpha1.ClusterDefinition) {
				g.Expect(clusterDef.Status.ObservedGeneration).Should(Equal(clusterDef.Generation))
				g.Expect(clusterDef.Status.Phase).Should(Equal(appsv1alpha1.AvailablePhase))
			})).Should(Succeed())
		Eventually(testapps.CheckObj(&testCtx, client.ObjectKeyFromObject(compDefObj),
			func(g Gomega, compDef *appsv1alpha1.ComponentDefinition) {
				g.Expect(compDef.Status.ObservedGeneration).Should(Equal(compDef.Generation))
				g.Expect(compDef.Status.Phase).Should(Equal(appsv1alpha1.AvailablePhase))
			})).Should(Succeed())
		Eventually(testapps.CheckObj(&testCtx, client.ObjectKeyFromObject(compVersionObj),
			func(g Gomega, compVersion *appsv1alpha1.ComponentVersion) {
				g.Expect(compVersion.Status.ObservedGeneration).Should(Equal(compVersion.Generation))
				g.Expect(compVersion.Status.Phase).Should(Equal(appsv1alpha1.AvailablePhase))
			})).Should(Succeed())
	}

	waitForCreatingResourceCompletely := func(clusterKey client.ObjectKey, compNames ...string) {
		Eventually(testapps.GetClusterObservedGeneration(&testCtx, clusterKey)).Should(BeEquivalentTo(1))
		cluster := &appsv1alpha1.Cluster{}
		Eventually(testapps.CheckObjExists(&testCtx, clusterKey, cluster, true)).Should(Succeed())
		for _, compName := range compNames {
			compPhase := appsv1alpha1.CreatingClusterCompPhase
			for _, spec := range cluster.Spec.ComponentSpecs {
				if spec.Name == compName && spec.Replicas == 0 {
					compPhase = appsv1alpha1.StoppedClusterCompPhase
				}
			}
			Eventually(testapps.GetClusterComponentPhase(&testCtx, clusterKey, compName)).Should(Equal(compPhase))
		}
	}

	createClusterObjNoWait := func(clusterDefName string, processor ...func(*testapps.MockClusterFactory)) {
		f := testapps.NewClusterFactory(testCtx.DefaultNamespace, clusterName, clusterDefName).
			WithRandomName()
		for _, p := range processor {
			if p != nil {
				p(f)
			}
		}
		clusterObj = f.Create(&testCtx).GetObject()
		clusterKey = client.ObjectKeyFromObject(clusterObj)
	}

	componentProcessorWrapper := func(legacy bool, compName, compDefName string, processor ...func(*testapps.MockClusterFactory)) func(f *testapps.MockClusterFactory) {
		return func(f *testapps.MockClusterFactory) {
			if legacy {
				f.AddComponent(compName, compDefName).SetReplicas(1)
			} else {
				f.AddComponentV2(compName, compDefName).SetReplicas(1)
			}
			for _, p := range processor {
				if p != nil {
					p(f)
				}
			}
		}
	}

	shardingComponentProcessorWrapper := func(legacy bool, compName, compDefName string, processor ...func(*testapps.MockClusterFactory)) func(f *testapps.MockClusterFactory) {
		return func(f *testapps.MockClusterFactory) {
			if legacy {
				f.AddShardingSpec(compName, compDefName).SetShards(defaultShardCount)
			} else {
				f.AddShardingSpecV2(compName, compDefName).SetShards(defaultShardCount)
			}
			for _, p := range processor {
				if p != nil {
					p(f)
				}
			}
		}
	}

	multipleTemplateComponentProcessorWrapper := func(compName, compDefName string, processor ...func(*testapps.MockClusterFactory)) func(f *testapps.MockClusterFactory) {
		return func(f *testapps.MockClusterFactory) {
			f.AddMultipleTemplateComponent(compName, compDefName).SetReplicas(3)
			for _, p := range processor {
				if p != nil {
					p(f)
				}
			}
		}
	}

	createClusterObj := func(compName, compDefName string, processor func(*testapps.MockClusterFactory)) {
		By("Creating a cluster with new component definition")
		createClusterObjNoWait("", componentProcessorWrapper(false, compName, compDefName, processor))

		By("Waiting for the cluster enter Creating phase")
		Eventually(testapps.GetClusterObservedGeneration(&testCtx, clusterKey)).Should(BeEquivalentTo(1))
		Eventually(testapps.GetClusterPhase(&testCtx, clusterKey)).Should(Equal(appsv1alpha1.CreatingClusterPhase))

		By("Wait component created")
		compKey := types.NamespacedName{
			Namespace: clusterObj.Namespace,
			Name:      constant.GenerateClusterComponentName(clusterObj.Name, compName),
		}
		Eventually(testapps.CheckObjExists(&testCtx, compKey, &appsv1alpha1.Component{}, true)).Should(Succeed())
	}

	createClusterObjWithTopology := func(topology, compName string, processor func(*testapps.MockClusterFactory)) {
		By("Creating a cluster with new component definition")
		setTopology := func(f *testapps.MockClusterFactory) { f.SetTopology(topology) }
		createClusterObjNoWait(clusterDefObj.Name, componentProcessorWrapper(false, compName, "", setTopology, processor))

		By("Waiting for the cluster enter Creating phase")
		Eventually(testapps.GetClusterObservedGeneration(&testCtx, clusterKey)).Should(BeEquivalentTo(1))
		Eventually(testapps.GetClusterPhase(&testCtx, clusterKey)).Should(Equal(appsv1alpha1.CreatingClusterPhase))

		By("Wait components created")
		compKey := types.NamespacedName{
			Namespace: clusterObj.Namespace,
			Name:      constant.GenerateClusterComponentName(clusterObj.Name, compName),
		}
		Eventually(testapps.CheckObjExists(&testCtx, compKey, &appsv1alpha1.Component{}, true)).Should(Succeed())
	}

	createLegacyClusterObj := func(compName, compDefName string, processor func(*testapps.MockClusterFactory)) {
		By("Creating a cluster")
		createClusterObjNoWait(clusterDefObj.Name, componentProcessorWrapper(true, compName, compDefName, processor))

		By("Waiting for the cluster enter Creating phase")
		Eventually(testapps.GetClusterObservedGeneration(&testCtx, clusterKey)).Should(BeEquivalentTo(1))
		Eventually(testapps.GetClusterPhase(&testCtx, clusterKey)).Should(Equal(appsv1alpha1.CreatingClusterPhase))

		By("Wait component created")
		compKey := types.NamespacedName{
			Namespace: clusterObj.Namespace,
			Name:      constant.GenerateClusterComponentName(clusterObj.Name, compName),
		}
		Eventually(testapps.CheckObjExists(&testCtx, compKey, &appsv1alpha1.Component{}, true)).Should(Succeed())
	}

	createClusterObjWithSharding := func(compTplName, compDefName string, processor func(*testapps.MockClusterFactory)) {
		By("Creating a cluster with new component definition")
		createClusterObjNoWait("", shardingComponentProcessorWrapper(false, compTplName, compDefName, processor))

		By("Waiting for the cluster enter Creating phase")
		Eventually(testapps.GetClusterObservedGeneration(&testCtx, clusterKey)).Should(BeEquivalentTo(1))
		Eventually(testapps.GetClusterPhase(&testCtx, clusterKey)).Should(Equal(appsv1alpha1.CreatingClusterPhase))

		By("Wait component created")
		ml := client.MatchingLabels{
			constant.AppInstanceLabelKey:       clusterKey.Name,
			constant.KBAppShardingNameLabelKey: compTplName,
		}
		Eventually(testapps.List(&testCtx, generics.ComponentSignature,
			ml, client.InNamespace(clusterKey.Namespace))).Should(HaveLen(defaultShardCount))

		By("checking backup policy")
		backupPolicyName := generateBackupPolicyName(clusterKey.Name, compTplName, "")
		backupPolicyKey := client.ObjectKey{Name: backupPolicyName, Namespace: clusterKey.Namespace}
		Eventually(testapps.CheckObj(&testCtx, backupPolicyKey, func(g Gomega, bp *dpv1alpha1.BackupPolicy) {
			g.Expect(bp.Spec.Targets).Should(HaveLen(defaultShardCount))
		})).Should(Succeed())

		By("checking backup schedule")
		backupScheduleName := generateBackupScheduleName(clusterKey.Name, compTplName, "")
		backupScheduleKey := client.ObjectKey{Name: backupScheduleName, Namespace: clusterKey.Namespace}
		Eventually(testapps.CheckObjExists(&testCtx, backupScheduleKey,
			&dpv1alpha1.BackupSchedule{}, true)).Should(Succeed())
	}

	createLegacyClusterObjWithSharding := func(compTplName, compDefName string, processor func(*testapps.MockClusterFactory)) {
		By("Creating a cluster")
		createClusterObjNoWait(clusterDefObj.Name, shardingComponentProcessorWrapper(true, compTplName, compDefName, processor))

		By("Waiting for the cluster enter Creating phase")
		Eventually(testapps.GetClusterObservedGeneration(&testCtx, clusterKey)).Should(BeEquivalentTo(1))
		Eventually(testapps.GetClusterPhase(&testCtx, clusterKey)).Should(Equal(appsv1alpha1.CreatingClusterPhase))

		By("Wait component created")
		ml := client.MatchingLabels{
			constant.AppInstanceLabelKey:       clusterKey.Name,
			constant.KBAppShardingNameLabelKey: compTplName,
		}
		Eventually(testapps.List(&testCtx, generics.ComponentSignature,
			ml, client.InNamespace(clusterKey.Namespace))).Should(HaveLen(defaultShardCount))
	}

	createClusterObjWithMultipleTemplates := func(compName, compDefName string, processor func(*testapps.MockClusterFactory)) {
		By("Creating a cluster with new component definition")
		createClusterObjNoWait("", multipleTemplateComponentProcessorWrapper(compName, compDefName, processor))

		By("Waiting for the cluster enter Creating phase")
		Eventually(testapps.GetClusterObservedGeneration(&testCtx, clusterKey)).Should(BeEquivalentTo(1))
		Eventually(testapps.GetClusterPhase(&testCtx, clusterKey)).Should(Equal(appsv1alpha1.CreatingClusterPhase))

		By("Wait component created")
		compKey := types.NamespacedName{
			Namespace: clusterObj.Namespace,
			Name:      constant.GenerateClusterComponentName(clusterObj.Name, compName),
		}
		compObj := &appsv1alpha1.Component{}
		Eventually(testapps.CheckObjExists(&testCtx, compKey, compObj, true)).Should(Succeed())

		Eventually(testapps.CheckObj(&testCtx, clusterKey, func(g Gomega, cluster *appsv1alpha1.Cluster) {
			g.Expect(cluster.Spec.ComponentSpecs).Should(HaveLen(1))
			clusterJSON, err := json.Marshal(cluster.Spec.ComponentSpecs[0].Instances)
			g.Expect(err).Should(BeNil())
			itsJSON, err := json.Marshal(compObj.Spec.Instances)
			g.Expect(err).Should(BeNil())
			g.Expect(clusterJSON).Should(Equal(itsJSON))
		})).Should(Succeed())
	}

	testCluster := func(compName, compDefName string) {
		clusterObj = testapps.NewClusterFactory(testCtx.DefaultNamespace, clusterName, clusterDefObj.Name).
			AddComponent(consensusCompName, consensusCompDefName).SetReplicas(3).
			WithRandomName().
			Create(&testCtx).
			GetObject()
		clusterKey = client.ObjectKeyFromObject(clusterObj)

		By("waiting for the cluster controller to create resources completely")
		waitForCreatingResourceCompletely(clusterKey, consensusCompName)
	}

	testClusterComponent := func(compName, compDefName string, createObj func(string, string, func(*testapps.MockClusterFactory))) {
		createObj(compName, compDefName, nil)

		By("check component created")
		compKey := types.NamespacedName{
			Namespace: clusterObj.Namespace,
			Name:      constant.GenerateClusterComponentName(clusterObj.Name, compName),
		}
		Eventually(testapps.CheckObj(&testCtx, compKey, func(g Gomega, comp *appsv1alpha1.Component) {
			g.Expect(comp.Generation).Should(BeEquivalentTo(1))
			for k, v := range constant.GetComponentWellKnownLabels(clusterObj.Name, compName) {
				g.Expect(comp.Labels).Should(HaveKeyWithValue(k, v))
			}
			if compDefName == compDefObj.Name {
				g.Expect(comp.Spec.CompDef).Should(Equal(compDefName))
			} else {
				g.Expect(comp.Spec.CompDef).Should(BeEmpty())
			}
		})).Should(Succeed())
	}

	testClusterComponentWithTopology := func(topology, compName string, processor func(*testapps.MockClusterFactory), expectedCompDef, expectedServiceVersion string) {
		createClusterObjWithTopology(topology, compName, processor)

		By("check cluster updated")
		Eventually(testapps.CheckObj(&testCtx, clusterKey, func(g Gomega, cluster *appsv1alpha1.Cluster) {
			if len(topology) == 0 {
				g.Expect(cluster.Spec.Topology).Should(Equal(defaultTopology.Name))
			} else {
				g.Expect(cluster.Spec.Topology).Should(Equal(topology))
			}
			g.Expect(cluster.Spec.ComponentSpecs).Should(HaveLen(len(defaultTopology.Components)))
			for i, comp := range defaultTopology.Components {
				g.Expect(cluster.Spec.ComponentSpecs[i].Name).Should(Equal(comp.Name))
				g.Expect(cluster.Spec.ComponentSpecs[i].ComponentDef).Should(Equal(expectedCompDef))
				g.Expect(cluster.Spec.ComponentSpecs[i].ServiceVersion).Should(Equal(expectedServiceVersion))
			}
		})).Should(Succeed())

		By("check component created")
		compKey := types.NamespacedName{
			Namespace: clusterObj.Namespace,
			Name:      constant.GenerateClusterComponentName(clusterObj.Name, compName),
		}
		Eventually(testapps.CheckObj(&testCtx, compKey, func(g Gomega, comp *appsv1alpha1.Component) {
			g.Expect(comp.Spec.CompDef).Should(Equal(expectedCompDef))
			g.Expect(comp.Spec.ServiceVersion).Should(Equal(expectedServiceVersion))
		})).Should(Succeed())
	}

	testShardingClusterComponent := func(compName, compDefName string, createObj func(string, string, func(*testapps.MockClusterFactory)), shards int) {
		createObj(compName, compDefName, nil)

		By("check components created")
		ml := client.MatchingLabels{
			constant.AppInstanceLabelKey:       clusterKey.Name,
			constant.KBAppShardingNameLabelKey: compName,
		}
		Eventually(testapps.List(&testCtx, generics.ComponentSignature, ml, client.InNamespace(clusterKey.Namespace))).Should(HaveLen(shards))
	}

	testClusterComponentScaleIn := func(compName, compDefName string) {
		By("creating and checking a cluster with multi component")
		clusterObj = testapps.NewClusterFactory(testCtx.DefaultNamespace, clusterName, clusterDefObj.Name).
			AddComponent(compName, compDefName).SetReplicas(3).
			AddComponent(multiConsensusCompName, compDefName).SetReplicas(3).
			WithRandomName().
			Create(&testCtx).
			GetObject()
		clusterKey = client.ObjectKeyFromObject(clusterObj)

		By("waiting for the cluster controller to create resources completely")
		waitForCreatingResourceCompletely(clusterKey, compName, multiConsensusCompName)

		By("scale in the target component")
		Expect(testapps.GetAndChangeObj(&testCtx, clusterKey, func(cluster *appsv1alpha1.Cluster) {
			for i, compSpec := range cluster.Spec.ComponentSpecs {
				if compSpec.Name == compName {
					// delete the target component
					cluster.Spec.ComponentSpecs = append(cluster.Spec.ComponentSpecs[:i], cluster.Spec.ComponentSpecs[i+1:]...)
				}
			}
		})()).ShouldNot(HaveOccurred())

		By("check component deleted")
		compKey := types.NamespacedName{
			Namespace: clusterObj.Namespace,
			Name:      constant.GenerateClusterComponentName(clusterObj.Name, compName),
		}
		multiCompKey := types.NamespacedName{
			Namespace: clusterObj.Namespace,
			Name:      constant.GenerateClusterComponentName(clusterObj.Name, multiConsensusCompName),
		}
		Eventually(testapps.CheckObjExists(&testCtx, compKey, &appsv1alpha1.Component{}, false)).Should(Succeed())
		Eventually(testapps.CheckObjExists(&testCtx, multiCompKey, &appsv1alpha1.Component{}, true)).Should(Succeed())
		Eventually(testapps.CheckObjExists(&testCtx, clusterKey, &appsv1alpha1.Cluster{}, true)).Should(Succeed())
	}

	testClusterShardingComponentScaleIn := func(compName, compDefName string, createObj func(string, string, func(*testapps.MockClusterFactory)), shards int) {
		By("creating and checking a cluster with sharding component")
		testShardingClusterComponent(compName, compDefName, createObj, shards)

		By("scale in the sharding component")
		Expect(testapps.GetAndChangeObj(&testCtx, clusterKey, func(cluster *appsv1alpha1.Cluster) {
			for i := range cluster.Spec.ShardingSpecs {
				if cluster.Spec.ShardingSpecs[i].Name == compName {
					cluster.Spec.ShardingSpecs[i].Shards = int32(shards - 1)
				}
			}
		})()).ShouldNot(HaveOccurred())

		By("check sharding component scaled in")
		ml := client.MatchingLabels{
			constant.AppInstanceLabelKey:       clusterKey.Name,
			constant.KBAppShardingNameLabelKey: compName,
		}
		Eventually(testapps.List(&testCtx, generics.ComponentSignature, ml, client.InNamespace(clusterKey.Namespace))).Should(HaveLen(shards - 1))
	}

	testClusterService := func(compName, compDefName string, createObj func(string, string, func(*testapps.MockClusterFactory))) {
		randClusterName := fmt.Sprintf("%s-%s", clusterName, randomStr())
		service := corev1.Service{
			ObjectMeta: metav1.ObjectMeta{
				Name: randClusterName,
			},
			Spec: corev1.ServiceSpec{
				Ports: []corev1.ServicePort{
					{
						Protocol: corev1.ProtocolTCP,
						Port:     3306,
					},
				},
				Type: corev1.ServiceTypeLoadBalancer,
			},
		}
		createObj(compName, compDefName, func(f *testapps.MockClusterFactory) {
			f.SetName(randClusterName).
				AddAppManagedByLabel().
				AddAppInstanceLabel(randClusterName).
				AddService(appsv1alpha1.ClusterService{
					Service: appsv1alpha1.Service{
						Name:         service.Name,
						ServiceName:  service.Name,
						Spec:         service.Spec,
						RoleSelector: constant.Follower,
					},
					ComponentSelector: compName,
				})
		})

		By("check cluster service created")
		clusterSvcKey := types.NamespacedName{
			Namespace: clusterKey.Namespace,
			Name:      constant.GenerateClusterServiceName(clusterObj.Name, service.Name),
		}
		Eventually(testapps.CheckObj(&testCtx, clusterSvcKey, func(g Gomega, svc *corev1.Service) {
			g.Expect(svc.Spec.Selector).Should(HaveKeyWithValue(constant.AppManagedByLabelKey, constant.AppName))
			g.Expect(svc.Spec.Selector).Should(HaveKeyWithValue(constant.AppInstanceLabelKey, clusterObj.Name))
			g.Expect(svc.Spec.Selector).Should(HaveKeyWithValue(constant.KBAppComponentLabelKey, compName))
			g.Expect(svc.Spec.Selector).Should(HaveKeyWithValue(constant.RoleLabelKey, constant.Follower))
			g.Expect(svc.Spec.ExternalTrafficPolicy).Should(BeEquivalentTo(corev1.ServiceExternalTrafficPolicyTypeLocal))
		})).Should(Succeed())

		By("check component service created")
		compSvcKey := types.NamespacedName{
			Namespace: clusterKey.Namespace,
			Name:      constant.GenerateComponentServiceName(clusterObj.Name, compName, ""),
		}
		Eventually(testapps.CheckObj(&testCtx, compSvcKey, func(g Gomega, svc *corev1.Service) {
			g.Expect(svc.Spec.Selector).Should(HaveKeyWithValue(constant.AppManagedByLabelKey, constant.AppName))
			g.Expect(svc.Spec.Selector).Should(HaveKeyWithValue(constant.AppInstanceLabelKey, clusterObj.Name))
			g.Expect(svc.Spec.Selector).Should(HaveKeyWithValue(constant.KBAppComponentLabelKey, compName))
			g.Expect(svc.Spec.Selector).Should(HaveKey(constant.RoleLabelKey))
			if compDefName == consensusCompDefName {
				// default role selector for Consensus workload
				g.Expect(svc.Spec.Selector).Should(HaveKeyWithValue(constant.RoleLabelKey, constant.Leader))
			}
		})).Should(Succeed())
	}

	testClusterAffinityNToleration := func(compName, compDefName string, createObj func(string, string, func(*testapps.MockClusterFactory))) {
		const (
			clusterTopologyKey     = "testClusterTopologyKey"
			clusterLabelKey        = "testClusterNodeLabelKey"
			clusterLabelValue      = "testClusterNodeLabelValue"
			clusterTolerationKey   = "testClusterTolerationKey"
			clusterTolerationValue = "testClusterTolerationValue"
		)

		Expect(compDefName).Should(BeElementOf(consensusCompDefName))

		By("Creating a cluster with Affinity and Toleration")
		affinity := appsv1alpha1.Affinity{
			PodAntiAffinity: appsv1alpha1.Required,
			TopologyKeys:    []string{clusterTopologyKey},
			NodeLabels: map[string]string{
				clusterLabelKey: clusterLabelValue,
			},
			Tenancy: appsv1alpha1.SharedNode,
		}
		toleration := corev1.Toleration{
			Key:      clusterTolerationKey,
			Value:    clusterTolerationValue,
			Operator: corev1.TolerationOpEqual,
			Effect:   corev1.TaintEffectNoSchedule,
		}
		createObj(compName, compDefName, func(f *testapps.MockClusterFactory) {
			f.SetClusterAffinity(&affinity).AddClusterToleration(toleration)
		})

		By("Checking the Affinity and Toleration")
		schedulingPolicy, err := scheduling.BuildSchedulingPolicy4Component(clusterObj.Name, compName, &affinity, []corev1.Toleration{toleration})
		Expect(err).Should(BeNil())

		compKey := types.NamespacedName{
			Namespace: clusterObj.Namespace,
			Name:      component.FullName(clusterObj.Name, compName),
		}
		Eventually(testapps.CheckObj(&testCtx, compKey, func(g Gomega, comp *appsv1alpha1.Component) {
			g.Expect(comp.Spec.Affinity).Should(BeNil())
			g.Expect(comp.Spec.Tolerations).Should(HaveLen(0))
			g.Expect(comp.Spec.SchedulingPolicy).ShouldNot(BeNil())
			g.Expect(comp.Spec.SchedulingPolicy.Affinity).Should(BeEquivalentTo(schedulingPolicy.Affinity))
			g.Expect(comp.Spec.SchedulingPolicy.Tolerations).Should(HaveLen(2))
			g.Expect(comp.Spec.SchedulingPolicy.Tolerations[0]).Should(BeEquivalentTo(toleration))
		})).Should(Succeed())
	}

	testClusterComponentAffinityNToleration := func(compName, compDefName string, createObj func(string, string, func(*testapps.MockClusterFactory))) {
		const (
			clusterTopologyKey     = "testClusterTopologyKey"
			clusterLabelKey        = "testClusterNodeLabelKey"
			clusterLabelValue      = "testClusterNodeLabelValue"
			compTopologyKey        = "testCompTopologyKey"
			compLabelKey           = "testCompNodeLabelKey"
			compLabelValue         = "testCompNodeLabelValue"
			clusterTolerationKey   = "testClusterTolerationKey"
			clusterTolerationValue = "testClusterTolerationValue"
			compTolerationKey      = "testCompTolerationKey"
			compTolerationValue    = "testCompTolerationValue"
		)

		Expect(compDefName).Should(BeElementOf(consensusCompDefName))

		By("Creating a cluster with Affinity and Toleration")
		affinity := appsv1alpha1.Affinity{
			PodAntiAffinity: appsv1alpha1.Required,
			TopologyKeys:    []string{clusterTopologyKey},
			NodeLabels: map[string]string{
				clusterLabelKey: clusterLabelValue,
			},
			Tenancy: appsv1alpha1.SharedNode,
		}
		compAffinity := appsv1alpha1.Affinity{
			PodAntiAffinity: appsv1alpha1.Preferred,
			TopologyKeys:    []string{compTopologyKey},
			NodeLabels: map[string]string{
				compLabelKey:    compLabelValue,
				clusterLabelKey: clusterLabelValue,
			},
			Tenancy: appsv1alpha1.DedicatedNode,
		}
		toleration := corev1.Toleration{
			Key:      clusterTolerationKey,
			Value:    clusterTolerationValue,
			Operator: corev1.TolerationOpEqual,
			Effect:   corev1.TaintEffectNoSchedule,
		}
		compToleration := corev1.Toleration{
			Key:      compTolerationKey,
			Value:    compTolerationValue,
			Operator: corev1.TolerationOpEqual,
			Effect:   corev1.TaintEffectNoSchedule,
		}
		createObj(compName, compDefName, func(f *testapps.MockClusterFactory) {
			f.SetComponentAffinity(&compAffinity).
				AddComponentToleration(compToleration).
				SetClusterAffinity(&affinity).
				AddClusterToleration(toleration)
		})

		By("Checking the Affinity and Toleration")
		schedulingPolicy, err := scheduling.BuildSchedulingPolicy4Component(clusterObj.Name, compName, &compAffinity, []corev1.Toleration{compToleration})
		Expect(err).Should(BeNil())
		// key of the MatchExpressions must be sorted.
		MatchExpressions := schedulingPolicy.Affinity.NodeAffinity.RequiredDuringSchedulingIgnoredDuringExecution.NodeSelectorTerms[0].MatchExpressions
		Expect(MatchExpressions).Should(HaveLen(2))
		Expect(MatchExpressions[0].Key).Should(Equal(clusterLabelKey))

		compKey := types.NamespacedName{
			Namespace: clusterObj.Namespace,
			Name:      component.FullName(clusterObj.Name, compName),
		}
		Eventually(testapps.CheckObj(&testCtx, compKey, func(g Gomega, comp *appsv1alpha1.Component) {
			g.Expect(comp.Spec.Affinity).Should(BeNil())
			g.Expect(comp.Spec.Tolerations).Should(HaveLen(0))
			g.Expect(comp.Spec.SchedulingPolicy).ShouldNot(BeNil())
			g.Expect(comp.Spec.SchedulingPolicy.Affinity).Should(BeEquivalentTo(schedulingPolicy.Affinity))
			g.Expect(comp.Spec.SchedulingPolicy.Tolerations).Should(HaveLen(2))
			g.Expect(comp.Spec.SchedulingPolicy.Tolerations[0]).Should(BeEquivalentTo(compToleration))
		})).Should(Succeed())
	}

	type expectService struct {
		clusterIP string
		svcType   corev1.ServiceType
	}

	validateClusterServiceList := func(g Gomega, expectServices map[string]expectService, compName string, shardCount *int, enableShardOrdinal bool) {
		svcList := &corev1.ServiceList{}
		g.Expect(testCtx.Cli.List(testCtx.Ctx, svcList, client.MatchingLabels{
			constant.AppInstanceLabelKey: clusterKey.Name,
		}, client.InNamespace(clusterKey.Namespace))).Should(Succeed())

		// filter out default component services
		services := make([]*corev1.Service, 0)
		for i, svc := range svcList.Items {
			if _, ok := svc.Labels[constant.KBAppComponentLabelKey]; ok {
				continue
			}
			services = append(services, &svcList.Items[i])
		}

		validateSvc := func(svc *corev1.Service, svcSpec expectService) {
			g.Expect(svc.Spec.Type).Should(Equal(svcSpec.svcType))
			// g.Expect(svc.Spec.Selector).Should(HaveKeyWithValue(constant.RoleLabelKey, "leader"))
			switch {
			case svc.Spec.Type == corev1.ServiceTypeLoadBalancer:
				g.Expect(svc.Spec.ExternalTrafficPolicy).Should(Equal(corev1.ServiceExternalTrafficPolicyTypeLocal))
			case svc.Spec.Type == corev1.ServiceTypeClusterIP && len(svcSpec.clusterIP) == 0:
				g.Expect(svc.Spec.ClusterIP).ShouldNot(Equal(corev1.ClusterIPNone))
			case svc.Spec.Type == corev1.ServiceTypeClusterIP && len(svcSpec.clusterIP) != 0:
				g.Expect(svc.Spec.ClusterIP).Should(Equal(corev1.ClusterIPNone))
				// for _, port := range getHeadlessSvcPorts(g, compDefName) {
				//	g.Expect(slices.Index(svc.Spec.Ports, port) >= 0).Should(BeTrue())
				// }
			}
		}

		if shardCount == nil {
			for svcName, svcSpec := range expectServices {
				idx := slices.IndexFunc(services, func(e *corev1.Service) bool {
					return e.Name == constant.GenerateClusterServiceName(clusterObj.Name, svcName)
				})
				g.Expect(idx >= 0).To(BeTrue())
				svc := services[idx]
				g.Expect(svc.Spec.Selector).Should(HaveKeyWithValue(constant.KBAppComponentLabelKey, compName))
				validateSvc(svc, svcSpec)
			}
			g.Expect(len(expectServices)).Should(Equal(len(services)))
		} else {
			if enableShardOrdinal {
				g.Expect(len(expectServices) * *shardCount).Should(Equal(len(services)))
			} else {
				for svcName, svcSpec := range expectServices {
					idx := slices.IndexFunc(services, func(e *corev1.Service) bool {
						return e.Name == constant.GenerateClusterServiceName(clusterObj.Name, svcName)
					})
					g.Expect(idx >= 0).To(BeTrue())
					svc := services[idx]
					g.Expect(svc.Spec.Selector).Should(HaveKeyWithValue(constant.KBAppShardingNameLabelKey, compName))
					validateSvc(svc, svcSpec)
				}
				g.Expect(len(expectServices)).Should(Equal(len(services)))
			}
		}
	}

	testClusterServiceCreateAndDelete := func(compName, compDefName string, createObj func(string, string, func(*testapps.MockClusterFactory))) {
		expectServices := map[string]expectService{
			testapps.ServiceDefaultName:  {"", corev1.ServiceTypeClusterIP},
			testapps.ServiceHeadlessName: {corev1.ClusterIPNone, corev1.ServiceTypeClusterIP},
			testapps.ServiceVPCName:      {"", corev1.ServiceTypeLoadBalancer},
			testapps.ServiceInternetName: {"", corev1.ServiceTypeLoadBalancer},
		}

		services := make([]appsv1alpha1.ClusterService, 0)
		for name, svc := range expectServices {
			services = append(services, appsv1alpha1.ClusterService{
				Service: appsv1alpha1.Service{
					Name:        name,
					ServiceName: name,
					Spec: corev1.ServiceSpec{
						Ports: []corev1.ServicePort{
							{Port: 3306},
						},
						Type:      svc.svcType,
						ClusterIP: svc.clusterIP,
					},
				},
				ComponentSelector: compName,
				// RoleSelector:      []string{"leader"},
			})
		}
		createObj(compName, compDefName, func(f *testapps.MockClusterFactory) {
			f.AddService(services[0]).
				AddService(services[1]).
				AddService(services[2])
		})

		deleteService := services[2]
		lastService := services[3]

		By("create last cluster service manually which will not owned by cluster")
		lastServiceName := constant.GenerateClusterServiceName(clusterObj.Name, lastService.ServiceName)
		svcObj := builder.NewServiceBuilder(clusterObj.Namespace, lastServiceName).
			AddLabelsInMap(constant.GetClusterWellKnownLabels(clusterObj.Name)).
			SetSpec(&lastService.Spec).
			AddSelector(constant.KBAppComponentLabelKey, lastService.ComponentSelector).
			// AddSelector(constant.RoleLabelKey, lastService.RoleSelector[0]).
			Optimize4ExternalTraffic().
			GetObject()
		Expect(testCtx.CheckedCreateObj(testCtx.Ctx, svcObj)).Should(Succeed())

		By("check all services created")
		Eventually(func(g Gomega) { validateClusterServiceList(g, expectServices, compName, nil, false) }).Should(Succeed())

		By("delete a cluster service")
		delete(expectServices, deleteService.Name)
		Expect(testapps.GetAndChangeObj(&testCtx, clusterKey, func(cluster *appsv1alpha1.Cluster) {
			var svcs []appsv1alpha1.ClusterService
			for _, item := range cluster.Spec.Services {
				if item.Name != deleteService.Name {
					svcs = append(svcs, item)
				}
			}
			cluster.Spec.Services = svcs
		})()).ShouldNot(HaveOccurred())

		By("check the service has been deleted, and the non-managed service has not been deleted")
		Eventually(func(g Gomega) { validateClusterServiceList(g, expectServices, compName, nil, false) }).Should(Succeed())

		By("add the deleted service back")
		expectServices[deleteService.Name] = expectService{deleteService.Spec.ClusterIP, deleteService.Spec.Type}
		Expect(testapps.GetAndChangeObj(&testCtx, clusterKey, func(cluster *appsv1alpha1.Cluster) {
			cluster.Spec.Services = append(cluster.Spec.Services, deleteService)
		})()).ShouldNot(HaveOccurred())
		Eventually(func(g Gomega) { validateClusterServiceList(g, expectServices, compName, nil, false) }).Should(Succeed())
	}

	testShardingClusterServiceCreateAndDelete := func(compTplName, compDefName string, createObj func(string, string, func(*testapps.MockClusterFactory))) {
		expectServices := map[string]expectService{
			testapps.ServiceDefaultName:  {"", corev1.ServiceTypeClusterIP},
			testapps.ServiceHeadlessName: {corev1.ClusterIPNone, corev1.ServiceTypeClusterIP},
		}

		services := make([]appsv1alpha1.ClusterService, 0)
		for name, svc := range expectServices {
			services = append(services, appsv1alpha1.ClusterService{
				Service: appsv1alpha1.Service{
					Name:        name,
					ServiceName: name,
					Spec: corev1.ServiceSpec{
						Ports: []corev1.ServicePort{
							{Port: 3306},
						},
						Type:      svc.svcType,
						ClusterIP: svc.clusterIP,
					},
				},
				ShardingSelector: compTplName,
			})
		}
		createObj(compTplName, compDefName, func(f *testapps.MockClusterFactory) {
			f.AddService(services[0]).AddService(services[1])
		})

		shards := defaultShardCount
		deleteService := services[0]

		By("check only one service created for each shard when ShardSvcAnnotationKey is not set")
		Eventually(func(g Gomega) { validateClusterServiceList(g, expectServices, compTplName, &shards, false) }).Should(Succeed())

		By("check shards number services were created for each shard when ShardSvcAnnotationKey is set")
		Expect(testapps.GetAndChangeObj(&testCtx, clusterKey, func(cluster *appsv1alpha1.Cluster) {
			if cluster.Annotations == nil {
				cluster.Annotations = map[string]string{}
			}
			cluster.Annotations[constant.ShardSvcAnnotationKey] = compTplName
		})()).ShouldNot(HaveOccurred())
		Eventually(func(g Gomega) { validateClusterServiceList(g, expectServices, compTplName, &shards, true) }).Should(Succeed())

		By("delete a cluster shard service")
		delete(expectServices, deleteService.Name)
		Expect(testapps.GetAndChangeObj(&testCtx, clusterKey, func(cluster *appsv1alpha1.Cluster) {
			var svcs []appsv1alpha1.ClusterService
			for _, item := range cluster.Spec.Services {
				if item.Name != deleteService.Name {
					svcs = append(svcs, item)
				}
			}
			cluster.Spec.Services = svcs
		})()).ShouldNot(HaveOccurred())

		By("check the service has been deleted, and the non-managed service has not been deleted")
		Eventually(func(g Gomega) { validateClusterServiceList(g, expectServices, compTplName, &shards, true) }).Should(Succeed())

		By("add the deleted service back")
		expectServices[deleteService.Name] = expectService{deleteService.Spec.ClusterIP, deleteService.Spec.Type}
		Expect(testapps.GetAndChangeObj(&testCtx, clusterKey, func(cluster *appsv1alpha1.Cluster) {
			cluster.Spec.Services = append(cluster.Spec.Services, deleteService)
		})()).ShouldNot(HaveOccurred())
		Eventually(func(g Gomega) { validateClusterServiceList(g, expectServices, compTplName, &shards, true) }).Should(Succeed())
	}

	testClusterFinalizer := func(compName string, createObj func(appsv1alpha1.TerminationPolicyType)) {
		createObj(appsv1alpha1.WipeOut)

		By("wait component created")
		compKey := types.NamespacedName{
			Namespace: clusterKey.Namespace,
			Name:      clusterKey.Name + "-" + compName,
		}
		Eventually(testapps.CheckObjExists(&testCtx, compKey, &appsv1alpha1.Component{}, true)).Should(Succeed())

		By("set finalizer for component to prevent it from deletion")
		finalizer := "test/finalizer"
		Expect(testapps.GetAndChangeObj(&testCtx, compKey, func(comp *appsv1alpha1.Component) {
			comp.Finalizers = append(comp.Finalizers, finalizer)
		})()).ShouldNot(HaveOccurred())

		By("delete the cluster")
		testapps.DeleteObject(&testCtx, clusterKey, &appsv1alpha1.Cluster{})

		By("check cluster keep existing")
		Consistently(testapps.CheckObjExists(&testCtx, clusterKey, &appsv1alpha1.Cluster{}, true)).Should(Succeed())

		By("remove finalizer of component to get it deleted")
		Expect(testapps.GetAndChangeObj(&testCtx, compKey, func(comp *appsv1alpha1.Component) {
			comp.Finalizers = nil
		})()).ShouldNot(HaveOccurred())

		By("wait for the cluster and component to terminate")
		Eventually(testapps.CheckObjExists(&testCtx, compKey, &appsv1alpha1.Component{}, false)).Should(Succeed())
		Eventually(testapps.CheckObjExists(&testCtx, clusterKey, &appsv1alpha1.Cluster{}, false)).Should(Succeed())
	}

	testDeleteClusterWithDoNotTerminate := func(createObj func(appsv1alpha1.TerminationPolicyType)) {
		createObj(appsv1alpha1.DoNotTerminate)

		By("check all other resources deleted")
		transCtx := &clusterTransformContext{
			Context: testCtx.Ctx,
			Client:  testCtx.Cli,
		}
		namespacedKinds, clusteredKinds := kindsForWipeOut()
		allKinds := append(namespacedKinds, clusteredKinds...)
		createdObjs, err := getOwningNamespacedObjects(transCtx.Context, transCtx.Client, clusterObj.Namespace, getAppInstanceML(*clusterObj), allKinds)
		Expect(err).Should(Succeed())

		By("delete the cluster")
		testapps.DeleteObject(&testCtx, clusterKey, &appsv1alpha1.Cluster{})
		Consistently(testapps.CheckObjExists(&testCtx, clusterKey, &appsv1alpha1.Cluster{}, true)).Should(Succeed())

		By("check all cluster resources again")
		objs, err := getOwningNamespacedObjects(transCtx.Context, transCtx.Client, clusterObj.Namespace, getAppInstanceML(*clusterObj), allKinds)
		Expect(err).Should(Succeed())
		// check all objects existed before cluster deletion still be there
		for key, obj := range createdObjs {
			Expect(objs).Should(HaveKey(key))
			Expect(obj.GetUID()).Should(BeEquivalentTo(objs[key].GetUID()))
		}
	}

	testDeleteClusterWithHalt := func(createObj func(appsv1alpha1.TerminationPolicyType)) {
		createObj(appsv1alpha1.Halt)

		transCtx := &clusterTransformContext{
			Context: testCtx.Ctx,
			Client:  testCtx.Cli,
		}
		preserveKinds := haltPreserveKinds()
		preserveObjs, err := getOwningNamespacedObjects(transCtx.Context, transCtx.Client, clusterObj.Namespace, getAppInstanceML(*clusterObj), preserveKinds)
		Expect(err).Should(Succeed())
		for _, obj := range preserveObjs {
			// Expect(obj.GetFinalizers()).Should(ContainElements(constant.DBClusterFinalizerName))
			Expect(obj.GetAnnotations()).ShouldNot(HaveKey(constant.LastAppliedClusterAnnotationKey))
		}

		By("delete the cluster")
		testapps.DeleteObject(&testCtx, clusterKey, &appsv1alpha1.Cluster{})

		By("wait for the cluster to terminate")
		Eventually(testapps.CheckObjExists(&testCtx, clusterKey, &appsv1alpha1.Cluster{}, false)).Should(Succeed())

		By("check expected preserved objects")
		keptObjs, err := getOwningNamespacedObjects(transCtx.Context, transCtx.Client, clusterObj.Namespace, getAppInstanceML(*clusterObj), preserveKinds)
		Expect(err).Should(Succeed())
		for key, obj := range preserveObjs {
			Expect(keptObjs).Should(HaveKey(key))
			keptObj := keptObjs[key]
			Expect(obj.GetUID()).Should(BeEquivalentTo(keptObj.GetUID()))
			Expect(keptObj.GetFinalizers()).ShouldNot(ContainElements(constant.DBClusterFinalizerName))
			Expect(keptObj.GetAnnotations()).Should(HaveKey(constant.LastAppliedClusterAnnotationKey))
		}

		By("check all other resources deleted")
		namespacedKinds, clusteredKinds := kindsForHalt()
		kindsToDelete := append(namespacedKinds, clusteredKinds...)
		otherObjs, err := getOwningNamespacedObjects(transCtx.Context, transCtx.Client, clusterObj.Namespace, getAppInstanceML(*clusterObj), kindsToDelete)
		Expect(err).Should(Succeed())
		Expect(otherObjs).Should(HaveLen(0))
	}

	testClusterHaltNRecovery := func(createObj func(appsv1alpha1.TerminationPolicyType)) {
		// TODO(component)
	}

	deleteClusterWithBackup := func(terminationPolicy appsv1alpha1.TerminationPolicyType, backupRetainPolicy string) {
		By("mocking a retained backup")
		backupPolicyName := "test-backup-policy"
		backupName := "test-backup"
		backupMethod := "test-backup-method"
		backup := testdp.NewBackupFactory(testCtx.DefaultNamespace, backupName).
			SetBackupPolicyName(backupPolicyName).
			SetBackupMethod(backupMethod).
			SetLabels(map[string]string{
				constant.AppManagedByLabelKey:     constant.AppName,
				constant.AppInstanceLabelKey:      clusterObj.Name,
				constant.BackupProtectionLabelKey: backupRetainPolicy,
			}).
			WithRandomName().
			Create(&testCtx).GetObject()
		backupKey := client.ObjectKeyFromObject(backup)
		Eventually(testapps.CheckObjExists(&testCtx, backupKey, &dpv1alpha1.Backup{}, true)).Should(Succeed())

		By("delete the cluster")
		testapps.DeleteObject(&testCtx, clusterKey, &appsv1alpha1.Cluster{})

		By("wait for the cluster to terminate")
		Eventually(testapps.CheckObjExists(&testCtx, clusterKey, &appsv1alpha1.Cluster{}, false)).Should(Succeed())

		By(fmt.Sprintf("checking the backup with TerminationPolicyType=%s", terminationPolicy))
		if terminationPolicy == appsv1alpha1.WipeOut && backupRetainPolicy == constant.BackupDelete {
			Eventually(testapps.CheckObjExists(&testCtx, backupKey, &dpv1alpha1.Backup{}, false)).Should(Succeed())
		} else {
			Consistently(testapps.CheckObjExists(&testCtx, backupKey, &dpv1alpha1.Backup{}, true)).Should(Succeed())
		}

		By("check all other resources deleted")
		transCtx := &clusterTransformContext{
			Context: testCtx.Ctx,
			Client:  testCtx.Cli,
		}
		var namespacedKinds, clusteredKinds []client.ObjectList
		if terminationPolicy == appsv1alpha1.WipeOut && backupRetainPolicy == constant.BackupDelete {
			namespacedKinds, clusteredKinds = kindsForWipeOut()
		} else {
			namespacedKinds, clusteredKinds = kindsForDelete()
		}
		kindsToDelete := append(namespacedKinds, clusteredKinds...)
		otherObjs, err := getOwningNamespacedObjects(transCtx.Context, transCtx.Client, clusterObj.Namespace, getAppInstanceML(*clusterObj), kindsToDelete)
		Expect(err).Should(Succeed())
		Expect(otherObjs).Should(HaveLen(0))
	}

	testDeleteClusterWithDelete := func(createObj func(appsv1alpha1.TerminationPolicyType)) {
		createObj(appsv1alpha1.Delete)
		deleteClusterWithBackup(appsv1alpha1.Delete, constant.BackupRetain)
	}

	testDeleteClusterWithWipeOut := func(createObj func(appsv1alpha1.TerminationPolicyType), backupRetainPolicy string) {
		createObj(appsv1alpha1.WipeOut)
		deleteClusterWithBackup(appsv1alpha1.WipeOut, backupRetainPolicy)
	}

	Context("cluster provisioning", func() {
		BeforeEach(func() {
			createAllWorkloadTypesClusterDef()
		})

		AfterEach(func() {
			cleanEnv()
		})

		It("create cluster", func() {
			testCluster(consensusCompName, consensusCompDefName)
		})

		It("create cluster with legacy component", func() {
			testClusterComponent(consensusCompName, consensusCompDefName, createLegacyClusterObj)
		})

		It("create cluster", func() {
			testClusterComponent(consensusCompName, compDefObj.Name, createClusterObj)
		})

		It("create sharding cluster with legacy component", func() {
			testShardingClusterComponent(consensusCompName, consensusCompDefName, createLegacyClusterObjWithSharding, defaultShardCount)
		})

		It("create sharding cluster", func() {
			testShardingClusterComponent(consensusCompName, compDefObj.Name, createClusterObjWithSharding, defaultShardCount)
		})

		It("create cluster with default topology", func() {
			testClusterComponentWithTopology("", consensusCompName, nil, compDefObj.Name, latestServiceVersion)
		})

		It("create cluster with specified topology", func() {
			testClusterComponentWithTopology(defaultTopology.Name, consensusCompName, nil, compDefObj.Name, latestServiceVersion)
		})

		It("create cluster with specified service version", func() {
			setServiceVersion := func(f *testapps.MockClusterFactory) {
				f.SetServiceVersion(defaultServiceVersion)
			}
			testClusterComponentWithTopology(defaultTopology.Name, consensusCompName, setServiceVersion, compDefObj.Name, defaultServiceVersion)
		})

		It("create multiple templates cluster", func() {
			testClusterComponent(consensusCompName, compDefObj.Name, createClusterObjWithMultipleTemplates)
		})
	})

	Context("cluster component scale-in", func() {
		BeforeEach(func() {
			createAllWorkloadTypesClusterDef()
		})

		AfterEach(func() {
			cleanEnv()
		})

		It("with cluster component scale-in", func() {
			testClusterComponentScaleIn(consensusCompName, consensusCompDefName)
		})

		It("with cluster sharding scale-in", func() {
			testClusterShardingComponentScaleIn(consensusCompName, compDefObj.Name, createClusterObjWithSharding, defaultShardCount)
		})
	})

	Context("cluster termination policy", func() {
		var (
			createObjV1 = func(policyType appsv1alpha1.TerminationPolicyType) {
				createLegacyClusterObj(consensusCompName, consensusCompDefName, func(f *testapps.MockClusterFactory) {
					f.SetTerminationPolicy(policyType)
				})
			}
			createObjV2 = func(policyType appsv1alpha1.TerminationPolicyType) {
				createClusterObj(consensusCompName, compDefObj.Name, func(f *testapps.MockClusterFactory) {
					f.SetTerminationPolicy(policyType)
				})
			}
		)

		BeforeEach(func() {
			createAllWorkloadTypesClusterDef()
		})

		AfterEach(func() {
			cleanEnv()
		})

		for _, createObj := range []func(appsv1alpha1.TerminationPolicyType){createObjV1, createObjV2} {
			It("deleted after all the sub-resources", func() {
				testClusterFinalizer(consensusCompName, createObj)
			})

			It("delete cluster with terminationPolicy=DoNotTerminate", func() {
				testDeleteClusterWithDoNotTerminate(createObj)
			})

			It("delete cluster with terminationPolicy=Halt", func() {
				testDeleteClusterWithHalt(createObj)
			})

			It("cluster Halt and Recovery", func() {
				testClusterHaltNRecovery(createObj)
			})

			It("delete cluster with terminationPolicy=Delete", func() {
				testDeleteClusterWithDelete(createObj)
			})

			It("delete cluster with terminationPolicy=WipeOut and backupRetainPolicy=Delete", func() {
				testDeleteClusterWithWipeOut(createObj, constant.BackupDelete)
			})

			It("delete cluster with terminationPolicy=WipeOut and backupRetainPolicy=Retain", func() {
				testDeleteClusterWithWipeOut(createObj, constant.BackupRetain)
			})
		}
	})

	Context("cluster status", func() {
		BeforeEach(func() {
			createAllWorkloadTypesClusterDef()
		})

		AfterEach(func() {
			cleanEnv()
		})

		It("test cluster conditions when cluster definition non-exist", func() {
			By("create a cluster with cluster definition non-exist")
			mockCompDefName := fmt.Sprintf("%s-%s", consensusCompDefName, testCtx.GetRandomStr())
			createClusterObjNoWait(clusterDefObj.Name, componentProcessorWrapper(true, consensusCompName, mockCompDefName))

			By("check conditions")
			Eventually(testapps.CheckObj(&testCtx, clusterKey, func(g Gomega, cluster *appsv1alpha1.Cluster) {
				g.Expect(cluster.Status.ObservedGeneration).Should(BeZero())
				condition := meta.FindStatusCondition(cluster.Status.Conditions, appsv1alpha1.ConditionTypeProvisioningStarted)
				g.Expect(condition).ShouldNot(BeNil())
				g.Expect(condition.Reason).Should(BeEquivalentTo(ReasonPreCheckFailed))
			})).Should(Succeed())
		})
	})

	Context("cluster with backup", func() {
		const (
			compName         = consensusCompName
			compDefName      = consensusCompDefName
			backupRepoName   = "test-backup-repo"
			backupMethodName = "test-backup-method"
		)

		BeforeEach(func() {
			cleanEnv()
			createAllWorkloadTypesClusterDef()
<<<<<<< HEAD
			createBackupPolicyTpl(clusterDefObj)
=======
>>>>>>> 0e34a119
		})

		createClusterWithBackup := func(backup *appsv1alpha1.ClusterBackup) {
			By("Creating a cluster")
			clusterObj := testapps.NewClusterFactory(testCtx.DefaultNamespace, clusterName, clusterDefObj.Name).
				AddComponent(compName, compDefName).WithRandomName().SetBackup(backup).
				Create(&testCtx).GetObject()
			clusterKey = client.ObjectKeyFromObject(clusterObj)

			By("Waiting for the cluster controller to create resources completely")
			waitForCreatingResourceCompletely(clusterKey)
		}

		It("Creating cluster without backup", func() {
			createClusterWithBackup(nil)
			Eventually(testapps.List(&testCtx, generics.BackupPolicySignature,
				client.MatchingLabels{
					constant.AppInstanceLabelKey: clusterKey.Name,
				}, client.InNamespace(clusterKey.Namespace))).ShouldNot(BeEmpty())
		})

		It("Creating cluster with backup", func() {
			var (
				boolTrue  = true
				boolFalse = false
				int64Ptr  = func(in int64) *int64 {
					return &in
				}
				retention = func(s string) dpv1alpha1.RetentionPeriod {
					return dpv1alpha1.RetentionPeriod(s)
				}
			)

			var testCases = []struct {
				desc   string
				backup *appsv1alpha1.ClusterBackup
			}{
				{
					desc: "backup with snapshot method",
					backup: &appsv1alpha1.ClusterBackup{
						Enabled:                 &boolTrue,
						RetentionPeriod:         retention("1d"),
						Method:                  vsBackupMethodName,
						CronExpression:          "*/1 * * * *",
						StartingDeadlineMinutes: int64Ptr(int64(10)),
						PITREnabled:             &boolTrue,
						RepoName:                backupRepoName,
					},
				},
				{
					desc: "disable backup",
					backup: &appsv1alpha1.ClusterBackup{
						Enabled:                 &boolFalse,
						RetentionPeriod:         retention("1d"),
						Method:                  vsBackupMethodName,
						CronExpression:          "*/1 * * * *",
						StartingDeadlineMinutes: int64Ptr(int64(10)),
						PITREnabled:             &boolTrue,
						RepoName:                backupRepoName,
					},
				},
				{
					desc: "backup with backup tool",
					backup: &appsv1alpha1.ClusterBackup{
						Enabled:                 &boolTrue,
						RetentionPeriod:         retention("2d"),
						Method:                  backupMethodName,
						CronExpression:          "*/1 * * * *",
						StartingDeadlineMinutes: int64Ptr(int64(10)),
						RepoName:                backupRepoName,
						PITREnabled:             &boolFalse,
					},
				},
				{
					desc:   "backup is nil",
					backup: nil,
				},
			}

			for _, t := range testCases {
				By(t.desc)
				backup := t.backup
				createClusterWithBackup(backup)

				checkSchedule := func(g Gomega, schedule *dpv1alpha1.BackupSchedule) {
					var policy *dpv1alpha1.SchedulePolicy
					enableOtherFullMethod := false
					for i, s := range schedule.Spec.Schedules {
						if s.BackupMethod == backup.Method {
							Expect(*s.Enabled).Should(BeEquivalentTo(*backup.Enabled))
							policy = &schedule.Spec.Schedules[i]
							if *backup.Enabled {
								enableOtherFullMethod = true
							}
							continue
						}
						if enableOtherFullMethod {
							// another full backup method should be disabled.
							Expect(*s.Enabled).Should(BeFalse())
						}
					}
					if backup.Enabled != nil && *backup.Enabled {
						Expect(policy).ShouldNot(BeNil())
						Expect(policy.RetentionPeriod).Should(BeEquivalentTo(backup.RetentionPeriod))
						Expect(policy.CronExpression).Should(BeEquivalentTo(backup.CronExpression))
					}
				}

				checkPolicy := func(g Gomega, policy *dpv1alpha1.BackupPolicy) {
					if backup != nil && backup.RepoName != "" {
						g.Expect(*policy.Spec.BackupRepoName).Should(BeEquivalentTo(backup.RepoName))
					}
					g.Expect(policy.Spec.BackupMethods).ShouldNot(BeEmpty())
				}

				By("checking backup policy")
				backupPolicyName := generateBackupPolicyName(clusterKey.Name, consensusCompName, "")
				backupPolicyKey := client.ObjectKey{Name: backupPolicyName, Namespace: clusterKey.Namespace}
				backupPolicy := &dpv1alpha1.BackupPolicy{}
				Eventually(testapps.CheckObjExists(&testCtx, backupPolicyKey, backupPolicy, true)).Should(Succeed())
				Eventually(testapps.CheckObj(&testCtx, backupPolicyKey, checkPolicy)).Should(Succeed())

				By("checking backup schedule")
				backupScheduleName := generateBackupScheduleName(clusterKey.Name, consensusCompName, "")
				backupScheduleKey := client.ObjectKey{Name: backupScheduleName, Namespace: clusterKey.Namespace}
				if backup == nil {
					Eventually(testapps.CheckObjExists(&testCtx, backupScheduleKey,
						&dpv1alpha1.BackupSchedule{}, true)).Should(Succeed())
					continue
				}
				Eventually(testapps.CheckObj(&testCtx, backupScheduleKey, checkSchedule)).Should(Succeed())
			}
		})
	})

	Context("cluster service", func() {
		BeforeEach(func() {
			createAllWorkloadTypesClusterDef()
		})

		AfterEach(func() {
			cleanEnv()
		})

		It("with cluster service set", func() {
			testClusterService(consensusCompName, consensusCompDefName, createLegacyClusterObj)
		})

		It("should create and delete cluster service correctly", func() {
			testClusterServiceCreateAndDelete(consensusCompName, consensusCompDefName, createLegacyClusterObj)
		})

		It("should create and delete shard topology cluster service correctly", func() {
			testShardingClusterServiceCreateAndDelete(consensusCompName, consensusCompDefName, createLegacyClusterObjWithSharding)
		})
	})

	Context("cluster affinity and toleration", func() {
		BeforeEach(func() {
			createAllWorkloadTypesClusterDef()
		})

		AfterEach(func() {
			cleanEnv()
		})

		It("with cluster affinity and toleration set", func() {
			testClusterAffinityNToleration(consensusCompName, consensusCompDefName, createLegacyClusterObj)
		})

		It("with both cluster and component affinity and toleration set", func() {
			testClusterComponentAffinityNToleration(consensusCompName, consensusCompDefName, createLegacyClusterObj)
		})
	})

	Context("cluster upgrade", func() {
		BeforeEach(func() {
			createAllWorkloadTypesClusterDef()
		})

		AfterEach(func() {
			cleanEnv()
		})

		It("upgrade service version", func() {
			setServiceVersion := func(f *testapps.MockClusterFactory) {
				f.SetServiceVersion(defaultServiceVersion)
			}
			testClusterComponentWithTopology(defaultTopology.Name, consensusCompName, setServiceVersion, compDefObj.Name, defaultServiceVersion)

			By("update cluster to upgrade service version")
			Expect(testapps.GetAndChangeObj(&testCtx, clusterKey, func(cluster *appsv1alpha1.Cluster) {
				cluster.Spec.ComponentSpecs[0].ServiceVersion = latestServiceVersion
			})()).ShouldNot(HaveOccurred())

			By("check cluster and component objects been upgraded")
			compKey := types.NamespacedName{
				Namespace: clusterObj.Namespace,
				Name:      constant.GenerateClusterComponentName(clusterObj.Name, consensusCompName),
			}
			Eventually(testapps.CheckObj(&testCtx, clusterKey, func(g Gomega, cluster *appsv1alpha1.Cluster) {
				g.Expect(cluster.Spec.ComponentSpecs[0].ComponentDef).Should(Equal(compDefObj.Name))
				g.Expect(cluster.Spec.ComponentSpecs[0].ServiceVersion).Should(Equal(latestServiceVersion))
			})).Should(Succeed())
			Eventually(testapps.CheckObj(&testCtx, compKey, func(g Gomega, comp *appsv1alpha1.Component) {
				g.Expect(comp.Spec.CompDef).Should(Equal(compDefObj.Name))
				g.Expect(comp.Spec.ServiceVersion).Should(Equal(latestServiceVersion))
			})).Should(Succeed())
		})

		It("upgrade component definition", func() {
			setServiceVersion := func(f *testapps.MockClusterFactory) {
				f.SetServiceVersion(defaultServiceVersion)
			}
			testClusterComponentWithTopology(defaultTopology.Name, consensusCompName, setServiceVersion, compDefObj.Name, defaultServiceVersion)

			By("publish a new component definition obj")
			newCompDefObj := testapps.NewComponentDefinitionFactory(compDefObj.Name+"-r100").
				SetDefaultSpec().
				AddEnv(compDefObj.Spec.Runtime.Containers[0].Name, corev1.EnvVar{Name: "key", Value: "value"}).
				Create(&testCtx).
				GetObject()
			Eventually(testapps.CheckObj(&testCtx, client.ObjectKeyFromObject(newCompDefObj), func(g Gomega, compDef *appsv1alpha1.ComponentDefinition) {
				g.Expect(compDef.Status.ObservedGeneration).Should(Equal(compDef.Generation))
				g.Expect(compDef.Status.Phase).Should(Equal(appsv1alpha1.AvailablePhase))
			})).Should(Succeed())

			By("check cluster and component objects stay in original version before upgrading")
			compKey := types.NamespacedName{
				Namespace: clusterObj.Namespace,
				Name:      constant.GenerateClusterComponentName(clusterObj.Name, consensusCompName),
			}
			Consistently(testapps.CheckObj(&testCtx, clusterKey, func(g Gomega, cluster *appsv1alpha1.Cluster) {
				g.Expect(cluster.Spec.ComponentSpecs[0].ComponentDef).Should(Equal(compDefObj.Name))
				g.Expect(cluster.Spec.ComponentSpecs[0].ServiceVersion).Should(Equal(defaultServiceVersion))
			})).Should(Succeed())
			Consistently(testapps.CheckObj(&testCtx, compKey, func(g Gomega, comp *appsv1alpha1.Component) {
				g.Expect(comp.Spec.CompDef).Should(Equal(compDefObj.Name))
				g.Expect(comp.Spec.ServiceVersion).Should(Equal(defaultServiceVersion))
			})).Should(Succeed())

			By("update cluster to upgrade component definition")
			Expect(testapps.GetAndChangeObj(&testCtx, clusterKey, func(cluster *appsv1alpha1.Cluster) {
				cluster.Spec.ComponentSpecs[0].ComponentDef = ""
			})()).ShouldNot(HaveOccurred())

			By("check cluster and component objects been upgraded")
			Eventually(testapps.CheckObj(&testCtx, clusterKey, func(g Gomega, cluster *appsv1alpha1.Cluster) {
				g.Expect(cluster.Spec.ComponentSpecs[0].ComponentDef).Should(Equal(newCompDefObj.Name))
				g.Expect(cluster.Spec.ComponentSpecs[0].ServiceVersion).Should(Equal(defaultServiceVersion))
			})).Should(Succeed())
			Eventually(testapps.CheckObj(&testCtx, compKey, func(g Gomega, comp *appsv1alpha1.Component) {
				g.Expect(comp.Spec.CompDef).Should(Equal(newCompDefObj.Name))
				g.Expect(comp.Spec.ServiceVersion).Should(Equal(defaultServiceVersion))
			})).Should(Succeed())
		})
	})
})

<<<<<<< HEAD
func createBackupPolicyTpl(clusterDefObj *appsv1alpha1.ClusterDefinition) {
=======
func createBackupPolicyTpl(clusterDefObj *appsv1alpha1.ClusterDefinition, compDef string, mappingClusterVersions ...string) {
	By("create actionSet")
	fakeActionSet(clusterDefObj.Name)

>>>>>>> 0e34a119
	By("Creating a BackupPolicyTemplate")
	bpt := testapps.NewBackupPolicyTemplateFactory(backupPolicyTPLName).
		AddLabels(constant.ClusterDefLabelKey, clusterDefObj.Name).
		AddLabels(compDef, compDef).
		SetClusterDefRef(clusterDefObj.Name)
	ttl := "7d"
	for _, v := range clusterDefObj.Spec.ComponentDefs {
		bpt = bpt.AddBackupPolicy(v.Name).
<<<<<<< HEAD
			AddBackupMethod(backupMethodName, false, actionSetName).
=======
			AddBackupMethod(backupMethodName, false, actionSetName, mappingClusterVersions...).
			SetComponentDef(compDef).
>>>>>>> 0e34a119
			SetBackupMethodVolumeMounts("data", "/data").
			AddBackupMethod(vsBackupMethodName, true, "").
			SetBackupMethodVolumes([]string{"data"}).
			AddSchedule(backupMethodName, "0 0 * * *", ttl, true).
			AddSchedule(vsBackupMethodName, "0 0 * * *", ttl, true)
		switch v.WorkloadType {
		case appsv1alpha1.Consensus:
			bpt.SetTargetRole("leader")
		case appsv1alpha1.Replication:
			bpt.SetTargetRole("primary")
		}
	}
	bpt.Create(&testCtx)
}<|MERGE_RESOLUTION|>--- conflicted
+++ resolved
@@ -151,7 +151,7 @@
 			GetObject()
 
 		By("Create a bpt obj")
-		createBackupPolicyTpl(clusterDefObj, compDefObj.Name, clusterVersionName)
+		createBackupPolicyTpl(clusterDefObj, compDefObj.Name)
 
 		By("Create a componentVersion obj")
 		compVersionObj = testapps.NewComponentVersionFactory(compVersionName).
@@ -1225,10 +1225,6 @@
 		BeforeEach(func() {
 			cleanEnv()
 			createAllWorkloadTypesClusterDef()
-<<<<<<< HEAD
-			createBackupPolicyTpl(clusterDefObj)
-=======
->>>>>>> 0e34a119
 		})
 
 		createClusterWithBackup := func(backup *appsv1alpha1.ClusterBackup) {
@@ -1488,14 +1484,10 @@
 	})
 })
 
-<<<<<<< HEAD
-func createBackupPolicyTpl(clusterDefObj *appsv1alpha1.ClusterDefinition) {
-=======
-func createBackupPolicyTpl(clusterDefObj *appsv1alpha1.ClusterDefinition, compDef string, mappingClusterVersions ...string) {
+func createBackupPolicyTpl(clusterDefObj *appsv1alpha1.ClusterDefinition, compDef string) {
 	By("create actionSet")
 	fakeActionSet(clusterDefObj.Name)
 
->>>>>>> 0e34a119
 	By("Creating a BackupPolicyTemplate")
 	bpt := testapps.NewBackupPolicyTemplateFactory(backupPolicyTPLName).
 		AddLabels(constant.ClusterDefLabelKey, clusterDefObj.Name).
@@ -1504,12 +1496,8 @@
 	ttl := "7d"
 	for _, v := range clusterDefObj.Spec.ComponentDefs {
 		bpt = bpt.AddBackupPolicy(v.Name).
-<<<<<<< HEAD
 			AddBackupMethod(backupMethodName, false, actionSetName).
-=======
-			AddBackupMethod(backupMethodName, false, actionSetName, mappingClusterVersions...).
 			SetComponentDef(compDef).
->>>>>>> 0e34a119
 			SetBackupMethodVolumeMounts("data", "/data").
 			AddBackupMethod(vsBackupMethodName, true, "").
 			SetBackupMethodVolumes([]string{"data"}).
