/*
Copyright ApeCloud, Inc.

Licensed under the Apache License, Version 2.0 (the "License");
you may not use this file except in compliance with the License.
You may obtain a copy of the License at

    http://www.apache.org/licenses/LICENSE-2.0

Unless required by applicable law or agreed to in writing, software
distributed under the License is distributed on an "AS IS" BASIS,
WITHOUT WARRANTIES OR CONDITIONS OF ANY KIND, either express or implied.
See the License for the specific language governing permissions and
limitations under the License.
*/

package apps

import (
	"context"
	"fmt"
	"reflect"

	"golang.org/x/exp/maps"
	"golang.org/x/exp/slices"
	corev1 "k8s.io/api/core/v1"
	apierrors "k8s.io/apimachinery/pkg/api/errors"
	"k8s.io/apimachinery/pkg/api/meta"
	metav1 "k8s.io/apimachinery/pkg/apis/meta/v1"
	"k8s.io/client-go/tools/record"
	"sigs.k8s.io/controller-runtime/pkg/client"

	appsv1alpha1 "github.com/apecloud/kubeblocks/apis/apps/v1alpha1"
	componentutil "github.com/apecloud/kubeblocks/controllers/apps/components/util"
	"github.com/apecloud/kubeblocks/internal/constant"
)

type clusterConditionManager struct {
	client.Client
	Recorder record.EventRecorder
	ctx      context.Context
	cluster  *appsv1alpha1.Cluster
}

const (
	// ConditionTypeProvisioningStarted the operator starts resource provisioning to create or change the cluster
	ConditionTypeProvisioningStarted = "ProvisioningStarted"
	// ConditionTypeApplyResources the operator start to apply resources to create or change the cluster
	ConditionTypeApplyResources = "ApplyResources"
	// ConditionTypeReplicasReady all pods of components are ready
	ConditionTypeReplicasReady = "ReplicasReady"
	// ConditionTypeReady all components are running
	ConditionTypeReady = "Ready"

	// ReasonPreCheckSucceed preChecks succeed for provisioning started
	ReasonPreCheckSucceed = "PreCheckSucceed"
	// ReasonPreCheckFailed preChecks failed for provisioning started
	ReasonPreCheckFailed = "PreCheckFailed"
	// ReasonApplyResourcesFailed applies resources failed to create or change the cluster
	ReasonApplyResourcesFailed = "ApplyResourcesFailed"
	// ReasonApplyResourcesSucceed applies resources succeed to create or change the cluster
	ReasonApplyResourcesSucceed = "ApplyResourcesSucceed"
	// ReasonReplicasNotReady the pods of components are not ready
	ReasonReplicasNotReady = "ReplicasNotReady"
	// ReasonAllReplicasReady the pods of components are ready
	ReasonAllReplicasReady = "AllReplicasReady"
	// ReasonComponentsNotReady the components of cluster are not ready
	ReasonComponentsNotReady = "ComponentsNotReady"
	// ReasonClusterReady the components of cluster are ready, the component phase are running
	ReasonClusterReady = "ClusterReady"

	// // ClusterControllerErrorDuration if there is an error in the cluster controller,
	// // it will not be automatically repaired unless there is network jitter.
	// // so if the error lasts more than 5s, the cluster will enter the ConditionsError phase
	// // and prompt the user to repair manually according to the message.
	// ClusterControllerErrorDuration = 5 * time.Second

	// // ControllerErrorRequeueTime the requeue time to reconcile the error event of the cluster controller
	// // which need to respond to user repair events timely.
	// ControllerErrorRequeueTime = 5 * time.Second
)

// REVIEW: this handling patches co-relation object upon condition patch succeed (cascade issue),
// need better handling technique; function handling is monolithic, call for refactor.
//
// updateClusterConditions updates cluster.status condition and records event.
// Deprecated: avoid monolithic and cascade processing
func (conMgr clusterConditionManager) updateStatusConditions(condition metav1.Condition) error {
	patch := client.MergeFrom(conMgr.cluster.DeepCopy())
	oldCondition := meta.FindStatusCondition(conMgr.cluster.Status.Conditions, condition.Type)
	conditionChanged := !reflect.DeepEqual(oldCondition, condition)
	if conditionChanged {
		meta.SetStatusCondition(&conMgr.cluster.Status.Conditions, condition)
		if err := conMgr.Client.Status().Patch(conMgr.ctx, conMgr.cluster, patch); err != nil {
			return err
		}
	}
	if conditionChanged {
		eventType := corev1.EventTypeWarning
		if condition.Status == metav1.ConditionTrue {
			eventType = corev1.EventTypeNormal
		}
		conMgr.Recorder.Event(conMgr.cluster, eventType, condition.Reason, condition.Message)
		return nil
	}
	// REVIEW/TODO: tmp remove following for interaction with OpsRequest
	// if phaseChanged {
	// 	// if cluster status changed, do it
	// 	return opsutil.MarkRunningOpsRequestAnnotation(conMgr.ctx, conMgr.Client, conMgr.cluster)
	// }
	return componentutil.ErrNoOps
}

// setProvisioningStartedCondition sets the provisioning started condition in cluster conditions.
// @return could return ErrNoOps
// Deprecated: avoid monolithic handling
func (conMgr clusterConditionManager) setProvisioningStartedCondition() error {
	condition := metav1.Condition{
		Type:    ConditionTypeProvisioningStarted,
		Status:  metav1.ConditionTrue,
		Message: fmt.Sprintf("The operator has started the provisioning of Cluster: %s", conMgr.cluster.Name),
		Reason:  ReasonPreCheckSucceed,
	}
	return conMgr.updateStatusConditions(condition)
}

// setPreCheckErrorCondition sets the error condition when preCheck failed.
// @return could return ErrNoOps
// Deprecated: avoid monolithic handling
func (conMgr clusterConditionManager) setPreCheckErrorCondition(err error) error {
	condition := conMgr.newPreCheckErrorCondition(err)
	return conMgr.updateStatusConditions(condition)
}

func (conMgr clusterConditionManager) newPreCheckErrorCondition(err error) metav1.Condition {
	reason := ReasonPreCheckFailed
	if apierrors.IsNotFound(err) {
		reason = constant.ReasonNotFoundCR
	}
<<<<<<< HEAD
	return metav1.Condition{
		Type:    ConditionTypeProvisioningStarted,
		Status:  metav1.ConditionFalse,
		Message: err.Error(),
		Reason:  reason,
	}
=======
	return conMgr.updateStatusConditions(newFailedProvisioningStartedCondition(err.Error(), reason))
>>>>>>> a03e24db
}

// setUnavailableCondition sets the condition that reference CRs are unavailable.
// @return could return ErrNoOps
// Deprecated: avoid monolithic handling
func (conMgr clusterConditionManager) setReferenceCRUnavailableCondition(message string) error {
	return conMgr.updateStatusConditions(newFailedProvisioningStartedCondition(
		message, constant.ReasonRefCRUnavailable))
}

// setApplyResourcesFailedCondition sets applied resources failed condition in cluster conditions.
<<<<<<< HEAD
func (conMgr clusterConditionManager) setApplyResourcesFailedCondition(err error) error {
	condition := conMgr.newApplyResourcesFailedCondition(err)
	return conMgr.updateStatusConditions(condition)
}

func (conMgr clusterConditionManager) newApplyResourcesFailedCondition(err error) metav1.Condition {
	return metav1.Condition{
		Type:    ConditionTypeApplyResources,
=======
// @return could return ErrNoOps
// Deprecated: avoid monolithic handling
func (conMgr clusterConditionManager) setApplyResourcesFailedCondition(message string) error {
	return conMgr.updateStatusConditions(newFailedApplyResourcesCondition(message))
}

// newApplyResourcesCondition creates a condition when applied resources succeed.
func newFailedProvisioningStartedCondition(message, reason string) metav1.Condition {
	return metav1.Condition{
		Type:    ConditionTypeProvisioningStarted,
>>>>>>> a03e24db
		Status:  metav1.ConditionFalse,
		Message: message,
		Reason:  reason,
	}
}

// newApplyResourcesCondition creates a condition when applied resources succeed.
func newApplyResourcesCondition() metav1.Condition {
	return metav1.Condition{
		Type:    ConditionTypeApplyResources,
		Status:  metav1.ConditionTrue,
		Message: "Successfully applied for resources",
		Reason:  ReasonApplyResourcesSucceed,
	}
}

// newApplyResourcesCondition creates a condition when applied resources succeed.
func newFailedApplyResourcesCondition(message string) metav1.Condition {
	return metav1.Condition{
		Type:    ConditionTypeApplyResources,
		Status:  metav1.ConditionFalse,
		Message: message,
		Reason:  ReasonApplyResourcesFailed,
	}
}

// newAllReplicasPodsReadyConditions creates a condition when all pods of components are ready
func newAllReplicasPodsReadyConditions() metav1.Condition {
	return metav1.Condition{
		Type:    ConditionTypeReplicasReady,
		Status:  metav1.ConditionTrue,
		Message: "all pods of components are ready, waiting for the probe detection successful",
		Reason:  ReasonAllReplicasReady,
	}
}

// newReplicasNotReadyCondition creates a condition when pods of components are not ready
func newReplicasNotReadyCondition(notReadyComponentNames map[string]struct{}) metav1.Condition {
	cNameSlice := maps.Keys(notReadyComponentNames)
	slices.Sort(cNameSlice)
	return metav1.Condition{
		Type:    ConditionTypeReplicasReady,
		Status:  metav1.ConditionFalse,
		Message: fmt.Sprintf("pods are not ready in Components: %v, refer to related component message in Cluster.status.components", cNameSlice),
		Reason:  ReasonReplicasNotReady,
	}
}

// newClusterReadyCondition creates a condition when all components of cluster are running
func newClusterReadyCondition(clusterName string) metav1.Condition {
	return metav1.Condition{
		Type:    ConditionTypeReady,
		Status:  metav1.ConditionTrue,
		Message: fmt.Sprintf("Cluster: %s is ready, current phase is Running", clusterName),
		Reason:  ReasonClusterReady,
	}
}

// newComponentsNotReadyCondition creates a condition when components of cluster are not ready
func newComponentsNotReadyCondition(notReadyComponentNames map[string]struct{}) metav1.Condition {
	cNameSlice := maps.Keys(notReadyComponentNames)
	slices.Sort(cNameSlice)
	return metav1.Condition{
		Type:    ConditionTypeReady,
		Status:  metav1.ConditionFalse,
		Message: fmt.Sprintf("pods are unavailable in Components: %v, refer to related component message in Cluster.status.components", cNameSlice),
		Reason:  ReasonComponentsNotReady,
	}
}

// checkConditionIsChanged checks if the condition is changed.
func checkConditionIsChanged(oldCondition *metav1.Condition, newCondition metav1.Condition) bool {
	if oldCondition == nil {
		return true
	}
	return oldCondition.Message != newCondition.Message
}

// handleClusterReadyCondition handles the cluster conditions with ClusterReady and ReplicasReady type.
// @return could return ErrNoOps
func handleNotReadyConditionForCluster(cluster *appsv1alpha1.Cluster,
	recorder record.EventRecorder,
	replicasNotReadyCompNames map[string]struct{},
	notReadyCompNames map[string]struct{}) (postHandler, error) {
	oldReplicasReadyCondition := meta.FindStatusCondition(cluster.Status.Conditions, ConditionTypeReplicasReady)
	if len(replicasNotReadyCompNames) == 0 {
		// if all replicas of cluster are ready, set ReasonAllReplicasReady to status.conditions
		readyCondition := newAllReplicasPodsReadyConditions()
		if checkConditionIsChanged(oldReplicasReadyCondition, readyCondition) {
			meta.SetStatusCondition(&cluster.Status.Conditions, readyCondition)
			postFunc := func(cluster *appsv1alpha1.Cluster) error {
				// send an event when all pods of the components are ready.
				recorder.Event(cluster, corev1.EventTypeNormal, readyCondition.Reason, readyCondition.Message)
				return nil
			}
			return postFunc, nil
		}
	} else {
		replicasNotReadyCond := newReplicasNotReadyCondition(replicasNotReadyCompNames)
		if checkConditionIsChanged(oldReplicasReadyCondition, replicasNotReadyCond) {
			meta.SetStatusCondition(&cluster.Status.Conditions, replicasNotReadyCond)
			return nil, nil
		}
	}

	if len(notReadyCompNames) > 0 {
		oldClusterReadyCondition := meta.FindStatusCondition(cluster.Status.Conditions, ConditionTypeReady)
		clusterNotReadyCondition := newComponentsNotReadyCondition(notReadyCompNames)
		if checkConditionIsChanged(oldClusterReadyCondition, clusterNotReadyCondition) {
			meta.SetStatusCondition(&cluster.Status.Conditions, clusterNotReadyCondition)
			return nil, nil
		}
	}
	return nil, componentutil.ErrNoOps
}<|MERGE_RESOLUTION|>--- conflicted
+++ resolved
@@ -128,25 +128,11 @@
 // @return could return ErrNoOps
 // Deprecated: avoid monolithic handling
 func (conMgr clusterConditionManager) setPreCheckErrorCondition(err error) error {
-	condition := conMgr.newPreCheckErrorCondition(err)
-	return conMgr.updateStatusConditions(condition)
-}
-
-func (conMgr clusterConditionManager) newPreCheckErrorCondition(err error) metav1.Condition {
 	reason := ReasonPreCheckFailed
 	if apierrors.IsNotFound(err) {
 		reason = constant.ReasonNotFoundCR
 	}
-<<<<<<< HEAD
-	return metav1.Condition{
-		Type:    ConditionTypeProvisioningStarted,
-		Status:  metav1.ConditionFalse,
-		Message: err.Error(),
-		Reason:  reason,
-	}
-=======
 	return conMgr.updateStatusConditions(newFailedProvisioningStartedCondition(err.Error(), reason))
->>>>>>> a03e24db
 }
 
 // setUnavailableCondition sets the condition that reference CRs are unavailable.
@@ -158,16 +144,6 @@
 }
 
 // setApplyResourcesFailedCondition sets applied resources failed condition in cluster conditions.
-<<<<<<< HEAD
-func (conMgr clusterConditionManager) setApplyResourcesFailedCondition(err error) error {
-	condition := conMgr.newApplyResourcesFailedCondition(err)
-	return conMgr.updateStatusConditions(condition)
-}
-
-func (conMgr clusterConditionManager) newApplyResourcesFailedCondition(err error) metav1.Condition {
-	return metav1.Condition{
-		Type:    ConditionTypeApplyResources,
-=======
 // @return could return ErrNoOps
 // Deprecated: avoid monolithic handling
 func (conMgr clusterConditionManager) setApplyResourcesFailedCondition(message string) error {
@@ -178,7 +154,6 @@
 func newFailedProvisioningStartedCondition(message, reason string) metav1.Condition {
 	return metav1.Condition{
 		Type:    ConditionTypeProvisioningStarted,
->>>>>>> a03e24db
 		Status:  metav1.ConditionFalse,
 		Message: message,
 		Reason:  reason,
