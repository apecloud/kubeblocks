/*
Copyright (C) 2022-2024 ApeCloud Co., Ltd

This file is part of KubeBlocks project

This program is free software: you can redistribute it and/or modify
it under the terms of the GNU Affero General Public License as published by
the Free Software Foundation, either version 3 of the License, or
(at your option) any later version.

This program is distributed in the hope that it will be useful
but WITHOUT ANY WARRANTY; without even the implied warranty of
MERCHANTABILITY or FITNESS FOR A PARTICULAR PURPOSE.  See the
GNU Affero General Public License for more details.

You should have received a copy of the GNU Affero General Public License
along with this program.  If not, see <http://www.gnu.org/licenses/>.
*/

package apps

import (
	"math/rand"

	. "github.com/onsi/ginkgo/v2"
	. "github.com/onsi/gomega"

	corev1 "k8s.io/api/core/v1"
	"k8s.io/apimachinery/pkg/types"
	"sigs.k8s.io/controller-runtime/pkg/client"
	"sigs.k8s.io/controller-runtime/pkg/controller/controllerutil"

	appsv1alpha1 "github.com/apecloud/kubeblocks/apis/apps/v1alpha1"
	appsv1beta1 "github.com/apecloud/kubeblocks/apis/apps/v1beta1"
	cfgcore "github.com/apecloud/kubeblocks/pkg/configuration/core"
	"github.com/apecloud/kubeblocks/pkg/constant"
	intctrlutil "github.com/apecloud/kubeblocks/pkg/generics"
	testapps "github.com/apecloud/kubeblocks/pkg/testutil/apps"
)

var _ = Describe("ClusterDefinition Controller", func() {
	const (
		clusterDefName      = "test-clusterdef"
		compDefinitionName  = "test-component-definition"
		statefulCompDefName = "replicasets"

		configVolumeName = "mysql-config"

		cmName = "mysql-tree-node-template-8.0"
	)

	var (
		clusterDefObj *appsv1alpha1.ClusterDefinition
	)

	cleanEnv := func() {
		// must wait till resources deleted and no longer existed before the testcases start,
		// otherwise if later it needs to create some new resource objects with the same name,
		// in race conditions, it will find the existence of old objects, resulting failure to
		// create the new objects.
		By("clean resources")

		inNS := client.InNamespace(testCtx.DefaultNamespace)
		ml := client.HasLabels{testCtx.TestObjLabelKey}

		// resources should be released in following order
		// non-namespaced
		testapps.ClearResourcesWithRemoveFinalizerOption(&testCtx, intctrlutil.ClusterDefinitionSignature, true, ml)
		testapps.ClearResourcesWithRemoveFinalizerOption(&testCtx, intctrlutil.ComponentDefinitionSignature, true, ml)
		testapps.ClearResources(&testCtx, intctrlutil.ConfigConstraintSignature, ml)

		// namespaced
		testapps.ClearResourcesWithRemoveFinalizerOption(&testCtx, intctrlutil.ConfigMapSignature, true, inNS, ml)
	}

	BeforeEach(func() {
		cleanEnv()

	})

	AfterEach(func() {
		cleanEnv()
	})

	assureCfgTplConfigMapObj := func() *corev1.ConfigMap {
		By("Create a configmap and config template obj")
		cm := testapps.CreateCustomizedObj(&testCtx, "config/config-template.yaml", &corev1.ConfigMap{},
			testCtx.UseDefaultNamespace())

		cfgTpl := testapps.CreateCustomizedObj(&testCtx, "config/config-constraint.yaml",
			&appsv1beta1.ConfigConstraint{})
		Expect(testapps.ChangeObjStatus(&testCtx, cfgTpl, func() {
			cfgTpl.Status.Phase = appsv1beta1.CCAvailablePhase
		})).Should(Succeed())
		return cm
	}

<<<<<<< HEAD
	Context("with no ConfigSpec", func() {
		BeforeEach(func() {
			By("Create a clusterDefinition obj")
			clusterDefObj = testapps.NewClusterDefFactory(clusterDefName).
				AddComponentDef(testapps.StatefulMySQLComponent, statefulCompDefName).
				Create(&testCtx).GetObject()

			By("Create a clusterVersion obj")
			clusterVersionObj = testapps.NewClusterVersionFactory(clusterVersionName, clusterDefObj.GetName()).
				AddComponentVersion(statefulCompDefName).AddContainerShort("mysql", testapps.ApeCloudMySQLImage).
				Create(&testCtx).GetObject()
		})

		It("should update status of clusterVersion at the same time when updating clusterDefinition", func() {
			By("Check reconciled finalizer and status of ClusterDefinition")
			var cdGen int64
			Eventually(testapps.CheckObj(&testCtx, client.ObjectKeyFromObject(clusterDefObj),
				func(g Gomega, cd *appsv1alpha1.ClusterDefinition) {
					g.Expect(cd.Finalizers).NotTo(BeEmpty())
					g.Expect(cd.Status.ObservedGeneration).To(BeEquivalentTo(1))
					cdGen = cd.Status.ObservedGeneration
				})).Should(Succeed())

			By("Check reconciled finalizer and status of ClusterVersion")
			Eventually(testapps.CheckObj(&testCtx, client.ObjectKeyFromObject(clusterVersionObj),
				func(g Gomega, cv *appsv1alpha1.ClusterVersion) {
					g.Expect(cv.Finalizers).NotTo(BeEmpty())
					g.Expect(cv.Status.ObservedGeneration).To(BeEquivalentTo(1))
					g.Expect(cv.Status.ClusterDefGeneration).To(Equal(cdGen))
				})).Should(Succeed())
		})
	})

=======
>>>>>>> 49be5b6a
	Context("with ConfigSpec", func() {
		BeforeEach(func() {
			By("Create a clusterDefinition obj")
			clusterDefObj = testapps.NewClusterDefFactory(clusterDefName).
				AddComponentDef(testapps.StatefulMySQLComponent, statefulCompDefName).
				AddConfigTemplate(cmName, cmName, cmName, testCtx.DefaultNamespace, configVolumeName).
				Create(&testCtx).GetObject()
		})

		It("should stop proceeding the status of clusterDefinition if configmap is invalid or doesn't exist", func() {
			By("check the reconciler set the status phase as unavailable if configmap doesn't exist.")
			Eventually(testapps.CheckObj(&testCtx, client.ObjectKeyFromObject(clusterDefObj),
				func(g Gomega, cd *appsv1alpha1.ClusterDefinition) {
					g.Expect(cd.Status.ObservedGeneration).Should(Equal(cd.Generation))
					g.Expect(cd.Status.Phase).Should(Equal(appsv1alpha1.UnavailablePhase))
				})).Should(Succeed())

			assureCfgTplConfigMapObj()

			By("check the reconciler update Status.ObservedGeneration after configmap is created.")
			Eventually(testapps.CheckObj(&testCtx, client.ObjectKeyFromObject(clusterDefObj),
				func(g Gomega, cd *appsv1alpha1.ClusterDefinition) {
					g.Expect(cd.Status.ObservedGeneration).Should(Equal(cd.Generation))
					g.Expect(cd.Status.Phase).Should(Equal(appsv1alpha1.AvailablePhase))

					// check labels and finalizers
					g.Expect(cd.Finalizers).ShouldNot(BeEmpty())
					configCMLabel := cfgcore.GenerateTPLUniqLabelKeyWithConfig(cmName)
					configConstraintLabel := cfgcore.GenerateConstraintsUniqLabelKeyWithConfig(cmName)
					g.Expect(cd.Labels[configCMLabel]).Should(BeEquivalentTo(cmName))
					g.Expect(cd.Labels[configConstraintLabel]).Should(BeEquivalentTo(cmName))
				})).Should(Succeed())

			By("check the reconciler update configmap.Finalizer after configmap is created.")
			cmKey := types.NamespacedName{
				Namespace: testCtx.DefaultNamespace,
				Name:      cmName,
			}
			Eventually(testapps.CheckObj(&testCtx, cmKey, func(g Gomega, cmObj *corev1.ConfigMap) {
				g.Expect(controllerutil.ContainsFinalizer(cmObj, constant.ConfigFinalizerName)).To(BeTrue())
			})).Should(Succeed())
		})
	})

	Context("cluster topology", func() {
		var (
			singleCompTopology = appsv1alpha1.ClusterTopology{
				Name:    "topo1",
				Default: true,
				Components: []appsv1alpha1.ClusterTopologyComponent{
					{
						Name:    "server",
						CompDef: compDefinitionName,
					},
				},
				Orders: &appsv1alpha1.ClusterTopologyOrders{},
			}
			multipleCompsTopology = appsv1alpha1.ClusterTopology{
				Name:    "topo2",
				Default: false,
				Components: []appsv1alpha1.ClusterTopologyComponent{
					{
						Name:    "proxy",
						CompDef: compDefinitionName,
					},
					{
						Name:    "server",
						CompDef: compDefinitionName,
					},
					{
						Name:    "storage",
						CompDef: compDefinitionName,
					},
				},
				Orders: &appsv1alpha1.ClusterTopologyOrders{
					Provision: []string{"storage", "server", "proxy"},
					Update:    []string{"storage", "server", "proxy"},
				},
			}
		)

		BeforeEach(func() {
			By("create a ComponentDefinition obj")
			compDefObj := testapps.NewComponentDefinitionFactory(compDefinitionName).
				SetRuntime(nil).
				AddServiceRef("service-1", "service-1", "v1").
				AddServiceRef("service-2", "service-2", "v2").
				Create(&testCtx).
				GetObject()
			Eventually(testapps.CheckObj(&testCtx, client.ObjectKeyFromObject(compDefObj), func(g Gomega, compDef *appsv1alpha1.ComponentDefinition) {
				g.Expect(compDef.Status.ObservedGeneration).Should(Equal(compDef.Generation))
				g.Expect(compDef.Status.Phase).Should(Equal(appsv1alpha1.AvailablePhase))
			})).Should(Succeed())

			By("Create a ClusterDefinition obj")
			clusterDefObj = testapps.NewClusterDefFactory(clusterDefName).
				AddClusterTopology(singleCompTopology).
				AddClusterTopology(multipleCompsTopology).
				Create(&testCtx).
				GetObject()
			Eventually(testapps.CheckObj(&testCtx, client.ObjectKeyFromObject(clusterDefObj), func(g Gomega, cd *appsv1alpha1.ClusterDefinition) {
				g.Expect(cd.Status.ObservedGeneration).Should(Equal(cd.Generation))
				g.Expect(cd.Status.Phase).Should(Equal(appsv1alpha1.AvailablePhase))
			})).Should(Succeed())
		})

		AfterEach(func() {
			cleanEnv()
		})

		It("ok", func() {
			Eventually(testapps.CheckObj(&testCtx, client.ObjectKeyFromObject(clusterDefObj), func(g Gomega, cd *appsv1alpha1.ClusterDefinition) {
				g.Expect(cd.Status.ObservedGeneration).Should(Equal(cd.Generation))
				g.Expect(cd.Status.Phase).Should(Equal(appsv1alpha1.AvailablePhase))
			})).Should(Succeed())
		})

		It("duplicate topology", func() {
			By("update cd to add a topology with same name")
			Expect(testapps.GetAndChangeObj(&testCtx, client.ObjectKeyFromObject(clusterDefObj), func(cd *appsv1alpha1.ClusterDefinition) {
				cd.Spec.Topologies = append(cd.Spec.Topologies, singleCompTopology)
			})()).Should(Succeed())

			Eventually(testapps.CheckObj(&testCtx, client.ObjectKeyFromObject(clusterDefObj), func(g Gomega, cd *appsv1alpha1.ClusterDefinition) {
				g.Expect(cd.Status.ObservedGeneration).Should(Equal(cd.Generation))
				g.Expect(cd.Status.Phase).Should(Equal(appsv1alpha1.UnavailablePhase))
				g.Expect(cd.Status.Message).Should(ContainSubstring("duplicate topology"))
			})).Should(Succeed())
		})

		It("multiple default topologies", func() {
			By("update cd to set all topologies as default")
			Expect(testapps.GetAndChangeObj(&testCtx, client.ObjectKeyFromObject(clusterDefObj), func(cd *appsv1alpha1.ClusterDefinition) {
				for i := range cd.Spec.Topologies {
					cd.Spec.Topologies[i].Default = true
				}
			})()).Should(Succeed())

			Eventually(testapps.CheckObj(&testCtx, client.ObjectKeyFromObject(clusterDefObj), func(g Gomega, cd *appsv1alpha1.ClusterDefinition) {
				g.Expect(cd.Status.ObservedGeneration).Should(Equal(cd.Generation))
				g.Expect(cd.Status.Phase).Should(Equal(appsv1alpha1.UnavailablePhase))
				g.Expect(cd.Status.Message).Should(ContainSubstring("multiple default topologies"))
			})).Should(Succeed())
		})

		It("duplicate topology component", func() {
			By("update cd to set all component names as same")
			Expect(testapps.GetAndChangeObj(&testCtx, client.ObjectKeyFromObject(clusterDefObj), func(cd *appsv1alpha1.ClusterDefinition) {
				compName := cd.Spec.Topologies[0].Components[0].Name
				for i, topology := range cd.Spec.Topologies {
					for j := range topology.Components {
						cd.Spec.Topologies[i].Components[j].Name = compName
					}
				}
			})()).Should(Succeed())

			Eventually(testapps.CheckObj(&testCtx, client.ObjectKeyFromObject(clusterDefObj), func(g Gomega, cd *appsv1alpha1.ClusterDefinition) {
				g.Expect(cd.Status.ObservedGeneration).Should(Equal(cd.Generation))
				g.Expect(cd.Status.Phase).Should(Equal(appsv1alpha1.UnavailablePhase))
				g.Expect(cd.Status.Message).Should(ContainSubstring("duplicate topology component"))
			})).Should(Succeed())
		})

		It("different components in topology orders", func() {
			By("update cd to add/remove components in orders")
			Expect(testapps.GetAndChangeObj(&testCtx, client.ObjectKeyFromObject(clusterDefObj), func(cd *appsv1alpha1.ClusterDefinition) {
				for i := range cd.Spec.Topologies {
					update := func(orders []string) []string {
						if len(orders) == 0 {
							return orders
						}
						rand.Shuffle(len(orders), func(m, n int) {
							orders[m], orders[n] = orders[n], orders[m]
						})
						return append(orders[1:], "comp-non-exist")
					}
					topology := cd.Spec.Topologies[i]
					if topology.Orders != nil {
						cd.Spec.Topologies[i].Orders.Provision = update(topology.Orders.Provision)
						cd.Spec.Topologies[i].Orders.Terminate = update(topology.Orders.Terminate)
						cd.Spec.Topologies[i].Orders.Update = update(topology.Orders.Update)
					}
				}
			})()).Should(Succeed())

			Eventually(testapps.CheckObj(&testCtx, client.ObjectKeyFromObject(clusterDefObj), func(g Gomega, cd *appsv1alpha1.ClusterDefinition) {
				g.Expect(cd.Status.ObservedGeneration).Should(Equal(cd.Generation))
				g.Expect(cd.Status.Phase).Should(Equal(appsv1alpha1.UnavailablePhase))
				g.Expect(cd.Status.Message).Should(MatchRegexp("the components in provision|terminate|update orders are different from those in definition"))
			})).Should(Succeed())
		})

		It("topology component has no matched definitions", func() {
			By("update cd to set a non-exist compdef for the first topology and component")
			Expect(testapps.GetAndChangeObj(&testCtx, client.ObjectKeyFromObject(clusterDefObj), func(cd *appsv1alpha1.ClusterDefinition) {
				cd.Spec.Topologies[0].Components[0].CompDef = "compdef-non-exist"
			})()).Should(Succeed())

			Eventually(testapps.CheckObj(&testCtx, client.ObjectKeyFromObject(clusterDefObj), func(g Gomega, cd *appsv1alpha1.ClusterDefinition) {
				g.Expect(cd.Status.ObservedGeneration).Should(Equal(cd.Generation))
				g.Expect(cd.Status.Phase).Should(Equal(appsv1alpha1.UnavailablePhase))
				g.Expect(cd.Status.Message).Should(ContainSubstring("there is no matched definitions found for the topology component"))
			})).Should(Succeed())
		})
	})
})<|MERGE_RESOLUTION|>--- conflicted
+++ resolved
@@ -95,42 +95,6 @@
 		return cm
 	}
 
-<<<<<<< HEAD
-	Context("with no ConfigSpec", func() {
-		BeforeEach(func() {
-			By("Create a clusterDefinition obj")
-			clusterDefObj = testapps.NewClusterDefFactory(clusterDefName).
-				AddComponentDef(testapps.StatefulMySQLComponent, statefulCompDefName).
-				Create(&testCtx).GetObject()
-
-			By("Create a clusterVersion obj")
-			clusterVersionObj = testapps.NewClusterVersionFactory(clusterVersionName, clusterDefObj.GetName()).
-				AddComponentVersion(statefulCompDefName).AddContainerShort("mysql", testapps.ApeCloudMySQLImage).
-				Create(&testCtx).GetObject()
-		})
-
-		It("should update status of clusterVersion at the same time when updating clusterDefinition", func() {
-			By("Check reconciled finalizer and status of ClusterDefinition")
-			var cdGen int64
-			Eventually(testapps.CheckObj(&testCtx, client.ObjectKeyFromObject(clusterDefObj),
-				func(g Gomega, cd *appsv1alpha1.ClusterDefinition) {
-					g.Expect(cd.Finalizers).NotTo(BeEmpty())
-					g.Expect(cd.Status.ObservedGeneration).To(BeEquivalentTo(1))
-					cdGen = cd.Status.ObservedGeneration
-				})).Should(Succeed())
-
-			By("Check reconciled finalizer and status of ClusterVersion")
-			Eventually(testapps.CheckObj(&testCtx, client.ObjectKeyFromObject(clusterVersionObj),
-				func(g Gomega, cv *appsv1alpha1.ClusterVersion) {
-					g.Expect(cv.Finalizers).NotTo(BeEmpty())
-					g.Expect(cv.Status.ObservedGeneration).To(BeEquivalentTo(1))
-					g.Expect(cv.Status.ClusterDefGeneration).To(Equal(cdGen))
-				})).Should(Succeed())
-		})
-	})
-
-=======
->>>>>>> 49be5b6a
 	Context("with ConfigSpec", func() {
 		BeforeEach(func() {
 			By("Create a clusterDefinition obj")
