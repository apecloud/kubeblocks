/*
Copyright (C) 2022-2024 ApeCloud Co., Ltd

This file is part of KubeBlocks project

This program is free software: you can redistribute it and/or modify
it under the terms of the GNU Affero General Public License as published by
the Free Software Foundation, either version 3 of the License, or
(at your option) any later version.

This program is distributed in the hope that it will be useful
but WITHOUT ANY WARRANTY; without even the implied warranty of
MERCHANTABILITY or FITNESS FOR A PARTICULAR PURPOSE.  See the
GNU Affero General Public License for more details.

You should have received a copy of the GNU Affero General Public License
along with this program.  If not, see <http://www.gnu.org/licenses/>.
*/

package apps

import (
	"math/rand"

	. "github.com/onsi/ginkgo/v2"
	. "github.com/onsi/gomega"

	appsv1alpha1 "github.com/apecloud/kubeblocks/apis/apps/v1alpha1"
	intctrlutil "github.com/apecloud/kubeblocks/pkg/generics"
	testapps "github.com/apecloud/kubeblocks/pkg/testutil/apps"
	"sigs.k8s.io/controller-runtime/pkg/client"
)

var _ = Describe("ClusterDefinition Controller", func() {
	const (
		clusterDefName      = "test-clusterdef"
		compDefinitionName  = "test-component-definition"
		statefulCompDefName = "replicasets"
	)

	var (
		clusterDefObj *appsv1alpha1.ClusterDefinition
	)

	cleanEnv := func() {
		// must wait till resources deleted and no longer existed before the testcases start,
		// otherwise if later it needs to create some new resource objects with the same name,
		// in race conditions, it will find the existence of old objects, resulting failure to
		// create the new objects.
		By("clean resources")

		inNS := client.InNamespace(testCtx.DefaultNamespace)
		ml := client.HasLabels{testCtx.TestObjLabelKey}

		// resources should be released in following order
		// non-namespaced
		testapps.ClearResourcesWithRemoveFinalizerOption(&testCtx, intctrlutil.ClusterDefinitionSignature, true, ml)
		testapps.ClearResourcesWithRemoveFinalizerOption(&testCtx, intctrlutil.ComponentDefinitionSignature, true, ml)
		testapps.ClearResources(&testCtx, intctrlutil.ConfigConstraintSignature, ml)

		// namespaced
		testapps.ClearResourcesWithRemoveFinalizerOption(&testCtx, intctrlutil.ConfigMapSignature, true, inNS, ml)
	}

	BeforeEach(func() {
		cleanEnv()

	})

	AfterEach(func() {
		cleanEnv()
	})

<<<<<<< HEAD
	Context("with no ConfigSpec", func() {
=======
	assureCfgTplConfigMapObj := func() *corev1.ConfigMap {
		By("Create a configmap and config template obj")
		cm := testapps.CreateCustomizedObj(&testCtx, "config/config-template.yaml", &corev1.ConfigMap{},
			testCtx.UseDefaultNamespace())

		cfgTpl := testapps.CreateCustomizedObj(&testCtx, "config/config-constraint.yaml",
			&appsv1beta1.ConfigConstraint{})
		Expect(testapps.ChangeObjStatus(&testCtx, cfgTpl, func() {
			cfgTpl.Status.Phase = appsv1beta1.CCAvailablePhase
		})).Should(Succeed())
		return cm
	}

	Context("with ConfigSpec", func() {
>>>>>>> 07e620f0
		BeforeEach(func() {
			By("Create a clusterDefinition obj")
			clusterDefObj = testapps.NewClusterDefFactory(clusterDefName).
				AddComponentDef(testapps.StatefulMySQLComponent, statefulCompDefName).
<<<<<<< HEAD
				Create(&testCtx).GetObject()

			By("Create a clusterVersion obj")
			clusterVersionObj = testapps.NewClusterVersionFactory(clusterVersionName, clusterDefObj.GetName()).
				AddComponentVersion(statefulCompDefName).AddContainerShort("mysql", testapps.ApeCloudMySQLImage).
				Create(&testCtx).GetObject()
		})

		It("should update status of clusterVersion at the same time when updating clusterDefinition", func() {
			By("Check reconciled finalizer and status of ClusterDefinition")
			var cdGen int64
			Eventually(testapps.CheckObj(&testCtx, client.ObjectKeyFromObject(clusterDefObj),
				func(g Gomega, cd *appsv1alpha1.ClusterDefinition) {
					g.Expect(cd.Finalizers).NotTo(BeEmpty())
					g.Expect(cd.Status.ObservedGeneration).To(BeEquivalentTo(1))
					cdGen = cd.Status.ObservedGeneration
				})).Should(Succeed())

			By("Check reconciled finalizer and status of ClusterVersion")
			Eventually(testapps.CheckObj(&testCtx, client.ObjectKeyFromObject(clusterVersionObj),
				func(g Gomega, cv *appsv1alpha1.ClusterVersion) {
					g.Expect(cv.Finalizers).NotTo(BeEmpty())
					g.Expect(cv.Status.ObservedGeneration).To(BeEquivalentTo(1))
					g.Expect(cv.Status.ClusterDefGeneration).To(Equal(cdGen))
				})).Should(Succeed())

			By("updating clusterDefinition's spec which then update clusterVersion's status")
			Eventually(testapps.GetAndChangeObj(&testCtx, client.ObjectKeyFromObject(clusterDefObj),
				func(cd *appsv1alpha1.ClusterDefinition) {
					cd.Spec.ConnectionCredential["root"] = "password"
				})).Should(Succeed())

			By("Check ClusterVersion.Status as updated")
			Eventually(testapps.CheckObj(&testCtx, client.ObjectKeyFromObject(clusterVersionObj),
				func(g Gomega, cv *appsv1alpha1.ClusterVersion) {
					g.Expect(cv.Status.Phase).To(Equal(appsv1alpha1.AvailablePhase))
					g.Expect(cv.Status.Message).To(Equal(""))
					g.Expect(cv.Status.ClusterDefGeneration > cdGen).To(BeTrue())
				})).Should(Succeed())

			// TODO: update components to break @validateClusterVersion, and transit ClusterVersion.Status.Phase to UnavailablePhase
=======
				AddConfigTemplate(cmName, cmName, cmName, testCtx.DefaultNamespace, configVolumeName).
				Create(&testCtx).GetObject()
		})

		It("should stop proceeding the status of clusterDefinition if configmap is invalid or doesn't exist", func() {
			By("check the reconciler set the status phase as unavailable if configmap doesn't exist.")
			Eventually(testapps.CheckObj(&testCtx, client.ObjectKeyFromObject(clusterDefObj),
				func(g Gomega, cd *appsv1alpha1.ClusterDefinition) {
					g.Expect(cd.Status.ObservedGeneration).Should(Equal(cd.Generation))
					g.Expect(cd.Status.Phase).Should(Equal(appsv1alpha1.UnavailablePhase))
				})).Should(Succeed())

			assureCfgTplConfigMapObj()

			By("check the reconciler update Status.ObservedGeneration after configmap is created.")
			Eventually(testapps.CheckObj(&testCtx, client.ObjectKeyFromObject(clusterDefObj),
				func(g Gomega, cd *appsv1alpha1.ClusterDefinition) {
					g.Expect(cd.Status.ObservedGeneration).Should(Equal(cd.Generation))
					g.Expect(cd.Status.Phase).Should(Equal(appsv1alpha1.AvailablePhase))

					// check labels and finalizers
					g.Expect(cd.Finalizers).ShouldNot(BeEmpty())
					configCMLabel := cfgcore.GenerateTPLUniqLabelKeyWithConfig(cmName)
					configConstraintLabel := cfgcore.GenerateConstraintsUniqLabelKeyWithConfig(cmName)
					g.Expect(cd.Labels[configCMLabel]).Should(BeEquivalentTo(cmName))
					g.Expect(cd.Labels[configConstraintLabel]).Should(BeEquivalentTo(cmName))
				})).Should(Succeed())

			By("check the reconciler update configmap.Finalizer after configmap is created.")
			cmKey := types.NamespacedName{
				Namespace: testCtx.DefaultNamespace,
				Name:      cmName,
			}
			Eventually(testapps.CheckObj(&testCtx, cmKey, func(g Gomega, cmObj *corev1.ConfigMap) {
				g.Expect(controllerutil.ContainsFinalizer(cmObj, constant.ConfigFinalizerName)).To(BeTrue())
			})).Should(Succeed())
>>>>>>> 07e620f0
		})
	})

	Context("cluster topology", func() {
		var (
			singleCompTopology = appsv1alpha1.ClusterTopology{
				Name:    "topo1",
				Default: true,
				Components: []appsv1alpha1.ClusterTopologyComponent{
					{
						Name:    "server",
						CompDef: compDefinitionName,
					},
				},
				Orders: &appsv1alpha1.ClusterTopologyOrders{},
			}
			multipleCompsTopology = appsv1alpha1.ClusterTopology{
				Name:    "topo2",
				Default: false,
				Components: []appsv1alpha1.ClusterTopologyComponent{
					{
						Name:    "proxy",
						CompDef: compDefinitionName,
					},
					{
						Name:    "server",
						CompDef: compDefinitionName,
					},
					{
						Name:    "storage",
						CompDef: compDefinitionName,
					},
				},
				Orders: &appsv1alpha1.ClusterTopologyOrders{
					Provision: []string{"storage", "server", "proxy"},
					Update:    []string{"storage", "server", "proxy"},
				},
			}
		)

		BeforeEach(func() {
			By("create a ComponentDefinition obj")
			compDefObj := testapps.NewComponentDefinitionFactory(compDefinitionName).
				SetRuntime(nil).
				AddServiceRef("service-1", "service-1", "v1").
				AddServiceRef("service-2", "service-2", "v2").
				Create(&testCtx).
				GetObject()
			Eventually(testapps.CheckObj(&testCtx, client.ObjectKeyFromObject(compDefObj), func(g Gomega, compDef *appsv1alpha1.ComponentDefinition) {
				g.Expect(compDef.Status.ObservedGeneration).Should(Equal(compDef.Generation))
				g.Expect(compDef.Status.Phase).Should(Equal(appsv1alpha1.AvailablePhase))
			})).Should(Succeed())

			By("Create a ClusterDefinition obj")
			clusterDefObj = testapps.NewClusterDefFactory(clusterDefName).
				AddClusterTopology(singleCompTopology).
				AddClusterTopology(multipleCompsTopology).
				Create(&testCtx).
				GetObject()
			Eventually(testapps.CheckObj(&testCtx, client.ObjectKeyFromObject(clusterDefObj), func(g Gomega, cd *appsv1alpha1.ClusterDefinition) {
				g.Expect(cd.Status.ObservedGeneration).Should(Equal(cd.Generation))
				g.Expect(cd.Status.Phase).Should(Equal(appsv1alpha1.AvailablePhase))
			})).Should(Succeed())
		})

		AfterEach(func() {
			cleanEnv()
		})

		It("ok", func() {
			Eventually(testapps.CheckObj(&testCtx, client.ObjectKeyFromObject(clusterDefObj), func(g Gomega, cd *appsv1alpha1.ClusterDefinition) {
				g.Expect(cd.Status.ObservedGeneration).Should(Equal(cd.Generation))
				g.Expect(cd.Status.Phase).Should(Equal(appsv1alpha1.AvailablePhase))
			})).Should(Succeed())
		})

		It("duplicate topology", func() {
			By("update cd to add a topology with same name")
			Expect(testapps.GetAndChangeObj(&testCtx, client.ObjectKeyFromObject(clusterDefObj), func(cd *appsv1alpha1.ClusterDefinition) {
				cd.Spec.Topologies = append(cd.Spec.Topologies, singleCompTopology)
			})()).Should(Succeed())

			Eventually(testapps.CheckObj(&testCtx, client.ObjectKeyFromObject(clusterDefObj), func(g Gomega, cd *appsv1alpha1.ClusterDefinition) {
				g.Expect(cd.Status.ObservedGeneration).Should(Equal(cd.Generation))
				g.Expect(cd.Status.Phase).Should(Equal(appsv1alpha1.UnavailablePhase))
				g.Expect(cd.Status.Message).Should(ContainSubstring("duplicate topology"))
			})).Should(Succeed())
		})

		It("multiple default topologies", func() {
			By("update cd to set all topologies as default")
			Expect(testapps.GetAndChangeObj(&testCtx, client.ObjectKeyFromObject(clusterDefObj), func(cd *appsv1alpha1.ClusterDefinition) {
				for i := range cd.Spec.Topologies {
					cd.Spec.Topologies[i].Default = true
				}
			})()).Should(Succeed())

			Eventually(testapps.CheckObj(&testCtx, client.ObjectKeyFromObject(clusterDefObj), func(g Gomega, cd *appsv1alpha1.ClusterDefinition) {
				g.Expect(cd.Status.ObservedGeneration).Should(Equal(cd.Generation))
				g.Expect(cd.Status.Phase).Should(Equal(appsv1alpha1.UnavailablePhase))
				g.Expect(cd.Status.Message).Should(ContainSubstring("multiple default topologies"))
			})).Should(Succeed())
		})

		It("duplicate topology component", func() {
			By("update cd to set all component names as same")
			Expect(testapps.GetAndChangeObj(&testCtx, client.ObjectKeyFromObject(clusterDefObj), func(cd *appsv1alpha1.ClusterDefinition) {
				compName := cd.Spec.Topologies[0].Components[0].Name
				for i, topology := range cd.Spec.Topologies {
					for j := range topology.Components {
						cd.Spec.Topologies[i].Components[j].Name = compName
					}
				}
			})()).Should(Succeed())

			Eventually(testapps.CheckObj(&testCtx, client.ObjectKeyFromObject(clusterDefObj), func(g Gomega, cd *appsv1alpha1.ClusterDefinition) {
				g.Expect(cd.Status.ObservedGeneration).Should(Equal(cd.Generation))
				g.Expect(cd.Status.Phase).Should(Equal(appsv1alpha1.UnavailablePhase))
				g.Expect(cd.Status.Message).Should(ContainSubstring("duplicate topology component"))
			})).Should(Succeed())
		})

		It("different components in topology orders", func() {
			By("update cd to add/remove components in orders")
			Expect(testapps.GetAndChangeObj(&testCtx, client.ObjectKeyFromObject(clusterDefObj), func(cd *appsv1alpha1.ClusterDefinition) {
				for i := range cd.Spec.Topologies {
					update := func(orders []string) []string {
						if len(orders) == 0 {
							return orders
						}
						rand.Shuffle(len(orders), func(m, n int) {
							orders[m], orders[n] = orders[n], orders[m]
						})
						return append(orders[1:], "comp-non-exist")
					}
					topology := cd.Spec.Topologies[i]
					if topology.Orders != nil {
						cd.Spec.Topologies[i].Orders.Provision = update(topology.Orders.Provision)
						cd.Spec.Topologies[i].Orders.Terminate = update(topology.Orders.Terminate)
						cd.Spec.Topologies[i].Orders.Update = update(topology.Orders.Update)
					}
				}
			})()).Should(Succeed())

			Eventually(testapps.CheckObj(&testCtx, client.ObjectKeyFromObject(clusterDefObj), func(g Gomega, cd *appsv1alpha1.ClusterDefinition) {
				g.Expect(cd.Status.ObservedGeneration).Should(Equal(cd.Generation))
				g.Expect(cd.Status.Phase).Should(Equal(appsv1alpha1.UnavailablePhase))
				g.Expect(cd.Status.Message).Should(MatchRegexp("the components in provision|terminate|update orders are different from those in definition"))
			})).Should(Succeed())
		})

		It("topology component has no matched definitions", func() {
			By("update cd to set a non-exist compdef for the first topology and component")
			Expect(testapps.GetAndChangeObj(&testCtx, client.ObjectKeyFromObject(clusterDefObj), func(cd *appsv1alpha1.ClusterDefinition) {
				cd.Spec.Topologies[0].Components[0].CompDef = "compdef-non-exist"
			})()).Should(Succeed())

			Eventually(testapps.CheckObj(&testCtx, client.ObjectKeyFromObject(clusterDefObj), func(g Gomega, cd *appsv1alpha1.ClusterDefinition) {
				g.Expect(cd.Status.ObservedGeneration).Should(Equal(cd.Generation))
				g.Expect(cd.Status.Phase).Should(Equal(appsv1alpha1.UnavailablePhase))
				g.Expect(cd.Status.Message).Should(ContainSubstring("there is no matched definitions found for the topology component"))
			})).Should(Succeed())
		})
	})
})<|MERGE_RESOLUTION|>--- conflicted
+++ resolved
@@ -33,9 +33,8 @@
 
 var _ = Describe("ClusterDefinition Controller", func() {
 	const (
-		clusterDefName      = "test-clusterdef"
-		compDefinitionName  = "test-component-definition"
-		statefulCompDefName = "replicasets"
+		clusterDefName     = "test-clusterdef"
+		compDefinitionName = "test-component-definition"
 	)
 
 	var (
@@ -64,116 +63,10 @@
 
 	BeforeEach(func() {
 		cleanEnv()
-
 	})
 
 	AfterEach(func() {
 		cleanEnv()
-	})
-
-<<<<<<< HEAD
-	Context("with no ConfigSpec", func() {
-=======
-	assureCfgTplConfigMapObj := func() *corev1.ConfigMap {
-		By("Create a configmap and config template obj")
-		cm := testapps.CreateCustomizedObj(&testCtx, "config/config-template.yaml", &corev1.ConfigMap{},
-			testCtx.UseDefaultNamespace())
-
-		cfgTpl := testapps.CreateCustomizedObj(&testCtx, "config/config-constraint.yaml",
-			&appsv1beta1.ConfigConstraint{})
-		Expect(testapps.ChangeObjStatus(&testCtx, cfgTpl, func() {
-			cfgTpl.Status.Phase = appsv1beta1.CCAvailablePhase
-		})).Should(Succeed())
-		return cm
-	}
-
-	Context("with ConfigSpec", func() {
->>>>>>> 07e620f0
-		BeforeEach(func() {
-			By("Create a clusterDefinition obj")
-			clusterDefObj = testapps.NewClusterDefFactory(clusterDefName).
-				AddComponentDef(testapps.StatefulMySQLComponent, statefulCompDefName).
-<<<<<<< HEAD
-				Create(&testCtx).GetObject()
-
-			By("Create a clusterVersion obj")
-			clusterVersionObj = testapps.NewClusterVersionFactory(clusterVersionName, clusterDefObj.GetName()).
-				AddComponentVersion(statefulCompDefName).AddContainerShort("mysql", testapps.ApeCloudMySQLImage).
-				Create(&testCtx).GetObject()
-		})
-
-		It("should update status of clusterVersion at the same time when updating clusterDefinition", func() {
-			By("Check reconciled finalizer and status of ClusterDefinition")
-			var cdGen int64
-			Eventually(testapps.CheckObj(&testCtx, client.ObjectKeyFromObject(clusterDefObj),
-				func(g Gomega, cd *appsv1alpha1.ClusterDefinition) {
-					g.Expect(cd.Finalizers).NotTo(BeEmpty())
-					g.Expect(cd.Status.ObservedGeneration).To(BeEquivalentTo(1))
-					cdGen = cd.Status.ObservedGeneration
-				})).Should(Succeed())
-
-			By("Check reconciled finalizer and status of ClusterVersion")
-			Eventually(testapps.CheckObj(&testCtx, client.ObjectKeyFromObject(clusterVersionObj),
-				func(g Gomega, cv *appsv1alpha1.ClusterVersion) {
-					g.Expect(cv.Finalizers).NotTo(BeEmpty())
-					g.Expect(cv.Status.ObservedGeneration).To(BeEquivalentTo(1))
-					g.Expect(cv.Status.ClusterDefGeneration).To(Equal(cdGen))
-				})).Should(Succeed())
-
-			By("updating clusterDefinition's spec which then update clusterVersion's status")
-			Eventually(testapps.GetAndChangeObj(&testCtx, client.ObjectKeyFromObject(clusterDefObj),
-				func(cd *appsv1alpha1.ClusterDefinition) {
-					cd.Spec.ConnectionCredential["root"] = "password"
-				})).Should(Succeed())
-
-			By("Check ClusterVersion.Status as updated")
-			Eventually(testapps.CheckObj(&testCtx, client.ObjectKeyFromObject(clusterVersionObj),
-				func(g Gomega, cv *appsv1alpha1.ClusterVersion) {
-					g.Expect(cv.Status.Phase).To(Equal(appsv1alpha1.AvailablePhase))
-					g.Expect(cv.Status.Message).To(Equal(""))
-					g.Expect(cv.Status.ClusterDefGeneration > cdGen).To(BeTrue())
-				})).Should(Succeed())
-
-			// TODO: update components to break @validateClusterVersion, and transit ClusterVersion.Status.Phase to UnavailablePhase
-=======
-				AddConfigTemplate(cmName, cmName, cmName, testCtx.DefaultNamespace, configVolumeName).
-				Create(&testCtx).GetObject()
-		})
-
-		It("should stop proceeding the status of clusterDefinition if configmap is invalid or doesn't exist", func() {
-			By("check the reconciler set the status phase as unavailable if configmap doesn't exist.")
-			Eventually(testapps.CheckObj(&testCtx, client.ObjectKeyFromObject(clusterDefObj),
-				func(g Gomega, cd *appsv1alpha1.ClusterDefinition) {
-					g.Expect(cd.Status.ObservedGeneration).Should(Equal(cd.Generation))
-					g.Expect(cd.Status.Phase).Should(Equal(appsv1alpha1.UnavailablePhase))
-				})).Should(Succeed())
-
-			assureCfgTplConfigMapObj()
-
-			By("check the reconciler update Status.ObservedGeneration after configmap is created.")
-			Eventually(testapps.CheckObj(&testCtx, client.ObjectKeyFromObject(clusterDefObj),
-				func(g Gomega, cd *appsv1alpha1.ClusterDefinition) {
-					g.Expect(cd.Status.ObservedGeneration).Should(Equal(cd.Generation))
-					g.Expect(cd.Status.Phase).Should(Equal(appsv1alpha1.AvailablePhase))
-
-					// check labels and finalizers
-					g.Expect(cd.Finalizers).ShouldNot(BeEmpty())
-					configCMLabel := cfgcore.GenerateTPLUniqLabelKeyWithConfig(cmName)
-					configConstraintLabel := cfgcore.GenerateConstraintsUniqLabelKeyWithConfig(cmName)
-					g.Expect(cd.Labels[configCMLabel]).Should(BeEquivalentTo(cmName))
-					g.Expect(cd.Labels[configConstraintLabel]).Should(BeEquivalentTo(cmName))
-				})).Should(Succeed())
-
-			By("check the reconciler update configmap.Finalizer after configmap is created.")
-			cmKey := types.NamespacedName{
-				Namespace: testCtx.DefaultNamespace,
-				Name:      cmName,
-			}
-			Eventually(testapps.CheckObj(&testCtx, cmKey, func(g Gomega, cmObj *corev1.ConfigMap) {
-				g.Expect(controllerutil.ContainsFinalizer(cmObj, constant.ConfigFinalizerName)).To(BeTrue())
-			})).Should(Succeed())
->>>>>>> 07e620f0
-		})
 	})
 
 	Context("cluster topology", func() {
