/*
Copyright (C) 2022-2024 ApeCloud Co., Ltd

This file is part of KubeBlocks project

This program is free software: you can redistribute it and/or modify
it under the terms of the GNU Affero General Public License as published by
the Free Software Foundation, either version 3 of the License, or
(at your option) any later version.

This program is distributed in the hope that it will be useful
but WITHOUT ANY WARRANTY; without even the implied warranty of
MERCHANTABILITY or FITNESS FOR A PARTICULAR PURPOSE.  See the
GNU Affero General Public License for more details.

You should have received a copy of the GNU Affero General Public License
along with this program.  If not, see <http://www.gnu.org/licenses/>.
*/

package component

import (
	"fmt"

	corev1 "k8s.io/api/core/v1"
	rbacv1 "k8s.io/api/rbac/v1"
	"k8s.io/apimachinery/pkg/api/equality"
	"k8s.io/apimachinery/pkg/api/errors"
	metav1 "k8s.io/apimachinery/pkg/apis/meta/v1"
	"k8s.io/apimachinery/pkg/types"
	"k8s.io/klog/v2"
	"sigs.k8s.io/controller-runtime/pkg/client"

	appsv1 "github.com/apecloud/kubeblocks/apis/apps/v1"
	workloads "github.com/apecloud/kubeblocks/apis/workloads/v1"
	appsutil "github.com/apecloud/kubeblocks/controllers/apps/util"
	"github.com/apecloud/kubeblocks/pkg/common"
	"github.com/apecloud/kubeblocks/pkg/constant"
	"github.com/apecloud/kubeblocks/pkg/controller/factory"
	"github.com/apecloud/kubeblocks/pkg/controller/graph"
	"github.com/apecloud/kubeblocks/pkg/controller/model"
	"github.com/apecloud/kubeblocks/pkg/generics"
	viper "github.com/apecloud/kubeblocks/pkg/viperx"
)

// componentRBACTransformer puts the RBAC objects at the beginning of the DAG
type componentRBACTransformer struct{}

var _ graph.Transformer = &componentRBACTransformer{}

const EventReasonRBACManager = "RBACManager"

func (t *componentRBACTransformer) Transform(ctx graph.TransformContext, dag *graph.DAG) error {
	transCtx, _ := ctx.(*componentTransformContext)
	synthesizedComp := transCtx.SynthesizeComponent
	if model.IsObjectDeleting(transCtx.ComponentOrig) {
		return nil
	}
	if common.IsCompactMode(transCtx.ComponentOrig.Annotations) {
		transCtx.V(1).Info("Component is in compact mode, no need to create rbac related objects",
			"component", client.ObjectKeyFromObject(transCtx.ComponentOrig))
		return nil
	}

	var serviceAccountName string
	var sa *corev1.ServiceAccount
	// If the user has disabled rbac manager or specified comp.Spec.ServiceAccountName, it is now
	// the user's responsibility to provide appropriate serviceaccount.
	if serviceAccountName = transCtx.Component.Spec.ServiceAccountName; serviceAccountName != "" {
		// if user provided serviceaccount does not exist, raise error
		sa := &corev1.ServiceAccount{}
		if err := transCtx.Client.Get(transCtx.Context, types.NamespacedName{Namespace: synthesizedComp.Namespace, Name: serviceAccountName}, sa); err != nil {
			if errors.IsNotFound(err) {
				transCtx.EventRecorder.Event(transCtx.Cluster, corev1.EventTypeWarning, EventReasonRBACManager, fmt.Sprintf("serviceaccount %v not found", serviceAccountName))
			}
			return err
		}
	}
	if !viper.GetBool(constant.EnableRBACManager) {
		transCtx.EventRecorder.Event(transCtx.Cluster, corev1.EventTypeNormal, EventReasonRBACManager, "RBAC manager is disabled")
		return nil
	}

	graphCli, _ := transCtx.Client.(model.GraphClient)

<<<<<<< HEAD
	if !viper.GetBool(constant.EnableRBACManager) {
		transCtx.Logger.V(1).Info("rbac manager is disabled")
		transCtx.EventRecorder.Event(transCtx.Component, corev1.EventTypeWarning,
			string(ictrlutil.ErrorTypeNotFound), fmt.Sprintf("ServiceAccount %s is not exist", serviceAccount.Name))
		return ictrlutil.NewRequeueError(time.Second, "RBAC manager is disabled, but service account is not exist")
=======
	var err error
	if serviceAccountName == "" {
		serviceAccountName = constant.GenerateDefaultServiceAccountName(synthesizedComp.CompDefName)
		// if no rolebinding is needed, sa will be created anyway, because other modules may reference it.
		sa, err = createOrUpdateServiceAccount(transCtx, serviceAccountName, graphCli, dag)
		if err != nil {
			return err
		}
	}
	role, err := createOrUpdateRole(transCtx, graphCli, dag)
	if err != nil {
		return err
>>>>>>> 1f8a6797
	}

	rbs, err := createOrUpdateRoleBinding(transCtx, role, serviceAccountName, graphCli, dag)
	if err != nil {
		return err
	}
<<<<<<< HEAD
	graphCli.Create(dag, rb, appsutil.InDataContext4G())
=======
>>>>>>> 1f8a6797

	if sa != nil {
		// serviceAccount should be created before roleBinding and role
		for _, rb := range rbs {
			graphCli.DependOn(dag, rb, sa, role)
		}
		// serviceAccount should be created before workload
		itsList := graphCli.FindAll(dag, &workloads.InstanceSet{})
		for _, its := range itsList {
			graphCli.DependOn(dag, its, sa)
		}
	}

	return nil
}

func isLifecycleActionsEnabled(compDef *appsv1.ComponentDefinition) bool {
	return compDef.Spec.LifecycleActions != nil
}

<<<<<<< HEAD
func isServiceAccountExist(transCtx *componentTransformContext, serviceAccountName string) bool {
	synthesizedComp := transCtx.SynthesizeComponent
	namespaceName := types.NamespacedName{
		Namespace: synthesizedComp.Namespace,
		Name:      serviceAccountName,
	}
	sa := &corev1.ServiceAccount{}
	if err := transCtx.Client.Get(transCtx.Context, namespaceName, sa, appsutil.InDataContext4C()); err != nil {
		// KubeBlocks will create a rolebinding only if it has RBAC access priority and
		// the rolebinding is not already present.
		if errors.IsNotFound(err) {
			transCtx.Logger.V(1).Info("ServiceAccount not exists", "namespaceName", namespaceName)
			return false
=======
func labelAndAnnotationEqual(old, new metav1.Object) bool {
	// exclude component labels, since they are different for each component
	compLabels := constant.GetCompLabels("", "")
	oldLabels := make(map[string]string)
	for k, v := range old.GetLabels() {
		if _, ok := compLabels[k]; !ok {
			oldLabels[k] = v
>>>>>>> 1f8a6797
		}
	}
	newLabels := make(map[string]string)
	for k, v := range new.GetLabels() {
		if _, ok := compLabels[k]; !ok {
			newLabels[k] = v
		}
	}
	return equality.Semantic.DeepEqual(oldLabels, newLabels) &&
		equality.Semantic.DeepEqual(old.GetAnnotations(), new.GetAnnotations())
}

<<<<<<< HEAD
func isRoleBindingExist(transCtx *componentTransformContext, serviceAccountName string) bool {
	synthesizedComp := transCtx.SynthesizeComponent
	namespaceName := types.NamespacedName{
		Namespace: synthesizedComp.Namespace,
		Name:      constant.GenerateDefaultServiceAccountName(synthesizedComp.ClusterName),
	}
	rb := &rbacv1.RoleBinding{}
	if err := transCtx.Client.Get(transCtx.Context, namespaceName, rb, appsutil.InDataContext4C()); err != nil {
		// KubeBlocks will create a role binding only if it has RBAC access priority and
		// the role binding is not already present.
=======
func createOrUpdate[T any, PT generics.PObject[T]](
	transCtx *componentTransformContext, obj PT, graphCli model.GraphClient, dag *graph.DAG, cmpFn func(oldObj, newObj PT) bool,
) (PT, error) {
	oldObj := PT(new(T))
	if err := transCtx.Client.Get(transCtx.Context, client.ObjectKeyFromObject(obj), oldObj); err != nil {
>>>>>>> 1f8a6797
		if errors.IsNotFound(err) {
			graphCli.Create(dag, obj, inDataContext4G())
			return obj, nil
		}
		return nil, err
	}
	if !cmpFn(oldObj, obj) {
		transCtx.Logger.V(1).Info("updating rbac resources", "name", klog.KObj(obj).String(), "obj", fmt.Sprintf("%#v", obj))
		graphCli.Update(dag, oldObj, obj, inDataContext4G())
	}
	return obj, nil
}

func createOrUpdateServiceAccount(transCtx *componentTransformContext, serviceAccountName string, graphCli model.GraphClient, dag *graph.DAG) (*corev1.ServiceAccount, error) {
	synthesizedComp := transCtx.SynthesizeComponent

	sa := factory.BuildServiceAccount(synthesizedComp, serviceAccountName)
	if err := setCompOwnershipNFinalizer(transCtx.Component, sa); err != nil {
		return nil, err
	}

<<<<<<< HEAD
// buildServiceAccount builds the service account for the component.
func buildServiceAccount(transCtx *componentTransformContext) (*corev1.ServiceAccount, error) {
	var (
		comp            = transCtx.Component
		compDef         = transCtx.CompDef
		synthesizedComp = transCtx.SynthesizeComponent
	)
	serviceAccountName := comp.Spec.ServiceAccountName
	if serviceAccountName == "" {
		// If lifecycle actions are disabled, then do not create a service account.
		if !isLifecycleActionsEnabled(compDef) {
			return nil, nil
		}
		// use cluster.name to keep compatible with existed clusters
		serviceAccountName = constant.GenerateDefaultServiceAccountName(synthesizedComp.ClusterName)
	}
=======
	return createOrUpdate(transCtx, sa, graphCli, dag, func(old, new *corev1.ServiceAccount) bool {
		return labelAndAnnotationEqual(old, new) &&
			equality.Semantic.DeepEqual(old.ImagePullSecrets, new.ImagePullSecrets) &&
			equality.Semantic.DeepEqual(old.Secrets, new.Secrets) &&
			equality.Semantic.DeepEqual(old.AutomountServiceAccountToken, new.AutomountServiceAccountToken)
	})
}
>>>>>>> 1f8a6797

func createOrUpdateRole(
	transCtx *componentTransformContext, graphCli model.GraphClient, dag *graph.DAG,
) (*rbacv1.Role, error) {
	role := factory.BuildRole(transCtx.SynthesizeComponent, transCtx.CompDef)
	if role == nil {
		return nil, nil
	}
	if err := setCompOwnershipNFinalizer(transCtx.Component, role); err != nil {
		return nil, err
	}
	return createOrUpdate(transCtx, role, graphCli, dag, func(old, new *rbacv1.Role) bool {
		return labelAndAnnotationEqual(old, new) &&
			equality.Semantic.DeepEqual(old.Rules, new.Rules)
	})
}

func createOrUpdateRoleBinding(
	transCtx *componentTransformContext, cmpdRole *rbacv1.Role, serviceAccountName string, graphCli model.GraphClient, dag *graph.DAG,
) ([]*rbacv1.RoleBinding, error) {
	cmpRoleBinding := func(old, new *rbacv1.RoleBinding) bool {
		return labelAndAnnotationEqual(old, new) &&
			equality.Semantic.DeepEqual(old.Subjects, new.Subjects) &&
			equality.Semantic.DeepEqual(old.RoleRef, new.RoleRef)
	}
	res := make([]*rbacv1.RoleBinding, 0)

	if cmpdRole != nil {
		cmpdRoleBinding := factory.BuildRoleBinding(transCtx.SynthesizeComponent, serviceAccountName, &rbacv1.RoleRef{
			APIGroup: rbacv1.GroupName,
			Kind:     "Role",
			Name:     cmpdRole.Name,
		}, serviceAccountName)
		if err := setCompOwnershipNFinalizer(transCtx.Component, cmpdRoleBinding); err != nil {
			return nil, err
		}
		rb, err := createOrUpdate(transCtx, cmpdRoleBinding, graphCli, dag, cmpRoleBinding)
		if err != nil {
			return nil, err
		}
		res = append(res, rb)
	}

	if isLifecycleActionsEnabled(transCtx.CompDef) {
		clusterPodRoleBinding := factory.BuildRoleBinding(
			transCtx.SynthesizeComponent,
			fmt.Sprintf("%v-pod", serviceAccountName),
			&rbacv1.RoleRef{
				APIGroup: rbacv1.GroupName,
				Kind:     "ClusterRole",
				Name:     constant.RBACRoleName,
			},
			serviceAccountName,
		)
		if err := setCompOwnershipNFinalizer(transCtx.Component, clusterPodRoleBinding); err != nil {
			return nil, err
		}
		rb, err := createOrUpdate(transCtx, clusterPodRoleBinding, graphCli, dag, cmpRoleBinding)
		if err != nil {
			return nil, err
		}
		res = append(res, rb)
	}

<<<<<<< HEAD
func createServiceAccount(serviceAccount *corev1.ServiceAccount, graphCli model.GraphClient, dag *graph.DAG, parent client.Object) {
	// serviceAccount must be created before roleBinding
	graphCli.Create(dag, serviceAccount, appsutil.InDataContext4G())
	graphCli.DependOn(dag, parent, serviceAccount)
=======
	return res, nil
>>>>>>> 1f8a6797
}<|MERGE_RESOLUTION|>--- conflicted
+++ resolved
@@ -71,25 +71,19 @@
 		sa := &corev1.ServiceAccount{}
 		if err := transCtx.Client.Get(transCtx.Context, types.NamespacedName{Namespace: synthesizedComp.Namespace, Name: serviceAccountName}, sa); err != nil {
 			if errors.IsNotFound(err) {
-				transCtx.EventRecorder.Event(transCtx.Cluster, corev1.EventTypeWarning, EventReasonRBACManager, fmt.Sprintf("serviceaccount %v not found", serviceAccountName))
+				transCtx.EventRecorder.Event(transCtx.Component, corev1.EventTypeWarning, EventReasonRBACManager,
+					fmt.Sprintf("serviceaccount %v not found", serviceAccountName))
 			}
 			return err
 		}
 	}
 	if !viper.GetBool(constant.EnableRBACManager) {
-		transCtx.EventRecorder.Event(transCtx.Cluster, corev1.EventTypeNormal, EventReasonRBACManager, "RBAC manager is disabled")
+		transCtx.EventRecorder.Event(transCtx.Component, corev1.EventTypeNormal, EventReasonRBACManager, "RBAC manager is disabled")
 		return nil
 	}
 
 	graphCli, _ := transCtx.Client.(model.GraphClient)
 
-<<<<<<< HEAD
-	if !viper.GetBool(constant.EnableRBACManager) {
-		transCtx.Logger.V(1).Info("rbac manager is disabled")
-		transCtx.EventRecorder.Event(transCtx.Component, corev1.EventTypeWarning,
-			string(ictrlutil.ErrorTypeNotFound), fmt.Sprintf("ServiceAccount %s is not exist", serviceAccount.Name))
-		return ictrlutil.NewRequeueError(time.Second, "RBAC manager is disabled, but service account is not exist")
-=======
 	var err error
 	if serviceAccountName == "" {
 		serviceAccountName = constant.GenerateDefaultServiceAccountName(synthesizedComp.CompDefName)
@@ -102,17 +96,12 @@
 	role, err := createOrUpdateRole(transCtx, graphCli, dag)
 	if err != nil {
 		return err
->>>>>>> 1f8a6797
 	}
 
 	rbs, err := createOrUpdateRoleBinding(transCtx, role, serviceAccountName, graphCli, dag)
 	if err != nil {
 		return err
 	}
-<<<<<<< HEAD
-	graphCli.Create(dag, rb, appsutil.InDataContext4G())
-=======
->>>>>>> 1f8a6797
 
 	if sa != nil {
 		// serviceAccount should be created before roleBinding and role
@@ -129,25 +118,6 @@
 	return nil
 }
 
-func isLifecycleActionsEnabled(compDef *appsv1.ComponentDefinition) bool {
-	return compDef.Spec.LifecycleActions != nil
-}
-
-<<<<<<< HEAD
-func isServiceAccountExist(transCtx *componentTransformContext, serviceAccountName string) bool {
-	synthesizedComp := transCtx.SynthesizeComponent
-	namespaceName := types.NamespacedName{
-		Namespace: synthesizedComp.Namespace,
-		Name:      serviceAccountName,
-	}
-	sa := &corev1.ServiceAccount{}
-	if err := transCtx.Client.Get(transCtx.Context, namespaceName, sa, appsutil.InDataContext4C()); err != nil {
-		// KubeBlocks will create a rolebinding only if it has RBAC access priority and
-		// the rolebinding is not already present.
-		if errors.IsNotFound(err) {
-			transCtx.Logger.V(1).Info("ServiceAccount not exists", "namespaceName", namespaceName)
-			return false
-=======
 func labelAndAnnotationEqual(old, new metav1.Object) bool {
 	// exclude component labels, since they are different for each component
 	compLabels := constant.GetCompLabels("", "")
@@ -155,7 +125,6 @@
 	for k, v := range old.GetLabels() {
 		if _, ok := compLabels[k]; !ok {
 			oldLabels[k] = v
->>>>>>> 1f8a6797
 		}
 	}
 	newLabels := make(map[string]string)
@@ -168,38 +137,26 @@
 		equality.Semantic.DeepEqual(old.GetAnnotations(), new.GetAnnotations())
 }
 
-<<<<<<< HEAD
-func isRoleBindingExist(transCtx *componentTransformContext, serviceAccountName string) bool {
-	synthesizedComp := transCtx.SynthesizeComponent
-	namespaceName := types.NamespacedName{
-		Namespace: synthesizedComp.Namespace,
-		Name:      constant.GenerateDefaultServiceAccountName(synthesizedComp.ClusterName),
-	}
-	rb := &rbacv1.RoleBinding{}
-	if err := transCtx.Client.Get(transCtx.Context, namespaceName, rb, appsutil.InDataContext4C()); err != nil {
-		// KubeBlocks will create a role binding only if it has RBAC access priority and
-		// the role binding is not already present.
-=======
-func createOrUpdate[T any, PT generics.PObject[T]](
-	transCtx *componentTransformContext, obj PT, graphCli model.GraphClient, dag *graph.DAG, cmpFn func(oldObj, newObj PT) bool,
-) (PT, error) {
+func createOrUpdate[T any, PT generics.PObject[T]](transCtx *componentTransformContext,
+	obj PT, graphCli model.GraphClient, dag *graph.DAG, cmpFn func(oldObj, newObj PT) bool) (PT, error) {
 	oldObj := PT(new(T))
 	if err := transCtx.Client.Get(transCtx.Context, client.ObjectKeyFromObject(obj), oldObj); err != nil {
->>>>>>> 1f8a6797
 		if errors.IsNotFound(err) {
-			graphCli.Create(dag, obj, inDataContext4G())
+			graphCli.Create(dag, obj, appsutil.InDataContext4G())
 			return obj, nil
 		}
 		return nil, err
 	}
 	if !cmpFn(oldObj, obj) {
-		transCtx.Logger.V(1).Info("updating rbac resources", "name", klog.KObj(obj).String(), "obj", fmt.Sprintf("%#v", obj))
-		graphCli.Update(dag, oldObj, obj, inDataContext4G())
+		transCtx.Logger.V(1).Info("updating rbac resources",
+			"name", klog.KObj(obj).String(), "obj", fmt.Sprintf("%#v", obj))
+		graphCli.Update(dag, oldObj, obj, appsutil.InDataContext4G())
 	}
 	return obj, nil
 }
 
-func createOrUpdateServiceAccount(transCtx *componentTransformContext, serviceAccountName string, graphCli model.GraphClient, dag *graph.DAG) (*corev1.ServiceAccount, error) {
+func createOrUpdateServiceAccount(transCtx *componentTransformContext,
+	serviceAccountName string, graphCli model.GraphClient, dag *graph.DAG) (*corev1.ServiceAccount, error) {
 	synthesizedComp := transCtx.SynthesizeComponent
 
 	sa := factory.BuildServiceAccount(synthesizedComp, serviceAccountName)
@@ -207,24 +164,6 @@
 		return nil, err
 	}
 
-<<<<<<< HEAD
-// buildServiceAccount builds the service account for the component.
-func buildServiceAccount(transCtx *componentTransformContext) (*corev1.ServiceAccount, error) {
-	var (
-		comp            = transCtx.Component
-		compDef         = transCtx.CompDef
-		synthesizedComp = transCtx.SynthesizeComponent
-	)
-	serviceAccountName := comp.Spec.ServiceAccountName
-	if serviceAccountName == "" {
-		// If lifecycle actions are disabled, then do not create a service account.
-		if !isLifecycleActionsEnabled(compDef) {
-			return nil, nil
-		}
-		// use cluster.name to keep compatible with existed clusters
-		serviceAccountName = constant.GenerateDefaultServiceAccountName(synthesizedComp.ClusterName)
-	}
-=======
 	return createOrUpdate(transCtx, sa, graphCli, dag, func(old, new *corev1.ServiceAccount) bool {
 		return labelAndAnnotationEqual(old, new) &&
 			equality.Semantic.DeepEqual(old.ImagePullSecrets, new.ImagePullSecrets) &&
@@ -232,11 +171,8 @@
 			equality.Semantic.DeepEqual(old.AutomountServiceAccountToken, new.AutomountServiceAccountToken)
 	})
 }
->>>>>>> 1f8a6797
-
-func createOrUpdateRole(
-	transCtx *componentTransformContext, graphCli model.GraphClient, dag *graph.DAG,
-) (*rbacv1.Role, error) {
+
+func createOrUpdateRole(transCtx *componentTransformContext, graphCli model.GraphClient, dag *graph.DAG) (*rbacv1.Role, error) {
 	role := factory.BuildRole(transCtx.SynthesizeComponent, transCtx.CompDef)
 	if role == nil {
 		return nil, nil
@@ -250,9 +186,8 @@
 	})
 }
 
-func createOrUpdateRoleBinding(
-	transCtx *componentTransformContext, cmpdRole *rbacv1.Role, serviceAccountName string, graphCli model.GraphClient, dag *graph.DAG,
-) ([]*rbacv1.RoleBinding, error) {
+func createOrUpdateRoleBinding(transCtx *componentTransformContext,
+	cmpdRole *rbacv1.Role, serviceAccountName string, graphCli model.GraphClient, dag *graph.DAG) ([]*rbacv1.RoleBinding, error) {
 	cmpRoleBinding := func(old, new *rbacv1.RoleBinding) bool {
 		return labelAndAnnotationEqual(old, new) &&
 			equality.Semantic.DeepEqual(old.Subjects, new.Subjects) &&
@@ -297,12 +232,9 @@
 		res = append(res, rb)
 	}
 
-<<<<<<< HEAD
-func createServiceAccount(serviceAccount *corev1.ServiceAccount, graphCli model.GraphClient, dag *graph.DAG, parent client.Object) {
-	// serviceAccount must be created before roleBinding
-	graphCli.Create(dag, serviceAccount, appsutil.InDataContext4G())
-	graphCli.DependOn(dag, parent, serviceAccount)
-=======
 	return res, nil
->>>>>>> 1f8a6797
+}
+
+func isLifecycleActionsEnabled(compDef *appsv1.ComponentDefinition) bool {
+	return compDef.Spec.LifecycleActions != nil
 }