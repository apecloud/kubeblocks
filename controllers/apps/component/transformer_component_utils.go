--- conflicted
+++ resolved
@@ -35,13 +35,8 @@
 		return nil
 	}
 	// add finalizer to the object
-<<<<<<< HEAD
-	addFinalizer(object, comp)
+	controllerutil.AddFinalizer(object, constant.DBComponentFinalizerName)
 	if err := intctrlutil.SetOwnership(comp, object, model.GetScheme(), ""); err != nil {
-=======
-	controllerutil.AddFinalizer(object, constant.DBComponentFinalizerName)
-	if err := intctrlutil.SetOwnership(comp, object, rscheme, ""); err != nil {
->>>>>>> 1f8a6797
 		if _, ok := err.(*controllerutil.AlreadyOwnedError); ok {
 			return nil
 		}
