/*
Copyright (C) 2022-2025 ApeCloud Co., Ltd

This file is part of KubeBlocks project

This program is free software: you can redistribute it and/or modify
it under the terms of the GNU Affero General Public License as published by
the Free Software Foundation, either version 3 of the License, or
(at your option) any later version.

This program is distributed in the hope that it will be useful
but WITHOUT ANY WARRANTY; without even the implied warranty of
MERCHANTABILITY or FITNESS FOR A PARTICULAR PURPOSE.  See the
GNU Affero General Public License for more details.

You should have received a copy of the GNU Affero General Public License
along with this program.  If not, see <http://www.gnu.org/licenses/>.
*/

package component

import (
	"context"
	"encoding/json"
	"reflect"
	"strings"

	"golang.org/x/exp/maps"
	corev1 "k8s.io/api/core/v1"
	metav1 "k8s.io/apimachinery/pkg/apis/meta/v1"
	"k8s.io/apimachinery/pkg/util/sets"
	"k8s.io/utils/ptr"
	"sigs.k8s.io/controller-runtime/pkg/client"

	appsv1 "github.com/apecloud/kubeblocks/apis/apps/v1"
	workloads "github.com/apecloud/kubeblocks/apis/workloads/v1"
	appsutil "github.com/apecloud/kubeblocks/controllers/apps/util"
	"github.com/apecloud/kubeblocks/pkg/constant"
	"github.com/apecloud/kubeblocks/pkg/controller/component"
	"github.com/apecloud/kubeblocks/pkg/controller/factory"
	"github.com/apecloud/kubeblocks/pkg/controller/graph"
	"github.com/apecloud/kubeblocks/pkg/controller/model"
	intctrlutil "github.com/apecloud/kubeblocks/pkg/controllerutil"
)

const (
	// TODO: use replicas status
	stopReplicasSnapshotKey = "apps.kubeblocks.io/stop-replicas-snapshot"
)

// componentWorkloadTransformer handles component workload generation
type componentWorkloadTransformer struct {
	client.Client
}

var _ graph.Transformer = &componentWorkloadTransformer{}

func (t *componentWorkloadTransformer) Transform(ctx graph.TransformContext, dag *graph.DAG) error {
	transCtx, _ := ctx.(*componentTransformContext)
	if isCompDeleting(transCtx.ComponentOrig) {
		return nil
	}

	compDef := transCtx.CompDef
	comp := transCtx.Component
	synthesizeComp := transCtx.SynthesizeComponent

	var runningITS *workloads.InstanceSet
	if transCtx.RunningWorkload != nil {
		runningITS = transCtx.RunningWorkload.(*workloads.InstanceSet)
	}

	protoITS, err := factory.BuildInstanceSet(synthesizeComp, compDef)
	if err != nil {
		return err
	}
	transCtx.ProtoWorkload = protoITS
	if runningITS != nil {
		// set status for the use of pod name builder
		protoITS.Status = runningITS.Status
	}

	if err = t.reconcileWorkload(transCtx.Context, t.Client, synthesizeComp, comp, runningITS, protoITS); err != nil {
		return err
	}

	graphCli, _ := transCtx.Client.(model.GraphClient)
	if runningITS == nil {
		if protoITS != nil {
			if err := setCompOwnershipNFinalizer(comp, protoITS); err != nil {
				return err
			}
			graphCli.Create(dag, protoITS)
			return nil
		}
	} else {
		if protoITS == nil {
			graphCli.Delete(dag, runningITS)
		} else {
			err = t.handleUpdate(transCtx, graphCli, dag, synthesizeComp, comp, runningITS, protoITS)
		}
	}
	return err
}

func (t *componentWorkloadTransformer) reconcileWorkload(ctx context.Context, cli client.Reader,
	synthesizedComp *component.SynthesizedComponent, comp *appsv1.Component, runningITS, protoITS *workloads.InstanceSet) error {
	// if runningITS already exists, the image changes in protoITS will be
	// rollback to the original image in `checkNRollbackProtoImages`.
	// So changing registry configs won't affect existing clusters.
	for i, container := range protoITS.Spec.Template.Spec.Containers {
		protoITS.Spec.Template.Spec.Containers[i].Image = intctrlutil.ReplaceImageRegistry(container.Image)
	}
	for i, container := range protoITS.Spec.Template.Spec.InitContainers {
		protoITS.Spec.Template.Spec.InitContainers[i].Image = intctrlutil.ReplaceImageRegistry(container.Image)
	}

	t.buildInstanceSetPlacementAnnotation(comp, protoITS)

	if err := t.reconcileReplicasStatus(ctx, cli, synthesizedComp, runningITS, protoITS); err != nil {
		return err
	}

	return nil
}

func (t *componentWorkloadTransformer) buildInstanceSetPlacementAnnotation(comp *appsv1.Component, its *workloads.InstanceSet) {
	p := appsutil.Placement(comp)
	if len(p) > 0 {
		if its.Annotations == nil {
			its.Annotations = make(map[string]string)
		}
		its.Annotations[constant.KBAppMultiClusterPlacementKey] = p
	}
}

func (t *componentWorkloadTransformer) reconcileReplicasStatus(ctx context.Context, cli client.Reader,
	synthesizedComp *component.SynthesizedComponent, runningITS, protoITS *workloads.InstanceSet) error {
	var (
		namespace   = synthesizedComp.Namespace
		clusterName = synthesizedComp.ClusterName
		compName    = synthesizedComp.Name
	)

	// HACK: sync replicas status from runningITS to protoITS
	component.BuildReplicasStatus(runningITS, protoITS)

	replicas, err := func() ([]string, error) {
		pods, err := component.ListOwnedPods(ctx, cli, namespace, clusterName, compName)
		if err != nil {
			return nil, err
		}
		podNameSet := sets.New[string]()
		for _, pod := range pods {
			podNameSet.Insert(pod.Name)
		}

		desiredPodNames, err := component.GeneratePodNamesByITS(protoITS)
		if err != nil {
			return nil, err
		}
		desiredPodNameSet := sets.New(desiredPodNames...)

		return desiredPodNameSet.Intersection(podNameSet).UnsortedList(), nil
	}()
	if err != nil {
		return err
	}

	hasMemberJoinDefined, hasDataActionDefined := hasMemberJoinNDataActionDefined(synthesizedComp.LifecycleActions)
	return component.StatusReplicasStatus(protoITS, replicas, hasMemberJoinDefined, hasDataActionDefined)
}

func (t *componentWorkloadTransformer) handleUpdate(transCtx *componentTransformContext, cli model.GraphClient, dag *graph.DAG,
	synthesizedComp *component.SynthesizedComponent, comp *appsv1.Component, runningITS, protoITS *workloads.InstanceSet) error {
	start, stop, err := t.handleWorkloadStartNStop(synthesizedComp, runningITS, &protoITS)
	if err != nil {
		return err
	}

	if !(start || stop) {
		// postpone the update of the workload until the component is back to running.
		if err := t.handleWorkloadUpdate(transCtx, dag, synthesizedComp, comp, runningITS, protoITS); err != nil {
			return err
		}
	}

	objCopy := copyAndMergeITS(runningITS, protoITS)
	if objCopy != nil {
		cli.Update(dag, nil, objCopy, &model.ReplaceIfExistingOption{})
		// make sure the workload is updated after the env CM
		cli.DependOn(dag, &corev1.ConfigMap{
			ObjectMeta: metav1.ObjectMeta{
				Namespace: synthesizedComp.Namespace,
				Name:      constant.GenerateClusterComponentEnvPattern(synthesizedComp.ClusterName, synthesizedComp.Name),
			},
		})
	}
<<<<<<< HEAD

=======
>>>>>>> cce5f384
	return nil
}

func (t *componentWorkloadTransformer) handleWorkloadStartNStop(
	synthesizedComp *component.SynthesizedComponent, runningITS *workloads.InstanceSet, protoITS **workloads.InstanceSet) (bool, bool, error) {
	var (
		stop  = isCompStopped(synthesizedComp)
		start = !stop && isWorkloadStopped(runningITS)
	)
	if start || stop {
		*protoITS = runningITS.DeepCopy() // don't modify the runningITS except for the replicas
	}
	if stop {
		return start, stop, t.stopWorkload(synthesizedComp, runningITS, *protoITS)
	}
	if start {
		return start, stop, t.startWorkload(synthesizedComp, runningITS, *protoITS)
	}
	return start, stop, nil
}

func isCompStopped(synthesizedComp *component.SynthesizedComponent) bool {
	return synthesizedComp.Stop != nil && *synthesizedComp.Stop
}

func isWorkloadStopped(runningITS *workloads.InstanceSet) bool {
	_, ok := runningITS.Annotations[stopReplicasSnapshotKey]
	return ok
}

func (t *componentWorkloadTransformer) stopWorkload(
	synthesizedComp *component.SynthesizedComponent, runningITS, protoITS *workloads.InstanceSet) error {
	// since its doesn't support stop, we achieve it by setting replicas to 0.
	protoITS.Spec.Replicas = ptr.To(int32(0))
	for i := range protoITS.Spec.Instances {
		protoITS.Spec.Instances[i].Replicas = ptr.To(int32(0))
	}

	// set the pvc retention policy as Retain explicitly
	if protoITS.Spec.PersistentVolumeClaimRetentionPolicy == nil {
		protoITS.Spec.PersistentVolumeClaimRetentionPolicy = &workloads.PersistentVolumeClaimRetentionPolicy{}
	}
	protoITS.Spec.PersistentVolumeClaimRetentionPolicy.WhenScaled = appsv1.RetainPersistentVolumeClaimRetentionPolicyType

	// backup the replicas of runningITS
	snapshot, ok := runningITS.Annotations[stopReplicasSnapshotKey]
	if !ok {
		replicas := map[string]int32{}
		if runningITS.Spec.Replicas != nil {
			replicas[""] = *runningITS.Spec.Replicas
		}
		for i := range runningITS.Spec.Instances {
			if runningITS.Spec.Instances[i].Replicas != nil {
				replicas[protoITS.Spec.Instances[i].Name] = *runningITS.Spec.Instances[i].Replicas
			}
		}
		out, err := json.Marshal(replicas)
		if err != nil {
			return err
		}
		snapshot = string(out)

		protoITS.Annotations[constant.KubeBlocksGenerationKey] = synthesizedComp.Generation
	}
	protoITS.Annotations[stopReplicasSnapshotKey] = snapshot
	return nil
}

func (t *componentWorkloadTransformer) startWorkload(
	synthesizedComp *component.SynthesizedComponent, runningITS, protoITS *workloads.InstanceSet) error {
	snapshot := runningITS.Annotations[stopReplicasSnapshotKey]
	replicas := map[string]int32{}
	if err := json.Unmarshal([]byte(snapshot), &replicas); err != nil {
		return err
	}

	restore := func(p **int32, key string) {
		val, ok := replicas[key]
		if ok {
			*p = ptr.To(val)
		} else {
			*p = nil
		}
	}

	// restore the replicas of runningITS
	restore(&protoITS.Spec.Replicas, "")
	for i := range runningITS.Spec.Instances {
		for j := range protoITS.Spec.Instances {
			if runningITS.Spec.Instances[i].Name == protoITS.Spec.Instances[j].Name {
				restore(&protoITS.Spec.Instances[j].Replicas, runningITS.Spec.Instances[i].Name)
				break
			}
		}
	}

	delete(protoITS.Annotations, stopReplicasSnapshotKey)
	delete(runningITS.Annotations, stopReplicasSnapshotKey)

	return nil
}

func (t *componentWorkloadTransformer) handleWorkloadUpdate(transCtx *componentTransformContext, dag *graph.DAG,
	synthesizeComp *component.SynthesizedComponent, comp *appsv1.Component, obj, its *workloads.InstanceSet) error {
	cwo, err := newComponentWorkloadOps(transCtx, t.Client, synthesizeComp, comp, obj, its, dag)
	if err != nil {
		return err
	}
	if err := cwo.horizontalScale(); err != nil {
		return err
	}
	if err := cwo.reconfigure(); err != nil {
		return err
	}
	return nil
}

// copyAndMergeITS merges two ITS objects for updating:
//  1. new an object targetObj by copying from oldObj
//  2. merge all fields can be updated from newObj into targetObj
func copyAndMergeITS(oldITS, newITS *workloads.InstanceSet) *workloads.InstanceSet {
	itsObjCopy := oldITS.DeepCopy()
	itsProto := newITS

	// If the service version and component definition are not updated, we should not update the images in workload.
	checkNRollbackProtoImages(itsObjCopy, itsProto)

	// remove original monitor annotations
	if len(itsObjCopy.Annotations) > 0 {
		maps.DeleteFunc(itsObjCopy.Annotations, func(k, v string) bool {
			return strings.HasPrefix(k, "monitor.kubeblocks.io")
		})
	}
	intctrlutil.MergeMetadataMapInplace(itsProto.Annotations, &itsObjCopy.Annotations)
	intctrlutil.MergeMetadataMapInplace(itsProto.Labels, &itsObjCopy.Labels)
	// merge pod spec template annotations
	intctrlutil.MergeMetadataMapInplace(itsProto.Spec.Template.Annotations, &itsObjCopy.Spec.Template.Annotations)
	podTemplateCopy := *itsProto.Spec.Template.DeepCopy()
	podTemplateCopy.Annotations = itsObjCopy.Spec.Template.Annotations

	itsObjCopy.Spec.Template = podTemplateCopy
	itsObjCopy.Spec.Replicas = itsProto.Spec.Replicas
	itsObjCopy.Spec.Roles = itsProto.Spec.Roles
	itsObjCopy.Spec.LifecycleActions = itsProto.Spec.LifecycleActions
	itsObjCopy.Spec.Instances = itsProto.Spec.Instances
	itsObjCopy.Spec.FlatInstanceOrdinal = itsProto.Spec.FlatInstanceOrdinal
	itsObjCopy.Spec.OfflineInstances = itsProto.Spec.OfflineInstances
	itsObjCopy.Spec.MinReadySeconds = itsProto.Spec.MinReadySeconds
	itsObjCopy.Spec.VolumeClaimTemplates = itsProto.Spec.VolumeClaimTemplates
	itsObjCopy.Spec.PersistentVolumeClaimRetentionPolicy = itsProto.Spec.PersistentVolumeClaimRetentionPolicy
	itsObjCopy.Spec.ParallelPodManagementConcurrency = itsProto.Spec.ParallelPodManagementConcurrency
	itsObjCopy.Spec.PodUpdatePolicy = itsProto.Spec.PodUpdatePolicy
	itsObjCopy.Spec.PodUpgradePolicy = itsProto.Spec.PodUpgradePolicy
	itsObjCopy.Spec.InstanceUpdateStrategy = itsProto.Spec.InstanceUpdateStrategy
	itsObjCopy.Spec.MemberUpdateStrategy = itsProto.Spec.MemberUpdateStrategy
	itsObjCopy.Spec.Paused = itsProto.Spec.Paused
	itsObjCopy.Spec.Configs = itsProto.Spec.Configs
	itsObjCopy.Spec.Selector = itsProto.Spec.Selector
	itsObjCopy.Spec.DisableDefaultHeadlessService = itsProto.Spec.DisableDefaultHeadlessService
	itsObjCopy.Spec.EnableInstanceAPI = itsProto.Spec.EnableInstanceAPI
	itsObjCopy.Spec.InstanceAssistantObjects = itsProto.Spec.InstanceAssistantObjects

	if itsObjCopy.Spec.InstanceUpdateStrategy != nil && itsObjCopy.Spec.InstanceUpdateStrategy.RollingUpdate != nil {
		// use oldITS because itsObjCopy has been overwritten
		if oldITS.Spec.InstanceUpdateStrategy != nil &&
			oldITS.Spec.InstanceUpdateStrategy.RollingUpdate != nil &&
			oldITS.Spec.InstanceUpdateStrategy.RollingUpdate.MaxUnavailable == nil {
			// HACK: This field is alpha-level (since v1.24) and is only honored by servers that enable the
			// MaxUnavailableStatefulSet feature.
			// When we get a nil MaxUnavailable from k8s, we consider that the field is not supported by the server,
			// and set the MaxUnavailable as nil explicitly to avoid the workload been updated unexpectedly.
			// Ref: https://kubernetes.io/docs/concepts/workloads/controllers/statefulset/#maximum-unavailable-pods
			itsObjCopy.Spec.InstanceUpdateStrategy.RollingUpdate.MaxUnavailable = nil
		}
	}

	intctrlutil.ResolvePodSpecDefaultFields(oldITS.Spec.Template.Spec, &itsObjCopy.Spec.Template.Spec)

	isSpecUpdated := !reflect.DeepEqual(&oldITS.Spec, &itsObjCopy.Spec)
	isLabelsUpdated := !reflect.DeepEqual(oldITS.Labels, itsObjCopy.Labels)
	isAnnotationsUpdated := !reflect.DeepEqual(oldITS.Annotations, itsObjCopy.Annotations)
	if !isSpecUpdated && !isLabelsUpdated && !isAnnotationsUpdated {
		return nil
	}
	return itsObjCopy
}

func checkNRollbackProtoImages(itsObj, itsProto *workloads.InstanceSet) {
	if itsObj.Annotations == nil || itsProto.Annotations == nil {
		return
	}

	annotationUpdated := func(key string) bool {
		using, ok1 := itsObj.Annotations[key]
		proto, ok2 := itsProto.Annotations[key]
		if !ok1 || !ok2 {
			return true
		}
		if len(using) == 0 || len(proto) == 0 {
			return true
		}
		return using != proto
	}

	compDefUpdated := func() bool {
		return annotationUpdated(constant.AppComponentLabelKey)
	}

	serviceVersionUpdated := func() bool {
		return annotationUpdated(constant.KBAppServiceVersionKey)
	}

	if compDefUpdated() || serviceVersionUpdated() {
		return
	}

	// otherwise, roll-back the images in proto
	images := make([]map[string]string, 2)
	for i, cc := range [][]corev1.Container{itsObj.Spec.Template.Spec.InitContainers, itsObj.Spec.Template.Spec.Containers} {
		images[i] = make(map[string]string)
		for _, c := range cc {
			// skip the kb-agent container
			if component.IsKBAgentContainer(&c) {
				continue
			}
			images[i][c.Name] = c.Image
		}
	}
	rollback := func(idx int, c *corev1.Container) {
		if image, ok := images[idx][c.Name]; ok {
			c.Image = image
		}
	}
	for i := range itsProto.Spec.Template.Spec.InitContainers {
		rollback(0, &itsProto.Spec.Template.Spec.InitContainers[i])
	}
	for i := range itsProto.Spec.Template.Spec.Containers {
		rollback(1, &itsProto.Spec.Template.Spec.Containers[i])
	}
}

func hasMemberJoinNDataActionDefined(lifecycleActions *appsv1.ComponentLifecycleActions) (bool, bool) {
	if lifecycleActions == nil {
		return false, false
	}
	hasActionDefined := func(actions []*appsv1.Action) bool {
		for _, action := range actions {
			if !action.Defined() {
				return false
			}
		}
		return true
	}
	return hasActionDefined([]*appsv1.Action{lifecycleActions.MemberJoin}),
		hasActionDefined([]*appsv1.Action{lifecycleActions.DataDump, lifecycleActions.DataLoad})
}<|MERGE_RESOLUTION|>--- conflicted
+++ resolved
@@ -196,10 +196,6 @@
 			},
 		})
 	}
-<<<<<<< HEAD
-
-=======
->>>>>>> cce5f384
 	return nil
 }
 
