/*
Copyright (C) 2022-2025 ApeCloud Co., Ltd

This file is part of KubeBlocks project

This program is free software: you can redistribute it and/or modify
it under the terms of the GNU Affero General Public License as published by
the Free Software Foundation, either version 3 of the License, or
(at your option) any later version.

This program is distributed in the hope that it will be useful
but WITHOUT ANY WARRANTY; without even the implied warranty of
MERCHANTABILITY or FITNESS FOR A PARTICULAR PURPOSE.  See the
GNU Affero General Public License for more details.

You should have received a copy of the GNU Affero General Public License
along with this program.  If not, see <http://www.gnu.org/licenses/>.
*/

package component

import (
	"crypto/sha256"
	"fmt"
	"path/filepath"
	"reflect"
	"slices"
	"strings"
	"time"

	corev1 "k8s.io/api/core/v1"
	metav1 "k8s.io/apimachinery/pkg/apis/meta/v1"
	"k8s.io/apimachinery/pkg/util/sets"
	"k8s.io/utils/ptr"
	"sigs.k8s.io/controller-runtime/pkg/client"

	appsv1 "github.com/apecloud/kubeblocks/apis/apps/v1"
	workloads "github.com/apecloud/kubeblocks/apis/workloads/v1"
	"github.com/apecloud/kubeblocks/pkg/constant"
	"github.com/apecloud/kubeblocks/pkg/controller/component"
	"github.com/apecloud/kubeblocks/pkg/controller/graph"
	"github.com/apecloud/kubeblocks/pkg/controller/lifecycle"
	"github.com/apecloud/kubeblocks/pkg/controller/model"
)

type componentWorkloadOps struct {
	transCtx       *componentTransformContext
	cli            client.Client
	component      *appsv1.Component
	synthesizeComp *component.SynthesizedComponent
	dag            *graph.DAG

	runningITS            *workloads.InstanceSet
	protoITS              *workloads.InstanceSet
	desiredCompPodNameSet sets.Set[string]
	runningItsPodNameSet  sets.Set[string]
}

func newComponentWorkloadOps(transCtx *componentTransformContext,
	cli client.Client,
	synthesizedComp *component.SynthesizedComponent,
	comp *appsv1.Component,
	runningITS *workloads.InstanceSet,
	protoITS *workloads.InstanceSet,
	dag *graph.DAG) (*componentWorkloadOps, error) {
	runningITSPodNames, err := component.GeneratePodNamesByITS(runningITS)
	if err != nil {
		return nil, err
	}
	protoITSCopy := protoITS.DeepCopy()
	protoITSCopy.Status = *runningITS.Status.DeepCopy()
	protoITSPodNames, err := component.GeneratePodNamesByITS(protoITSCopy)
	if err != nil {
		return nil, err
	}
	return &componentWorkloadOps{
		transCtx:              transCtx,
		cli:                   cli,
		component:             comp,
		synthesizeComp:        synthesizedComp,
		runningITS:            runningITS,
		protoITS:              protoITS,
		dag:                   dag,
		desiredCompPodNameSet: sets.New(protoITSPodNames...),
		runningItsPodNameSet:  sets.New(runningITSPodNames...),
	}, nil
}

func (r *componentWorkloadOps) horizontalScale() error {
	var (
		in  = r.runningItsPodNameSet.Difference(r.desiredCompPodNameSet)
		out = r.desiredCompPodNameSet.Difference(r.runningItsPodNameSet)
	)
	if err := r.dataReplicationTask(); err != nil {
		return err
	}
	if in.Len() != 0 || out.Len() != 0 {
		r.transCtx.EventRecorder.Eventf(r.component,
			corev1.EventTypeNormal,
			"HorizontalScale",
			"start horizontal scale component %s of cluster %s from %d to %d",
			r.synthesizeComp.Name, r.synthesizeComp.ClusterName, int(*r.runningITS.Spec.Replicas), r.synthesizeComp.Replicas)
	}
	return nil
}

func (r *componentWorkloadOps) dataReplicationTask() error {
	_, hasDataActionDefined := hasMemberJoinNDataActionDefined(r.synthesizeComp.LifecycleActions)
	if !hasDataActionDefined {
		return nil
	}

	var (
		// new replicas to be submitted to InstanceSet
		newReplicas = r.desiredCompPodNameSet.Difference(r.runningItsPodNameSet).UnsortedList()
		// replicas can be used as the source replica to dump data
		sourceReplicas = sets.New[string]()
		// replicas are in provisioning and the data has not been loaded
		provisioningReplicas []string
		// replicas are not provisioned
		unprovisionedReplicas = r.runningItsPodNameSet.Clone()
	)
	for _, replica := range r.runningITS.Status.InstanceStatus {
		if !r.runningItsPodNameSet.Has(replica.PodName) {
			continue // to be deleted
		}
		if replica.Provisioned {
			unprovisionedReplicas.Delete(replica.PodName)
		}
		if replica.DataLoaded != nil && !*replica.DataLoaded {
			provisioningReplicas = append(provisioningReplicas, replica.PodName)
			continue
		}
		if replica.MemberJoined == nil || *replica.MemberJoined {
			sourceReplicas.Insert(replica.PodName)
		}
	}

<<<<<<< HEAD
	if r.runningITS.IsInInitializing() || len(newReplicas) == 0 && unprovisionedReplicas.Len() == 0 && len(provisioningReplicas) == 0 {
		return nil
	}

	// choose the source replica
	source, err := r.sourceReplica(r.synthesizeComp.LifecycleActions.DataDump, sourceReplicas)
=======
	// replicas to be provisioned
	newReplicas := r.desiredCompPodNameSet.Difference(r.runningItsPodNameSet).UnsortedList()
	// replicas in provisioning that the data has not been loaded
	provisioningReplicas, err := component.GetReplicasStatusFunc(r.protoITS, func(s component.ReplicaStatus) bool {
		return s.DataLoaded != nil && !*s.DataLoaded
	})
>>>>>>> 4527e14c
	if err != nil {
		return err
	}

<<<<<<< HEAD
	replicas := slices.Clone(newReplicas)
	replicas = append(replicas, unprovisionedReplicas.UnsortedList()...)
	replicas = append(replicas, provisioningReplicas...)
	slices.Sort(replicas)
=======
	if len(newReplicas) == 0 && len(provisioningReplicas) == 0 {
		return nil
	}

	// the source replica
	source, err := r.sourceReplica(r.synthesizeComp.LifecycleActions.DataDump, provisioningReplicas)
	if err != nil {
		return err
	}

	replicas := append(slices.Clone(newReplicas), provisioningReplicas...)
>>>>>>> 4527e14c
	parameters, err := component.NewReplicaTask(r.synthesizeComp.FullCompName, r.synthesizeComp.Generation, source, replicas)
	if err != nil {
		return err
	}
	// apply the updated env to the env CM
	transCtx := &componentTransformContext{
		Context:             r.transCtx.Context,
		Client:              model.NewGraphClient(r.cli),
		SynthesizeComponent: r.synthesizeComp,
		Component:           r.component,
	}
	return createOrUpdateEnvConfigMap(transCtx, r.dag, nil, parameters)
}

func (r *componentWorkloadOps) sourceReplica(dataDump *appsv1.Action, sourceReplicas sets.Set[string]) (lifecycle.Replica, error) {
	var replicas []lifecycle.Replica
	for i, inst := range r.runningITS.Status.InstanceStatus {
		if sourceReplicas.Has(inst.PodName) {
			replicas = append(replicas, &lifecycleReplica{
				synthesizedComp: r.synthesizeComp,
				instance:        r.runningITS.Status.InstanceStatus[i],
			})
		}
	}
	if len(replicas) > 0 {
		if len(dataDump.TargetPodSelector) == 0 && (dataDump.Exec == nil || len(dataDump.Exec.TargetPodSelector) == 0) {
			dataDump.TargetPodSelector = appsv1.AnyReplica
		}
		// TODO: idempotence for provisioning replicas
		var err error
		replicas, err = lifecycle.SelectTargetPods(replicas, nil, dataDump)
		if err != nil {
			return nil, err
		}
		if len(replicas) > 0 {
			return replicas[0], nil
		}
	}
	return nil, fmt.Errorf("no available pod to dump data")
}

func (r *componentWorkloadOps) reconfigure() error {
	runningObjs, protoObjs, err := prepareFileTemplateObjects(r.transCtx)
	if err != nil {
		return err
	}

	toCreate, toDelete, toUpdate := mapDiff(runningObjs, protoObjs)

	return r.handleReconfigure(r.transCtx, runningObjs, protoObjs, toCreate, toDelete, toUpdate)
}

func (r *componentWorkloadOps) handleReconfigure(transCtx *componentTransformContext,
	runningObjs, protoObjs map[string]*corev1.ConfigMap, toCreate, toDelete, toUpdate sets.Set[string]) error {
	var (
		synthesizedComp = transCtx.SynthesizeComponent
	)

	if r.runningITS == nil {
		r.protoITS.Spec.Configs = nil
		return nil // the workload hasn't been provisioned
	}

	if len(toCreate) > 0 || len(toDelete) > 0 {
		// since pod volumes changed, the workload will be restarted
		r.protoITS.Spec.Configs = nil
		return nil
	}

	templateChanges := r.templateFileChanges(transCtx, runningObjs, protoObjs, toUpdate)
	for objName := range toUpdate {
		tplName := fileTemplateNameFromObject(transCtx.SynthesizeComponent, protoObjs[objName])
		if _, ok := templateChanges[tplName]; !ok {
			continue
		}
		for _, tpl := range synthesizedComp.FileTemplates {
			if tpl.Name == tplName {
				if ptr.Deref(tpl.RestartOnFileChange, false) {
					// restart
					if r.protoITS.Spec.Template.Annotations == nil {
						r.protoITS.Spec.Template.Annotations = map[string]string{}
					}
					r.protoITS.Spec.Template.Annotations[constant.RestartAnnotationKey] = metav1.NowMicro().Format(time.RFC3339)
					return nil
				}
			}
		}
	}

	reconfigure := func(tpl component.SynthesizedFileTemplate, changes fileTemplateChanges) {
		var (
			action     *appsv1.Action
			actionName string
		)
		if tpl.ExternalManaged != nil && *tpl.ExternalManaged {
			if tpl.Reconfigure == nil {
				return // disabled by the external system
			}
		}
		action = tpl.Reconfigure
		actionName = component.UDFReconfigureActionName(tpl)
		if action == nil && synthesizedComp.LifecycleActions != nil {
			action = synthesizedComp.LifecycleActions.Reconfigure
			actionName = "" // default reconfigure action
		}
		if action == nil {
			return // has no reconfigure action defined
		}

		config := workloads.ConfigTemplate{
			Name:                  tpl.Name,
			Generation:            r.component.Generation,
			Reconfigure:           action,
			ReconfigureActionName: actionName,
			Parameters:            lifecycle.FileTemplateChanges(changes.Created, changes.Removed, changes.Updated),
		}
		if r.protoITS.Spec.Configs == nil {
			r.protoITS.Spec.Configs = make([]workloads.ConfigTemplate, 0)
		}
		idx := slices.IndexFunc(r.protoITS.Spec.Configs, func(cfg workloads.ConfigTemplate) bool {
			return cfg.Name == tpl.Name
		})
		if idx >= 0 {
			r.protoITS.Spec.Configs[idx] = config
		} else {
			r.protoITS.Spec.Configs = append(r.protoITS.Spec.Configs, config)
		}
	}

	// make a copy of configs from the running ITS
	r.protoITS.Spec.Configs = slices.Clone(r.runningITS.Spec.Configs)

	for _, tpl := range synthesizedComp.FileTemplates {
		if changes, ok := templateChanges[tpl.Name]; ok {
			reconfigure(tpl, changes)
		}
	}
	return nil
}

func (r *componentWorkloadOps) templateFileChanges(transCtx *componentTransformContext,
	runningObjs, protoObjs map[string]*corev1.ConfigMap, update sets.Set[string]) map[string]fileTemplateChanges {
	diff := func(obj *corev1.ConfigMap, rData, pData map[string]string) fileTemplateChanges {
		var (
			tplName = fileTemplateNameFromObject(transCtx.SynthesizeComponent, obj)
			items   = make([][]string, 3)
		)

		toAdd, toDelete, toUpdate := mapDiff(rData, pData)

		items[0], items[1] = sets.List(toAdd), sets.List(toDelete)
		for item := range toUpdate {
			if !reflect.DeepEqual(rData[item], pData[item]) {
				absPath := r.absoluteFilePath(transCtx, tplName, item)
				if len(absPath) > 0 {
					checksum := sha256.Sum256([]byte(pData[item]))
					items[2] = append(items[2], fmt.Sprintf("%s:%x", absPath, checksum))
				}
			}
		}

		for i := range items {
			slices.Sort(items[i])
		}

		return fileTemplateChanges{
			Created: strings.Join(items[0], ","),
			Removed: strings.Join(items[1], ","),
			Updated: strings.Join(items[2], ","),
		}
	}

	result := make(map[string]fileTemplateChanges)
	for name := range update {
		rData, pData := runningObjs[name].Data, protoObjs[name].Data
		if !reflect.DeepEqual(rData, pData) {
			tplName := fileTemplateNameFromObject(transCtx.SynthesizeComponent, runningObjs[name])
			result[tplName] = diff(runningObjs[name], rData, pData)
		}
	}
	return result
}

func (r *componentWorkloadOps) absoluteFilePath(transCtx *componentTransformContext, tpl, file string) string {
	var (
		synthesizedComp = transCtx.SynthesizeComponent
	)

	var volName, mountPath string
	for _, fileTpl := range synthesizedComp.FileTemplates {
		if fileTpl.Name == tpl {
			volName = fileTpl.VolumeName
			break
		}
	}
	if volName == "" {
		return "" // has no volumes specified
	}

	for _, container := range synthesizedComp.PodSpec.Containers {
		for _, mount := range container.VolumeMounts {
			if mount.Name == volName {
				mountPath = mount.MountPath
				break
			}
		}
		if mountPath != "" {
			break
		}
	}
	if mountPath == "" {
		return "" // the template is not mounted, ignore it
	}

	return filepath.Join(mountPath, file)
}

type fileTemplateChanges struct {
	Created string `json:"created,omitempty"`
	Removed string `json:"removed,omitempty"`
	Updated string `json:"updated,omitempty"`
}<|MERGE_RESOLUTION|>--- conflicted
+++ resolved
@@ -136,43 +136,20 @@
 		}
 	}
 
-<<<<<<< HEAD
 	if r.runningITS.IsInInitializing() || len(newReplicas) == 0 && unprovisionedReplicas.Len() == 0 && len(provisioningReplicas) == 0 {
 		return nil
 	}
 
 	// choose the source replica
 	source, err := r.sourceReplica(r.synthesizeComp.LifecycleActions.DataDump, sourceReplicas)
-=======
-	// replicas to be provisioned
-	newReplicas := r.desiredCompPodNameSet.Difference(r.runningItsPodNameSet).UnsortedList()
-	// replicas in provisioning that the data has not been loaded
-	provisioningReplicas, err := component.GetReplicasStatusFunc(r.protoITS, func(s component.ReplicaStatus) bool {
-		return s.DataLoaded != nil && !*s.DataLoaded
-	})
->>>>>>> 4527e14c
 	if err != nil {
 		return err
 	}
 
-<<<<<<< HEAD
 	replicas := slices.Clone(newReplicas)
 	replicas = append(replicas, unprovisionedReplicas.UnsortedList()...)
 	replicas = append(replicas, provisioningReplicas...)
 	slices.Sort(replicas)
-=======
-	if len(newReplicas) == 0 && len(provisioningReplicas) == 0 {
-		return nil
-	}
-
-	// the source replica
-	source, err := r.sourceReplica(r.synthesizeComp.LifecycleActions.DataDump, provisioningReplicas)
-	if err != nil {
-		return err
-	}
-
-	replicas := append(slices.Clone(newReplicas), provisioningReplicas...)
->>>>>>> 4527e14c
 	parameters, err := component.NewReplicaTask(r.synthesizeComp.FullCompName, r.synthesizeComp.Generation, source, replicas)
 	if err != nil {
 		return err
