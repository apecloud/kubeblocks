/*
Copyright (C) 2022-2024 ApeCloud Co., Ltd

This file is part of KubeBlocks project

This program is free software: you can redistribute it and/or modify
it under the terms of the GNU Affero General Public License as published by
the Free Software Foundation, either version 3 of the License, or
(at your option) any later version.

This program is distributed in the hope that it will be useful
but WITHOUT ANY WARRANTY; without even the implied warranty of
MERCHANTABILITY or FITNESS FOR A PARTICULAR PURPOSE.  See the
GNU Affero General Public License for more details.

You should have received a copy of the GNU Affero General Public License
along with this program.  If not, see <http://www.gnu.org/licenses/>.
*/

package apps

import (
	"context"
	"encoding/json"
	"fmt"
	"strconv"
	"strings"
	"time"

	. "github.com/onsi/ginkgo/v2"
	. "github.com/onsi/gomega"

	"github.com/golang/mock/gomock"
	snapshotv1 "github.com/kubernetes-csi/external-snapshotter/client/v6/apis/volumesnapshot/v1"
	"github.com/sethvargo/go-password/password"
	"golang.org/x/exp/maps"
	"golang.org/x/exp/slices"
	appsv1 "k8s.io/api/apps/v1"
	corev1 "k8s.io/api/core/v1"
	rbacv1 "k8s.io/api/rbac/v1"
	storagev1 "k8s.io/api/storage/v1"
	"k8s.io/apimachinery/pkg/api/resource"
	metav1 "k8s.io/apimachinery/pkg/apis/meta/v1"
	"k8s.io/apimachinery/pkg/types"
	"k8s.io/apimachinery/pkg/util/intstr"
	"k8s.io/apimachinery/pkg/util/rand"
	"k8s.io/client-go/kubernetes/scheme"
	controllerruntime "sigs.k8s.io/controller-runtime"
	"sigs.k8s.io/controller-runtime/pkg/client"
	"sigs.k8s.io/controller-runtime/pkg/controller/controllerutil"

	appsv1alpha1 "github.com/apecloud/kubeblocks/apis/apps/v1alpha1"
	dpv1alpha1 "github.com/apecloud/kubeblocks/apis/dataprotection/v1alpha1"
	workloads "github.com/apecloud/kubeblocks/apis/workloads/v1alpha1"
	"github.com/apecloud/kubeblocks/pkg/constant"
	"github.com/apecloud/kubeblocks/pkg/controller/component"
	"github.com/apecloud/kubeblocks/pkg/controller/plan"
	intctrlutil "github.com/apecloud/kubeblocks/pkg/controllerutil"
	dptypes "github.com/apecloud/kubeblocks/pkg/dataprotection/types"
	"github.com/apecloud/kubeblocks/pkg/generics"
	lorry "github.com/apecloud/kubeblocks/pkg/lorry/client"
	testapps "github.com/apecloud/kubeblocks/pkg/testutil/apps"
	testdp "github.com/apecloud/kubeblocks/pkg/testutil/dataprotection"
	testk8s "github.com/apecloud/kubeblocks/pkg/testutil/k8s"
	viper "github.com/apecloud/kubeblocks/pkg/viperx"
)

const (
	backupPolicyTPLName = "test-backup-policy-template-mysql"
	backupMethodName    = "test-backup-method"
	vsBackupMethodName  = "test-vs-backup-method"
	actionSetName       = "test-action-set"
)

var (
	podAnnotationKey4Test = fmt.Sprintf("%s-test", constant.ComponentReplicasAnnotationKey)
)

var mockLorryClient = func(mock func(*lorry.MockClientMockRecorder)) {
	mockLorryCli := lorry.GetMockClient()
	if mockLorryCli == nil {
		ctrl := gomock.NewController(GinkgoT())
		mockLorryCli = lorry.NewMockClient(ctrl)
	}
	if mock != nil {
		mockCli := mockLorryCli.(*lorry.MockClient)
		mock(mockCli.EXPECT())
	}
	lorry.SetMockClient(mockLorryCli, nil)
}

var mockLorryClientDefault = func() {
	mockLorryClient(func(recorder *lorry.MockClientMockRecorder) {
		recorder.CreateUser(gomock.Any(), gomock.Any(), gomock.Any(), gomock.Any(), gomock.Any()).Return(nil).AnyTimes()
		recorder.DescribeUser(gomock.Any(), gomock.Any()).Return(nil, nil).AnyTimes()
		recorder.GrantUserRole(gomock.Any(), gomock.Any(), gomock.Any()).Return(nil).AnyTimes()
	})
}

var mockLorryClient4HScale = func(clusterKey types.NamespacedName, compName string, replicas int) {
	mockLorryClient(func(recorder *lorry.MockClientMockRecorder) {
		recorder.JoinMember(gomock.Any()).Return(nil).AnyTimes()
		recorder.LeaveMember(gomock.Any()).DoAndReturn(func(ctx context.Context) error {
			var podList corev1.PodList
			labels := client.MatchingLabels{
				constant.AppInstanceLabelKey:    clusterKey.Name,
				constant.KBAppComponentLabelKey: compName,
			}
			if err := k8sClient.List(ctx, &podList, labels, client.InNamespace(clusterKey.Namespace)); err != nil {
				return err
			}
			for _, pod := range podList.Items {
				if pod.Annotations == nil {
					panic(fmt.Sprintf("pod annotations is nil: %s", pod.Name))
				}
				if pod.Annotations[podAnnotationKey4Test] == fmt.Sprintf("%d", replicas) {
					continue
				}
				pod.Annotations[podAnnotationKey4Test] = fmt.Sprintf("%d", replicas)
				if err := k8sClient.Update(ctx, &pod); err != nil {
					return err
				}
			}
			return nil
		}).AnyTimes()
		recorder.Switchover(gomock.Any(), gomock.Any(), gomock.Any(), gomock.Any()).Return(nil).AnyTimes()
	})
}

var _ = Describe("Component Controller", func() {
	const (
		clusterDefName = "test-clusterdef"
		compDefName    = "test-compdef"
		compVerName    = "test-compver"
		clusterName    = "test-cluster" // this become cluster prefix name if used with testapps.NewClusterFactory().WithRandomName()
		leader         = "leader"
		follower       = "follower"
		// REVIEW:
		// - setup componentName and componentDefName as map entry pair
		statefulCompName       = "stateful"
		statefulCompDefName    = "stateful"
		consensusCompName      = "consensus"
		consensusCompDefName   = "consensus"
		replicationCompName    = "replication"
		replicationCompDefName = "replication"
		defaultCompName        = "default"
	)

	var (
		clusterDefObj *appsv1alpha1.ClusterDefinition
		compDefObj    *appsv1alpha1.ComponentDefinition
		compVerObj    *appsv1alpha1.ComponentVersion
		clusterObj    *appsv1alpha1.Cluster
		clusterKey    types.NamespacedName
		compObj       *appsv1alpha1.Component
		compKey       types.NamespacedName
		allSettings   map[string]interface{}
	)

	resetViperCfg := func() {
		if allSettings != nil {
			Expect(viper.MergeConfigMap(allSettings)).ShouldNot(HaveOccurred())
			allSettings = nil
		}
	}

	resetTestContext := func() {
		clusterDefObj = nil
		clusterObj = nil
		resetViperCfg()
	}

	// Cleanups
	cleanEnv := func() {
		// must wait till resources deleted and no longer existed before the testcases start,
		// otherwise if later it needs to create some new resource objects with the same name,
		// in race conditions, it will find the existence of old objects, resulting failure to
		// create the new objects.
		By("clean resources")

		// delete cluster(and all dependent sub-resources), cluster definition
		testapps.ClearClusterResourcesWithRemoveFinalizerOption(&testCtx)

		// delete rest mocked objects
		inNS := client.InNamespace(testCtx.DefaultNamespace)
		ml := client.HasLabels{testCtx.TestObjLabelKey}
		// namespaced
		testapps.ClearResourcesWithRemoveFinalizerOption(&testCtx, generics.ComponentSignature, true, inNS, ml)
		testapps.ClearResourcesWithRemoveFinalizerOption(&testCtx, generics.PersistentVolumeClaimSignature, true, inNS, ml)
		testapps.ClearResourcesWithRemoveFinalizerOption(&testCtx, generics.PodSignature, true, inNS, ml)
		testapps.ClearResourcesWithRemoveFinalizerOption(&testCtx, generics.BackupSignature, true, inNS, ml)
		testapps.ClearResourcesWithRemoveFinalizerOption(&testCtx, generics.BackupPolicySignature, true, inNS, ml)
		testapps.ClearResourcesWithRemoveFinalizerOption(&testCtx, generics.VolumeSnapshotSignature, true, inNS)
		// non-namespaced
		testapps.ClearResources(&testCtx, generics.BackupPolicyTemplateSignature, ml)
		testapps.ClearResources(&testCtx, generics.ActionSetSignature, ml)
		testapps.ClearResources(&testCtx, generics.StorageClassSignature, ml)
		resetTestContext()
	}

	BeforeEach(func() {
		cleanEnv()
		allSettings = viper.AllSettings()
	})

	AfterEach(func() {
		cleanEnv()
	})

	randomStr := func() string {
		str, _ := password.Generate(6, 0, 0, true, false)
		return str
	}

	// test function helpers
	createAllWorkloadTypesClusterDef := func() {
		By("Create a clusterDefinition obj")
		clusterDefObj = testapps.NewClusterDefFactory(clusterDefName).
			AddComponentDef(testapps.StatefulMySQLComponent, statefulCompDefName).
			AddComponentDef(testapps.ConsensusMySQLComponent, consensusCompDefName).
			AddComponentDef(testapps.ReplicationRedisComponent, replicationCompDefName).
			Create(&testCtx).GetObject()

		By("Create a componentDefinition obj")
		compDefObj = testapps.NewComponentDefinitionFactory(compDefName).
			WithRandomName().
			AddAnnotations(constant.SkipImmutableCheckAnnotationKey, "true").
			SetDefaultSpec().
			Create(&testCtx).
			GetObject()

		By("Create a componentVersion obj")
		compVerObj = testapps.NewComponentVersionFactory(compVerName).
			SetDefaultSpec(compDefName).
			Create(&testCtx).
			GetObject()

		By("Mock lorry client for the default transformer of system accounts provision")
		mockLorryClientDefault()
	}

	waitForCreatingResourceCompletely := func(clusterKey client.ObjectKey, compNames ...string) {
		Eventually(testapps.GetClusterObservedGeneration(&testCtx, clusterKey)).Should(BeEquivalentTo(1))
		cluster := &appsv1alpha1.Cluster{}
		Eventually(testapps.CheckObjExists(&testCtx, clusterKey, cluster, true)).Should(Succeed())
		for _, compName := range compNames {
			compPhase := appsv1alpha1.CreatingClusterCompPhase
			for _, spec := range cluster.Spec.ComponentSpecs {
				if spec.Name == compName && spec.Replicas == 0 {
					compPhase = appsv1alpha1.StoppedClusterCompPhase
				}
			}
			Eventually(testapps.GetClusterComponentPhase(&testCtx, clusterKey, compName)).Should(Equal(compPhase))
		}
	}

	createClusterObjVx := func(clusterDefName, compName, compDefName string, v2 bool,
		processor func(*testapps.MockClusterFactory), phase *appsv1alpha1.ClusterPhase) {
		factory := testapps.NewClusterFactory(testCtx.DefaultNamespace, clusterName, clusterDefName).
			WithRandomName()
		if !v2 {
			factory.AddComponent(compName, compDefName).SetReplicas(1)
		} else {
			factory.AddComponentV2(compName, compDefName).SetReplicas(1)
		}
		if processor != nil {
			processor(factory)
		}
		clusterObj = factory.Create(&testCtx).GetObject()
		clusterKey = client.ObjectKeyFromObject(clusterObj)

		By("Waiting for the cluster enter expected phase")
		Eventually(testapps.GetClusterObservedGeneration(&testCtx, clusterKey)).Should(BeEquivalentTo(1))
		if phase == nil {
			Eventually(testapps.GetClusterPhase(&testCtx, clusterKey)).Should(Equal(appsv1alpha1.CreatingClusterPhase))
		} else {
			Eventually(testapps.GetClusterPhase(&testCtx, clusterKey)).Should(Equal(*phase))
		}

		By("Waiting for the component enter expected phase")
		compKey = types.NamespacedName{
			Namespace: clusterObj.Namespace,
			Name:      component.FullName(clusterObj.Name, compName),
		}
		compObj = &appsv1alpha1.Component{}
		Eventually(testapps.CheckObjExists(&testCtx, compKey, compObj, true)).Should(Succeed())
		if phase == nil {
			Eventually(testapps.GetComponentObservedGeneration(&testCtx, compKey)).Should(BeEquivalentTo(1))
			Eventually(testapps.GetComponentPhase(&testCtx, compKey)).Should(Equal(appsv1alpha1.CreatingClusterCompPhase))
		}
	}

	createClusterObj := func(compName, compDefName string, processor func(*testapps.MockClusterFactory)) {
		By("Creating a cluster")
		createClusterObjVx(clusterDefObj.Name, compName, compDefName, false, processor, nil)
	}

	createClusterObjV2 := func(compName, compDefName string, processor func(*testapps.MockClusterFactory)) {
		By("Creating a cluster with new component definition")
		createClusterObjVx("", compName, compDefName, true, processor, nil)
	}

	createClusterObjV2WithPhase := func(compName, compDefName string, processor func(*testapps.MockClusterFactory), phase appsv1alpha1.ClusterPhase) {
		By("Creating a cluster with new component definition")
		createClusterObjVx("", compName, compDefName, true, processor, &phase)
	}

	mockCompRunning := func(compName string) {
		itsList := testk8s.ListAndCheckInstanceSetWithComponent(&testCtx, client.ObjectKeyFromObject(clusterObj), compName)
		Expect(itsList.Items).Should(HaveLen(1))
		its := itsList.Items[0]
		pods := testapps.MockInstanceSetPods(&testCtx, &its, clusterObj, compName)
		Expect(testapps.ChangeObjStatus(&testCtx, &its, func() {
			testk8s.MockInstanceSetReady(&its, pods...)
		})).ShouldNot(HaveOccurred())
		Eventually(testapps.GetComponentPhase(&testCtx, types.NamespacedName{
			Namespace: clusterObj.Namespace,
			Name:      component.FullName(clusterObj.Name, compName),
		})).Should(Equal(appsv1alpha1.RunningClusterCompPhase))
	}

	// createCompObj := func(compName, compDefName, serviceVersion string, processor func(*testapps.MockComponentFactory)) {
	//	By("Creating a component")
	//	factory := testapps.NewComponentFactory(testCtx.DefaultNamespace, component.FullName(clusterObj.Name, compName), compDefName).
	//		AddLabelsInMap(map[string]string{
	//			constant.AppInstanceLabelKey:     clusterObj.Name,
	//			constant.KBAppClusterUIDLabelKey: string(clusterObj.UID),
	//		}).
	//		SetServiceVersion(serviceVersion).
	//		SetReplicas(1)
	//	if processor != nil {
	//		processor(factory)
	//	}
	//	compObj = factory.Create(&testCtx).GetObject()
	//	compKey = client.ObjectKeyFromObject(compObj)
	//
	//	Eventually(testapps.CheckObj(&testCtx, compKey, func(g Gomega, comp *appsv1alpha1.Component) {
	//		g.Expect(comp.Status.ObservedGeneration).To(BeEquivalentTo(comp.Generation))
	//		g.Expect(comp.Status.Phase).To(Equal(appsv1alpha1.CreatingClusterCompPhase))
	//	})).Should(Succeed())
	// }

	changeCompReplicas := func(clusterName types.NamespacedName, replicas int32, comp *appsv1alpha1.ClusterComponentSpec) {
		Expect(testapps.GetAndChangeObj(&testCtx, clusterName, func(cluster *appsv1alpha1.Cluster) {
			for i, clusterComp := range cluster.Spec.ComponentSpecs {
				if clusterComp.Name == comp.Name {
					cluster.Spec.ComponentSpecs[i].Replicas = replicas
				}
			}
		})()).ShouldNot(HaveOccurred())
	}

	changeComponentReplicas := func(clusterName types.NamespacedName, replicas int32) {
		Expect(testapps.GetAndChangeObj(&testCtx, clusterName, func(cluster *appsv1alpha1.Cluster) {
			Expect(cluster.Spec.ComponentSpecs).Should(HaveLen(1))
			cluster.Spec.ComponentSpecs[0].Replicas = replicas
		})()).ShouldNot(HaveOccurred())
	}

	testChangeReplicas := func(compName, compDefName string) {
		Expect(compDefName).Should(BeElementOf(statefulCompDefName, replicationCompDefName, consensusCompDefName))
		createClusterObj(compName, compDefName, nil)
		replicasSeq := []int32{5, 3, 1, 2, 4}
		expectedOG := int64(1)
		for _, replicas := range replicasSeq {
			By(fmt.Sprintf("Change replicas to %d", replicas))
			changeComponentReplicas(clusterKey, replicas)
			expectedOG++

			By("Checking cluster status and the number of replicas changed")
			Eventually(testapps.CheckObj(&testCtx, clusterKey, func(g Gomega, fetched *appsv1alpha1.Cluster) {
				g.Expect(fetched.Status.ObservedGeneration).To(BeEquivalentTo(expectedOG))
				g.Eventually(testapps.GetClusterPhase(&testCtx, clusterKey)).Should(BeElementOf(appsv1alpha1.CreatingClusterPhase, appsv1alpha1.UpdatingClusterPhase))
			})).Should(Succeed())

			itsKey := compKey
			Eventually(testapps.CheckObj(&testCtx, itsKey, func(g Gomega, its *workloads.InstanceSet) {
				g.Expect(int(*its.Spec.Replicas)).To(BeEquivalentTo(replicas))
			})).Should(Succeed())
		}
	}

	testChangeReplicasToZero := func(compName, compDefName string) {
		var (
			init   = int32(3)
			target = int32(0)
		)

		createClusterObjV2(compName, compDefObj.Name, func(f *testapps.MockClusterFactory) {
			f.SetReplicas(init)
		})

		By(fmt.Sprintf("change replicas to %d", target))
		changeComponentReplicas(clusterKey, target)

		By("checking the number of replicas in component as expected")
		Eventually(testapps.CheckObj(&testCtx, compKey, func(g Gomega, comp *appsv1alpha1.Component) {
			g.Expect(comp.Spec.Replicas).Should(Equal(target))
		})).Should(Succeed())

		By("checking the component status can't be reconciled well")
		Eventually(testapps.CheckObj(&testCtx, compKey, func(g Gomega, comp *appsv1alpha1.Component) {
			g.Expect(comp.Generation > comp.Status.ObservedGeneration).Should(BeTrue())
		})).Should(Succeed())

		By("checking the number of replicas in ITS unchanged")
		itsKey := compKey
		Eventually(testapps.CheckObj(&testCtx, itsKey, func(g Gomega, its *workloads.InstanceSet) {
			g.Expect(*its.Spec.Replicas).Should(Equal(init))
		})).Should(Succeed())
	}

	testChangeReplicasToZeroWithReplicasLimit := func(compName, compDefName string) {
		var (
			init   = int32(3)
			target = int32(0)
		)

		By("set min replicas limit to 0")
		compDefKey := client.ObjectKeyFromObject(compDefObj)
		Eventually(testapps.GetAndChangeObj(&testCtx, compDefKey, func(compDef *appsv1alpha1.ComponentDefinition) {
			compDef.Spec.ReplicasLimit = &appsv1alpha1.ReplicasLimit{
				MinReplicas: 0,
				MaxReplicas: 5,
			}
		})).Should(Succeed())

		createClusterObjV2(compName, compDefObj.Name, func(f *testapps.MockClusterFactory) {
			f.SetReplicas(init)
		})

		By(fmt.Sprintf("change replicas to %d", target))
		changeComponentReplicas(clusterKey, target)

		By("checking the number of replicas in component as expected")
		Eventually(testapps.CheckObj(&testCtx, compKey, func(g Gomega, comp *appsv1alpha1.Component) {
			g.Expect(comp.Spec.Replicas).Should(Equal(target))
			g.Expect(comp.Generation).Should(Equal(comp.Status.ObservedGeneration))
		})).Should(Succeed())

		By("checking the number of replicas in ITS as expected")
		itsKey := compKey
		Eventually(testapps.CheckObj(&testCtx, itsKey, func(g Gomega, its *workloads.InstanceSet) {
			g.Expect(*its.Spec.Replicas).Should(Equal(target))
		})).Should(Succeed())
	}

	getPVCName := func(vctName, compName string, i int) string {
		return fmt.Sprintf("%s-%s-%s-%d", vctName, clusterKey.Name, compName, i)
	}

	createPVC := func(clusterName, pvcName, compName, storageSize, storageClassName string) {
		if storageSize == "" {
			storageSize = "1Gi"
		}
		clusterBytes, _ := json.Marshal(clusterObj)
		testapps.NewPersistentVolumeClaimFactory(testCtx.DefaultNamespace, pvcName, clusterName,
			compName, testapps.DataVolumeName).
			AddLabelsInMap(map[string]string{
				constant.AppInstanceLabelKey:    clusterName,
				constant.KBAppComponentLabelKey: compName,
				constant.AppManagedByLabelKey:   constant.AppName,
			}).AddAnnotations(constant.LastAppliedClusterAnnotationKey, string(clusterBytes)).
			SetStorage(storageSize).
			SetStorageClass(storageClassName).
			CheckedCreate(&testCtx)
	}

	mockComponentPVCsAndBound := func(comp *appsv1alpha1.ClusterComponentSpec, replicas int, create bool, storageClassName string) {
		for i := 0; i < replicas; i++ {
			for _, vct := range comp.VolumeClaimTemplates {
				pvcKey := types.NamespacedName{
					Namespace: clusterKey.Namespace,
					Name:      getPVCName(vct.Name, comp.Name, i),
				}
				if create {
					createPVC(clusterKey.Name, pvcKey.Name, comp.Name, vct.Spec.Resources.Requests.Storage().String(), storageClassName)
				}
				Eventually(testapps.CheckObjExists(&testCtx, pvcKey,
					&corev1.PersistentVolumeClaim{}, true)).Should(Succeed())
				Eventually(testapps.GetAndChangeObjStatus(&testCtx, pvcKey, func(pvc *corev1.PersistentVolumeClaim) {
					pvc.Status.Phase = corev1.ClaimBound
					if pvc.Status.Capacity == nil {
						pvc.Status.Capacity = corev1.ResourceList{}
					}
					pvc.Status.Capacity[corev1.ResourceStorage] = pvc.Spec.Resources.Requests[corev1.ResourceStorage]
				})).Should(Succeed())
			}
		}
	}

	mockPodsForTest := func(cluster *appsv1alpha1.Cluster, number int) []corev1.Pod {
		clusterDefName := cluster.Spec.ClusterDefRef
		componentName := cluster.Spec.ComponentSpecs[0].Name
		clusterName := cluster.Name
		itsName := cluster.Name + "-" + componentName
		pods := make([]corev1.Pod, 0)
		replicasStr := strconv.Itoa(number)
		for i := 0; i < number; i++ {
			pod := &corev1.Pod{
				ObjectMeta: metav1.ObjectMeta{
					Name:      itsName + "-" + strconv.Itoa(i),
					Namespace: testCtx.DefaultNamespace,
					Labels: map[string]string{
						constant.AppManagedByLabelKey:         constant.AppName,
						constant.AppNameLabelKey:              clusterDefName,
						constant.AppInstanceLabelKey:          clusterName,
						constant.KBAppComponentLabelKey:       componentName,
						appsv1.ControllerRevisionHashLabelKey: "mock-version",
					},
					Annotations: map[string]string{
						podAnnotationKey4Test:                   fmt.Sprintf("%d", number),
						constant.ComponentReplicasAnnotationKey: replicasStr,
					},
				},
				Spec: corev1.PodSpec{
					Containers: []corev1.Container{{
						Name:  "mock-container",
						Image: "mock-container",
					}},
				},
			}
			pods = append(pods, *pod)
		}
		return pods
	}

	horizontalScaleComp := func(updatedReplicas int, comp *appsv1alpha1.ClusterComponentSpec,
		storageClassName string, policy *appsv1alpha1.HorizontalScalePolicy) {
		By("Mocking component PVCs to bound")
		mockComponentPVCsAndBound(comp, int(comp.Replicas), true, storageClassName)

		By("Checking its replicas right")
		itsList := testk8s.ListAndCheckInstanceSetWithComponent(&testCtx, clusterKey, comp.Name)
		Expect(int(*itsList.Items[0].Spec.Replicas)).To(BeEquivalentTo(comp.Replicas))

		By("Creating mock pods in InstanceSet")
		pods := mockPodsForTest(clusterObj, int(comp.Replicas))
		for i, pod := range pods {
			if comp.ComponentDefRef == replicationCompDefName && i == 0 {
				By("mocking primary for replication to pass check")
				pods[0].ObjectMeta.Labels[constant.RoleLabelKey] = "primary"
			}
			Expect(testCtx.CheckedCreateObj(testCtx.Ctx, &pod)).Should(Succeed())
			Eventually(testapps.GetAndChangeObj(&testCtx, client.ObjectKeyFromObject(&pod), func(p *corev1.Pod) {
				// mock the status to pass the isReady(pod) check in consensus_set
				p.Status.Conditions = []corev1.PodCondition{{
					Type:   corev1.PodReady,
					Status: corev1.ConditionTrue,
				}}
			})).Should(Succeed())
		}

		By(fmt.Sprintf("Changing replicas to %d", updatedReplicas))
		changeCompReplicas(clusterKey, int32(updatedReplicas), comp)

		checkUpdatedItsReplicas := func() {
			By("Checking updated its replicas")
			Eventually(func() int32 {
				itsList := testk8s.ListAndCheckInstanceSetWithComponent(&testCtx, clusterKey, comp.Name)
				return *itsList.Items[0].Spec.Replicas
			}).Should(BeEquivalentTo(updatedReplicas))
		}

		scaleOutCheck := func() {
			if comp.Replicas == 0 {
				return
			}

			ml := client.MatchingLabels{
				constant.AppInstanceLabelKey:    clusterKey.Name,
				constant.KBAppComponentLabelKey: comp.Name,
				constant.KBManagedByKey:         "cluster",
			}
			if policy != nil {
				By(fmt.Sprintf("Checking backup of component %s created", comp.Name))
				Eventually(testapps.List(&testCtx, generics.BackupSignature,
					ml, client.InNamespace(clusterKey.Namespace))).Should(HaveLen(1))

				backupKey := types.NamespacedName{Name: fmt.Sprintf("%s-%s-scaling",
					clusterKey.Name, comp.Name),
					Namespace: testCtx.DefaultNamespace}
				By("Mocking backup status to completed")
				Expect(testapps.GetAndChangeObjStatus(&testCtx, backupKey, func(backup *dpv1alpha1.Backup) {
					backup.Status.Phase = dpv1alpha1.BackupPhaseCompleted
					backup.Status.PersistentVolumeClaimName = "backup-data"
					testdp.MockBackupStatusMethod(backup, testdp.BackupMethodName, testapps.DataVolumeName, testdp.ActionSetName)
				})()).Should(Succeed())

				if testk8s.IsMockVolumeSnapshotEnabled(&testCtx, storageClassName) {
					By("Mocking VolumeSnapshot and set it as ReadyToUse")
					pvcName := getPVCName(testapps.DataVolumeName, comp.Name, 0)
					volumeSnapshot := &snapshotv1.VolumeSnapshot{
						ObjectMeta: metav1.ObjectMeta{
							Name:      backupKey.Name,
							Namespace: backupKey.Namespace,
							Labels: map[string]string{
								dptypes.BackupNameLabelKey: backupKey.Name,
							}},
						Spec: snapshotv1.VolumeSnapshotSpec{
							Source: snapshotv1.VolumeSnapshotSource{
								PersistentVolumeClaimName: &pvcName,
							},
						},
					}
					scheme, _ := appsv1alpha1.SchemeBuilder.Build()
					Expect(controllerruntime.SetControllerReference(clusterObj, volumeSnapshot, scheme)).Should(Succeed())
					Expect(testCtx.CreateObj(testCtx.Ctx, volumeSnapshot)).Should(Succeed())
					readyToUse := true
					volumeSnapshotStatus := snapshotv1.VolumeSnapshotStatus{ReadyToUse: &readyToUse}
					volumeSnapshot.Status = &volumeSnapshotStatus
					Expect(k8sClient.Status().Update(testCtx.Ctx, volumeSnapshot)).Should(Succeed())
				}
			}

			By("Mock PVCs and set status to bound")
			mockComponentPVCsAndBound(comp, updatedReplicas, true, storageClassName)

			if policy != nil {
				checkRestoreAndSetCompleted(clusterKey, comp.Name, updatedReplicas-int(comp.Replicas))
			}

			if policy != nil {
				By("Checking Backup and Restore cleanup")
				Eventually(testapps.List(&testCtx, generics.BackupSignature, ml, client.InNamespace(clusterKey.Namespace))).Should(HaveLen(0))
				Eventually(testapps.List(&testCtx, generics.RestoreSignature, ml, client.InNamespace(clusterKey.Namespace))).Should(HaveLen(0))
			}

			checkUpdatedItsReplicas()

			By("Checking updated its replicas' PVC and size")
			for _, vct := range comp.VolumeClaimTemplates {
				var volumeQuantity resource.Quantity
				for i := 0; i < updatedReplicas; i++ {
					pvcKey := types.NamespacedName{
						Namespace: clusterKey.Namespace,
						Name:      getPVCName(vct.Name, comp.Name, i),
					}
					Eventually(testapps.CheckObj(&testCtx, pvcKey, func(g Gomega, pvc *corev1.PersistentVolumeClaim) {
						if volumeQuantity.IsZero() {
							volumeQuantity = pvc.Spec.Resources.Requests[corev1.ResourceStorage]
						}
						Expect(pvc.Spec.Resources.Requests[corev1.ResourceStorage]).To(Equal(volumeQuantity))
						Expect(pvc.Status.Capacity[corev1.ResourceStorage]).To(Equal(volumeQuantity))
					})).Should(Succeed())
				}
			}
		}

		scaleInCheck := func() {
			if updatedReplicas == 0 {
				Consistently(func(g Gomega) {
					pvcList := corev1.PersistentVolumeClaimList{}
					g.Expect(k8sClient.List(testCtx.Ctx, &pvcList, client.MatchingLabels{
						constant.AppInstanceLabelKey:    clusterKey.Name,
						constant.KBAppComponentLabelKey: comp.Name,
					})).Should(Succeed())
					for _, pvc := range pvcList.Items {
						ss := strings.Split(pvc.Name, "-")
						idx, _ := strconv.Atoi(ss[len(ss)-1])
						if idx >= updatedReplicas && idx < int(comp.Replicas) {
							g.Expect(pvc.DeletionTimestamp).Should(BeNil())
						}
					}
				}).Should(Succeed())
				return
			}

			checkUpdatedItsReplicas()

			By("Checking pvcs deleting")
			Eventually(func(g Gomega) {
				pvcList := corev1.PersistentVolumeClaimList{}
				g.Expect(k8sClient.List(testCtx.Ctx, &pvcList, client.MatchingLabels{
					constant.AppInstanceLabelKey:    clusterKey.Name,
					constant.KBAppComponentLabelKey: comp.Name,
				})).Should(Succeed())
				for _, pvc := range pvcList.Items {
					ss := strings.Split(pvc.Name, "-")
					idx, _ := strconv.Atoi(ss[len(ss)-1])
					if idx >= updatedReplicas && idx < int(comp.Replicas) {
						g.Expect(pvc.DeletionTimestamp).ShouldNot(BeNil())
					}
				}
			}).Should(Succeed())

			By("Checking pod's annotation should be updated consistently")
			Eventually(func(g Gomega) {
				podList := corev1.PodList{}
				g.Expect(k8sClient.List(testCtx.Ctx, &podList, client.MatchingLabels{
					constant.AppInstanceLabelKey:    clusterKey.Name,
					constant.KBAppComponentLabelKey: comp.Name,
				})).Should(Succeed())
				for _, pod := range podList.Items {
					ss := strings.Split(pod.Name, "-")
					ordinal, _ := strconv.Atoi(ss[len(ss)-1])
					if ordinal >= updatedReplicas {
						continue
					}
					g.Expect(pod.Annotations[podAnnotationKey4Test]).Should(Equal(fmt.Sprintf("%d", updatedReplicas)))
				}
			}).Should(Succeed())
		}

		if int(comp.Replicas) < updatedReplicas {
			scaleOutCheck()
		}
		if int(comp.Replicas) > updatedReplicas {
			scaleInCheck()
		}
	}

	setHorizontalScalePolicy := func(policyType appsv1alpha1.HScaleDataClonePolicyType, componentDefsWithHScalePolicy ...string) {
		By(fmt.Sprintf("Set HorizontalScalePolicy, policyType is %s", policyType))
		Expect(testapps.GetAndChangeObj(&testCtx, client.ObjectKeyFromObject(clusterDefObj),
			func(clusterDef *appsv1alpha1.ClusterDefinition) {
				// assign 1st component
				if len(componentDefsWithHScalePolicy) == 0 && len(clusterDef.Spec.ComponentDefs) > 0 {
					componentDefsWithHScalePolicy = []string{
						clusterDef.Spec.ComponentDefs[0].Name,
					}
				}
				for i, compDef := range clusterDef.Spec.ComponentDefs {
					if !slices.Contains(componentDefsWithHScalePolicy, compDef.Name) {
						continue
					}

					if len(policyType) == 0 {
						clusterDef.Spec.ComponentDefs[i].HorizontalScalePolicy = nil
						continue
					}

					By("Checking backup policy created from backup policy template")
					policyName := generateBackupPolicyName(clusterKey.Name, compDef.Name, "")
					clusterDef.Spec.ComponentDefs[i].HorizontalScalePolicy = &appsv1alpha1.HorizontalScalePolicy{
						Type:                     policyType,
						BackupPolicyTemplateName: backupPolicyTPLName,
					}

					Eventually(testapps.CheckObjExists(&testCtx, client.ObjectKey{Name: policyName, Namespace: clusterKey.Namespace},
						&dpv1alpha1.BackupPolicy{}, true)).Should(Succeed())

					if policyType == appsv1alpha1.HScaleDataClonePolicyCloneVolume {
						By("creating actionSet if backup policy is backup")
						fakeActionSet(clusterDef.Name)
					}
				}
			})()).ShouldNot(HaveOccurred())
	}

	// @argument componentDefsWithHScalePolicy assign ClusterDefinition.spec.componentDefs[].horizontalScalePolicy for
	// the matching names. If not provided, will set 1st ClusterDefinition.spec.componentDefs[0].horizontalScalePolicy.
	horizontalScale := func(updatedReplicas int, storageClassName string,
		policyType appsv1alpha1.HScaleDataClonePolicyType, componentDefsWithHScalePolicy ...string) {
		defer lorry.UnsetMockClient()

		cluster := &appsv1alpha1.Cluster{}
		Expect(k8sClient.Get(testCtx.Ctx, clusterKey, cluster)).Should(Succeed())
		initialGeneration := int(cluster.Status.ObservedGeneration)

		setHorizontalScalePolicy(policyType, componentDefsWithHScalePolicy...)

		By("Mocking all components' PVCs to bound")
		for _, comp := range cluster.Spec.ComponentSpecs {
			mockComponentPVCsAndBound(&comp, int(comp.Replicas), true, storageClassName)
		}

		hscalePolicy := func(comp appsv1alpha1.ClusterComponentSpec) *appsv1alpha1.HorizontalScalePolicy {
			for _, componentDef := range clusterDefObj.Spec.ComponentDefs {
				if componentDef.Name == comp.ComponentDefRef {
					return componentDef.HorizontalScalePolicy
				}
			}
			return nil
		}

		By("Get the latest cluster def")
		Expect(k8sClient.Get(testCtx.Ctx, client.ObjectKeyFromObject(clusterDefObj), clusterDefObj)).Should(Succeed())
		for i, comp := range cluster.Spec.ComponentSpecs {
			mockLorryClient4HScale(clusterKey, comp.Name, updatedReplicas)

			By(fmt.Sprintf("H-scale component %s with policy %s", comp.Name, hscalePolicy(comp)))
			horizontalScaleComp(updatedReplicas, &cluster.Spec.ComponentSpecs[i], storageClassName, hscalePolicy(comp))
		}

		By("Checking cluster status and the number of replicas changed")
		Eventually(testapps.GetClusterObservedGeneration(&testCtx, clusterKey)).
			Should(BeEquivalentTo(initialGeneration + len(cluster.Spec.ComponentSpecs)))
	}

	testHorizontalScale := func(compName, compDefName string, initialReplicas, updatedReplicas int32,
		dataClonePolicy appsv1alpha1.HScaleDataClonePolicyType) {
		By("Creating a single component cluster with VolumeClaimTemplate")
		pvcSpec := testapps.NewPVCSpec("1Gi")
		createClusterObjV2(compName, compDefName, func(f *testapps.MockClusterFactory) {
			f.SetReplicas(initialReplicas).
				AddVolumeClaimTemplate(testapps.DataVolumeName, pvcSpec).
				AddVolumeClaimTemplate(testapps.LogVolumeName, pvcSpec)
		})

		// REVIEW: this test flow, wait for running phase?
		testk8s.MockEnableVolumeSnapshot(&testCtx, testk8s.DefaultStorageClassName)

		horizontalScale(int(updatedReplicas), testk8s.DefaultStorageClassName, dataClonePolicy, compDefName)
	}

	testVolumeExpansion := func(compName, compDefName string, storageClass *storagev1.StorageClass) {
		var (
			replicas          = 3
			volumeSize        = "1Gi"
			newVolumeSize     = "2Gi"
			volumeQuantity    = resource.MustParse(volumeSize)
			newVolumeQuantity = resource.MustParse(newVolumeSize)
		)

		By("Mock a StorageClass which allows resize")
		Expect(*storageClass.AllowVolumeExpansion).Should(BeTrue())

		By("Creating a cluster with VolumeClaimTemplate")
		pvcSpec := testapps.NewPVCSpec(volumeSize)
		pvcSpec.StorageClassName = &storageClass.Name

		By("Create cluster and waiting for the cluster initialized")
		createClusterObj(compName, compDefName, func(f *testapps.MockClusterFactory) {
			f.SetReplicas(int32(replicas)).
				AddVolumeClaimTemplate(testapps.DataVolumeName, pvcSpec).
				AddVolumeClaimTemplate(testapps.LogVolumeName, pvcSpec)
		})

		By("Checking the replicas")
		itsList := testk8s.ListAndCheckInstanceSet(&testCtx, clusterKey)
		its := &itsList.Items[0]
		Expect(*its.Spec.Replicas).Should(BeEquivalentTo(replicas))

		By("Mock PVCs in Bound Status")
		for i := 0; i < replicas; i++ {
			for _, vctName := range []string{testapps.DataVolumeName, testapps.LogVolumeName} {
				pvc := &corev1.PersistentVolumeClaim{
					ObjectMeta: metav1.ObjectMeta{
						Name:      getPVCName(vctName, compName, i),
						Namespace: clusterKey.Namespace,
						Labels: map[string]string{
							constant.AppManagedByLabelKey:   constant.AppName,
							constant.AppInstanceLabelKey:    clusterKey.Name,
							constant.KBAppComponentLabelKey: compName,
						}},
					Spec: pvcSpec.ToV1PersistentVolumeClaimSpec(),
				}
				Expect(testCtx.CreateObj(testCtx.Ctx, pvc)).Should(Succeed())
				patch := client.MergeFrom(pvc.DeepCopy())
				pvc.Status.Phase = corev1.ClaimBound // only bound pvc allows resize
				if pvc.Status.Capacity == nil {
					pvc.Status.Capacity = corev1.ResourceList{}
				}
				pvc.Status.Capacity[corev1.ResourceStorage] = volumeQuantity
				Expect(k8sClient.Status().Patch(testCtx.Ctx, pvc, patch)).Should(Succeed())
			}
		}

		By("mock pods of component are available")
		mockPods := testapps.MockInstanceSetPods(&testCtx, its, clusterObj, compName)
		Expect(testapps.ChangeObjStatus(&testCtx, its, func() {
			testk8s.MockInstanceSetReady(its, mockPods...)
		})).ShouldNot(HaveOccurred())

		Eventually(testapps.GetClusterObservedGeneration(&testCtx, clusterKey)).Should(BeEquivalentTo(1))
		Eventually(testapps.GetClusterComponentPhase(&testCtx, clusterKey, compName)).Should(Equal(appsv1alpha1.RunningClusterCompPhase))
		Eventually(testapps.GetClusterPhase(&testCtx, clusterKey)).Should(Equal(appsv1alpha1.RunningClusterPhase))

		By("Updating data PVC storage size")
		Expect(testapps.GetAndChangeObj(&testCtx, clusterKey, func(cluster *appsv1alpha1.Cluster) {
			comp := &cluster.Spec.ComponentSpecs[0]
			for i, vct := range comp.VolumeClaimTemplates {
				if vct.Name == testapps.DataVolumeName {
					comp.VolumeClaimTemplates[i].Spec.Resources.Requests[corev1.ResourceStorage] = newVolumeQuantity
				}
			}
		})()).ShouldNot(HaveOccurred())

		By("Checking the resize operation in progress for data volume")
		Eventually(testapps.GetClusterObservedGeneration(&testCtx, clusterKey)).Should(BeEquivalentTo(2))
		Eventually(testapps.GetClusterComponentPhase(&testCtx, clusterKey, compName)).Should(Equal(appsv1alpha1.UpdatingClusterCompPhase))
		Eventually(testapps.GetClusterPhase(&testCtx, clusterKey)).Should(Equal(appsv1alpha1.UpdatingClusterPhase))
		for i := 0; i < replicas; i++ {
			pvc := &corev1.PersistentVolumeClaim{}
			pvcKey := types.NamespacedName{
				Namespace: clusterKey.Namespace,
				Name:      getPVCName(testapps.DataVolumeName, compName, i),
			}
			Eventually(func(g Gomega) {
				g.Expect(k8sClient.Get(testCtx.Ctx, pvcKey, pvc)).Should(Succeed())
				g.Expect(pvc.Spec.Resources.Requests[corev1.ResourceStorage]).To(Equal(newVolumeQuantity))
				g.Expect(pvc.Status.Capacity[corev1.ResourceStorage]).To(Equal(volumeQuantity))
			}).Should(Succeed())
		}

		By("Mock resizing of data volumes finished")
		for i := 0; i < replicas; i++ {
			pvcKey := types.NamespacedName{
				Namespace: clusterKey.Namespace,
				Name:      getPVCName(testapps.DataVolumeName, compName, i),
			}
			Expect(testapps.GetAndChangeObjStatus(&testCtx, pvcKey, func(pvc *corev1.PersistentVolumeClaim) {
				pvc.Status.Capacity[corev1.ResourceStorage] = newVolumeQuantity
			})()).ShouldNot(HaveOccurred())
		}

		By("Checking the resize operation finished")
		Expect(testapps.GetAndChangeObjStatus(&testCtx, client.ObjectKeyFromObject(its), func(its *workloads.InstanceSet) {
			testk8s.MockInstanceSetReady(its, mockPods...)
		})()).ShouldNot(HaveOccurred())
		Eventually(testapps.GetClusterObservedGeneration(&testCtx, clusterKey)).Should(BeEquivalentTo(2))
		Eventually(testapps.GetClusterComponentPhase(&testCtx, clusterKey, compName)).Should(Equal(appsv1alpha1.RunningClusterCompPhase))
		Eventually(testapps.GetClusterPhase(&testCtx, clusterKey)).Should(Equal(appsv1alpha1.RunningClusterPhase))

		By("Checking data volumes are resized")
		for i := 0; i < replicas; i++ {
			pvcKey := types.NamespacedName{
				Namespace: clusterKey.Namespace,
				Name:      getPVCName(testapps.DataVolumeName, compName, i),
			}
			Eventually(testapps.CheckObj(&testCtx, pvcKey, func(g Gomega, pvc *corev1.PersistentVolumeClaim) {
				g.Expect(pvc.Status.Capacity[corev1.ResourceStorage]).To(Equal(newVolumeQuantity))
			})).Should(Succeed())
		}

		By("Checking log volumes stay unchanged")
		for i := 0; i < replicas; i++ {
			pvc := &corev1.PersistentVolumeClaim{}
			pvcKey := types.NamespacedName{
				Namespace: clusterKey.Namespace,
				Name:      getPVCName(testapps.LogVolumeName, compName, i),
			}
			Expect(k8sClient.Get(testCtx.Ctx, pvcKey, pvc)).Should(Succeed())
			Expect(pvc.Spec.Resources.Requests[corev1.ResourceStorage]).To(Equal(volumeQuantity))
			Expect(pvc.Status.Capacity[corev1.ResourceStorage]).To(Equal(volumeQuantity))
		}
	}

	testVolumeExpansionFailedAndRecover := func(compName, compDefName string) {

		const storageClassName = "test-sc"
		const replicas = 3

		By("Mock a StorageClass which allows resize")
		sc := testapps.CreateStorageClass(&testCtx, storageClassName, true)

		By("Creating a cluster with VolumeClaimTemplate")
		pvcSpec := testapps.NewPVCSpec("1Gi")
		pvcSpec.StorageClassName = &sc.Name

		By("Create cluster and waiting for the cluster initialized")
		createClusterObj(compName, compDefName, func(f *testapps.MockClusterFactory) {
			f.SetReplicas(replicas).AddVolumeClaimTemplate(testapps.DataVolumeName, pvcSpec)
		})

		By("Mock PVCs in Bound Status")
		for i := 0; i < replicas; i++ {
			tmpSpec := pvcSpec.ToV1PersistentVolumeClaimSpec()
			tmpSpec.VolumeName = getPVCName(testapps.DataVolumeName, compName, i)
			pvc := &corev1.PersistentVolumeClaim{
				ObjectMeta: metav1.ObjectMeta{
					Name:      getPVCName(testapps.DataVolumeName, compName, i),
					Namespace: clusterKey.Namespace,
					Labels: map[string]string{
						constant.AppInstanceLabelKey: clusterKey.Name,
					}},
				Spec: tmpSpec,
			}
			Expect(testCtx.CreateObj(testCtx.Ctx, pvc)).Should(Succeed())
			pvc.Status.Phase = corev1.ClaimBound // only bound pvc allows resize
			Expect(k8sClient.Status().Update(testCtx.Ctx, pvc)).Should(Succeed())
		}

		By("mocking PVs")
		for i := 0; i < replicas; i++ {
			pv := &corev1.PersistentVolume{
				ObjectMeta: metav1.ObjectMeta{
					Name:      getPVCName(testapps.DataVolumeName, compName, i), // use same name as pvc
					Namespace: clusterKey.Namespace,
					Labels: map[string]string{
						constant.AppInstanceLabelKey: clusterKey.Name,
					}},
				Spec: corev1.PersistentVolumeSpec{
					Capacity: corev1.ResourceList{
						"storage": resource.MustParse("1Gi"),
					},
					AccessModes: []corev1.PersistentVolumeAccessMode{
						"ReadWriteOnce",
					},
					PersistentVolumeReclaimPolicy: corev1.PersistentVolumeReclaimDelete,
					StorageClassName:              storageClassName,
					PersistentVolumeSource: corev1.PersistentVolumeSource{
						HostPath: &corev1.HostPathVolumeSource{
							Path: "/opt/volume/nginx",
							Type: nil,
						},
					},
					ClaimRef: &corev1.ObjectReference{
						Name: getPVCName(testapps.DataVolumeName, compName, i),
					},
				},
			}
			Expect(testCtx.CreateObj(testCtx.Ctx, pv)).Should(Succeed())
		}

		changePVC := func(quantity resource.Quantity) {
			Expect(testapps.GetAndChangeObj(&testCtx, clusterKey, func(cluster *appsv1alpha1.Cluster) {
				comp := &cluster.Spec.ComponentSpecs[0]
				comp.VolumeClaimTemplates[0].Spec.Resources.Requests[corev1.ResourceStorage] = quantity
			})()).ShouldNot(HaveOccurred())
		}

		checkPVC := func(quantity resource.Quantity) {
			for i := 0; i < replicas; i++ {
				pvcKey := types.NamespacedName{
					Namespace: clusterKey.Namespace,
					Name:      getPVCName(testapps.DataVolumeName, compName, i),
				}
				Eventually(testapps.CheckObj(&testCtx, pvcKey, func(g Gomega, pvc *corev1.PersistentVolumeClaim) {
					g.Expect(pvc.Spec.Resources.Requests[corev1.ResourceStorage]).To(Equal(quantity))
				})).Should(Succeed())
			}
		}

		checkResizeOperationFinished := func(generation int64) {
			Eventually(testapps.GetClusterObservedGeneration(&testCtx, clusterKey)).Should(BeEquivalentTo(generation))
			Eventually(testapps.GetComponentObservedGeneration(&testCtx, compKey)).Should(BeEquivalentTo(generation))
		}

		By("Updating the PVC storage size")
		newStorageValue := resource.MustParse("2Gi")
		changePVC(newStorageValue)

		By("Checking the resize operation finished")
		checkResizeOperationFinished(2)

		By("Checking PVCs are resized")
		checkPVC(newStorageValue)

		By("Updating the PVC storage size back")
		originStorageValue := resource.MustParse("1Gi")
		changePVC(originStorageValue)

		By("Checking the resize operation finished")
		checkResizeOperationFinished(3)

		By("Checking PVCs are resized")
		checkPVC(originStorageValue)
	}

	testCompFinalizerNLabel := func(compName, compDefName string) {
		createClusterObjV2(compName, compDefObj.Name, nil)

		By("check component finalizers and labels")
		Eventually(testapps.CheckObj(&testCtx, compKey, func(g Gomega, comp *appsv1alpha1.Component) {
			// g.Expect(comp.Finalizers).Should(ContainElements(constant.DBComponentFinalizerName))
			g.Expect(comp.Finalizers).Should(ContainElements(constant.DBClusterFinalizerName))
			g.Expect(comp.Labels).Should(HaveKeyWithValue(constant.AppManagedByLabelKey, constant.AppName))
			g.Expect(comp.Labels).Should(HaveKeyWithValue(constant.AppInstanceLabelKey, clusterObj.Name))
			g.Expect(comp.Labels).Should(HaveKeyWithValue(constant.KBAppComponentLabelKey, compName))
		})).Should(Succeed())
	}

	testCompService := func(compName, compDefName string) {
		createClusterObjV2(compName, compDefObj.Name, nil)

		targetPort := corev1.ServicePort{
			Protocol: corev1.ProtocolTCP,
			Port:     3306,
			TargetPort: intstr.IntOrString{
				Type:   intstr.String,
				StrVal: "mysql",
			},
		}

		By("check rw component services")
		rwSvcKey := types.NamespacedName{
			Namespace: compObj.Namespace,
			Name:      constant.GenerateComponentServiceName(clusterObj.Name, compName, "rw"),
		}
		Eventually(testapps.CheckObj(&testCtx, rwSvcKey, func(g Gomega, svc *corev1.Service) {
			g.Expect(svc.Spec.Ports).Should(ContainElements(targetPort))
			g.Expect(svc.Spec.Selector).Should(HaveKeyWithValue(constant.AppManagedByLabelKey, constant.AppName))
			g.Expect(svc.Spec.Selector).Should(HaveKeyWithValue(constant.AppInstanceLabelKey, clusterObj.Name))
			g.Expect(svc.Spec.Selector).Should(HaveKeyWithValue(constant.KBAppComponentLabelKey, compName))
			g.Expect(svc.Spec.Selector).Should(HaveKeyWithValue(constant.RoleLabelKey, "leader"))

		})).Should(Succeed())

		By("check ro component services")
		roSvcKey := types.NamespacedName{
			Namespace: compObj.Namespace,
			Name:      constant.GenerateComponentServiceName(clusterObj.Name, compName, "ro"),
		}
		Eventually(testapps.CheckObj(&testCtx, roSvcKey, func(g Gomega, svc *corev1.Service) {
			g.Expect(svc.Spec.Ports).Should(ContainElements(targetPort))
			g.Expect(svc.Spec.Selector).Should(HaveKeyWithValue(constant.AppManagedByLabelKey, constant.AppName))
			g.Expect(svc.Spec.Selector).Should(HaveKeyWithValue(constant.AppInstanceLabelKey, clusterObj.Name))
			g.Expect(svc.Spec.Selector).Should(HaveKeyWithValue(constant.KBAppComponentLabelKey, compName))
			g.Expect(svc.Spec.Selector).Should(HaveKeyWithValue(constant.RoleLabelKey, "follower"))
		})).Should(Succeed())
	}

	testCompSystemAccount := func(compName, compDefName string) {
		createClusterObjV2(compName, compDefObj.Name, nil)

		By("check root account")
		rootSecretKey := types.NamespacedName{
			Namespace: compObj.Namespace,
			Name:      constant.GenerateAccountSecretName(clusterObj.Name, compName, "root"),
		}
		Eventually(testapps.CheckObj(&testCtx, rootSecretKey, func(g Gomega, secret *corev1.Secret) {
			g.Expect(secret.Data).Should(HaveKeyWithValue(constant.AccountNameForSecret, []byte("root")))
			g.Expect(secret.Data).Should(HaveKey(constant.AccountPasswdForSecret))
		})).Should(Succeed())

		By("check admin account")
		adminSecretKey := types.NamespacedName{
			Namespace: compObj.Namespace,
			Name:      constant.GenerateAccountSecretName(clusterObj.Name, compName, "admin"),
		}
		Eventually(testapps.CheckObj(&testCtx, adminSecretKey, func(g Gomega, secret *corev1.Secret) {
			g.Expect(secret.Data).Should(HaveKeyWithValue(constant.AccountNameForSecret, []byte("admin")))
			g.Expect(secret.Data).Should(HaveKey(constant.AccountPasswdForSecret))
		})).Should(Succeed())

		By("mock component as Running")
		mockCompRunning(compName)

		By("wait accounts to be provisioned")
		Eventually(testapps.CheckObj(&testCtx, compKey, func(g Gomega, comp *appsv1alpha1.Component) {
			g.Expect(len(comp.Status.Conditions) > 0).Should(BeTrue())
			var cond *metav1.Condition
			for i, c := range comp.Status.Conditions {
				if c.Type == accountProvisionConditionType {
					cond = &comp.Status.Conditions[i]
					break
				}
			}
			g.Expect(cond).ShouldNot(BeNil())
			g.Expect(cond.Status).Should(BeEquivalentTo(metav1.ConditionTrue))
			g.Expect(cond.Message).ShouldNot(ContainSubstring("root"))
			g.Expect(cond.Message).Should(ContainSubstring("admin"))
		})).Should(Succeed())
	}

	testCompSystemAccountOverride := func(compName, compDefName string) {
		passwordConfig := &appsv1alpha1.PasswordConfig{
			Length: 29,
		}
		secret := corev1.Secret{
			ObjectMeta: metav1.ObjectMeta{
				Namespace: testCtx.DefaultNamespace,
				Name:      "sysaccount-override",
			},
			StringData: map[string]string{
				constant.AccountPasswdForSecret: "sysaccount-override",
			},
		}
		secretRef := func() *appsv1alpha1.ProvisionSecretRef {
			Expect(testCtx.CreateObj(testCtx.Ctx, &secret)).Should(Succeed())
			return &appsv1alpha1.ProvisionSecretRef{
				Name:      secret.Name,
				Namespace: testCtx.DefaultNamespace,
			}
		}

		createClusterObjV2(compName, compDefObj.Name, func(f *testapps.MockClusterFactory) {
			f.AddSystemAccount("root", passwordConfig, nil).
				AddSystemAccount("admin", nil, secretRef()).
				AddSystemAccount("not-exist", nil, nil)
		})

		By("check root account")
		rootSecretKey := types.NamespacedName{
			Namespace: compObj.Namespace,
			Name:      constant.GenerateAccountSecretName(clusterObj.Name, compName, "root"),
		}
		Eventually(testapps.CheckObj(&testCtx, rootSecretKey, func(g Gomega, secret *corev1.Secret) {
			g.Expect(secret.Data).Should(HaveKeyWithValue(constant.AccountNameForSecret, []byte("root")))
			g.Expect(secret.Data).Should(HaveKey(constant.AccountPasswdForSecret))
			g.Expect(secret.Data[constant.AccountPasswdForSecret]).Should(HaveLen(int(passwordConfig.Length)))
		})).Should(Succeed())

		By("check admin account")
		adminSecretKey := types.NamespacedName{
			Namespace: compObj.Namespace,
			Name:      constant.GenerateAccountSecretName(clusterObj.Name, compName, "admin"),
		}
		Eventually(testapps.CheckObj(&testCtx, adminSecretKey, func(g Gomega, secret *corev1.Secret) {
			g.Expect(secret.Data).Should(HaveKeyWithValue(constant.AccountNameForSecret, []byte("admin")))
			g.Expect(secret.Data).Should(HaveKeyWithValue(constant.AccountPasswdForSecret, secret.Data[constant.AccountPasswdForSecret]))
		})).Should(Succeed())
	}

	testCompVars := func(compName, compDefName string) {
		compDefKey := client.ObjectKeyFromObject(compDefObj)
		Eventually(testapps.GetAndChangeObj(&testCtx, compDefKey, func(compDef *appsv1alpha1.ComponentDefinition) {
			compDef.Spec.Vars = []appsv1alpha1.EnvVar{
				{
					Name: "SERVICE_HOST",
					ValueFrom: &appsv1alpha1.VarSource{
						ServiceVarRef: &appsv1alpha1.ServiceVarSelector{
							ClusterObjectReference: appsv1alpha1.ClusterObjectReference{
								Name: compDefObj.Spec.Services[0].Name,
							},
							ServiceVars: appsv1alpha1.ServiceVars{
								Host: &appsv1alpha1.VarRequired,
							},
						},
					},
				},
				{
					Name: "SERVICE_PORT",
					ValueFrom: &appsv1alpha1.VarSource{
						ServiceVarRef: &appsv1alpha1.ServiceVarSelector{
							ClusterObjectReference: appsv1alpha1.ClusterObjectReference{
								Name: compDefObj.Spec.Services[0].Name,
							},
							ServiceVars: appsv1alpha1.ServiceVars{
								Port: &appsv1alpha1.NamedVar{},
							},
						},
					},
				},
				{
					Name: "USERNAME",
					ValueFrom: &appsv1alpha1.VarSource{
						CredentialVarRef: &appsv1alpha1.CredentialVarSelector{
							ClusterObjectReference: appsv1alpha1.ClusterObjectReference{
								Name: compDefObj.Spec.SystemAccounts[0].Name,
							},
							CredentialVars: appsv1alpha1.CredentialVars{
								Username: &appsv1alpha1.VarRequired,
							},
						},
					},
				},
				{
					Name: "PASSWORD",
					ValueFrom: &appsv1alpha1.VarSource{
						CredentialVarRef: &appsv1alpha1.CredentialVarSelector{
							ClusterObjectReference: appsv1alpha1.ClusterObjectReference{
								Name: compDefObj.Spec.SystemAccounts[0].Name,
							},
							CredentialVars: appsv1alpha1.CredentialVars{
								Password: &appsv1alpha1.VarRequired,
							},
						},
					},
				},
			}
		})).Should(Succeed())
		createClusterObjV2(compName, compDefObj.Name, nil)

		By("check workload template env")
		targetEnvVars := []corev1.EnvVar{
			{
				Name:  "SERVICE_HOST",
				Value: constant.GenerateComponentServiceName(clusterObj.Name, compName, compDefObj.Spec.Services[0].Name),
			},
			{
				Name:  "SERVICE_PORT",
				Value: strconv.Itoa(int(compDefObj.Spec.Services[0].Spec.Ports[0].Port)),
			},
			{
				Name: "USERNAME",
				ValueFrom: &corev1.EnvVarSource{
					SecretKeyRef: &corev1.SecretKeySelector{
						LocalObjectReference: corev1.LocalObjectReference{
							Name: constant.GenerateAccountSecretName(clusterObj.Name, compName, compDefObj.Spec.SystemAccounts[0].Name),
						},
						Key: constant.AccountNameForSecret,
					},
				},
			},
			{
				Name: "PASSWORD",
				ValueFrom: &corev1.EnvVarSource{
					SecretKeyRef: &corev1.SecretKeySelector{
						LocalObjectReference: corev1.LocalObjectReference{
							Name: constant.GenerateAccountSecretName(clusterObj.Name, compName, compDefObj.Spec.SystemAccounts[0].Name),
						},
						Key: constant.AccountPasswdForSecret,
					},
				},
			},
			{
				Name:  constant.KBEnvNamespace,
				Value: clusterObj.Namespace,
			},
			{
				Name:  constant.KBEnvClusterName,
				Value: clusterObj.Name,
			},
			{
				Name:  constant.KBEnvClusterUID,
				Value: string(clusterObj.UID),
			},
			{
				Name:  constant.KBEnvClusterCompName,
				Value: constant.GenerateClusterComponentName(clusterObj.Name, compName),
			},
			{
				Name:  constant.KBEnvCompName,
				Value: compName,
			},
			{
				Name:  constant.KBEnvCompReplicas,
				Value: "1", // default replicas
			},
			{
				Name: constant.KBEnvPodName,
				ValueFrom: &corev1.EnvVarSource{
					FieldRef: &corev1.ObjectFieldSelector{
						APIVersion: "v1",
						FieldPath:  "metadata.name",
					},
				},
			},
			{
				Name: constant.KBEnvPodUID,
				ValueFrom: &corev1.EnvVarSource{
					FieldRef: &corev1.ObjectFieldSelector{
						APIVersion: "v1",
						FieldPath:  "metadata.uid",
					},
				},
			},
			{
				Name: constant.KBEnvPodIP,
				ValueFrom: &corev1.EnvVarSource{
					FieldRef: &corev1.ObjectFieldSelector{
						APIVersion: "v1",
						FieldPath:  "status.podIP",
					},
				},
			},
			{
				Name: constant.KBEnvPodIPs,
				ValueFrom: &corev1.EnvVarSource{
					FieldRef: &corev1.ObjectFieldSelector{
						APIVersion: "v1",
						FieldPath:  "status.podIPs",
					},
				},
			},
			{
				Name: constant.KBEnvPodFQDN,
				Value: fmt.Sprintf("%s.%s-headless.%s.svc", constant.EnvPlaceHolder(constant.KBEnvPodName),
					constant.GenerateClusterComponentName(clusterObj.Name, compName), constant.EnvPlaceHolder(constant.KBEnvNamespace)),
			},
			{
				Name: constant.KBEnvNodeName,
				ValueFrom: &corev1.EnvVarSource{
					FieldRef: &corev1.ObjectFieldSelector{
						APIVersion: "v1",
						FieldPath:  "spec.nodeName",
					},
				},
			},
			{
				Name: constant.KBEnvHostIP,
				ValueFrom: &corev1.EnvVarSource{
					FieldRef: &corev1.ObjectFieldSelector{
						APIVersion: "v1",
						FieldPath:  "status.hostIP",
					},
				},
			},
			{
				Name: constant.KBEnvServiceAccountName,
				ValueFrom: &corev1.EnvVarSource{
					FieldRef: &corev1.ObjectFieldSelector{
						APIVersion: "v1",
						FieldPath:  "spec.serviceAccountName",
					},
				},
			},
		}
		itsKey := types.NamespacedName{
			Namespace: compObj.Namespace,
			Name:      compObj.Name,
		}
		Eventually(testapps.CheckObj(&testCtx, itsKey, func(g Gomega, its *workloads.InstanceSet) {
			envVars, _ := buildEnvVarsNData(nil, targetEnvVars, false)
			targetEnvVarsMapping := map[string]corev1.EnvVar{}
			for i, v := range envVars {
				targetEnvVarsMapping[v.Name] = envVars[i]
			}
			for _, cc := range [][]corev1.Container{its.Spec.Template.Spec.InitContainers, its.Spec.Template.Spec.Containers} {
				for _, c := range cc {
					envValueMapping := map[string]corev1.EnvVar{}
					for i, env := range c.Env {
						if _, ok := targetEnvVarsMapping[env.Name]; ok {
							envValueMapping[env.Name] = c.Env[i]
						}
					}
					g.Expect(envValueMapping).Should(BeEquivalentTo(targetEnvVarsMapping))
					// check envData source
					g.Expect(c.EnvFrom).Should(ContainElement(envConfigMapSource(clusterObj.Name, compName)))
				}
			}
		})).Should(Succeed())
		envCMKey := types.NamespacedName{
			Namespace: compObj.Namespace,
			Name:      constant.GenerateClusterComponentEnvPattern(clusterObj.Name, compName),
		}
		Eventually(testapps.CheckObj(&testCtx, envCMKey, func(g Gomega, cm *corev1.ConfigMap) {
			_, envData := buildEnvVarsNData(nil, targetEnvVars, false)
			for k, v := range envData {
				Expect(cm.Data).Should(HaveKeyWithValue(k, v))
			}
		})).Should(Succeed())
	}

	testCompReplicasLimit := func(compName, compDefName string) {
		replicasLimit := &appsv1alpha1.ReplicasLimit{
			MinReplicas: 4,
			MaxReplicas: 16,
		}
		By("create component w/o replicas limit set")
		createClusterObjV2(compName, compDefObj.Name, func(f *testapps.MockClusterFactory) {
			f.SetReplicas(replicasLimit.MaxReplicas * 2)
		})
		itsKey := types.NamespacedName{
			Namespace: compObj.Namespace,
			Name:      compObj.Name,
		}
		Eventually(testapps.CheckObj(&testCtx, itsKey, func(g Gomega, its *workloads.InstanceSet) {
			g.Expect(*its.Spec.Replicas).Should(BeEquivalentTo(replicasLimit.MaxReplicas * 2))
		})).Should(Succeed())

		By("set replicas limit")
		compDefKey := client.ObjectKeyFromObject(compDefObj)
		Eventually(testapps.GetAndChangeObj(&testCtx, compDefKey, func(compDef *appsv1alpha1.ComponentDefinition) {
			compDef.Spec.ReplicasLimit = replicasLimit
		})).Should(Succeed())

		By("create component w/ replicas limit set - out-of-limit")
		for _, replicas := range []int32{replicasLimit.MinReplicas / 2, replicasLimit.MaxReplicas * 2} {
			createClusterObjV2WithPhase(compName, compDefObj.Name, func(f *testapps.MockClusterFactory) {
				f.SetReplicas(replicas)
			}, "")
			Eventually(testapps.CheckObj(&testCtx, compKey, func(g Gomega, comp *appsv1alpha1.Component) {
				g.Expect(comp.Spec.Replicas).Should(BeEquivalentTo(replicas))
				g.Expect(comp.Status.Conditions).Should(HaveLen(1))
				g.Expect(comp.Status.Conditions[0].Type).Should(BeEquivalentTo(appsv1alpha1.ConditionTypeProvisioningStarted))
				g.Expect(comp.Status.Conditions[0].Status).Should(BeEquivalentTo(metav1.ConditionFalse))
				g.Expect(comp.Status.Conditions[0].Message).Should(ContainSubstring(replicasOutOfLimitError(replicas, *replicasLimit).Error()))
			})).Should(Succeed())
			itsKey := types.NamespacedName{
				Namespace: compObj.Namespace,
				Name:      compObj.Name,
			}
			Consistently(testapps.CheckObjExists(&testCtx, itsKey, &workloads.InstanceSet{}, false)).Should(Succeed())
		}

		By("create component w/ replicas limit set - ok")
		for _, replicas := range []int32{replicasLimit.MinReplicas, (replicasLimit.MinReplicas + replicasLimit.MaxReplicas) / 2, replicasLimit.MaxReplicas} {
			createClusterObjV2(compName, compDefObj.Name, func(f *testapps.MockClusterFactory) {
				f.SetReplicas(replicas)
			})
			itsKey := types.NamespacedName{
				Namespace: compObj.Namespace,
				Name:      compObj.Name,
			}
			Eventually(testapps.CheckObj(&testCtx, itsKey, func(g Gomega, its *workloads.InstanceSet) {
				g.Expect(*its.Spec.Replicas).Should(BeEquivalentTo(replicas))
			})).Should(Succeed())
		}
	}

	testCompRole := func(compName, compDefName string) {
		createClusterObjV2(compName, compDefObj.Name, nil)

		By("check default component roles")
		targetRoles := []workloads.ReplicaRole{
			{
				Name:       "leader",
				AccessMode: workloads.ReadWriteMode,
				CanVote:    true,
				IsLeader:   true,
			},
			{
				Name:       "follower",
				AccessMode: workloads.ReadonlyMode,
				CanVote:    true,
				IsLeader:   false,
			},
			{
				Name:       "learner",
				AccessMode: workloads.NoneMode,
				CanVote:    false,
				IsLeader:   false,
			},
		}
		itsKey := types.NamespacedName{
			Namespace: compObj.Namespace,
			Name:      compObj.Name,
		}
		Eventually(testapps.CheckObj(&testCtx, itsKey, func(g Gomega, its *workloads.InstanceSet) {
			g.Expect(its.Spec.Roles).Should(HaveExactElements(targetRoles))
		})).Should(Succeed())
	}

	testCompTLSConfig := func(compName, compDefName string) {
		createClusterObjV2(compName, compDefObj.Name, func(f *testapps.MockClusterFactory) {
			issuer := &appsv1alpha1.Issuer{
				Name: appsv1alpha1.IssuerKubeBlocks,
			}
			f.SetTLS(true).SetIssuer(issuer)
		})

		By("check TLS secret")
		secretKey := types.NamespacedName{
			Namespace: compObj.Namespace,
			Name:      plan.GenerateTLSSecretName(clusterObj.Name, compName),
		}
		Eventually(testapps.CheckObj(&testCtx, secretKey, func(g Gomega, secret *corev1.Secret) {
			g.Expect(secret.Data).Should(HaveKey(constant.CAName))
			g.Expect(secret.Data).Should(HaveKey(constant.CertName))
			g.Expect(secret.Data).Should(HaveKey(constant.KeyName))
		})).Should(Succeed())

		By("check pod's volumes and mounts")
		targetVolume := corev1.Volume{
			Name: constant.VolumeName,
			VolumeSource: corev1.VolumeSource{
				Secret: &corev1.SecretVolumeSource{
					SecretName: secretKey.Name,
					Items: []corev1.KeyToPath{
						{Key: constant.CAName, Path: constant.CAName},
						{Key: constant.CertName, Path: constant.CertName},
						{Key: constant.KeyName, Path: constant.KeyName},
					},
					Optional:    func() *bool { o := false; return &o }(),
					DefaultMode: func() *int32 { m := int32(0600); return &m }(),
				},
			},
		}
		targetVolumeMount := corev1.VolumeMount{
			Name:      constant.VolumeName,
			MountPath: constant.MountPath,
			ReadOnly:  true,
		}
		itsKey := types.NamespacedName{
			Namespace: compObj.Namespace,
			Name:      compObj.Name,
		}
		Eventually(testapps.CheckObj(&testCtx, itsKey, func(g Gomega, its *workloads.InstanceSet) {
			podSpec := its.Spec.Template.Spec
			g.Expect(podSpec.Volumes).Should(ContainElements(targetVolume))
			for _, c := range podSpec.Containers {
				g.Expect(c.VolumeMounts).Should(ContainElements(targetVolumeMount))
			}
		})).Should(Succeed())
	}

	testCompConfiguration := func(compName, compDefName string) {
	}

	testCompAffinityNToleration := func(compName, compDefName string) {
		const (
			topologyKey     = "testTopologyKey"
			labelKey        = "testNodeLabelKey"
			labelValue      = "testNodeLabelValue"
			tolerationKey   = "testTolerationKey"
			tolerationValue = "testTolerationValue"
		)

		By("Creating a component with affinity and toleration")
		affinity := appsv1alpha1.Affinity{
			PodAntiAffinity: appsv1alpha1.Required,
			TopologyKeys:    []string{topologyKey},
			NodeLabels: map[string]string{
				labelKey: labelValue,
			},
			Tenancy: appsv1alpha1.SharedNode,
		}
		toleration := corev1.Toleration{
			Key:      tolerationKey,
			Value:    tolerationValue,
			Operator: corev1.TolerationOpEqual,
			Effect:   corev1.TaintEffectNoSchedule,
		}
		createClusterObjV2(compName, compDefObj.Name, func(f *testapps.MockClusterFactory) {
			f.SetComponentAffinity(&affinity).AddComponentToleration(toleration)
		})

		By("Checking the Affinity, the TopologySpreadConstraints and Tolerations")
		itsKey := types.NamespacedName{
			Namespace: compObj.Namespace,
			Name:      compObj.Name,
		}
		Eventually(testapps.CheckObj(&testCtx, itsKey, func(g Gomega, its *workloads.InstanceSet) {
			podSpec := its.Spec.Template.Spec
			// node affinity
			g.Expect(podSpec.Affinity.NodeAffinity.RequiredDuringSchedulingIgnoredDuringExecution.NodeSelectorTerms[0].MatchExpressions[0].Key).To(Equal(labelKey))
			// pod anti-affinity
			g.Expect(podSpec.Affinity.PodAntiAffinity.RequiredDuringSchedulingIgnoredDuringExecution).Should(HaveLen(1))
			g.Expect(podSpec.Affinity.PodAntiAffinity.RequiredDuringSchedulingIgnoredDuringExecution[0].TopologyKey).To(Equal(topologyKey))
			// topology spread constraint
			g.Expect(podSpec.TopologySpreadConstraints).Should(HaveLen(1))
			// Required -> DoNotSchedule, Preferred -> ScheduleAnyway
			g.Expect(podSpec.TopologySpreadConstraints[0].WhenUnsatisfiable).To(Equal(corev1.DoNotSchedule))
			g.Expect(podSpec.TopologySpreadConstraints[0].TopologyKey).To(Equal(topologyKey))
			// toleration
			g.Expect(podSpec.Tolerations).Should(HaveLen(2))
			g.Expect(podSpec.Tolerations[0]).Should(BeEquivalentTo(toleration))
		})).Should(Succeed())
	}

	checkRBACResourcesExistence := func(saName string, expectExisted bool) {
		saKey := types.NamespacedName{
			Namespace: compObj.Namespace,
			Name:      saName,
		}
		rbKey := types.NamespacedName{
			Namespace: compObj.Namespace,
			Name:      saName,
		}
		crbKey := types.NamespacedName{
			Namespace: compObj.Namespace,
			Name:      saName,
		}
		Eventually(testapps.CheckObjExists(&testCtx, saKey, &corev1.ServiceAccount{}, expectExisted)).Should(Succeed())
		Eventually(testapps.CheckObjExists(&testCtx, rbKey, &rbacv1.RoleBinding{}, expectExisted)).Should(Succeed())
		Eventually(testapps.CheckObjExists(&testCtx, crbKey, &rbacv1.ClusterRoleBinding{}, expectExisted)).Should(Succeed())
	}

	testCompRBAC := func(compName, compDefName, saName string) {
		By("update comp definition to enable volume protection")
		Expect(testapps.GetAndChangeObj(&testCtx, client.ObjectKeyFromObject(compDefObj), func(compDef *appsv1alpha1.ComponentDefinition) {
			for i, vol := range compDef.Spec.Volumes {
				if vol.HighWatermark <= 0 || vol.HighWatermark >= 100 {
					compDef.Spec.Volumes[i].HighWatermark = 85
				}
			}
		})()).Should(Succeed())

		By("creating a component with target service account name")
		if len(saName) == 0 {
			saName = "test-sa-" + randomStr()
		}
		createClusterObjV2(compName, compDefObj.Name, func(f *testapps.MockClusterFactory) {
			f.SetServiceAccountName(saName)
		})

		By("check the service account used in Pod")
		itsKey := types.NamespacedName{
			Namespace: compObj.Namespace,
			Name:      compObj.Name,
		}
		Eventually(testapps.CheckObj(&testCtx, itsKey, func(g Gomega, its *workloads.InstanceSet) {
			g.Expect(its.Spec.Template.Spec.ServiceAccountName).To(Equal(saName))
		})).Should(Succeed())

		By("check the RBAC resources created")
		checkRBACResourcesExistence(saName, true)
	}

	testRecreateCompWithRBACCreateByKubeBlocks := func(compName, compDefName string) {
		saName := "test-sa-" + randomStr()
		testCompRBAC(compName, compDefName, saName)

		By("delete the cluster(component)")
		testapps.DeleteObject(&testCtx, clusterKey, &appsv1alpha1.Cluster{})
		Eventually(testapps.CheckObjExists(&testCtx, clusterKey, &appsv1alpha1.Cluster{}, false)).Should(Succeed())

		By("check the RBAC resources deleted")
		checkRBACResourcesExistence(saName, false)

		By("re-create cluster(component) with same name")
		testCompRBAC(compName, compDefName, saName)
	}

	tesCreateCompWithRBACCreateByUser := func(compName, compDefName string) {
		saName := "test-sa-exist" + randomStr()

		testCompRBAC(compName, compDefName, saName)

		saKey := types.NamespacedName{
			Namespace: compObj.Namespace,
			Name:      saName,
		}
		By("mock the ServiceAccount and RoleBinding created by user by setting annotations to nil")
		Eventually(testapps.GetAndChangeObj(&testCtx, saKey, func(sa *corev1.ServiceAccount) {
			sa.Annotations = nil
		})).Should(Succeed())
		rbKey := types.NamespacedName{
			Namespace: compObj.Namespace,
			Name:      saName,
		}
		Eventually(testapps.GetAndChangeObj(&testCtx, rbKey, func(rb *rbacv1.RoleBinding) {
			rb.Annotations = nil
		})).Should(Succeed())

		By("delete the cluster(component)")
		testapps.DeleteObject(&testCtx, clusterKey, &appsv1alpha1.Cluster{})
		Eventually(testapps.CheckObjExists(&testCtx, clusterKey, &appsv1alpha1.Cluster{}, true)).Should(Succeed())

		By("check the RBAC resources deleted")
		checkRBACResourcesExistence(saName, true)
	}

	testReplicationWorkloadRunning := func(compName, compDefName string) {
		By("Mock a cluster obj with replication componentDefRef.")
		pvcSpec := testapps.NewPVCSpec("1Gi")
		clusterObj = testapps.NewClusterFactory(testCtx.DefaultNamespace, clusterName, clusterDefObj.Name).
			WithRandomName().
			AddComponent(compName, compDefName).
			SetReplicas(testapps.DefaultReplicationReplicas).
			AddVolumeClaimTemplate(testapps.DataVolumeName, pvcSpec).
			Create(&testCtx).GetObject()
		clusterKey = client.ObjectKeyFromObject(clusterObj)

		By("Waiting for the cluster controller to create resources completely")
		waitForCreatingResourceCompletely(clusterKey, compDefName)

		By("Checking instanceSet number")
		itsList := testk8s.ListAndCheckInstanceSetItemsCount(&testCtx, clusterKey, 1)
		its := &itsList.Items[0]
		mockPods := testapps.MockInstanceSetPods(&testCtx, its, clusterObj, compDefName)
		Expect(testapps.ChangeObjStatus(&testCtx, its, func() {
			testk8s.MockInstanceSetReady(its, mockPods...)
		})).ShouldNot(HaveOccurred())
		Eventually(testapps.GetClusterPhase(&testCtx, clusterKey)).Should(Equal(appsv1alpha1.RunningClusterPhase))
	}

	testThreeReplicas := func(compName, compDefName string) {
		const replicas = 3

		By("Mock a cluster obj")
		pvcSpec := testapps.NewPVCSpec("1Gi")
		clusterObj = testapps.NewClusterFactory(testCtx.DefaultNamespace, clusterName, clusterDefObj.Name).
			WithRandomName().
			AddComponent(compName, compDefName).
			SetReplicas(replicas).AddVolumeClaimTemplate(testapps.DataVolumeName, pvcSpec).
			Create(&testCtx).GetObject()
		clusterKey = client.ObjectKeyFromObject(clusterObj)

		By("Waiting for the cluster controller to create resources completely")
		waitForCreatingResourceCompletely(clusterKey, compName)

		var its *workloads.InstanceSet
		Eventually(func(g Gomega) {
			itsList := testk8s.ListAndCheckInstanceSet(&testCtx, clusterKey)
			g.Expect(itsList.Items).ShouldNot(BeEmpty())
			its = &itsList.Items[0]
		}).Should(Succeed())
		By("Creating mock pods in InstanceSet, and set controller reference")
		pods := mockPodsForTest(clusterObj, replicas)
		for i, pod := range pods {
			Expect(controllerutil.SetControllerReference(its, &pod, scheme.Scheme)).Should(Succeed())
			Expect(testCtx.CreateObj(testCtx.Ctx, &pod)).Should(Succeed())
			patch := client.MergeFrom(pod.DeepCopy())
			// mock the status to pass the isReady(pod) check in consensus_set
			pod.Status.Conditions = []corev1.PodCondition{{
				Type:   corev1.PodReady,
				Status: corev1.ConditionTrue,
			}}
			Eventually(k8sClient.Status().Patch(ctx, &pod, patch)).Should(Succeed())
			role := "follower"
			if i == 0 {
				role = "leader"
			}
			patch = client.MergeFrom(pod.DeepCopy())
			pod.Labels[constant.RoleLabelKey] = role
			Eventually(k8sClient.Patch(ctx, &pod, patch)).Should(Succeed())
		}

		By("Checking pods' role are changed accordingly")
		Eventually(func(g Gomega) {
			pods, err := intctrlutil.GetPodListByInstanceSet(ctx, k8sClient, its)
			g.Expect(err).ShouldNot(HaveOccurred())
			// should have 3 pods
			g.Expect(pods).Should(HaveLen(3))
			// 1 leader
			// 2 followers
			leaderCount, followerCount := 0, 0
			for _, pod := range pods {
				switch pod.Labels[constant.RoleLabelKey] {
				case leader:
					leaderCount++
				case follower:
					followerCount++
				}
			}
			g.Expect(leaderCount).Should(Equal(1))
			g.Expect(followerCount).Should(Equal(2))
		}).Should(Succeed())

		// trigger its to reconcile as the underlying its is not created
		Expect(testapps.GetAndChangeObj(&testCtx, client.ObjectKeyFromObject(its), func(its *workloads.InstanceSet) {
			its.Annotations["time"] = time.Now().Format(time.RFC3339)
		})()).Should(Succeed())
		By("Checking pods' annotations")
		Eventually(func(g Gomega) {
			pods, err := intctrlutil.GetPodListByInstanceSet(ctx, k8sClient, its)
			g.Expect(err).ShouldNot(HaveOccurred())
			g.Expect(pods).Should(HaveLen(int(*its.Spec.Replicas)))
			for _, pod := range pods {
				g.Expect(pod.Annotations).ShouldNot(BeNil())
				g.Expect(pod.Annotations[constant.ComponentReplicasAnnotationKey]).Should(Equal(strconv.Itoa(int(*its.Spec.Replicas))))
			}
		}).Should(Succeed())
		itsPatch := client.MergeFrom(its.DeepCopy())
		By("Updating ITS status")
		its.Status.UpdateRevision = "mock-version"
		pods, err := intctrlutil.GetPodListByInstanceSet(ctx, k8sClient, its)
		Expect(err).Should(BeNil())
		var podList []*corev1.Pod
		for i := range pods {
			podList = append(podList, &pods[i])
		}
		testk8s.MockInstanceSetReady(its, podList...)
		Expect(k8sClient.Status().Patch(ctx, its, itsPatch)).Should(Succeed())

		By("Checking pods' role are updated in cluster status")
		Eventually(func(g Gomega) {
			fetched := &appsv1alpha1.Cluster{}
			g.Expect(k8sClient.Get(ctx, clusterKey, fetched)).To(Succeed())
			compName := fetched.Spec.ComponentSpecs[0].Name
			g.Expect(fetched.Status.Components != nil).To(BeTrue())
			g.Expect(fetched.Status.Components).To(HaveKey(compName))
			_, ok := fetched.Status.Components[compName]
			g.Expect(ok).Should(BeTrue())
		}).Should(Succeed())

		By("Waiting the component be running")
		Eventually(testapps.GetClusterComponentPhase(&testCtx, clusterKey, compName)).
			Should(Equal(appsv1alpha1.RunningClusterCompPhase))
	}

	testRestoreClusterFromBackup := func(compName, compDefName string) {
		By("mock backuptool object")
		backupPolicyName := "test-backup-policy"
		backupName := "test-backup"
		_ = testapps.CreateCustomizedObj(&testCtx, "backup/actionset.yaml", &dpv1alpha1.ActionSet{}, testapps.RandomizedObjName())

		By("creating backup")
		backup := testdp.NewBackupFactory(testCtx.DefaultNamespace, backupName).
			SetBackupPolicyName(backupPolicyName).
			SetBackupMethod(testdp.BackupMethodName).
			Create(&testCtx).GetObject()

		By("mocking backup status completed, we don't need backup reconcile here")
		Eventually(testapps.GetAndChangeObjStatus(&testCtx, client.ObjectKeyFromObject(backup), func(backup *dpv1alpha1.Backup) {
			backup.Status.PersistentVolumeClaimName = "backup-pvc"
			backup.Status.Phase = dpv1alpha1.BackupPhaseCompleted
			testdp.MockBackupStatusMethod(backup, testdp.BackupMethodName, testapps.DataVolumeName, testdp.ActionSetName)
		})).Should(Succeed())

		By("creating cluster with backup")
		restoreFromBackup := fmt.Sprintf(`{"%s":{"name":"%s"}}`, compName, backupName)
		pvcSpec := testapps.NewPVCSpec("1Gi")
		replicas := 3
		clusterObj = testapps.NewClusterFactory(testCtx.DefaultNamespace, clusterName, clusterDefObj.Name).
			WithRandomName().
			AddComponent(compName, compDefName).
			SetReplicas(int32(replicas)).
			AddVolumeClaimTemplate(testapps.DataVolumeName, pvcSpec).
			AddAnnotations(constant.RestoreFromBackupAnnotationKey, restoreFromBackup).
			Create(&testCtx).
			GetObject()
		clusterKey = client.ObjectKeyFromObject(clusterObj)

		// mock pvcs have restored
		mockComponentPVCsAndBound(clusterObj.Spec.GetComponentByName(compName), replicas, true, testk8s.DefaultStorageClassName)

		By("wait for restore created")
		ml := client.MatchingLabels{
			constant.AppInstanceLabelKey:    clusterKey.Name,
			constant.KBAppComponentLabelKey: compName,
		}
		Eventually(testapps.List(&testCtx, generics.RestoreSignature,
			ml, client.InNamespace(clusterKey.Namespace))).Should(HaveLen(1))

		By("Mocking restore phase to Completed")
		// mock prepareData restore completed
		mockRestoreCompleted(ml)

		By("Waiting for the cluster controller to create resources completely")
		waitForCreatingResourceCompletely(clusterKey, compName)

		itsList := testk8s.ListAndCheckInstanceSet(&testCtx, clusterKey)
		its := &itsList.Items[0]
		By("mock pod are available and wait for component enter running phase")
		mockPods := testapps.MockInstanceSetPods(&testCtx, its, clusterObj, compName)
		Expect(testapps.ChangeObjStatus(&testCtx, its, func() {
			testk8s.MockInstanceSetReady(its, mockPods...)
		})).ShouldNot(HaveOccurred())
		Eventually(testapps.GetClusterComponentPhase(&testCtx, clusterKey, compName)).Should(Equal(appsv1alpha1.RunningClusterCompPhase))

		By("the restore container has been removed from init containers")
		Eventually(testapps.CheckObj(&testCtx, client.ObjectKeyFromObject(its), func(g Gomega, tmpIts *workloads.InstanceSet) {
			g.Expect(tmpIts.Spec.Template.Spec.InitContainers).Should(BeEmpty())
		})).Should(Succeed())

		By("clean up annotations after cluster running")
		Eventually(testapps.CheckObj(&testCtx, clusterKey, func(g Gomega, tmpCluster *appsv1alpha1.Cluster) {
			g.Expect(tmpCluster.Status.Phase).Should(Equal(appsv1alpha1.RunningClusterPhase))
			// mock postReady restore completed
			mockRestoreCompleted(ml)
			g.Expect(tmpCluster.Annotations[constant.RestoreFromBackupAnnotationKey]).Should(BeEmpty())
		})).Should(Succeed())
	}

	testBackupError := func(compName, compDefName string) {
		initialReplicas := int32(1)
		updatedReplicas := int32(3)
		testk8s.MockEnableVolumeSnapshot(&testCtx, testk8s.DefaultStorageClassName)

		By("Set HorizontalScalePolicy")
		Expect(testapps.GetAndChangeObj(&testCtx, client.ObjectKeyFromObject(clusterDefObj),
			func(clusterDef *appsv1alpha1.ClusterDefinition) {
				for i, def := range clusterDef.Spec.ComponentDefs {
					if def.Name != compDefName {
						continue
					}
					clusterDef.Spec.ComponentDefs[i].HorizontalScalePolicy =
						&appsv1alpha1.HorizontalScalePolicy{Type: appsv1alpha1.HScaleDataClonePolicyCloneVolume,
							BackupPolicyTemplateName: backupPolicyTPLName}
				}
			})()).ShouldNot(HaveOccurred())

		By("Creating a cluster with VolumeClaimTemplate")
		pvcSpec := testapps.NewPVCSpec("1Gi")
		createClusterObj(compName, compDefName, func(f *testapps.MockClusterFactory) {
			f.SetReplicas(initialReplicas).AddVolumeClaimTemplate(testapps.DataVolumeName, pvcSpec)
		})

		By("Create and Mock PVCs status to bound")
		for _, comp := range clusterObj.Spec.ComponentSpecs {
			mockComponentPVCsAndBound(&comp, int(comp.Replicas), true, testk8s.DefaultStorageClassName)
		}

		By(fmt.Sprintf("Changing replicas to %d", updatedReplicas))
		changeCompReplicas(clusterKey, updatedReplicas, &clusterObj.Spec.ComponentSpecs[0])
		Eventually(testapps.GetClusterObservedGeneration(&testCtx, clusterKey)).Should(BeEquivalentTo(2))

		By("Waiting for the backup object been created")
		ml := client.MatchingLabels{
			constant.AppInstanceLabelKey:    clusterKey.Name,
			constant.KBAppComponentLabelKey: compName,
		}
		Eventually(testapps.List(&testCtx, generics.BackupSignature,
			ml, client.InNamespace(clusterKey.Namespace))).Should(HaveLen(1))

		By("Mocking backup status to failed")
		backupList := dpv1alpha1.BackupList{}
		Expect(k8sClient.List(testCtx.Ctx, &backupList, ml)).Should(Succeed())
		backupKey := types.NamespacedName{
			Namespace: backupList.Items[0].Namespace,
			Name:      backupList.Items[0].Name,
		}
		Expect(testapps.GetAndChangeObjStatus(&testCtx, backupKey, func(backup *dpv1alpha1.Backup) {
			backup.Status.Phase = dpv1alpha1.BackupPhaseFailed
		})()).Should(Succeed())

		By("Checking cluster status failed with backup error")
		Eventually(testapps.CheckObj(&testCtx, clusterKey, func(g Gomega, cluster *appsv1alpha1.Cluster) {
			g.Expect(testk8s.IsMockVolumeSnapshotEnabled(&testCtx, testk8s.DefaultStorageClassName)).Should(BeTrue())
			g.Expect(cluster.Status.Conditions).ShouldNot(BeEmpty())
			var err error
			for _, cond := range cluster.Status.Conditions {
				if strings.Contains(cond.Message, "backup for horizontalScaling failed") {
					err = fmt.Errorf("has backup error")
					break
				}
			}
			g.Expect(err).Should(HaveOccurred())
		})).Should(Succeed())

		By("Expect for backup error event")
		Eventually(func(g Gomega) {
			eventList := corev1.EventList{}
			Expect(k8sClient.List(ctx, &eventList, client.InNamespace(testCtx.DefaultNamespace))).Should(Succeed())
			hasBackupErrorEvent := false
			for _, v := range eventList.Items {
				if v.Reason == string(intctrlutil.ErrorTypeBackupFailed) {
					hasBackupErrorEvent = true
					break
				}
			}
			g.Expect(hasBackupErrorEvent).Should(BeTrue())
		}).Should(Succeed())
	}

	testUpdateKubeBlocksToolsImage := func(compName, compDefName string) {
		createClusterObj(compName, compDefName, nil)

		oldToolsImage := viper.GetString(constant.KBToolsImage)
		newToolsImage := fmt.Sprintf("%s-%s", oldToolsImage, rand.String(4))
		defer func() {
			viper.Set(constant.KBToolsImage, oldToolsImage)
		}()

		underlyingWorkload := func() *workloads.InstanceSet {
			itsList := testk8s.ListAndCheckInstanceSet(&testCtx, clusterKey)
			return &itsList.Items[0]
		}

		initWorkloadGeneration := underlyingWorkload().GetGeneration()
		Expect(initWorkloadGeneration).ShouldNot(Equal(0))

		checkWorkloadGenerationAndToolsImage := func(assertion func(any, ...any) AsyncAssertion,
			workloadGenerationExpected int64, oldImageCntExpected, newImageCntExpected int) {
			assertion(func(g Gomega) {
				its := underlyingWorkload()
				g.Expect(its.Generation).Should(Equal(workloadGenerationExpected))
				oldImageCnt := 0
				newImageCnt := 0
				for _, c := range its.Spec.Template.Spec.Containers {
					if c.Image == oldToolsImage {
						oldImageCnt += 1
					}
					if c.Image == newToolsImage {
						newImageCnt += 1
					}
				}
				g.Expect(oldImageCnt + newImageCnt).Should(Equal(oldImageCntExpected + newImageCntExpected))
				g.Expect(oldImageCnt).Should(Equal(oldImageCntExpected))
				g.Expect(newImageCnt).Should(Equal(newImageCntExpected))
			}).Should(Succeed())
		}

		By("check the workload generation as init")
		checkWorkloadGenerationAndToolsImage(Consistently, initWorkloadGeneration, 1, 0)

		By("update kubeblocks tools image")
		viper.Set(constant.KBToolsImage, newToolsImage)

		By("update component annotation to trigger component status reconcile")
		Expect(testapps.GetAndChangeObj(&testCtx, compKey, func(comp *appsv1alpha1.Component) {
			comp.Annotations = map[string]string{"time": time.Now().Format(time.RFC3339)}
		})()).Should(Succeed())
		checkWorkloadGenerationAndToolsImage(Consistently, initWorkloadGeneration, 1, 0)

		By("update spec to trigger component spec reconcile, but workload not changed")
		Expect(testapps.GetAndChangeObj(&testCtx, compKey, func(comp *appsv1alpha1.Component) {
			comp.Spec.ServiceRefs = []appsv1alpha1.ServiceRef{
				{Name: randomStr()}, // set a non-existed reference.
			}
		})()).Should(Succeed())
		checkWorkloadGenerationAndToolsImage(Consistently, initWorkloadGeneration, 1, 0)

		By("update replicas to trigger component spec and workload reconcile")
		Expect(testapps.GetAndChangeObj(&testCtx, compKey, func(comp *appsv1alpha1.Component) {
			comp.Spec.Replicas += 1
		})()).Should(Succeed())
		checkWorkloadGenerationAndToolsImage(Eventually, initWorkloadGeneration+2, 0, 1)
	}

	testCompInheritLabelsAndAnnotations := func(compName, compDefName string) {
		By("Mock a cluster obj with custom labels and annotations.")
		customLabelKey := "custom-inherit-label-key"
		customLabelValue := "custom-inherit-label-value"
		customLabelKeyBeFiltered := constant.RoleLabelKey
		customLabelValueBeFiltered := "cluster-role-should-be-filtered"
		customLabels := map[string]string{
			customLabelKey:           customLabelValue,
			customLabelKeyBeFiltered: customLabelValueBeFiltered,
		}

		customAnnotationKey := "custom-inherit-annotation-key"
		customAnnotationValue := "custom-inherit-annotation-value"
		customAnnotationKeyBeFiltered := constant.KubeBlocksGenerationKey
		customAnnotationValueBeFiltered := "cluster-annotation-should-be-filtered"
		customAnnotations := map[string]string{
			customAnnotationKey:                                      customAnnotationValue,
			customAnnotationKeyBeFiltered:                            customAnnotationValueBeFiltered,
			constant.FeatureReconciliationInCompactModeAnnotationKey: "true",
		}
		createClusterObjV2(compName, compDefObj.Name, func(f *testapps.MockClusterFactory) {
			f.AddLabelsInMap(customLabels)
			f.AddAnnotationsInMap(customAnnotations)
		})

		By("check component inherit clusters labels and annotations")
		Eventually(testapps.CheckObj(&testCtx, compKey, func(g Gomega, comp *appsv1alpha1.Component) {
			g.Expect(comp.Labels).Should(HaveKeyWithValue(customLabelKey, customLabelValue))
			g.Expect(comp.Labels).ShouldNot(HaveKeyWithValue(customLabelKeyBeFiltered, customLabelValueBeFiltered))
			g.Expect(comp.Annotations).Should(HaveKeyWithValue(customAnnotationKey, customAnnotationValue))
			g.Expect(comp.Annotations).ShouldNot(HaveKeyWithValue(customAnnotationKeyBeFiltered, customAnnotationValueBeFiltered))
			g.Expect(comp.Annotations).Should(HaveKeyWithValue(constant.FeatureReconciliationInCompactModeAnnotationKey, "true"))
		})).Should(Succeed())
	}

	Context("provisioning", func() {
		BeforeEach(func() {
			createAllWorkloadTypesClusterDef()
			createBackupPolicyTpl(clusterDefObj, compDefName)
		})

		AfterEach(func() {
			cleanEnv()
		})

		It("component finalizers and labels", func() {
			testCompFinalizerNLabel(defaultCompName, compDefName)
		})

		It("with inherit cluster labels and annotations", func() {
			testCompInheritLabelsAndAnnotations(defaultCompName, compDefName)
		})

		It("with component zero replicas", func() {
			phase := appsv1alpha1.ClusterPhase("")
			createClusterObjVx("", "", defaultCompName, compDefName, true,
				func(f *testapps.MockClusterFactory) {
					f.SetReplicas(0)
				}, &phase)

			By("checking the component status can't be reconciled well")
			Eventually(testapps.CheckObj(&testCtx, compKey, func(g Gomega, comp *appsv1alpha1.Component) {
				g.Expect(comp.Generation > comp.Status.ObservedGeneration).Should(BeTrue())
			})).Should(Succeed())
		})

		It("with component services", func() {
			testCompService(defaultCompName, compDefName)
		})

		It("with component system accounts", func() {
			testCompSystemAccount(defaultCompName, compDefName)
		})

		It("with component system accounts - override", func() {
			testCompSystemAccountOverride(defaultCompName, compDefName)
		})

		It("with component vars", func() {
			testCompVars(defaultCompName, compDefName)
		})

		It("with component replicas limit", func() {
			testCompReplicasLimit(defaultCompName, compDefName)
		})

		It("with component roles", func() {
			testCompRole(defaultCompName, compDefName)
		})

		It("with component TlS", func() {
			testCompTLSConfig(defaultCompName, compDefName)
		})

		It("with component configurations", func() {
			testCompConfiguration(defaultCompName, compDefName)
		})

		It("with component affinity and toleration set", func() {
			testCompAffinityNToleration(defaultCompName, compDefName)
		})

		It("with component RBAC set", func() {
			testCompRBAC(defaultCompName, compDefName, "")
		})

		It("re-create component with custom RBAC which is not exist and auto created by KubeBlocks", func() {
			testRecreateCompWithRBACCreateByKubeBlocks(defaultCompName, compDefName)
		})

		It("create component with custom RBAC which is already exist created by User", func() {
			tesCreateCompWithRBACCreateByUser(defaultCompName, compDefName)
		})
	})

	Context("h-scaling", func() {
		BeforeEach(func() {
			createAllWorkloadTypesClusterDef()
			createBackupPolicyTpl(clusterDefObj, compDefName)
		})

		AfterEach(func() {
			cleanEnv()
		})

		It("should create/delete pods to match the desired replica number", func() {
			testChangeReplicas(replicationCompName, replicationCompDefName)
		})

		It("scale-in to 0", func() {
			testChangeReplicasToZero(replicationCompName, replicationCompDefName)
		})

		It("scale-in to 0 w/ min replicas limit as 0", func() {
			testChangeReplicasToZeroWithReplicasLimit(replicationCompName, replicationCompDefName)
		})
	})

	Context("h-scaling with different backup methods", func() {
		BeforeEach(func() {
			cleanEnv()
			createAllWorkloadTypesClusterDef()
			createBackupPolicyTpl(clusterDefObj, compDefName)
		})

		createNWaitClusterObj := func(components map[string]string,
			addedComponentProcessor func(compName string, factory *testapps.MockClusterFactory),
			withFixedName ...bool) {
			Expect(components).ShouldNot(BeEmpty())

			By("Creating a cluster")
			clusterBuilder := testapps.NewClusterFactory(testCtx.DefaultNamespace, clusterName, clusterDefObj.Name)

			compNames := make([]string, 0, len(components))
			for compName, compDefName := range components {
				clusterBuilder = clusterBuilder.AddComponent(compName, compDefName)
				if addedComponentProcessor != nil {
					addedComponentProcessor(compName, clusterBuilder)
				}
				compNames = append(compNames, compName)
			}
			if len(withFixedName) == 0 || !withFixedName[0] {
				clusterBuilder.WithRandomName()
			}
			clusterObj = clusterBuilder.Create(&testCtx).GetObject()
			clusterKey = client.ObjectKeyFromObject(clusterObj)

			By("Waiting for the cluster controller to create resources completely")
			waitForCreatingResourceCompletely(clusterKey, compNames...)
		}

		testMultiCompHScale := func(policyType appsv1alpha1.HScaleDataClonePolicyType) {
			compNameNDef := map[string]string{
				statefulCompName:    statefulCompDefName,
				consensusCompName:   consensusCompDefName,
				replicationCompName: replicationCompDefName,
			}
			initialReplicas := int32(1)
			updatedReplicas := int32(2)

			By("Creating a multi components cluster with VolumeClaimTemplate")
			pvcSpec := testapps.NewPVCSpec("1Gi")

			createNWaitClusterObj(compNameNDef, func(compName string, factory *testapps.MockClusterFactory) {
				factory.AddVolumeClaimTemplate(testapps.DataVolumeName, pvcSpec).SetReplicas(initialReplicas)
			}, false)

			By("Waiting for the cluster controller to create resources completely")
			waitForCreatingResourceCompletely(clusterKey, statefulCompName, consensusCompName, replicationCompName)

			// statefulCompDefName not in componentDefsWithHScalePolicy, for nil backup policy test
			// REVIEW:
			//  1. this test flow, wait for running phase?
			horizontalScale(int(updatedReplicas), testk8s.DefaultStorageClassName, policyType, consensusCompDefName, replicationCompDefName)
		}

		It("h-scale with volume snapshot", func() {
			testk8s.MockEnableVolumeSnapshot(&testCtx, testk8s.DefaultStorageClassName)
			testMultiCompHScale(appsv1alpha1.HScaleDataClonePolicyCloneVolume)
		})

		It("h-scale with backup tool", func() {
			testk8s.MockDisableVolumeSnapshot(&testCtx, testk8s.DefaultStorageClassName)
			testMultiCompHScale(appsv1alpha1.HScaleDataClonePolicyCloneVolume)
		})
	})

	Context("h-scaling and volume expansion", func() {
		var (
			mockStorageClass *storagev1.StorageClass
		)

		compNameNDef := map[string]string{
			replicationCompName: replicationCompDefName,
		}

		BeforeEach(func() {
			createAllWorkloadTypesClusterDef()
			createBackupPolicyTpl(clusterDefObj, compDefName)
			mockStorageClass = testk8s.CreateMockStorageClass(&testCtx, testk8s.DefaultStorageClassName)
		})

		for key := range compNameNDef {
			compName := key
			compDefName := compNameNDef[key]

			Context(fmt.Sprintf("[comp: %s] update kubeblocks-tools image ", compName), func() {
				It(fmt.Sprintf("[comp: %s] update kubeblocks-tools image", compName), func() {
					testUpdateKubeBlocksToolsImage(compName, compDefName)
				})
			})

			Context(fmt.Sprintf("[comp: %s] volume expansion", compName), func() {
				It("should update PVC request storage size accordingly", func() {
					testVolumeExpansion(compName, compDefName, mockStorageClass)
				})

				It("should be able to recover if volume expansion fails", func() {
					testVolumeExpansionFailedAndRecover(compName, compDefName)
				})
			})

			Context(fmt.Sprintf("[comp: %s] horizontal scale", compName), func() {
				It("scale-out from 1 to 3 with backup(snapshot) policy normally", func() {
					testHorizontalScale(compName, compDefObj.Name, 1, 3, appsv1alpha1.HScaleDataClonePolicyCloneVolume)
				})

				// TODO(component): events & conditions
				PIt("backup error at scale-out", func() {
					testBackupError(compName, compDefObj.Name)
				})

				It("scale-out without data clone policy", func() {
					testHorizontalScale(compName, compDefObj.Name, 1, 3, "")
				})

				It("scale-in from 3 to 1", func() {
					testHorizontalScale(compName, compDefObj.Name, 3, 1, appsv1alpha1.HScaleDataClonePolicyCloneVolume)
				})

				It("scale-in to 0 and PVCs should not been deleted", func() {
					testHorizontalScale(compName, compDefObj.Name, 3, 0, appsv1alpha1.HScaleDataClonePolicyCloneVolume)
				})
<<<<<<< HEAD
=======

				It("scale-out from 0 and should work well", func() {
					testHorizontalScale(compName, compDefObj.Name, 0, 3, appsv1alpha1.HScaleDataClonePolicyCloneVolume)
				})
>>>>>>> 49be5b6a
			})

			Context(fmt.Sprintf("[comp: %s] scale-out after volume expansion", compName), func() {
				It("scale-out with data clone policy", func() {
					testVolumeExpansion(compName, compDefName, mockStorageClass)
					testk8s.MockEnableVolumeSnapshot(&testCtx, mockStorageClass.Name)
					horizontalScale(5, mockStorageClass.Name, appsv1alpha1.HScaleDataClonePolicyCloneVolume, compDefName)
				})

				It("scale-out without data clone policy", func() {
					testVolumeExpansion(compName, compDefName, mockStorageClass)
					horizontalScale(5, mockStorageClass.Name, "", compDefName)
				})
			})
		}
	})

	When("creating cluster with workloadType=consensus component", func() {
		BeforeEach(func() {
			createAllWorkloadTypesClusterDef()
			createBackupPolicyTpl(clusterDefObj, compDefName)
		})

		AfterEach(func() {
			cleanEnv()
		})

		// REVIEW/TODO: following test always failed at cluster.phase.observerGeneration=1 with cluster.phase.phase=creating
		It("Should success with primary pod and secondary pod", func() {
			testReplicationWorkloadRunning(replicationCompName, replicationCompDefName)
		})

		It("Should success with one leader pod and two follower pods", func() {
			testThreeReplicas(consensusCompName, consensusCompDefName)
		})

		It("test restore cluster from backup", func() {
			testRestoreClusterFromBackup(consensusCompName, consensusCompDefName)
		})
	})

	Context("reconcile with definition and version", func() {
		BeforeEach(func() {
			cleanEnv()
			createAllWorkloadTypesClusterDef()
		})

		testImageUnchangedAfterNewReleasePublished := func(release appsv1alpha1.ComponentVersionRelease) {
			prevRelease := compVerObj.Spec.Releases[0]

			By("check new release")
			Expect(prevRelease.Images).Should(HaveLen(len(release.Images)))
			Expect(maps.Keys(prevRelease.Images)).Should(BeEquivalentTo(maps.Keys(release.Images)))
			Expect(maps.Values(prevRelease.Images)).ShouldNot(BeEquivalentTo(maps.Values(release.Images)))

			// createCompObj(defaultCompName, compDefObj.Name, compVerObj.Spec.Releases[0].ServiceVersion, nil)
			createClusterObjV2(defaultCompName, compDefObj.Name, func(f *testapps.MockClusterFactory) {
				f.SetServiceVersion(prevRelease.ServiceVersion)
			})

			By("check the labels and image in its")
			itsKey := compKey
			Eventually(testapps.CheckObj(&testCtx, itsKey, func(g Gomega, its *workloads.InstanceSet) {
				// check comp-def and service-version labels
				g.Expect(its.Annotations).ShouldNot(BeEmpty())
				g.Expect(its.Annotations).Should(HaveKeyWithValue(constant.AppComponentLabelKey, compObj.Spec.CompDef))
				g.Expect(its.Annotations).Should(HaveKeyWithValue(constant.KBAppServiceVersionKey, compObj.Spec.ServiceVersion))
				// check the image
				c := its.Spec.Template.Spec.Containers[0]
				g.Expect(c.Image).To(BeEquivalentTo(prevRelease.Images[c.Name]))
			})).Should(Succeed())

			By("publish a new release")
			compVerKey := client.ObjectKeyFromObject(compVerObj)
			Expect(testapps.GetAndChangeObj(&testCtx, compVerKey, func(compVer *appsv1alpha1.ComponentVersion) {
				compVer.Spec.Releases = append(compVer.Spec.Releases, release)
				compVer.Spec.CompatibilityRules[0].Releases = append(compVer.Spec.CompatibilityRules[0].Releases, release.Name)
			})()).Should(Succeed())

			By("trigger component reconcile")
			now := time.Now().Format(time.RFC3339)
			Expect(testapps.GetAndChangeObj(&testCtx, compKey, func(comp *appsv1alpha1.Component) {
				comp.Annotations["now"] = now
			})()).Should(Succeed())

			By("wait its updated and check the labels and image in its not changed")
			Eventually(testapps.CheckObj(&testCtx, itsKey, func(g Gomega, its *workloads.InstanceSet) {
				// check the its is updated
				g.Expect(its.Annotations).ShouldNot(BeEmpty())
				g.Expect(its.Annotations).Should(HaveKeyWithValue("now", now))
				// check comp-def and service-version labels unchanged
				g.Expect(its.Annotations).Should(HaveKeyWithValue(constant.AppComponentLabelKey, compObj.Spec.CompDef))
				g.Expect(its.Annotations).Should(HaveKeyWithValue(constant.KBAppServiceVersionKey, compObj.Spec.ServiceVersion))
				// check the image unchanged
				c := its.Spec.Template.Spec.Containers[0]
				g.Expect(c.Image).To(BeEquivalentTo(prevRelease.Images[c.Name]))
			})).Should(Succeed())
		}

		It("publish new release with different service version", func() {
			release := appsv1alpha1.ComponentVersionRelease{
				Name:           "8.0.30-r2",
				ServiceVersion: "8.0.31", // different service version
				Images: map[string]string{
					testapps.DefaultMySQLContainerName: "mysql:8.0.31", // new image
				},
			}
			testImageUnchangedAfterNewReleasePublished(release)
		})

		It("publish new release with same service version", func() {
			release := appsv1alpha1.ComponentVersionRelease{
				Name:           "8.0.30-r2",
				ServiceVersion: "8.0.30", // same service version
				Images: map[string]string{
					testapps.DefaultMySQLContainerName: "mysql:8.0.31", // new image
				},
			}
			testImageUnchangedAfterNewReleasePublished(release)
		})
	})

	Context("start & stop", func() {
		BeforeEach(func() {
			cleanEnv()
			createAllWorkloadTypesClusterDef()
		})

		startComp := func() {
			Expect(testapps.GetAndChangeObj(&testCtx, clusterKey, func(cluster *appsv1alpha1.Cluster) {
				cluster.Spec.ComponentSpecs[0].Stop = nil
			})()).Should(Succeed())
		}

		stopComp := func() {
			Expect(testapps.GetAndChangeObj(&testCtx, clusterKey, func(cluster *appsv1alpha1.Cluster) {
				cluster.Spec.ComponentSpecs[0].Stop = func() *bool { b := true; return &b }()
			})()).Should(Succeed())
		}

		checkCompRunningAs := func(phase appsv1alpha1.ClusterComponentPhase) {
			Eventually(testapps.CheckObj(&testCtx, compKey, func(g Gomega, comp *appsv1alpha1.Component) {
				g.Expect(comp.Status.ObservedGeneration).To(BeEquivalentTo(comp.Generation))
				if comp.Spec.Stop != nil {
					g.Expect(*comp.Spec.Stop).Should(BeFalse())
				}
				g.Expect(comp.Status.Phase).Should(Equal(phase))
			})).Should(Succeed())

			itsKey := compKey
			Eventually(testapps.CheckObj(&testCtx, itsKey, func(g Gomega, its *workloads.InstanceSet) {
				g.Expect(*its.Spec.Replicas).To(BeEquivalentTo(1))
			})).Should(Succeed())
		}

		checkCompCreating := func() {
			checkCompRunningAs(appsv1alpha1.CreatingClusterCompPhase)
		}

		checkCompRunning := func() {
			checkCompRunningAs(appsv1alpha1.UpdatingClusterCompPhase)
		}

		checkCompStopped := func() {
			Eventually(testapps.CheckObj(&testCtx, compKey, func(g Gomega, comp *appsv1alpha1.Component) {
				g.Expect(comp.Status.ObservedGeneration).To(BeEquivalentTo(comp.Generation))
				g.Expect(comp.Spec.Stop).ShouldNot(BeNil())
				g.Expect(*comp.Spec.Stop).Should(BeTrue())
				g.Expect(comp.Status.Phase).Should(Equal(appsv1alpha1.StoppedClusterCompPhase))
			})).Should(Succeed())

			itsKey := compKey
			Eventually(testapps.CheckObj(&testCtx, itsKey, func(g Gomega, its *workloads.InstanceSet) {
				g.Expect(*its.Spec.Replicas).To(BeEquivalentTo(0))
			})).Should(Succeed())
		}

		It("stop a component", func() {
			createClusterObjV2(defaultCompName, compDefObj.Name, nil)
			checkCompCreating()

			By("stop it")
			stopComp()
			checkCompStopped()

			By("stop it again")
			stopComp()
			checkCompStopped()
		})

		It("start a component", func() {
			createClusterObjV2(defaultCompName, compDefObj.Name, nil)
			checkCompCreating()

			By("start it")
			startComp()
			checkCompCreating()

			By("stop it")
			stopComp()
			checkCompStopped()

			By("start it")
			startComp()
			checkCompRunning()

			By("start it again")
			startComp()
			checkCompRunning()
		})

		It("h-scale a stopped component", func() {
			createClusterObjV2WithPhase(defaultCompName, compDefObj.Name, func(f *testapps.MockClusterFactory) {
				f.SetStop(func() *bool { b := true; return &b }())
			}, appsv1alpha1.StoppedClusterPhase)
			checkCompStopped()

			By("scale-out")
			changeCompReplicas(clusterKey, 3, &clusterObj.Spec.ComponentSpecs[0])

			By("check comp & its")
			Eventually(testapps.CheckObj(&testCtx, compKey, func(g Gomega, comp *appsv1alpha1.Component) {
				g.Expect(comp.Spec.Replicas).Should(Equal(3))
				g.Expect(comp.Status.ObservedGeneration < comp.Generation).Should(BeTrue())
				g.Expect(comp.Status.Phase).Should(Equal(appsv1alpha1.StoppedClusterCompPhase))
			}))
			itsKey := compKey
			Consistently(testapps.CheckObj(&testCtx, itsKey, func(g Gomega, its *workloads.InstanceSet) {
				g.Expect(*its.Spec.Replicas).To(BeEquivalentTo(0))
			}))

			By("start it")
			startComp()

			By("check comp & its")
			Eventually(testapps.CheckObj(&testCtx, compKey, func(g Gomega, comp *appsv1alpha1.Component) {
				g.Expect(comp.Spec.Replicas).Should(Equal(3))
				g.Expect(comp.Status.ObservedGeneration).Should(Equal(comp.Generation))
				g.Expect(comp.Status.Phase).Should(Equal(appsv1alpha1.UpdatingClusterCompPhase))

			}))
			Eventually(testapps.CheckObj(&testCtx, itsKey, func(g Gomega, its *workloads.InstanceSet) {
				g.Expect(*its.Spec.Replicas).To(BeEquivalentTo(3))
			}))
		})

		// TODO: stop a component in h-scaling
	})
})

func mockRestoreCompleted(ml client.MatchingLabels) {
	restoreList := dpv1alpha1.RestoreList{}
	Expect(k8sClient.List(testCtx.Ctx, &restoreList, ml)).Should(Succeed())
	for _, rs := range restoreList.Items {
		err := testapps.GetAndChangeObjStatus(&testCtx, client.ObjectKeyFromObject(&rs), func(res *dpv1alpha1.Restore) {
			res.Status.Phase = dpv1alpha1.RestorePhaseCompleted
		})()
		Expect(err).ShouldNot(HaveOccurred())
	}
}

func checkRestoreAndSetCompleted(clusterKey types.NamespacedName, compName string, scaleOutReplicas int) {
	By("Checking restore CR created")
	ml := client.MatchingLabels{
		constant.AppInstanceLabelKey:    clusterKey.Name,
		constant.KBAppComponentLabelKey: compName,
		constant.KBManagedByKey:         "cluster",
	}
	Eventually(testapps.List(&testCtx, generics.RestoreSignature,
		ml, client.InNamespace(clusterKey.Namespace))).Should(HaveLen(scaleOutReplicas))

	By("Mocking restore phase to succeeded")
	mockRestoreCompleted(ml)
}

func fakeActionSet(clusterDefName string) *dpv1alpha1.ActionSet {
	actionSet := &dpv1alpha1.ActionSet{
		ObjectMeta: metav1.ObjectMeta{
			Name: actionSetName,
			Labels: map[string]string{
				constant.ClusterDefLabelKey: clusterDefName,
			},
		},
		Spec: dpv1alpha1.ActionSetSpec{
			Env: []corev1.EnvVar{
				{
					Name:  "test-name",
					Value: "test-value",
				},
			},
			BackupType: dpv1alpha1.BackupTypeFull,
			Backup: &dpv1alpha1.BackupActionSpec{
				BackupData: &dpv1alpha1.BackupDataActionSpec{
					JobActionSpec: dpv1alpha1.JobActionSpec{
						BaseJobActionSpec: dpv1alpha1.BaseJobActionSpec{
							Image:   "xtrabackup",
							Command: []string{""},
						},
					},
				},
			},
			Restore: &dpv1alpha1.RestoreActionSpec{
				PrepareData: &dpv1alpha1.JobActionSpec{
					BaseJobActionSpec: dpv1alpha1.BaseJobActionSpec{
						Image: "xtrabackup",
						Command: []string{
							"sh",
							"-c",
							"/backup_scripts.sh",
						},
					},
				},
			},
		},
	}
	testapps.CheckedCreateK8sResource(&testCtx, actionSet)
	return actionSet
}<|MERGE_RESOLUTION|>--- conflicted
+++ resolved
@@ -2109,7 +2109,7 @@
 
 		It("with component zero replicas", func() {
 			phase := appsv1alpha1.ClusterPhase("")
-			createClusterObjVx("", "", defaultCompName, compDefName, true,
+			createClusterObjVx("", defaultCompName, compDefName, true,
 				func(f *testapps.MockClusterFactory) {
 					f.SetReplicas(0)
 				}, &phase)
@@ -2317,13 +2317,6 @@
 				It("scale-in to 0 and PVCs should not been deleted", func() {
 					testHorizontalScale(compName, compDefObj.Name, 3, 0, appsv1alpha1.HScaleDataClonePolicyCloneVolume)
 				})
-<<<<<<< HEAD
-=======
-
-				It("scale-out from 0 and should work well", func() {
-					testHorizontalScale(compName, compDefObj.Name, 0, 3, appsv1alpha1.HScaleDataClonePolicyCloneVolume)
-				})
->>>>>>> 49be5b6a
 			})
 
 			Context(fmt.Sprintf("[comp: %s] scale-out after volume expansion", compName), func() {
