--- conflicted
+++ resolved
@@ -2054,15 +2054,6 @@
 		It("scale-in from 3 to 1", func() {
 			testHorizontalScale(defaultCompName, compDefObj.Name, 3, 1, &backupPolicyTPLName)
 		})
-<<<<<<< HEAD
-
-		// TODO(component): events & conditions
-		PIt("backup error at scale-out", func() {
-			testBackupError(defaultCompName, compDefName)
-		})
-	})
-=======
->>>>>>> a22856f4
 
 		It("scale-in to 0 and PVCs should not been deleted", func() {
 			testHorizontalScale(defaultCompName, compDefObj.Name, 3, 0, &backupPolicyTPLName)
@@ -2091,42 +2082,6 @@
 				clusterObj = clusterBuilder.Create(&testCtx).GetObject()
 				clusterKey = client.ObjectKeyFromObject(clusterObj)
 
-<<<<<<< HEAD
-			Context(fmt.Sprintf("[comp: %s] scale-out after volume expansion", compName), func() {
-				It("scale-out with data clone policy", func() {
-					testVolumeExpansion(compName, compDefName, mockStorageClass)
-					testk8s.MockEnableVolumeSnapshot(&testCtx, mockStorageClass.Name)
-					horizontalScale(5, mockStorageClass.Name, appsv1alpha1.HScaleDataClonePolicyCloneVolume, compDefName)
-				})
-
-				It("scale-out without data clone policy", func() {
-					testVolumeExpansion(compName, compDefName, mockStorageClass)
-					horizontalScale(5, mockStorageClass.Name, "", compDefName)
-				})
-			})
-		}
-
-		Context("horizontal scale", func() {
-			It("scale-out from 1 to 3 with backup(snapshot) policy normally", func() {
-				testHorizontalScale(defaultCompName, compDefName, 1, 3, appsv1alpha1.HScaleDataClonePolicyCloneVolume)
-			})
-
-			It("scale-out without data clone policy", func() {
-				testHorizontalScale(defaultCompName, compDefName, 1, 3, "")
-			})
-
-			It("scale-in from 3 to 1", func() {
-				testHorizontalScale(defaultCompName, compDefName, 3, 1, appsv1alpha1.HScaleDataClonePolicyCloneVolume)
-			})
-
-			It("scale-in to 0 and PVCs should not been deleted", func() {
-				testHorizontalScale(defaultCompName, compDefName, 3, 0, appsv1alpha1.HScaleDataClonePolicyCloneVolume)
-			})
-
-			It("scale-out from 0 and should work well", func() {
-				testHorizontalScale(defaultCompName, compDefName, 0, 3, appsv1alpha1.HScaleDataClonePolicyCloneVolume)
-			})
-=======
 				By("Waiting for the cluster controller to create resources completely")
 				waitForCreatingResourceCompletely(clusterKey, compNames...)
 			}
@@ -2159,7 +2114,6 @@
 				testk8s.MockDisableVolumeSnapshot(&testCtx, testk8s.DefaultStorageClassName)
 				testMultiCompHScale(&backupPolicyTPLName)
 			})
->>>>>>> a22856f4
 		})
 	})
 
