/*
Copyright (C) 2022-2024 ApeCloud Co., Ltd

This file is part of KubeBlocks project

This program is free software: you can redistribute it and/or modify
it under the terms of the GNU Affero General Public License as published by
the Free Software Foundation, either version 3 of the License, or
(at your option) any later version.

This program is distributed in the hope that it will be useful
but WITHOUT ANY WARRANTY; without even the implied warranty of
MERCHANTABILITY or FITNESS FOR A PARTICULAR PURPOSE.  See the
GNU Affero General Public License for more details.

You should have received a copy of the GNU Affero General Public License
along with this program.  If not, see <http://www.gnu.org/licenses/>.
*/

package apps

import (
	"fmt"
	"strconv"
	"strings"
	"time"

	. "github.com/onsi/ginkgo/v2"
	. "github.com/onsi/gomega"

	snapshotv1 "github.com/kubernetes-csi/external-snapshotter/client/v6/apis/volumesnapshot/v1"
	"github.com/sethvargo/go-password/password"
	"golang.org/x/exp/maps"
	appsv1 "k8s.io/api/apps/v1"
	corev1 "k8s.io/api/core/v1"
	rbacv1 "k8s.io/api/rbac/v1"
	storagev1 "k8s.io/api/storage/v1"
	"k8s.io/apimachinery/pkg/api/resource"
	metav1 "k8s.io/apimachinery/pkg/apis/meta/v1"
	"k8s.io/apimachinery/pkg/types"
	"k8s.io/apimachinery/pkg/util/intstr"
	"k8s.io/apimachinery/pkg/util/rand"
	"k8s.io/client-go/kubernetes/scheme"
	"k8s.io/utils/pointer"
	controllerruntime "sigs.k8s.io/controller-runtime"
	"sigs.k8s.io/controller-runtime/pkg/client"
	"sigs.k8s.io/controller-runtime/pkg/controller/controllerutil"

	kbappsv1 "github.com/apecloud/kubeblocks/apis/apps/v1"
	dpv1alpha1 "github.com/apecloud/kubeblocks/apis/dataprotection/v1alpha1"
	workloads "github.com/apecloud/kubeblocks/apis/workloads/v1"
	"github.com/apecloud/kubeblocks/pkg/constant"
	"github.com/apecloud/kubeblocks/pkg/controller/component"
	"github.com/apecloud/kubeblocks/pkg/controller/plan"
	intctrlutil "github.com/apecloud/kubeblocks/pkg/controllerutil"
	dptypes "github.com/apecloud/kubeblocks/pkg/dataprotection/types"
	"github.com/apecloud/kubeblocks/pkg/generics"
	kbagent "github.com/apecloud/kubeblocks/pkg/kbagent/client"
	testapps "github.com/apecloud/kubeblocks/pkg/testutil/apps"
	testdp "github.com/apecloud/kubeblocks/pkg/testutil/dataprotection"
	testk8s "github.com/apecloud/kubeblocks/pkg/testutil/k8s"
	viper "github.com/apecloud/kubeblocks/pkg/viperx"
)

const (
	podAnnotationKey4Test = "component-replicas-test"
)

var _ = Describe("Component Controller", func() {
	const (
		compDefName     = "test-compdef"
		compVerName     = "test-compver"
		clusterName     = "test-cluster" // this become cluster prefix name if used with testapps.NewClusterFactory().WithRandomName()
		leader          = "leader"
		follower        = "follower"
		defaultCompName = "default"
	)

	var (
		compDefObj  *kbappsv1.ComponentDefinition
		compVerObj  *kbappsv1.ComponentVersion
		clusterObj  *kbappsv1.Cluster
		clusterKey  types.NamespacedName
		compObj     *kbappsv1.Component
		compKey     types.NamespacedName
		allSettings map[string]interface{}
	)

	resetTestContext := func() {
		compDefObj = nil
		compVerObj = nil
		clusterObj = nil
		if allSettings != nil {
			Expect(viper.MergeConfigMap(allSettings)).ShouldNot(HaveOccurred())
			allSettings = nil
		}
	}

	// Cleanups
	cleanEnv := func() {
		// must wait till resources deleted and no longer existed before the testcases start,
		// otherwise if later it needs to create some new resource objects with the same name,
		// in race conditions, it will find the existence of old objects, resulting failure to
		// create the new objects.
		By("clean resources")

		// delete cluster(and all dependent sub-resources), cluster definition
		testapps.ClearClusterResourcesWithRemoveFinalizerOption(&testCtx)

		// delete rest mocked objects
		inNS := client.InNamespace(testCtx.DefaultNamespace)
		ml := client.HasLabels{testCtx.TestObjLabelKey}
		// namespaced
		testapps.ClearResourcesWithRemoveFinalizerOption(&testCtx, generics.ComponentSignature, true, inNS, ml)
		testapps.ClearResourcesWithRemoveFinalizerOption(&testCtx, generics.PersistentVolumeClaimSignature, true, inNS, ml)
		testapps.ClearResourcesWithRemoveFinalizerOption(&testCtx, generics.PodSignature, true, inNS, ml)
		testapps.ClearResourcesWithRemoveFinalizerOption(&testCtx, generics.BackupSignature, true, inNS, ml)
		testapps.ClearResourcesWithRemoveFinalizerOption(&testCtx, generics.BackupPolicySignature, true, inNS, ml)
		testapps.ClearResourcesWithRemoveFinalizerOption(&testCtx, generics.VolumeSnapshotSignature, true, inNS)
		// non-namespaced
		testapps.ClearResources(&testCtx, generics.BackupPolicyTemplateSignature, ml)
		testapps.ClearResources(&testCtx, generics.ActionSetSignature, ml)
		testapps.ClearResources(&testCtx, generics.StorageClassSignature, ml)
		resetTestContext()
	}

	BeforeEach(func() {
		cleanEnv()
		allSettings = viper.AllSettings()
	})

	AfterEach(func() {
		cleanEnv()
	})

	randomStr := func() string {
		str, _ := password.Generate(6, 0, 0, true, false)
		return str
	}

	// test function helpers
	createAllDefinitionObjects := func() {
		By("Create a componentDefinition obj")
		compDefObj = testapps.NewComponentDefinitionFactory(compDefName).
			WithRandomName().
			AddAnnotations(constant.SkipImmutableCheckAnnotationKey, "true").
			SetDefaultSpec().
			Create(&testCtx).
			GetObject()

		By("Create a componentVersion obj")
		compVerObj = testapps.NewComponentVersionFactory(compVerName).
			SetDefaultSpec(compDefName).
			Create(&testCtx).
			GetObject()

		By("Mock kb-agent client for the default transformer of system accounts provision")
		testapps.MockKBAgentClientDefault()
	}

	waitForCreatingResourceCompletely := func(clusterKey client.ObjectKey, compNames ...string) {
		Eventually(testapps.GetClusterObservedGeneration(&testCtx, clusterKey)).Should(BeEquivalentTo(1))
		cluster := &kbappsv1.Cluster{}
		Eventually(testapps.CheckObjExists(&testCtx, clusterKey, cluster, true)).Should(Succeed())
		for _, compName := range compNames {
			compPhase := kbappsv1.CreatingClusterCompPhase
			for _, spec := range cluster.Spec.ComponentSpecs {
				if spec.Name == compName && spec.Replicas == 0 {
					compPhase = kbappsv1.StoppedClusterCompPhase
				}
			}
			Eventually(testapps.GetClusterComponentPhase(&testCtx, clusterKey, compName)).Should(Equal(compPhase))
		}
	}

	createClusterObjX := func(clusterDefName, compName, compDefName string,
		processor func(*testapps.MockClusterFactory), phase *kbappsv1.ClusterPhase) {
		factory := testapps.NewClusterFactory(testCtx.DefaultNamespace, clusterName, clusterDefName).
			WithRandomName().
			AddComponent(compName, compDefName).
			SetReplicas(1)
		if processor != nil {
			processor(factory)
		}
		clusterObj = factory.Create(&testCtx).GetObject()
		clusterKey = client.ObjectKeyFromObject(clusterObj)

		By("Waiting for the cluster enter expected phase")
		Eventually(testapps.GetClusterObservedGeneration(&testCtx, clusterKey)).Should(BeEquivalentTo(1))
		if phase == nil {
			Eventually(testapps.GetClusterPhase(&testCtx, clusterKey)).Should(Equal(kbappsv1.CreatingClusterPhase))
		} else {
			Eventually(testapps.GetClusterPhase(&testCtx, clusterKey)).Should(Equal(*phase))
		}

		By("Waiting for the component enter expected phase")
		compKey = types.NamespacedName{
			Namespace: clusterObj.Namespace,
			Name:      component.FullName(clusterObj.Name, compName),
		}
		compObj = &kbappsv1.Component{}
		Eventually(testapps.CheckObjExists(&testCtx, compKey, compObj, true)).Should(Succeed())
		if phase == nil {
			Eventually(testapps.GetComponentObservedGeneration(&testCtx, compKey)).Should(BeEquivalentTo(1))
			Eventually(testapps.GetComponentPhase(&testCtx, compKey)).Should(Equal(kbappsv1.CreatingClusterCompPhase))
		}
	}

	createClusterObj := func(compName, compDefName string, processor func(*testapps.MockClusterFactory)) {
		By("Creating a cluster with new component definition")
		createClusterObjX("", compName, compDefName, processor, nil)
	}

	createClusterObjWithPhase := func(compName, compDefName string, processor func(*testapps.MockClusterFactory), phase kbappsv1.ClusterPhase) {
		By("Creating a cluster with new component definition")
		createClusterObjX("", compName, compDefName, processor, &phase)
	}

	mockCompRunning := func(compName string) {
		itsList := testk8s.ListAndCheckInstanceSetWithComponent(&testCtx, client.ObjectKeyFromObject(clusterObj), compName)
		Expect(itsList.Items).Should(HaveLen(1))
		its := itsList.Items[0]
		pods := testapps.MockInstanceSetPods(&testCtx, &its, clusterObj, compName)
		Expect(testapps.ChangeObjStatus(&testCtx, &its, func() {
			testk8s.MockInstanceSetReady(&its, pods...)
		})).ShouldNot(HaveOccurred())
		Eventually(testapps.GetComponentPhase(&testCtx, types.NamespacedName{
			Namespace: clusterObj.Namespace,
			Name:      component.FullName(clusterObj.Name, compName),
		})).Should(Equal(kbappsv1.RunningClusterCompPhase))
	}

	// createCompObj := func(compName, compDefName, serviceVersion string, processor func(*testapps.MockComponentFactory)) {
	//	By("Creating a component")
	//	factory := testapps.NewComponentFactory(testCtx.DefaultNamespace, component.FullName(clusterObj.Name, compName), compDefName).
	//		AddAnnotations(constant.KBAppClusterUIDKey, string(clusterObj.UID)),
	//		AddLabels(constant.AppInstanceLabelKey, clusterObj.Name).
	//		SetServiceVersion(serviceVersion).
	//		SetReplicas(1)
	//	if processor != nil {
	//		processor(factory)
	//	}
	//	compObj = factory.Create(&testCtx).GetObject()
	//	compKey = client.ObjectKeyFromObject(compObj)
	//
	//	Eventually(testapps.CheckObj(&testCtx, compKey, func(g Gomega, comp *kbappsv1.Component) {
	//		g.Expect(comp.Status.ObservedGeneration).To(BeEquivalentTo(comp.Generation))
	//		g.Expect(comp.Status.Phase).To(Equal(kbappsv1.CreatingClusterCompPhase))
	//	})).Should(Succeed())
	// }

	changeCompReplicas := func(clusterName types.NamespacedName, replicas int32, comp *kbappsv1.ClusterComponentSpec) {
		Expect(testapps.GetAndChangeObj(&testCtx, clusterName, func(cluster *kbappsv1.Cluster) {
			for i, clusterComp := range cluster.Spec.ComponentSpecs {
				if clusterComp.Name == comp.Name {
					cluster.Spec.ComponentSpecs[i].Replicas = replicas
				}
			}
		})()).ShouldNot(HaveOccurred())
	}

	changeComponentReplicas := func(clusterName types.NamespacedName, replicas int32) {
		Expect(testapps.GetAndChangeObj(&testCtx, clusterName, func(cluster *kbappsv1.Cluster) {
			Expect(cluster.Spec.ComponentSpecs).Should(HaveLen(1))
			cluster.Spec.ComponentSpecs[0].Replicas = replicas
		})()).ShouldNot(HaveOccurred())
	}

	testChangeReplicas := func(compName, compDefName string) {
		createClusterObj(compName, compDefName, nil)
		replicasSeq := []int32{5, 3, 1, 2, 4}
		expectedOG := int64(1)
		for _, replicas := range replicasSeq {
			By(fmt.Sprintf("Change replicas to %d", replicas))
			changeComponentReplicas(clusterKey, replicas)
			expectedOG++

			By("Checking cluster status and the number of replicas changed")
			Eventually(testapps.CheckObj(&testCtx, clusterKey, func(g Gomega, fetched *kbappsv1.Cluster) {
				g.Expect(fetched.Status.ObservedGeneration).To(BeEquivalentTo(expectedOG))
				g.Eventually(testapps.GetClusterPhase(&testCtx, clusterKey)).Should(BeElementOf(kbappsv1.CreatingClusterPhase, kbappsv1.UpdatingClusterPhase))
			})).Should(Succeed())

			itsKey := compKey
			Eventually(testapps.CheckObj(&testCtx, itsKey, func(g Gomega, its *workloads.InstanceSet) {
				g.Expect(int(*its.Spec.Replicas)).To(BeEquivalentTo(replicas))
			})).Should(Succeed())
		}
	}

	testChangeReplicasToZero := func(compName, compDefName string) {
		var (
			init   = int32(3)
			target = int32(0)
		)

		createClusterObj(compName, compDefName, func(f *testapps.MockClusterFactory) {
			f.SetReplicas(init)
		})

		By(fmt.Sprintf("change replicas to %d", target))
		changeComponentReplicas(clusterKey, target)

		By("checking the number of replicas in component as expected")
		Eventually(testapps.CheckObj(&testCtx, compKey, func(g Gomega, comp *kbappsv1.Component) {
			g.Expect(comp.Spec.Replicas).Should(Equal(target))
		})).Should(Succeed())

		By("checking the component status can't be reconciled well")
		Eventually(testapps.CheckObj(&testCtx, compKey, func(g Gomega, comp *kbappsv1.Component) {
			g.Expect(comp.Generation > comp.Status.ObservedGeneration).Should(BeTrue())
		})).Should(Succeed())

		By("checking the number of replicas in ITS unchanged")
		itsKey := compKey
		Eventually(testapps.CheckObj(&testCtx, itsKey, func(g Gomega, its *workloads.InstanceSet) {
			g.Expect(*its.Spec.Replicas).Should(Equal(init))
		})).Should(Succeed())
	}

	testChangeReplicasToZeroWithReplicasLimit := func(compName, compDefName string) {
		var (
			init   = int32(3)
			target = int32(0)
		)

		By("set min replicas limit to 0")
		compDefKey := client.ObjectKeyFromObject(compDefObj)
		Eventually(testapps.GetAndChangeObj(&testCtx, compDefKey, func(compDef *kbappsv1.ComponentDefinition) {
			compDef.Spec.ReplicasLimit = &kbappsv1.ReplicasLimit{
				MinReplicas: 0,
				MaxReplicas: 5,
			}
		})).Should(Succeed())

		createClusterObj(compName, compDefName, func(f *testapps.MockClusterFactory) {
			f.SetReplicas(init)
		})

		By(fmt.Sprintf("change replicas to %d", target))
		changeComponentReplicas(clusterKey, target)

		By("checking the number of replicas in component as expected")
		Eventually(testapps.CheckObj(&testCtx, compKey, func(g Gomega, comp *kbappsv1.Component) {
			g.Expect(comp.Spec.Replicas).Should(Equal(target))
			g.Expect(comp.Generation).Should(Equal(comp.Status.ObservedGeneration))
		})).Should(Succeed())

		By("checking the number of replicas in ITS as expected")
		itsKey := compKey
		Eventually(testapps.CheckObj(&testCtx, itsKey, func(g Gomega, its *workloads.InstanceSet) {
			g.Expect(*its.Spec.Replicas).Should(Equal(target))
		})).Should(Succeed())
	}

	getPVCName := func(vctName, compName string, i int) string {
		return fmt.Sprintf("%s-%s-%s-%d", vctName, clusterKey.Name, compName, i)
	}

	createPVC := func(clusterName, pvcName, compName, storageSize, storageClassName string) {
		if storageSize == "" {
			storageSize = "1Gi"
		}
		testapps.NewPersistentVolumeClaimFactory(testCtx.DefaultNamespace, pvcName, clusterName,
			compName, testapps.DataVolumeName).
			AddLabelsInMap(map[string]string{
				constant.AppInstanceLabelKey:    clusterName,
				constant.KBAppComponentLabelKey: compName,
				constant.AppManagedByLabelKey:   constant.AppName,
			}).
			SetStorage(storageSize).
			SetStorageClass(storageClassName).
			CheckedCreate(&testCtx)
	}

	mockComponentPVCsAndBound := func(comp *kbappsv1.ClusterComponentSpec, replicas int, create bool, storageClassName string) {
		for i := 0; i < replicas; i++ {
			for _, vct := range comp.VolumeClaimTemplates {
				pvcKey := types.NamespacedName{
					Namespace: clusterKey.Namespace,
					Name:      getPVCName(vct.Name, comp.Name, i),
				}
				if create {
					createPVC(clusterKey.Name, pvcKey.Name, comp.Name, vct.Spec.Resources.Requests.Storage().String(), storageClassName)
				}
				Eventually(testapps.CheckObjExists(&testCtx, pvcKey,
					&corev1.PersistentVolumeClaim{}, true)).Should(Succeed())
				Eventually(testapps.GetAndChangeObjStatus(&testCtx, pvcKey, func(pvc *corev1.PersistentVolumeClaim) {
					pvc.Status.Phase = corev1.ClaimBound
					if pvc.Status.Capacity == nil {
						pvc.Status.Capacity = corev1.ResourceList{}
					}
					pvc.Status.Capacity[corev1.ResourceStorage] = pvc.Spec.Resources.Requests[corev1.ResourceStorage]
				})).Should(Succeed())
			}
		}
	}

	mockPodsForTest := func(cluster *kbappsv1.Cluster, number int) []corev1.Pod {
		componentName := cluster.Spec.ComponentSpecs[0].Name
		compDefName := cluster.Spec.ComponentSpecs[0].ComponentDef
		clusterName := cluster.Name
		itsName := cluster.Name + "-" + componentName
		pods := make([]corev1.Pod, 0)
		for i := 0; i < number; i++ {
			pod := &corev1.Pod{
				ObjectMeta: metav1.ObjectMeta{
					Name:      itsName + "-" + strconv.Itoa(i),
					Namespace: testCtx.DefaultNamespace,
					Labels: map[string]string{
						constant.AppManagedByLabelKey:         constant.AppName,
						constant.AppNameLabelKey:              compDefName,
						constant.AppInstanceLabelKey:          clusterName,
						constant.KBAppComponentLabelKey:       componentName,
						appsv1.ControllerRevisionHashLabelKey: "mock-version",
					},
					Annotations: map[string]string{
						podAnnotationKey4Test: fmt.Sprintf("%d", number),
					},
				},
				Spec: corev1.PodSpec{
					Containers: []corev1.Container{{
						Name:  "mock-container",
						Image: "mock-container",
					}},
				},
			}
			pods = append(pods, *pod)
		}
		return pods
	}

	horizontalScaleComp := func(updatedReplicas int, comp *kbappsv1.ClusterComponentSpec, storageClassName string, bpt *string) {
		By("Mocking component PVCs to bound")
		mockComponentPVCsAndBound(comp, int(comp.Replicas), true, storageClassName)

		By("Checking its replicas right")
		itsList := testk8s.ListAndCheckInstanceSetWithComponent(&testCtx, clusterKey, comp.Name)
		Expect(int(*itsList.Items[0].Spec.Replicas)).To(BeEquivalentTo(comp.Replicas))

		By("Creating mock pods in InstanceSet")
		pods := mockPodsForTest(clusterObj, int(comp.Replicas))
		for _, pod := range pods {
			Expect(testCtx.CheckedCreateObj(testCtx.Ctx, &pod)).Should(Succeed())
			Eventually(testapps.GetAndChangeObj(&testCtx, client.ObjectKeyFromObject(&pod), func(p *corev1.Pod) {
				// mock the status to pass the isReady(pod) check in consensus_set
				p.Status.Conditions = []corev1.PodCondition{{
					Type:   corev1.PodReady,
					Status: corev1.ConditionTrue,
				}}
			})).Should(Succeed())
		}

		By(fmt.Sprintf("Changing replicas to %d", updatedReplicas))
		changeCompReplicas(clusterKey, int32(updatedReplicas), comp)

		checkUpdatedItsReplicas := func() {
			By("Checking updated its replicas")
			Eventually(func() int32 {
				itsList := testk8s.ListAndCheckInstanceSetWithComponent(&testCtx, clusterKey, comp.Name)
				return *itsList.Items[0].Spec.Replicas
			}).Should(BeEquivalentTo(updatedReplicas))
		}

		scaleOutCheck := func() {
			if comp.Replicas == 0 {
				return
			}

			ml := client.MatchingLabels{
				constant.AppInstanceLabelKey:    clusterKey.Name,
				constant.KBAppComponentLabelKey: comp.Name,
				constant.KBManagedByKey:         "cluster",
			}
			if bpt != nil {
				By(fmt.Sprintf("Checking backup of component %s created", comp.Name))
				Eventually(testapps.List(&testCtx, generics.BackupSignature,
					ml, client.InNamespace(clusterKey.Namespace))).Should(HaveLen(1))

				backupKey := types.NamespacedName{Name: fmt.Sprintf("%s-%s-scaling",
					clusterKey.Name, comp.Name),
					Namespace: testCtx.DefaultNamespace}
				By("Mocking backup status to completed")
				Expect(testapps.GetAndChangeObjStatus(&testCtx, backupKey, func(backup *dpv1alpha1.Backup) {
					backup.Status.Phase = dpv1alpha1.BackupPhaseCompleted
					backup.Status.PersistentVolumeClaimName = "backup-data"
					testdp.MockBackupStatusMethod(backup, testdp.BackupMethodName, testapps.DataVolumeName, testdp.ActionSetName)
				})()).Should(Succeed())

				if testk8s.IsMockVolumeSnapshotEnabled(&testCtx, storageClassName) {
					By("Mocking VolumeSnapshot and set it as ReadyToUse")
					pvcName := getPVCName(testapps.DataVolumeName, comp.Name, 0)
					volumeSnapshot := &snapshotv1.VolumeSnapshot{
						ObjectMeta: metav1.ObjectMeta{
							Name:      backupKey.Name,
							Namespace: backupKey.Namespace,
							Labels: map[string]string{
								dptypes.BackupNameLabelKey: backupKey.Name,
							}},
						Spec: snapshotv1.VolumeSnapshotSpec{
							Source: snapshotv1.VolumeSnapshotSource{
								PersistentVolumeClaimName: &pvcName,
							},
						},
					}
					scheme, _ := kbappsv1.SchemeBuilder.Build()
					Expect(controllerruntime.SetControllerReference(clusterObj, volumeSnapshot, scheme)).Should(Succeed())
					Expect(testCtx.CreateObj(testCtx.Ctx, volumeSnapshot)).Should(Succeed())
					readyToUse := true
					volumeSnapshotStatus := snapshotv1.VolumeSnapshotStatus{ReadyToUse: &readyToUse}
					volumeSnapshot.Status = &volumeSnapshotStatus
					Expect(k8sClient.Status().Update(testCtx.Ctx, volumeSnapshot)).Should(Succeed())
				}
			}

			By("Mock PVCs and set status to bound")
			mockComponentPVCsAndBound(comp, updatedReplicas, true, storageClassName)

			if bpt != nil {
				testdp.CheckRestoreAndSetCompleted(&testCtx, clusterKey, comp.Name, updatedReplicas-int(comp.Replicas))
			}

			if bpt != nil {
				By("Checking Backup and Restore cleanup")
				Eventually(testapps.List(&testCtx, generics.BackupSignature, ml, client.InNamespace(clusterKey.Namespace))).Should(HaveLen(0))
				Eventually(testapps.List(&testCtx, generics.RestoreSignature, ml, client.InNamespace(clusterKey.Namespace))).Should(HaveLen(0))
			}

			checkUpdatedItsReplicas()

			By("Checking updated its replicas' PVC and size")
			for _, vct := range comp.VolumeClaimTemplates {
				var volumeQuantity resource.Quantity
				for i := 0; i < updatedReplicas; i++ {
					pvcKey := types.NamespacedName{
						Namespace: clusterKey.Namespace,
						Name:      getPVCName(vct.Name, comp.Name, i),
					}
					Eventually(testapps.CheckObj(&testCtx, pvcKey, func(g Gomega, pvc *corev1.PersistentVolumeClaim) {
						if volumeQuantity.IsZero() {
							volumeQuantity = pvc.Spec.Resources.Requests[corev1.ResourceStorage]
						}
						Expect(pvc.Spec.Resources.Requests[corev1.ResourceStorage]).To(Equal(volumeQuantity))
						Expect(pvc.Status.Capacity[corev1.ResourceStorage]).To(Equal(volumeQuantity))
					})).Should(Succeed())
				}
			}
		}

		scaleInCheck := func() {
			if updatedReplicas == 0 {
				Consistently(func(g Gomega) {
					pvcList := corev1.PersistentVolumeClaimList{}
					g.Expect(k8sClient.List(testCtx.Ctx, &pvcList, client.MatchingLabels{
						constant.AppInstanceLabelKey:    clusterKey.Name,
						constant.KBAppComponentLabelKey: comp.Name,
					})).Should(Succeed())
					for _, pvc := range pvcList.Items {
						ss := strings.Split(pvc.Name, "-")
						idx, _ := strconv.Atoi(ss[len(ss)-1])
						if idx >= updatedReplicas && idx < int(comp.Replicas) {
							g.Expect(pvc.DeletionTimestamp).Should(BeNil())
						}
					}
				}).Should(Succeed())
				return
			}

			checkUpdatedItsReplicas()

			By("Checking pvcs deleting")
			Eventually(func(g Gomega) {
				pvcList := corev1.PersistentVolumeClaimList{}
				g.Expect(k8sClient.List(testCtx.Ctx, &pvcList, client.MatchingLabels{
					constant.AppInstanceLabelKey:    clusterKey.Name,
					constant.KBAppComponentLabelKey: comp.Name,
				})).Should(Succeed())
				for _, pvc := range pvcList.Items {
					ss := strings.Split(pvc.Name, "-")
					idx, _ := strconv.Atoi(ss[len(ss)-1])
					if idx >= updatedReplicas && idx < int(comp.Replicas) {
						g.Expect(pvc.DeletionTimestamp).ShouldNot(BeNil())
					}
				}
			}).Should(Succeed())

			By("Checking pod's annotation should be updated consistently")
			Eventually(func(g Gomega) {
				podList := corev1.PodList{}
				g.Expect(k8sClient.List(testCtx.Ctx, &podList, client.MatchingLabels{
					constant.AppInstanceLabelKey:    clusterKey.Name,
					constant.KBAppComponentLabelKey: comp.Name,
				})).Should(Succeed())
				for _, pod := range podList.Items {
					ss := strings.Split(pod.Name, "-")
					ordinal, _ := strconv.Atoi(ss[len(ss)-1])
					if ordinal >= updatedReplicas {
						continue
					}
					// The annotation was updated by the mocked member leave action.
					g.Expect(pod.Annotations[podAnnotationKey4Test]).Should(Equal(fmt.Sprintf("%d", updatedReplicas)))
				}
			}).Should(Succeed())
		}

		if int(comp.Replicas) < updatedReplicas {
			scaleOutCheck()
		}
		if int(comp.Replicas) > updatedReplicas {
			scaleInCheck()
		}
	}

	setHorizontalScalePolicy := func(bpt *string, compDefNames ...string) {
		bptName := "nil"
		if bpt != nil {
			bptName = *bpt
		}
		By(fmt.Sprintf("set HorizontalScalePolicy as %s", bptName))
		for _, compDefName := range compDefNames {
			Expect(testapps.GetAndChangeObj(&testCtx, types.NamespacedName{Name: compDefName},
				func(compDef *kbappsv1.ComponentDefinition) {
					if compDef.Annotations == nil {
						compDef.Annotations = map[string]string{}
					}
					if bpt == nil || len(*bpt) == 0 {
						delete(compDef.Annotations, constant.HorizontalScaleBackupPolicyTemplateKey)
					} else {
						compDef.Annotations[constant.HorizontalScaleBackupPolicyTemplateKey] = *bpt
					}
				})()).ShouldNot(HaveOccurred())
		}
	}

	horizontalScale := func(updatedReplicas int, storageClassName string, policyType *string, compDefNames ...string) {
		defer kbagent.UnsetMockClient()

		cluster := &kbappsv1.Cluster{}
		Expect(k8sClient.Get(testCtx.Ctx, clusterKey, cluster)).Should(Succeed())
		initialGeneration := int(cluster.Status.ObservedGeneration)

		setHorizontalScalePolicy(policyType, compDefNames...)

		By("Mocking all components' PVCs to bound")
		for _, comp := range cluster.Spec.ComponentSpecs {
			mockComponentPVCsAndBound(&comp, int(comp.Replicas), true, storageClassName)
		}

		bpt := func(comp kbappsv1.ClusterComponentSpec) *string {
			compDef := &kbappsv1.ComponentDefinition{}
			Expect(k8sClient.Get(testCtx.Ctx, types.NamespacedName{Name: comp.ComponentDef}, compDef)).Should(Succeed())
			if len(compDef.Annotations) > 0 {
				template, ok := compDef.Annotations[constant.HorizontalScaleBackupPolicyTemplateKey]
				if ok {
					return &template
				}
			}
			return nil
		}

		for i, comp := range cluster.Spec.ComponentSpecs {
			testapps.MockKBAgentClient4HScale(&testCtx, clusterKey, comp.Name, podAnnotationKey4Test, updatedReplicas)

			By(fmt.Sprintf("H-scale component %s with policy %v", comp.Name, bpt(comp)))
			horizontalScaleComp(updatedReplicas, &cluster.Spec.ComponentSpecs[i], storageClassName, bpt(comp))
		}

		By("Checking cluster status and the number of replicas changed")
		Eventually(testapps.GetClusterObservedGeneration(&testCtx, clusterKey)).
			Should(BeEquivalentTo(initialGeneration + len(cluster.Spec.ComponentSpecs)))
	}

	testHorizontalScale := func(compName, compDefName string, initialReplicas, updatedReplicas int32, bpt *string) {
		By("Creating a single component cluster with VolumeClaimTemplate")
		pvcSpec := testapps.NewPVCSpec("1Gi")
		createClusterObj(compName, compDefName, func(f *testapps.MockClusterFactory) {
			f.SetReplicas(initialReplicas).
				AddVolumeClaimTemplate(testapps.DataVolumeName, pvcSpec).
				AddVolumeClaimTemplate(testapps.LogVolumeName, pvcSpec)
		})

		// REVIEW: this test flow, wait for running phase?
		testk8s.MockEnableVolumeSnapshot(&testCtx, testk8s.DefaultStorageClassName)

		horizontalScale(int(updatedReplicas), testk8s.DefaultStorageClassName, bpt, compDefName)
	}

	testVolumeExpansion := func(compDef *kbappsv1.ComponentDefinition, compName string, storageClass *storagev1.StorageClass) {
		var (
			replicas          = 3
			volumeSize        = "1Gi"
			newVolumeSize     = "2Gi"
			volumeQuantity    = resource.MustParse(volumeSize)
			newVolumeQuantity = resource.MustParse(newVolumeSize)
		)

		By("Mock a StorageClass which allows resize")
		Expect(*storageClass.AllowVolumeExpansion).Should(BeTrue())

		By("Creating a cluster with VolumeClaimTemplate")
		pvcSpec := testapps.NewPVCSpec(volumeSize)
		pvcSpec.StorageClassName = &storageClass.Name

		By("Create cluster and waiting for the cluster initialized")
		createClusterObj(compName, compDef.GetName(), func(f *testapps.MockClusterFactory) {
			f.SetReplicas(int32(replicas)).
				SetServiceVersion(compDef.Spec.ServiceVersion).
				AddVolumeClaimTemplate(testapps.DataVolumeName, pvcSpec).
				AddVolumeClaimTemplate(testapps.LogVolumeName, pvcSpec)
		})

		By("Checking the replicas")
		itsList := testk8s.ListAndCheckInstanceSet(&testCtx, clusterKey)
		its := &itsList.Items[0]
		Expect(*its.Spec.Replicas).Should(BeEquivalentTo(replicas))

		By("Mock PVCs in Bound Status")
		for i := 0; i < replicas; i++ {
			for _, vctName := range []string{testapps.DataVolumeName, testapps.LogVolumeName} {
				pvc := &corev1.PersistentVolumeClaim{
					ObjectMeta: metav1.ObjectMeta{
						Name:      getPVCName(vctName, compName, i),
						Namespace: clusterKey.Namespace,
						Labels: map[string]string{
							constant.AppManagedByLabelKey:   constant.AppName,
							constant.AppInstanceLabelKey:    clusterKey.Name,
							constant.KBAppComponentLabelKey: compName,
						}},
					Spec: pvcSpec.ToV1PersistentVolumeClaimSpec(),
				}
				Expect(testCtx.CreateObj(testCtx.Ctx, pvc)).Should(Succeed())
				patch := client.MergeFrom(pvc.DeepCopy())
				pvc.Status.Phase = corev1.ClaimBound // only bound pvc allows resize
				if pvc.Status.Capacity == nil {
					pvc.Status.Capacity = corev1.ResourceList{}
				}
				pvc.Status.Capacity[corev1.ResourceStorage] = volumeQuantity
				Expect(k8sClient.Status().Patch(testCtx.Ctx, pvc, patch)).Should(Succeed())
			}
		}

		By("mock pods of component are available")
		mockPods := testapps.MockInstanceSetPods(&testCtx, its, clusterObj, compName)
		Expect(testapps.ChangeObjStatus(&testCtx, its, func() {
			testk8s.MockInstanceSetReady(its, mockPods...)
		})).ShouldNot(HaveOccurred())

		Eventually(testapps.GetClusterObservedGeneration(&testCtx, clusterKey)).Should(BeEquivalentTo(1))
		Eventually(testapps.GetClusterComponentPhase(&testCtx, clusterKey, compName)).Should(Equal(kbappsv1.RunningClusterCompPhase))
		Eventually(testapps.GetClusterPhase(&testCtx, clusterKey)).Should(Equal(kbappsv1.RunningClusterPhase))

		By("Updating data PVC storage size")
		Expect(testapps.GetAndChangeObj(&testCtx, clusterKey, func(cluster *kbappsv1.Cluster) {
			comp := &cluster.Spec.ComponentSpecs[0]
			for i, vct := range comp.VolumeClaimTemplates {
				if vct.Name == testapps.DataVolumeName {
					comp.VolumeClaimTemplates[i].Spec.Resources.Requests[corev1.ResourceStorage] = newVolumeQuantity
				}
			}
		})()).ShouldNot(HaveOccurred())

		By("Checking the resize operation in progress for data volume")
		Eventually(testapps.GetClusterObservedGeneration(&testCtx, clusterKey)).Should(BeEquivalentTo(2))
		Eventually(testapps.GetClusterComponentPhase(&testCtx, clusterKey, compName)).Should(Equal(kbappsv1.UpdatingClusterCompPhase))
		Eventually(testapps.GetClusterPhase(&testCtx, clusterKey)).Should(Equal(kbappsv1.UpdatingClusterPhase))
		for i := 0; i < replicas; i++ {
			pvc := &corev1.PersistentVolumeClaim{}
			pvcKey := types.NamespacedName{
				Namespace: clusterKey.Namespace,
				Name:      getPVCName(testapps.DataVolumeName, compName, i),
			}
			Eventually(func(g Gomega) {
				g.Expect(k8sClient.Get(testCtx.Ctx, pvcKey, pvc)).Should(Succeed())
				g.Expect(pvc.Spec.Resources.Requests[corev1.ResourceStorage]).To(Equal(newVolumeQuantity))
				g.Expect(pvc.Status.Capacity[corev1.ResourceStorage]).To(Equal(volumeQuantity))
			}).Should(Succeed())
		}

		By("Mock resizing of data volumes finished")
		for i := 0; i < replicas; i++ {
			pvcKey := types.NamespacedName{
				Namespace: clusterKey.Namespace,
				Name:      getPVCName(testapps.DataVolumeName, compName, i),
			}
			Expect(testapps.GetAndChangeObjStatus(&testCtx, pvcKey, func(pvc *corev1.PersistentVolumeClaim) {
				pvc.Status.Capacity[corev1.ResourceStorage] = newVolumeQuantity
			})()).ShouldNot(HaveOccurred())
		}

		By("Checking the resize operation finished")
		Expect(testapps.GetAndChangeObjStatus(&testCtx, client.ObjectKeyFromObject(its), func(its *workloads.InstanceSet) {
			testk8s.MockInstanceSetReady(its, mockPods...)
		})()).ShouldNot(HaveOccurred())
		Eventually(testapps.GetClusterObservedGeneration(&testCtx, clusterKey)).Should(BeEquivalentTo(2))
		Eventually(testapps.GetClusterComponentPhase(&testCtx, clusterKey, compName)).Should(Equal(kbappsv1.RunningClusterCompPhase))
		Eventually(testapps.GetClusterPhase(&testCtx, clusterKey)).Should(Equal(kbappsv1.RunningClusterPhase))

		By("Checking data volumes are resized")
		for i := 0; i < replicas; i++ {
			pvcKey := types.NamespacedName{
				Namespace: clusterKey.Namespace,
				Name:      getPVCName(testapps.DataVolumeName, compName, i),
			}
			Eventually(testapps.CheckObj(&testCtx, pvcKey, func(g Gomega, pvc *corev1.PersistentVolumeClaim) {
				g.Expect(pvc.Status.Capacity[corev1.ResourceStorage]).To(Equal(newVolumeQuantity))
			})).Should(Succeed())
		}

		By("Checking log volumes stay unchanged")
		for i := 0; i < replicas; i++ {
			pvc := &corev1.PersistentVolumeClaim{}
			pvcKey := types.NamespacedName{
				Namespace: clusterKey.Namespace,
				Name:      getPVCName(testapps.LogVolumeName, compName, i),
			}
			Expect(k8sClient.Get(testCtx.Ctx, pvcKey, pvc)).Should(Succeed())
			Expect(pvc.Spec.Resources.Requests[corev1.ResourceStorage]).To(Equal(volumeQuantity))
			Expect(pvc.Status.Capacity[corev1.ResourceStorage]).To(Equal(volumeQuantity))
		}
	}

	testVolumeExpansionFailedAndRecover := func(compName, compDefName string) {

		const storageClassName = "test-sc"
		const replicas = 3

		By("Mock a StorageClass which allows resize")
		sc := testapps.CreateStorageClass(&testCtx, storageClassName, true)

		By("Creating a cluster with VolumeClaimTemplate")
		pvcSpec := testapps.NewPVCSpec("1Gi")
		pvcSpec.StorageClassName = &sc.Name

		By("Create cluster and waiting for the cluster initialized")
		createClusterObj(compName, compDefName, func(f *testapps.MockClusterFactory) {
			f.SetReplicas(replicas).AddVolumeClaimTemplate(testapps.DataVolumeName, pvcSpec)
		})

		By("Mock PVCs in Bound Status")
		for i := 0; i < replicas; i++ {
			tmpSpec := pvcSpec.ToV1PersistentVolumeClaimSpec()
			tmpSpec.VolumeName = getPVCName(testapps.DataVolumeName, compName, i)
			pvc := &corev1.PersistentVolumeClaim{
				ObjectMeta: metav1.ObjectMeta{
					Name:      getPVCName(testapps.DataVolumeName, compName, i),
					Namespace: clusterKey.Namespace,
					Labels: map[string]string{
						constant.AppInstanceLabelKey: clusterKey.Name,
					}},
				Spec: tmpSpec,
			}
			Expect(testCtx.CreateObj(testCtx.Ctx, pvc)).Should(Succeed())
			pvc.Status.Phase = corev1.ClaimBound // only bound pvc allows resize
			Expect(k8sClient.Status().Update(testCtx.Ctx, pvc)).Should(Succeed())
		}

		By("mocking PVs")
		for i := 0; i < replicas; i++ {
			pv := &corev1.PersistentVolume{
				ObjectMeta: metav1.ObjectMeta{
					Name:      getPVCName(testapps.DataVolumeName, compName, i), // use same name as pvc
					Namespace: clusterKey.Namespace,
					Labels: map[string]string{
						constant.AppInstanceLabelKey: clusterKey.Name,
					}},
				Spec: corev1.PersistentVolumeSpec{
					Capacity: corev1.ResourceList{
						"storage": resource.MustParse("1Gi"),
					},
					AccessModes: []corev1.PersistentVolumeAccessMode{
						"ReadWriteOnce",
					},
					PersistentVolumeReclaimPolicy: corev1.PersistentVolumeReclaimDelete,
					StorageClassName:              storageClassName,
					PersistentVolumeSource: corev1.PersistentVolumeSource{
						HostPath: &corev1.HostPathVolumeSource{
							Path: "/opt/volume/nginx",
							Type: nil,
						},
					},
					ClaimRef: &corev1.ObjectReference{
						Name: getPVCName(testapps.DataVolumeName, compName, i),
					},
				},
			}
			Expect(testCtx.CreateObj(testCtx.Ctx, pv)).Should(Succeed())
		}

		changePVC := func(quantity resource.Quantity) {
			Expect(testapps.GetAndChangeObj(&testCtx, clusterKey, func(cluster *kbappsv1.Cluster) {
				comp := &cluster.Spec.ComponentSpecs[0]
				comp.VolumeClaimTemplates[0].Spec.Resources.Requests[corev1.ResourceStorage] = quantity
			})()).ShouldNot(HaveOccurred())
		}

		checkPVC := func(quantity resource.Quantity) {
			for i := 0; i < replicas; i++ {
				pvcKey := types.NamespacedName{
					Namespace: clusterKey.Namespace,
					Name:      getPVCName(testapps.DataVolumeName, compName, i),
				}
				Eventually(testapps.CheckObj(&testCtx, pvcKey, func(g Gomega, pvc *corev1.PersistentVolumeClaim) {
					g.Expect(pvc.Spec.Resources.Requests[corev1.ResourceStorage]).To(Equal(quantity))
				})).Should(Succeed())
			}
		}

		checkResizeOperationFinished := func(generation int64) {
			Eventually(testapps.GetClusterObservedGeneration(&testCtx, clusterKey)).Should(BeEquivalentTo(generation))
			Eventually(testapps.GetComponentObservedGeneration(&testCtx, compKey)).Should(BeEquivalentTo(generation))
		}

		By("Updating the PVC storage size")
		newStorageValue := resource.MustParse("2Gi")
		changePVC(newStorageValue)

		By("Checking the resize operation finished")
		checkResizeOperationFinished(2)

		By("Checking PVCs are resized")
		checkPVC(newStorageValue)

		By("Updating the PVC storage size back")
		originStorageValue := resource.MustParse("1Gi")
		changePVC(originStorageValue)

		By("Checking the resize operation finished")
		checkResizeOperationFinished(3)

		By("Checking PVCs are resized")
		checkPVC(originStorageValue)
	}

	testCompFinalizerNLabel := func(compName, compDefName string) {
		createClusterObj(compName, compDefName, nil)

		By("check component finalizers and labels")
		Eventually(testapps.CheckObj(&testCtx, compKey, func(g Gomega, comp *kbappsv1.Component) {
			// g.Expect(comp.Finalizers).Should(ContainElements(constant.DBComponentFinalizerName))
			g.Expect(comp.Finalizers).Should(ContainElements(constant.DBClusterFinalizerName))
			g.Expect(comp.Labels).Should(HaveKeyWithValue(constant.AppManagedByLabelKey, constant.AppName))
			g.Expect(comp.Labels).Should(HaveKeyWithValue(constant.AppInstanceLabelKey, clusterObj.Name))
			g.Expect(comp.Labels).Should(HaveKeyWithValue(constant.KBAppComponentLabelKey, compName))
		})).Should(Succeed())
	}

	testCompService := func(compName, compDefName string) {
		createClusterObj(compName, compDefName, nil)

		targetPort := corev1.ServicePort{
			Protocol: corev1.ProtocolTCP,
			Port:     3306,
			TargetPort: intstr.IntOrString{
				Type:   intstr.String,
				StrVal: "mysql",
			},
		}

		By("check rw component services")
		rwSvcKey := types.NamespacedName{
			Namespace: compObj.Namespace,
			Name:      constant.GenerateComponentServiceName(clusterObj.Name, compName, "rw"),
		}
		Eventually(testapps.CheckObj(&testCtx, rwSvcKey, func(g Gomega, svc *corev1.Service) {
			g.Expect(svc.Spec.Ports).Should(ContainElements(targetPort))
			g.Expect(svc.Spec.Selector).Should(HaveKeyWithValue(constant.AppManagedByLabelKey, constant.AppName))
			g.Expect(svc.Spec.Selector).Should(HaveKeyWithValue(constant.AppInstanceLabelKey, clusterObj.Name))
			g.Expect(svc.Spec.Selector).Should(HaveKeyWithValue(constant.KBAppComponentLabelKey, compName))
			g.Expect(svc.Spec.Selector).Should(HaveKeyWithValue(constant.RoleLabelKey, "leader"))

		})).Should(Succeed())

		By("check ro component services")
		roSvcKey := types.NamespacedName{
			Namespace: compObj.Namespace,
			Name:      constant.GenerateComponentServiceName(clusterObj.Name, compName, "ro"),
		}
		Eventually(testapps.CheckObj(&testCtx, roSvcKey, func(g Gomega, svc *corev1.Service) {
			g.Expect(svc.Spec.Ports).Should(ContainElements(targetPort))
			g.Expect(svc.Spec.Selector).Should(HaveKeyWithValue(constant.AppManagedByLabelKey, constant.AppName))
			g.Expect(svc.Spec.Selector).Should(HaveKeyWithValue(constant.AppInstanceLabelKey, clusterObj.Name))
			g.Expect(svc.Spec.Selector).Should(HaveKeyWithValue(constant.KBAppComponentLabelKey, compName))
			g.Expect(svc.Spec.Selector).Should(HaveKeyWithValue(constant.RoleLabelKey, "follower"))
		})).Should(Succeed())
	}

	testCompSystemAccount := func(compName, compDefName string) {
		createClusterObj(compName, compDefName, nil)

		By("check root account")
		rootSecretKey := types.NamespacedName{
			Namespace: compObj.Namespace,
			Name:      constant.GenerateAccountSecretName(clusterObj.Name, compName, "root"),
		}
		Eventually(testapps.CheckObj(&testCtx, rootSecretKey, func(g Gomega, secret *corev1.Secret) {
			g.Expect(secret.Data).Should(HaveKeyWithValue(constant.AccountNameForSecret, []byte("root")))
			g.Expect(secret.Data).Should(HaveKey(constant.AccountPasswdForSecret))
		})).Should(Succeed())

		By("check admin account")
		adminSecretKey := types.NamespacedName{
			Namespace: compObj.Namespace,
			Name:      constant.GenerateAccountSecretName(clusterObj.Name, compName, "admin"),
		}
		Eventually(testapps.CheckObj(&testCtx, adminSecretKey, func(g Gomega, secret *corev1.Secret) {
			g.Expect(secret.Data).Should(HaveKeyWithValue(constant.AccountNameForSecret, []byte("admin")))
			g.Expect(secret.Data).Should(HaveKey(constant.AccountPasswdForSecret))
		})).Should(Succeed())

		By("mock component as Running")
		mockCompRunning(compName)

		By("wait accounts to be provisioned")
		Eventually(testapps.CheckObj(&testCtx, compKey, func(g Gomega, comp *kbappsv1.Component) {
			g.Expect(len(comp.Status.Conditions) > 0).Should(BeTrue())
			var cond *metav1.Condition
			for i, c := range comp.Status.Conditions {
				if c.Type == accountProvisionConditionType {
					cond = &comp.Status.Conditions[i]
					break
				}
			}
			g.Expect(cond).ShouldNot(BeNil())
			g.Expect(cond.Status).Should(BeEquivalentTo(metav1.ConditionTrue))
			g.Expect(cond.Message).ShouldNot(ContainSubstring("root"))
			g.Expect(cond.Message).Should(ContainSubstring("admin"))
		})).Should(Succeed())
	}

	testCompSystemAccountOverride := func(compName, compDefName string) {
		passwordConfig := &kbappsv1.PasswordConfig{
			Length: 29,
		}
		secret := corev1.Secret{
			ObjectMeta: metav1.ObjectMeta{
				Namespace: testCtx.DefaultNamespace,
				Name:      "sysaccount-override",
			},
			StringData: map[string]string{
				constant.AccountPasswdForSecret: "sysaccount-override",
			},
		}
		secretRef := func() *kbappsv1.ProvisionSecretRef {
			Expect(testCtx.CreateObj(testCtx.Ctx, &secret)).Should(Succeed())
			return &kbappsv1.ProvisionSecretRef{
				Name:      secret.Name,
				Namespace: testCtx.DefaultNamespace,
			}
		}

		createClusterObj(compName, compDefName, func(f *testapps.MockClusterFactory) {
			f.AddSystemAccount("root", passwordConfig, nil).
				AddSystemAccount("admin", nil, secretRef()).
				AddSystemAccount("not-exist", nil, nil)
		})

		By("check root account")
		rootSecretKey := types.NamespacedName{
			Namespace: compObj.Namespace,
			Name:      constant.GenerateAccountSecretName(clusterObj.Name, compName, "root"),
		}
		Eventually(testapps.CheckObj(&testCtx, rootSecretKey, func(g Gomega, secret *corev1.Secret) {
			g.Expect(secret.Data).Should(HaveKeyWithValue(constant.AccountNameForSecret, []byte("root")))
			g.Expect(secret.Data).Should(HaveKey(constant.AccountPasswdForSecret))
			g.Expect(secret.Data[constant.AccountPasswdForSecret]).Should(HaveLen(int(passwordConfig.Length)))
		})).Should(Succeed())

		By("check admin account")
		adminSecretKey := types.NamespacedName{
			Namespace: compObj.Namespace,
			Name:      constant.GenerateAccountSecretName(clusterObj.Name, compName, "admin"),
		}
		Eventually(testapps.CheckObj(&testCtx, adminSecretKey, func(g Gomega, secret *corev1.Secret) {
			g.Expect(secret.Data).Should(HaveKeyWithValue(constant.AccountNameForSecret, []byte("admin")))
			g.Expect(secret.Data).Should(HaveKeyWithValue(constant.AccountPasswdForSecret, secret.Data[constant.AccountPasswdForSecret]))
		})).Should(Succeed())
	}

	testCompVars := func(compName, compDefName string) {
		compDefKey := client.ObjectKeyFromObject(compDefObj)
		Eventually(testapps.GetAndChangeObj(&testCtx, compDefKey, func(compDef *kbappsv1.ComponentDefinition) {
			compDef.Spec.Vars = []kbappsv1.EnvVar{
				{
					Name: "SERVICE_HOST",
					ValueFrom: &kbappsv1.VarSource{
						ServiceVarRef: &kbappsv1.ServiceVarSelector{
							ClusterObjectReference: kbappsv1.ClusterObjectReference{
								Name: compDefObj.Spec.Services[0].Name,
							},
							ServiceVars: kbappsv1.ServiceVars{
								Host: &kbappsv1.VarRequired,
							},
						},
					},
				},
				{
					Name: "SERVICE_PORT",
					ValueFrom: &kbappsv1.VarSource{
						ServiceVarRef: &kbappsv1.ServiceVarSelector{
							ClusterObjectReference: kbappsv1.ClusterObjectReference{
								Name: compDefObj.Spec.Services[0].Name,
							},
							ServiceVars: kbappsv1.ServiceVars{
								Port: &kbappsv1.NamedVar{},
							},
						},
					},
				},
				{
					Name: "USERNAME",
					ValueFrom: &kbappsv1.VarSource{
						CredentialVarRef: &kbappsv1.CredentialVarSelector{
							ClusterObjectReference: kbappsv1.ClusterObjectReference{
								Name: compDefObj.Spec.SystemAccounts[0].Name,
							},
							CredentialVars: kbappsv1.CredentialVars{
								Username: &kbappsv1.VarRequired,
							},
						},
					},
				},
				{
					Name: "PASSWORD",
					ValueFrom: &kbappsv1.VarSource{
						CredentialVarRef: &kbappsv1.CredentialVarSelector{
							ClusterObjectReference: kbappsv1.ClusterObjectReference{
								Name: compDefObj.Spec.SystemAccounts[0].Name,
							},
							CredentialVars: kbappsv1.CredentialVars{
								Password: &kbappsv1.VarRequired,
							},
						},
					},
				},
			}
		})).Should(Succeed())
		createClusterObj(compName, compDefName, nil)

		By("check workload template env")
		targetEnvVars := []corev1.EnvVar{
			{
				Name:  "SERVICE_HOST",
				Value: constant.GenerateComponentServiceName(clusterObj.Name, compName, compDefObj.Spec.Services[0].ServiceName),
			},
			{
				Name:  "SERVICE_PORT",
				Value: strconv.Itoa(int(compDefObj.Spec.Services[0].Spec.Ports[0].Port)),
			},
			{
				Name: "USERNAME",
				ValueFrom: &corev1.EnvVarSource{
					SecretKeyRef: &corev1.SecretKeySelector{
						LocalObjectReference: corev1.LocalObjectReference{
							Name: constant.GenerateAccountSecretName(clusterObj.Name, compName, compDefObj.Spec.SystemAccounts[0].Name),
						},
						Key: constant.AccountNameForSecret,
					},
				},
			},
			{
				Name: "PASSWORD",
				ValueFrom: &corev1.EnvVarSource{
					SecretKeyRef: &corev1.SecretKeySelector{
						LocalObjectReference: corev1.LocalObjectReference{
							Name: constant.GenerateAccountSecretName(clusterObj.Name, compName, compDefObj.Spec.SystemAccounts[0].Name),
						},
						Key: constant.AccountPasswdForSecret,
					},
				},
			},
		}
		itsKey := types.NamespacedName{
			Namespace: compObj.Namespace,
			Name:      compObj.Name,
		}
		Eventually(testapps.CheckObj(&testCtx, itsKey, func(g Gomega, its *workloads.InstanceSet) {
			envVars, _ := buildEnvVarsNData(targetEnvVars)
			targetEnvVarsMapping := map[string]corev1.EnvVar{}
			for i, v := range envVars {
				targetEnvVarsMapping[v.Name] = envVars[i]
			}
			for _, cc := range [][]corev1.Container{its.Spec.Template.Spec.InitContainers, its.Spec.Template.Spec.Containers} {
				for _, c := range cc {
					envValueMapping := map[string]corev1.EnvVar{}
					for i, env := range c.Env {
						if _, ok := targetEnvVarsMapping[env.Name]; ok {
							envValueMapping[env.Name] = c.Env[i]
						}
					}
					g.Expect(envValueMapping).Should(BeEquivalentTo(targetEnvVarsMapping))
					// check envData source
					g.Expect(c.EnvFrom).Should(ContainElement(envConfigMapSource(clusterObj.Name, compName)))
				}
			}
		})).Should(Succeed())
		envCMKey := types.NamespacedName{
			Namespace: compObj.Namespace,
			Name:      constant.GenerateClusterComponentEnvPattern(clusterObj.Name, compName),
		}
		Eventually(testapps.CheckObj(&testCtx, envCMKey, func(g Gomega, cm *corev1.ConfigMap) {
			_, envData := buildEnvVarsNData(targetEnvVars)
			for k, v := range envData {
				Expect(cm.Data).Should(HaveKeyWithValue(k, v))
			}
		})).Should(Succeed())
	}

	testCompReplicasLimit := func(compName, compDefName string) {
		replicasLimit := &kbappsv1.ReplicasLimit{
			MinReplicas: 4,
			MaxReplicas: 16,
		}
		By("create component w/o replicas limit set")
		createClusterObj(compName, compDefName, func(f *testapps.MockClusterFactory) {
			f.SetReplicas(replicasLimit.MaxReplicas * 2)
		})
		itsKey := types.NamespacedName{
			Namespace: compObj.Namespace,
			Name:      compObj.Name,
		}
		Eventually(testapps.CheckObj(&testCtx, itsKey, func(g Gomega, its *workloads.InstanceSet) {
			g.Expect(*its.Spec.Replicas).Should(BeEquivalentTo(replicasLimit.MaxReplicas * 2))
		})).Should(Succeed())

		By("set replicas limit")
		compDefKey := client.ObjectKeyFromObject(compDefObj)
		Eventually(testapps.GetAndChangeObj(&testCtx, compDefKey, func(compDef *kbappsv1.ComponentDefinition) {
			compDef.Spec.ReplicasLimit = replicasLimit
		})).Should(Succeed())

		By("create component w/ replicas limit set - out-of-limit")
		for _, replicas := range []int32{replicasLimit.MinReplicas / 2, replicasLimit.MaxReplicas * 2} {
			createClusterObjWithPhase(compName, compDefName, func(f *testapps.MockClusterFactory) {
				f.SetReplicas(replicas)
			}, "")
			Eventually(testapps.CheckObj(&testCtx, compKey, func(g Gomega, comp *kbappsv1.Component) {
				g.Expect(comp.Spec.Replicas).Should(BeEquivalentTo(replicas))
				g.Expect(comp.Status.Conditions).Should(HaveLen(1))
				g.Expect(comp.Status.Conditions[0].Type).Should(BeEquivalentTo(kbappsv1.ConditionTypeProvisioningStarted))
				g.Expect(comp.Status.Conditions[0].Status).Should(BeEquivalentTo(metav1.ConditionFalse))
				g.Expect(comp.Status.Conditions[0].Message).Should(ContainSubstring(replicasOutOfLimitError(replicas, *replicasLimit).Error()))
			})).Should(Succeed())
			itsKey := types.NamespacedName{
				Namespace: compObj.Namespace,
				Name:      compObj.Name,
			}
			Consistently(testapps.CheckObjExists(&testCtx, itsKey, &workloads.InstanceSet{}, false)).Should(Succeed())
		}

		By("create component w/ replicas limit set - ok")
		for _, replicas := range []int32{replicasLimit.MinReplicas, (replicasLimit.MinReplicas + replicasLimit.MaxReplicas) / 2, replicasLimit.MaxReplicas} {
			createClusterObj(compName, compDefName, func(f *testapps.MockClusterFactory) {
				f.SetReplicas(replicas)
			})
			itsKey := types.NamespacedName{
				Namespace: compObj.Namespace,
				Name:      compObj.Name,
			}
			Eventually(testapps.CheckObj(&testCtx, itsKey, func(g Gomega, its *workloads.InstanceSet) {
				g.Expect(*its.Spec.Replicas).Should(BeEquivalentTo(replicas))
			})).Should(Succeed())
		}
	}

	testCompRole := func(compName, compDefName string) {
		createClusterObj(compName, compDefName, nil)

		By("check default component roles")
		targetRoles := []workloads.ReplicaRole{
			{
				Name:       "leader",
				AccessMode: workloads.ReadWriteMode,
				CanVote:    true,
				IsLeader:   true,
			},
			{
				Name:       "follower",
				AccessMode: workloads.ReadonlyMode,
				CanVote:    true,
				IsLeader:   false,
			},
			{
				Name:       "learner",
				AccessMode: workloads.NoneMode,
				CanVote:    false,
				IsLeader:   false,
			},
		}
		itsKey := types.NamespacedName{
			Namespace: compObj.Namespace,
			Name:      compObj.Name,
		}
		Eventually(testapps.CheckObj(&testCtx, itsKey, func(g Gomega, its *workloads.InstanceSet) {
			g.Expect(its.Spec.Roles).Should(HaveExactElements(targetRoles))
		})).Should(Succeed())
	}

	testCompTLSConfig := func(compName, compDefName string) {
		createClusterObj(compName, compDefName, func(f *testapps.MockClusterFactory) {
			issuer := &kbappsv1.Issuer{
				Name: kbappsv1.IssuerKubeBlocks,
			}
			f.SetTLS(true).SetIssuer(issuer)
		})

		By("check TLS secret")
		secretKey := types.NamespacedName{
			Namespace: compObj.Namespace,
			Name:      plan.GenerateTLSSecretName(clusterObj.Name, compName),
		}
		Eventually(testapps.CheckObj(&testCtx, secretKey, func(g Gomega, secret *corev1.Secret) {
			g.Expect(secret.Data).Should(HaveKey(constant.CAName))
			g.Expect(secret.Data).Should(HaveKey(constant.CertName))
			g.Expect(secret.Data).Should(HaveKey(constant.KeyName))
		})).Should(Succeed())

		By("check pod's volumes and mounts")
		targetVolume := corev1.Volume{
			Name: constant.VolumeName,
			VolumeSource: corev1.VolumeSource{
				Secret: &corev1.SecretVolumeSource{
					SecretName: secretKey.Name,
					Items: []corev1.KeyToPath{
						{Key: constant.CAName, Path: constant.CAName},
						{Key: constant.CertName, Path: constant.CertName},
						{Key: constant.KeyName, Path: constant.KeyName},
					},
					Optional:    func() *bool { o := false; return &o }(),
					DefaultMode: func() *int32 { m := int32(0600); return &m }(),
				},
			},
		}
		targetVolumeMount := corev1.VolumeMount{
			Name:      constant.VolumeName,
			MountPath: constant.MountPath,
			ReadOnly:  true,
		}
		itsKey := types.NamespacedName{
			Namespace: compObj.Namespace,
			Name:      compObj.Name,
		}
		Eventually(testapps.CheckObj(&testCtx, itsKey, func(g Gomega, its *workloads.InstanceSet) {
			podSpec := its.Spec.Template.Spec
			g.Expect(podSpec.Volumes).Should(ContainElements(targetVolume))
			for _, c := range podSpec.Containers {
				g.Expect(c.VolumeMounts).Should(ContainElements(targetVolumeMount))
			}
		})).Should(Succeed())
	}

	testCompConfiguration := func(compName, compDefName string) {
	}

	checkRBACResourcesExistence := func(saName string, expectExisted bool) {
		saKey := types.NamespacedName{
			Namespace: compObj.Namespace,
			Name:      saName,
		}
		rbKey := types.NamespacedName{
			Namespace: compObj.Namespace,
			Name:      saName,
		}
		Eventually(testapps.CheckObjExists(&testCtx, saKey, &corev1.ServiceAccount{}, expectExisted)).Should(Succeed())
		Eventually(testapps.CheckObjExists(&testCtx, rbKey, &rbacv1.RoleBinding{}, expectExisted)).Should(Succeed())
	}

	testCompRBAC := func(compName, compDefName, saName string) {
		By("update comp definition to enable lifecycle actions")
		Expect(testapps.GetAndChangeObj(&testCtx, client.ObjectKeyFromObject(compDefObj), func(compDef *kbappsv1.ComponentDefinition) {
			compDef.Spec.LifecycleActions.Readonly = testapps.NewLifecycleAction("readonly")
			compDef.Spec.LifecycleActions.Readwrite = testapps.NewLifecycleAction("readwrite")
		})()).Should(Succeed())

		By("creating a component with target service account name")
		if len(saName) == 0 {
			saName = "test-sa-" + randomStr()
		}
		createClusterObj(compName, compDefName, func(f *testapps.MockClusterFactory) {
			f.SetServiceAccountName(saName)
		})

		By("check the service account used in Pod")
		itsKey := types.NamespacedName{
			Namespace: compObj.Namespace,
			Name:      compObj.Name,
		}
		Eventually(testapps.CheckObj(&testCtx, itsKey, func(g Gomega, its *workloads.InstanceSet) {
			g.Expect(its.Spec.Template.Spec.ServiceAccountName).To(Equal(saName))
		})).Should(Succeed())

		By("check the RBAC resources created")
		checkRBACResourcesExistence(saName, true)
	}

	testRecreateCompWithRBACCreateByKubeBlocks := func(compName, compDefName string) {
		saName := "test-sa-" + randomStr()
		testCompRBAC(compName, compDefName, saName)

		By("delete the cluster(component)")
		testapps.DeleteObject(&testCtx, clusterKey, &kbappsv1.Cluster{})
		Eventually(testapps.CheckObjExists(&testCtx, clusterKey, &kbappsv1.Cluster{}, false)).Should(Succeed())

		By("check the RBAC resources deleted")
		checkRBACResourcesExistence(saName, false)

		By("re-create cluster(component) with same name")
		testCompRBAC(compName, compDefName, saName)
	}

	tesCreateCompWithRBACCreateByUser := func(compName, compDefName string) {
		saName := "test-sa-exist" + randomStr()

		testCompRBAC(compName, compDefName, saName)

		saKey := types.NamespacedName{
			Namespace: compObj.Namespace,
			Name:      saName,
		}
		By("mock the ServiceAccount and RoleBinding created by user by setting annotations to nil")
		Eventually(testapps.GetAndChangeObj(&testCtx, saKey, func(sa *corev1.ServiceAccount) {
			sa.Annotations = nil
		})).Should(Succeed())
		rbKey := types.NamespacedName{
			Namespace: compObj.Namespace,
			Name:      saName,
		}
		Eventually(testapps.GetAndChangeObj(&testCtx, rbKey, func(rb *rbacv1.RoleBinding) {
			rb.Annotations = nil
		})).Should(Succeed())

		By("delete the cluster(component)")
		testapps.DeleteObject(&testCtx, clusterKey, &kbappsv1.Cluster{})
		Eventually(testapps.CheckObjExists(&testCtx, clusterKey, &kbappsv1.Cluster{}, true)).Should(Succeed())

		By("check the RBAC resources deleted")
		checkRBACResourcesExistence(saName, true)
	}

	testThreeReplicas := func(compName, compDefName string) {
		const replicas = 3

		By("Mock a cluster obj")
		pvcSpec := testapps.NewPVCSpec("1Gi")
		clusterObj = testapps.NewClusterFactory(testCtx.DefaultNamespace, clusterName, "").
			WithRandomName().
			AddComponent(compName, compDefName).
			SetReplicas(replicas).
			AddVolumeClaimTemplate(testapps.DataVolumeName, pvcSpec).
			Create(&testCtx).GetObject()
		clusterKey = client.ObjectKeyFromObject(clusterObj)

		By("Waiting for the cluster controller to create resources completely")
		waitForCreatingResourceCompletely(clusterKey, compName)

		var its *workloads.InstanceSet
		Eventually(func(g Gomega) {
			itsList := testk8s.ListAndCheckInstanceSet(&testCtx, clusterKey)
			g.Expect(itsList.Items).ShouldNot(BeEmpty())
			its = &itsList.Items[0]
		}).Should(Succeed())

		By("Creating mock pods in InstanceSet, and set controller reference")
		pods := mockPodsForTest(clusterObj, replicas)
		for i, pod := range pods {
			Expect(controllerutil.SetControllerReference(its, &pod, scheme.Scheme)).Should(Succeed())
			Expect(testCtx.CreateObj(testCtx.Ctx, &pod)).Should(Succeed())
			patch := client.MergeFrom(pod.DeepCopy())
			// mock the status to pass the isReady(pod) check in consensus_set
			pod.Status.Conditions = []corev1.PodCondition{{
				Type:   corev1.PodReady,
				Status: corev1.ConditionTrue,
			}}
			Eventually(k8sClient.Status().Patch(ctx, &pod, patch)).Should(Succeed())
			role := "follower"
			if i == 0 {
				role = "leader"
			}
			patch = client.MergeFrom(pod.DeepCopy())
			pod.Labels[constant.RoleLabelKey] = role
			Eventually(k8sClient.Patch(ctx, &pod, patch)).Should(Succeed())
		}

		By("Checking pods' role are changed accordingly")
		Eventually(func(g Gomega) {
			pods, err := intctrlutil.GetPodListByInstanceSet(ctx, k8sClient, its)
			g.Expect(err).ShouldNot(HaveOccurred())
			// should have 3 pods
			g.Expect(pods).Should(HaveLen(3))
			// 1 leader
			// 2 followers
			leaderCount, followerCount := 0, 0
			for _, pod := range pods {
				switch pod.Labels[constant.RoleLabelKey] {
				case leader:
					leaderCount++
				case follower:
					followerCount++
				}
			}
			g.Expect(leaderCount).Should(Equal(1))
			g.Expect(followerCount).Should(Equal(2))
		}).Should(Succeed())

		// trigger its to reconcile as the underlying its is not created
		Expect(testapps.GetAndChangeObj(&testCtx, client.ObjectKeyFromObject(its), func(its *workloads.InstanceSet) {
			its.Annotations["time"] = time.Now().Format(time.RFC3339)
		})()).Should(Succeed())

		By("Updating ITS status")
		itsPatch := client.MergeFrom(its.DeepCopy())
		its.Status.UpdateRevision = "mock-version"
		pods, err := intctrlutil.GetPodListByInstanceSet(ctx, k8sClient, its)
		Expect(err).Should(BeNil())
		var podList []*corev1.Pod
		for i := range pods {
			podList = append(podList, &pods[i])
		}
		testk8s.MockInstanceSetReady(its, podList...)
		Expect(k8sClient.Status().Patch(ctx, its, itsPatch)).Should(Succeed())

		By("Checking pods' role are updated in cluster status")
		Eventually(func(g Gomega) {
			fetched := &kbappsv1.Cluster{}
			g.Expect(k8sClient.Get(ctx, clusterKey, fetched)).To(Succeed())
			compName := fetched.Spec.ComponentSpecs[0].Name
			g.Expect(fetched.Status.Components != nil).To(BeTrue())
			g.Expect(fetched.Status.Components).To(HaveKey(compName))
			_, ok := fetched.Status.Components[compName]
			g.Expect(ok).Should(BeTrue())
		}).Should(Succeed())

		By("Waiting the component be running")
		Eventually(testapps.GetClusterComponentPhase(&testCtx, clusterKey, compName)).
			Should(Equal(kbappsv1.RunningClusterCompPhase))
	}

	testRestoreClusterFromBackup := func(compName string, compDef *kbappsv1.ComponentDefinition) {
		By("mock backuptool object")
		backupPolicyName := "test-backup-policy"
		backupName := "test-backup"
		_ = testapps.CreateCustomizedObj(&testCtx, "backup/actionset.yaml", &dpv1alpha1.ActionSet{}, testapps.RandomizedObjName())

		By("creating backup")
		backup := testdp.NewBackupFactory(testCtx.DefaultNamespace, backupName).
			SetBackupPolicyName(backupPolicyName).
			SetBackupMethod(testdp.BackupMethodName).
			Create(&testCtx).GetObject()

		By("mocking backup status completed, we don't need backup reconcile here")
		Eventually(testapps.GetAndChangeObjStatus(&testCtx, client.ObjectKeyFromObject(backup), func(backup *dpv1alpha1.Backup) {
			backup.Status.PersistentVolumeClaimName = "backup-pvc"
			backup.Status.Phase = dpv1alpha1.BackupPhaseCompleted
			testdp.MockBackupStatusMethod(backup, testdp.BackupMethodName, testapps.DataVolumeName, testdp.ActionSetName)
		})).Should(Succeed())

		By("creating cluster with backup")
		restoreFromBackup := fmt.Sprintf(`{"%s":{"name":"%s"}}`, compName, backupName)
		pvcSpec := testapps.NewPVCSpec("1Gi")
		replicas := 3
		clusterObj = testapps.NewClusterFactory(testCtx.DefaultNamespace, clusterName, "").
			WithRandomName().
			AddComponent(compName, compDef.GetName()).
			SetServiceVersion(compDef.Spec.ServiceVersion).
			SetReplicas(int32(replicas)).
			AddVolumeClaimTemplate(testapps.DataVolumeName, pvcSpec).
			AddAnnotations(constant.RestoreFromBackupAnnotationKey, restoreFromBackup).
			Create(&testCtx).
			GetObject()
		clusterKey = client.ObjectKeyFromObject(clusterObj)

		// mock pvcs have restored
		mockComponentPVCsAndBound(clusterObj.Spec.GetComponentByName(compName), replicas, true, testk8s.DefaultStorageClassName)

		By("wait for restore created")
		ml := client.MatchingLabels{
			constant.AppInstanceLabelKey:    clusterKey.Name,
			constant.KBAppComponentLabelKey: compName,
		}
		Eventually(testapps.List(&testCtx, generics.RestoreSignature,
			ml, client.InNamespace(clusterKey.Namespace))).Should(HaveLen(1))

		By("Mocking restore phase to Completed")
		// mock prepareData restore completed
		testdp.MockRestoreCompleted(&testCtx, ml)

		By("Waiting for the cluster controller to create resources completely")
		waitForCreatingResourceCompletely(clusterKey, compName)

		itsList := testk8s.ListAndCheckInstanceSet(&testCtx, clusterKey)
		its := &itsList.Items[0]
		By("mock pod are available and wait for component enter running phase")
		mockPods := testapps.MockInstanceSetPods(&testCtx, its, clusterObj, compName)
		Expect(testapps.ChangeObjStatus(&testCtx, its, func() {
			testk8s.MockInstanceSetReady(its, mockPods...)
		})).ShouldNot(HaveOccurred())
		Eventually(testapps.GetClusterComponentPhase(&testCtx, clusterKey, compName)).Should(Equal(kbappsv1.RunningClusterCompPhase))

		By("the restore container has been removed from init containers")
		Eventually(testapps.CheckObj(&testCtx, client.ObjectKeyFromObject(its), func(g Gomega, tmpIts *workloads.InstanceSet) {
			g.Expect(tmpIts.Spec.Template.Spec.InitContainers).Should(BeEmpty())
		})).Should(Succeed())

		By("clean up annotations after cluster running")
		Eventually(testapps.CheckObj(&testCtx, clusterKey, func(g Gomega, tmpCluster *kbappsv1.Cluster) {
			g.Expect(tmpCluster.Status.Phase).Should(Equal(kbappsv1.RunningClusterPhase))
			// mock postReady restore completed
			testdp.MockRestoreCompleted(&testCtx, ml)
			g.Expect(tmpCluster.Annotations[constant.RestoreFromBackupAnnotationKey]).Should(BeEmpty())
		})).Should(Succeed())
	}

	testUpdateKubeBlocksToolsImage := func(compName, compDefName string) {
		createClusterObj(compName, compDefName, nil)

		oldToolsImage := viper.GetString(constant.KBToolsImage)
		newToolsImage := fmt.Sprintf("%s-%s", oldToolsImage, rand.String(4))
		defer func() {
			viper.Set(constant.KBToolsImage, oldToolsImage)
		}()

		underlyingWorkload := func() *workloads.InstanceSet {
			itsList := testk8s.ListAndCheckInstanceSet(&testCtx, clusterKey)
			return &itsList.Items[0]
		}

		initWorkloadGeneration := underlyingWorkload().GetGeneration()
		Expect(initWorkloadGeneration).ShouldNot(Equal(0))

		checkWorkloadGenerationAndToolsImage := func(assertion func(any, ...any) AsyncAssertion,
			workloadGenerationExpected int64, oldImageCntExpected, newImageCntExpected int) {
			assertion(func(g Gomega) {
				its := underlyingWorkload()
				g.Expect(its.Generation).Should(Equal(workloadGenerationExpected))
				oldImageCnt := 0
				newImageCnt := 0
				for _, c := range its.Spec.Template.Spec.Containers {
					if c.Image == oldToolsImage {
						oldImageCnt += 1
					}
					if c.Image == newToolsImage {
						newImageCnt += 1
					}
				}
				g.Expect(oldImageCnt + newImageCnt).Should(Equal(oldImageCntExpected + newImageCntExpected))
				g.Expect(oldImageCnt).Should(Equal(oldImageCntExpected))
				g.Expect(newImageCnt).Should(Equal(newImageCntExpected))
			}).Should(Succeed())
		}

		By("check the workload generation as init")
		checkWorkloadGenerationAndToolsImage(Consistently, initWorkloadGeneration, 1, 0)

		By("update kubeblocks tools image")
		viper.Set(constant.KBToolsImage, newToolsImage)

		By("update component annotation to trigger component status reconcile")
		Expect(testapps.GetAndChangeObj(&testCtx, compKey, func(comp *kbappsv1.Component) {
			comp.Annotations = map[string]string{"time": time.Now().Format(time.RFC3339)}
		})()).Should(Succeed())
		checkWorkloadGenerationAndToolsImage(Consistently, initWorkloadGeneration, 1, 0)

		By("update spec to trigger component spec reconcile, but workload not changed")
		Expect(testapps.GetAndChangeObj(&testCtx, clusterKey, func(cluster *kbappsv1.Cluster) {
			cluster.Spec.ComponentSpecs[0].ServiceRefs = []kbappsv1.ServiceRef{
				{Name: randomStr()}, // set a non-existed reference.
			}
		})()).Should(Succeed())
		checkWorkloadGenerationAndToolsImage(Consistently, initWorkloadGeneration, 1, 0)

		By("update replicas to trigger component spec and workload reconcile")
		Expect(testapps.GetAndChangeObj(&testCtx, clusterKey, func(cluster *kbappsv1.Cluster) {
			cluster.Spec.ComponentSpecs[0].Replicas += 1
		})()).Should(Succeed())
		checkWorkloadGenerationAndToolsImage(Eventually, initWorkloadGeneration+1, 0, 1)
	}

	Context("provisioning", func() {
		BeforeEach(func() {
			createAllDefinitionObjects()
			testdp.CreateBackupPolicyTpl(&testCtx, compDefObj.GetName())
		})

		AfterEach(func() {
			cleanEnv()
		})

		It("component finalizers and labels", func() {
			testCompFinalizerNLabel(defaultCompName, compDefName)
		})

		It("with component zero replicas", func() {
			zeroReplicas := func(f *testapps.MockClusterFactory) { f.SetReplicas(0) }
			phase := kbappsv1.ClusterPhase("")
			createClusterObjX("", defaultCompName, compDefName, zeroReplicas, &phase)

			By("checking the component status can't be reconciled well")
			Eventually(testapps.CheckObj(&testCtx, compKey, func(g Gomega, comp *kbappsv1.Component) {
				g.Expect(comp.Generation > comp.Status.ObservedGeneration).Should(BeTrue())
			})).Should(Succeed())
		})

		It("with component services", func() {
			testCompService(defaultCompName, compDefName)
		})

		It("with component system accounts", func() {
			testCompSystemAccount(defaultCompName, compDefName)
		})

		It("with component system accounts - override", func() {
			testCompSystemAccountOverride(defaultCompName, compDefName)
		})

		It("with component vars", func() {
			testCompVars(defaultCompName, compDefName)
		})

		It("with component replicas limit", func() {
			testCompReplicasLimit(defaultCompName, compDefName)
		})

		It("with component roles", func() {
			testCompRole(defaultCompName, compDefName)
		})

		It("with component roles - should success with one leader pod and two follower pods", func() {
			testThreeReplicas(defaultCompName, compDefObj.Name)
		})

		It("with component TlS", func() {
			testCompTLSConfig(defaultCompName, compDefName)
		})

		It("with component configurations", func() {
			testCompConfiguration(defaultCompName, compDefName)
		})

		It("with component RBAC set", func() {
			testCompRBAC(defaultCompName, compDefName, "")
		})

		It("re-create component with custom RBAC which is not exist and auto created by KubeBlocks", func() {
			testRecreateCompWithRBACCreateByKubeBlocks(defaultCompName, compDefName)
		})

		It("create component with custom RBAC which is already exist created by User", func() {
			tesCreateCompWithRBACCreateByUser(defaultCompName, compDefName)
		})

		It("update kubeblocks-tools image", func() {
			testUpdateKubeBlocksToolsImage(defaultCompName, compDefName)
		})
	})

	Context("h-scaling", func() {
		BeforeEach(func() {
			createAllDefinitionObjects()
			testdp.CreateBackupPolicyTpl(&testCtx, compDefObj.GetName())
		})

		AfterEach(func() {
			cleanEnv()
		})

		It("should create/delete pods to match the desired replica number", func() {
			testChangeReplicas(defaultCompName, compDefObj.Name)
		})

		It("scale-in to 0", func() {
			testChangeReplicasToZero(defaultCompName, compDefObj.Name)
		})

		It("scale-in to 0 w/ min replicas limit as 0", func() {
			testChangeReplicasToZeroWithReplicasLimit(defaultCompName, compDefObj.Name)
		})

		It("scale-out from 1 to 3 with backup(snapshot) policy normally", func() {
			testHorizontalScale(defaultCompName, compDefObj.Name, 1, 3, pointer.String(testdp.BackupPolicyTPLName))
		})

		It("scale-out without data clone policy", func() {
			testHorizontalScale(defaultCompName, compDefObj.Name, 1, 3, nil)
		})

		It("scale-in from 3 to 1", func() {
			testHorizontalScale(defaultCompName, compDefObj.Name, 3, 1, pointer.String(testdp.BackupPolicyTPLName))
		})

		It("scale-in to 0 and PVCs should not been deleted", func() {
			testHorizontalScale(defaultCompName, compDefObj.Name, 3, 0, pointer.String(testdp.BackupPolicyTPLName))
		})

		Context("with different backup methods", func() {
			createNWaitClusterObj := func(components map[string]string,
				processor func(compName string, factory *testapps.MockClusterFactory),
				withFixedName ...bool) {
				Expect(components).ShouldNot(BeEmpty())

				By("Creating a cluster")
				clusterBuilder := testapps.NewClusterFactory(testCtx.DefaultNamespace, clusterName, "")

				compNames := make([]string, 0, len(components))
				for compName, compDefName := range components {
					clusterBuilder = clusterBuilder.AddComponent(compName, compDefName)
					if processor != nil {
						processor(compName, clusterBuilder)
					}
					compNames = append(compNames, compName)
				}
				if len(withFixedName) == 0 || !withFixedName[0] {
					clusterBuilder.WithRandomName()
				}
				clusterObj = clusterBuilder.Create(&testCtx).GetObject()
				clusterKey = client.ObjectKeyFromObject(clusterObj)

				By("Waiting for the cluster controller to create resources completely")
				waitForCreatingResourceCompletely(clusterKey, compNames...)
			}

			testMultiCompHScale := func(bpt *string) {
				compNameNDef := map[string]string{
					fmt.Sprintf("%s-0", defaultCompName): compDefObj.Name,
					fmt.Sprintf("%s-1", defaultCompName): compDefObj.Name,
					fmt.Sprintf("%s-2", defaultCompName): compDefObj.Name,
				}
				initialReplicas := int32(1)
				updatedReplicas := int32(2)

				By("Creating a multi components cluster with VolumeClaimTemplate")
				pvcSpec := testapps.NewPVCSpec("1Gi")

				createNWaitClusterObj(compNameNDef, func(compName string, factory *testapps.MockClusterFactory) {
					factory.AddVolumeClaimTemplate(testapps.DataVolumeName, pvcSpec).SetReplicas(initialReplicas)
				}, false)

				horizontalScale(int(updatedReplicas), testk8s.DefaultStorageClassName, bpt, compDefObj.Name)
			}

			It("h-scale with volume snapshot", func() {
				testk8s.MockEnableVolumeSnapshot(&testCtx, testk8s.DefaultStorageClassName)
				testMultiCompHScale(pointer.String(testdp.BackupPolicyTPLName))
			})

			It("h-scale with backup tool", func() {
				testk8s.MockDisableVolumeSnapshot(&testCtx, testk8s.DefaultStorageClassName)
				testMultiCompHScale(pointer.String(testdp.BackupPolicyTPLName))
			})
		})
	})

	Context("volume expansion", func() {
		var (
			mockStorageClass *storagev1.StorageClass
		)

		BeforeEach(func() {
			createAllDefinitionObjects()
			testdp.CreateBackupPolicyTpl(&testCtx, compDefObj.GetName())
			mockStorageClass = testk8s.CreateMockStorageClass(&testCtx, testk8s.DefaultStorageClassName)
		})

		It("should update PVC request storage size accordingly", func() {
			testVolumeExpansion(compDefObj, defaultCompName, mockStorageClass)
		})

		It("should be able to recover if volume expansion fails", func() {
			testVolumeExpansionFailedAndRecover(defaultCompName, compDefName)
		})

		It("scale-out with data clone policy", func() {
			testVolumeExpansion(compDefObj, defaultCompName, mockStorageClass)
			testk8s.MockEnableVolumeSnapshot(&testCtx, mockStorageClass.Name)
			horizontalScale(5, mockStorageClass.Name, pointer.String(testdp.BackupPolicyTPLName), compDefObj.Name)
		})

		It("scale-out without data clone policy", func() {
			testVolumeExpansion(compDefObj, defaultCompName, mockStorageClass)
			horizontalScale(5, mockStorageClass.Name, nil, compDefObj.Name)
		})
	})

	Context("restore", func() {
		BeforeEach(func() {
			createAllDefinitionObjects()
			testdp.CreateBackupPolicyTpl(&testCtx, compDefObj.GetName())
		})

		AfterEach(func() {
			cleanEnv()
		})

		It("test restore cluster from backup", func() {
			testRestoreClusterFromBackup(defaultCompName, compDefObj)
		})
	})

	Context("start & stop", func() {
		BeforeEach(func() {
			cleanEnv()
			createAllDefinitionObjects()
		})

		startComp := func() {
			Expect(testapps.GetAndChangeObj(&testCtx, clusterKey, func(cluster *kbappsv1.Cluster) {
				cluster.Spec.ComponentSpecs[0].Stop = nil
			})()).Should(Succeed())
		}

		stopComp := func() {
			Expect(testapps.GetAndChangeObj(&testCtx, clusterKey, func(cluster *kbappsv1.Cluster) {
				cluster.Spec.ComponentSpecs[0].Stop = func() *bool { b := true; return &b }()
			})()).Should(Succeed())
		}

		checkCompRunningAs := func(phase kbappsv1.ClusterComponentPhase) {
			Eventually(testapps.CheckObj(&testCtx, compKey, func(g Gomega, comp *kbappsv1.Component) {
				g.Expect(comp.Status.ObservedGeneration).To(BeEquivalentTo(comp.Generation))
				if comp.Spec.Stop != nil {
					g.Expect(*comp.Spec.Stop).Should(BeFalse())
				}
				g.Expect(comp.Status.Phase).Should(Equal(phase))
			})).Should(Succeed())

			itsKey := compKey
			Eventually(testapps.CheckObj(&testCtx, itsKey, func(g Gomega, its *workloads.InstanceSet) {
				g.Expect(*its.Spec.Replicas).To(BeEquivalentTo(1))
			})).Should(Succeed())
		}

		checkCompCreating := func() {
			checkCompRunningAs(kbappsv1.CreatingClusterCompPhase)
		}

		checkCompRunning := func() {
			checkCompRunningAs(kbappsv1.UpdatingClusterCompPhase)
		}

		checkCompStopped := func() {
			Eventually(testapps.CheckObj(&testCtx, compKey, func(g Gomega, comp *kbappsv1.Component) {
				g.Expect(comp.Status.ObservedGeneration).To(BeEquivalentTo(comp.Generation))
				g.Expect(comp.Spec.Stop).ShouldNot(BeNil())
				g.Expect(*comp.Spec.Stop).Should(BeTrue())
				g.Expect(comp.Status.Phase).Should(Equal(kbappsv1.StoppedClusterCompPhase))
			})).Should(Succeed())

			itsKey := compKey
			Eventually(testapps.CheckObj(&testCtx, itsKey, func(g Gomega, its *workloads.InstanceSet) {
				g.Expect(*its.Spec.Replicas).To(BeEquivalentTo(0))
			})).Should(Succeed())
		}

		It("stop a component", func() {
			createClusterObj(defaultCompName, compDefName, nil)
			checkCompCreating()

			By("stop it")
			stopComp()
			checkCompStopped()

			By("stop it again")
			stopComp()
			checkCompStopped()
		})

		It("start a component", func() {
			createClusterObj(defaultCompName, compDefName, nil)
			checkCompCreating()

			By("start it")
			startComp()
			checkCompCreating()

			By("stop it")
			stopComp()
			checkCompStopped()

			By("start it")
			startComp()
			checkCompRunning()

			By("start it again")
			startComp()
			checkCompRunning()
		})

		It("h-scale a stopped component", func() {
			createClusterObjWithPhase(defaultCompName, compDefName, func(f *testapps.MockClusterFactory) {
				f.SetStop(func() *bool { b := true; return &b }())
			}, kbappsv1.StoppedClusterPhase)
			checkCompStopped()

			By("scale-out")
			changeCompReplicas(clusterKey, 3, &clusterObj.Spec.ComponentSpecs[0])

			By("check comp & its")
			Eventually(testapps.CheckObj(&testCtx, compKey, func(g Gomega, comp *kbappsv1.Component) {
				g.Expect(comp.Spec.Replicas).Should(Equal(3))
				g.Expect(comp.Status.ObservedGeneration < comp.Generation).Should(BeTrue())
				g.Expect(comp.Status.Phase).Should(Equal(kbappsv1.StoppedClusterCompPhase))
			}))
			itsKey := compKey
			Consistently(testapps.CheckObj(&testCtx, itsKey, func(g Gomega, its *workloads.InstanceSet) {
				g.Expect(*its.Spec.Replicas).To(BeEquivalentTo(0))
			}))

			By("start it")
			startComp()

			By("check comp & its")
			Eventually(testapps.CheckObj(&testCtx, compKey, func(g Gomega, comp *kbappsv1.Component) {
				g.Expect(comp.Spec.Replicas).Should(Equal(3))
				g.Expect(comp.Status.ObservedGeneration).Should(Equal(comp.Generation))
				g.Expect(comp.Status.Phase).Should(Equal(kbappsv1.UpdatingClusterCompPhase))

			}))
			Eventually(testapps.CheckObj(&testCtx, itsKey, func(g Gomega, its *workloads.InstanceSet) {
				g.Expect(*its.Spec.Replicas).To(BeEquivalentTo(3))
			}))
		})

		// TODO: stop a component in h-scaling
	})

	Context("reconcile with definition and version", func() {
		BeforeEach(func() {
			cleanEnv()
			createAllDefinitionObjects()
		})

		testImageUnchangedAfterNewReleasePublished := func(release kbappsv1.ComponentVersionRelease) {
			prevRelease := compVerObj.Spec.Releases[0]

			By("check new release")
			Expect(prevRelease.Images).Should(HaveLen(len(release.Images)))
			Expect(maps.Keys(prevRelease.Images)).Should(BeEquivalentTo(maps.Keys(release.Images)))
			Expect(maps.Values(prevRelease.Images)).ShouldNot(BeEquivalentTo(maps.Values(release.Images)))

			// createCompObj(defaultCompName, compDefName, compVerObj.Spec.Releases[0].ServiceVersion, nil)
			createClusterObj(defaultCompName, compDefName, func(f *testapps.MockClusterFactory) {
				f.SetServiceVersion(prevRelease.ServiceVersion)
			})

			By("check the labels and image in its")
			itsKey := compKey
			Eventually(testapps.CheckObj(&testCtx, itsKey, func(g Gomega, its *workloads.InstanceSet) {
				// check comp-def and service-version labels
				g.Expect(its.Annotations).ShouldNot(BeEmpty())
				g.Expect(its.Annotations).Should(HaveKeyWithValue(constant.AppComponentLabelKey, compObj.Spec.CompDef))
				g.Expect(its.Annotations).Should(HaveKeyWithValue(constant.KBAppServiceVersionKey, compObj.Spec.ServiceVersion))
				// check the image
				c := its.Spec.Template.Spec.Containers[0]
				g.Expect(c.Image).To(BeEquivalentTo(prevRelease.Images[c.Name]))
			})).Should(Succeed())

			By("publish a new release")
			compVerKey := client.ObjectKeyFromObject(compVerObj)
			Expect(testapps.GetAndChangeObj(&testCtx, compVerKey, func(compVer *kbappsv1.ComponentVersion) {
				compVer.Spec.Releases = append(compVer.Spec.Releases, release)
				compVer.Spec.CompatibilityRules[0].Releases = append(compVer.Spec.CompatibilityRules[0].Releases, release.Name)
			})()).Should(Succeed())

			By("trigger component reconcile")
			now := time.Now().Format(time.RFC3339)
			Expect(testapps.GetAndChangeObj(&testCtx, compKey, func(comp *kbappsv1.Component) {
				comp.Annotations["now"] = now
			})()).Should(Succeed())

			By("check the labels and image in its not changed")
			Consistently(testapps.CheckObj(&testCtx, itsKey, func(g Gomega, its *workloads.InstanceSet) {
				g.Expect(its.Annotations).ShouldNot(BeEmpty())
				// check comp-def and service-version labels unchanged
				g.Expect(its.Annotations).Should(HaveKeyWithValue(constant.AppComponentLabelKey, compObj.Spec.CompDef))
				g.Expect(its.Annotations).Should(HaveKeyWithValue(constant.KBAppServiceVersionKey, compObj.Spec.ServiceVersion))
				// check the image unchanged
				c := its.Spec.Template.Spec.Containers[0]
				g.Expect(c.Image).To(BeEquivalentTo(prevRelease.Images[c.Name]))
			})).Should(Succeed())
		}

		It("publish new release with different service version", func() {
			release := kbappsv1.ComponentVersionRelease{
				Name:           "8.0.30-r2",
				ServiceVersion: "8.0.31", // different service version
				Images: map[string]string{
					testapps.DefaultMySQLContainerName: "mysql:8.0.31", // new image
				},
			}
			testImageUnchangedAfterNewReleasePublished(release)
		})

		It("publish new release with same service version", func() {
			release := kbappsv1.ComponentVersionRelease{
				Name:           "8.0.30-r2",
				ServiceVersion: "8.0.30", // same service version
				Images: map[string]string{
					testapps.DefaultMySQLContainerName: "mysql:8.0.31", // new image
				},
			}
			testImageUnchangedAfterNewReleasePublished(release)
		})
	})
<<<<<<< HEAD

	Context("with registry replace enabled", func() {
		registry := "foo.bar"
		setRegistryConfig := func() {
			viper.Set(constant.CfgRegistries, intctrlutil.RegistriesConfig{
				DefaultRegistry: registry,
			})
			intctrlutil.ReloadRegistryConfig()
		}

		BeforeEach(func() {
			createAllDefinitionObjects()
		})

		AfterEach(func() {
			viper.Set(constant.CfgRegistries, nil)
			intctrlutil.ReloadRegistryConfig()
		})

		It("replaces image registry", func() {
			setRegistryConfig()

			createClusterObj(defaultCompName, compDefName, nil)

			itsKey := compKey
			Eventually(testapps.CheckObj(&testCtx, itsKey, func(g Gomega, its *workloads.InstanceSet) {
				// check the image
				c := its.Spec.Template.Spec.Containers[0]
				g.Expect(c.Image).To(HavePrefix(registry))
			})).Should(Succeed())
		})

		It("handles running its and upgrade", func() {
			createClusterObj(defaultCompName, compDefName, nil)
			itsKey := compKey
			Eventually(testapps.CheckObj(&testCtx, itsKey, func(g Gomega, its *workloads.InstanceSet) {
				// check the image
				c := its.Spec.Template.Spec.Containers[0]
				g.Expect(c.Image).To(Equal(compVerObj.Spec.Releases[0].Images[c.Name]))
			})).Should(Succeed())

			setRegistryConfig()
			By("trigger component reconcile")
			now := time.Now().Format(time.RFC3339)
			Expect(testapps.GetAndChangeObj(&testCtx, compKey, func(comp *appsv1alpha1.Component) {
				comp.Annotations["now"] = now
			})()).Should(Succeed())

			Consistently(testapps.CheckObj(&testCtx, itsKey, func(g Gomega, its *workloads.InstanceSet) {
				// check the image
				c := its.Spec.Template.Spec.Containers[0]
				g.Expect(c.Image).NotTo(HavePrefix(registry))
			})).Should(Succeed())

			By("replaces registry when upgrading")
			release := appsv1alpha1.ComponentVersionRelease{
				Name:           "8.0.31",
				ServiceVersion: "8.0.31",
				Images: map[string]string{
					testapps.DefaultMySQLContainerName: "docker.io/apecloud/mysql:8.0.31",
				},
			}

			By("publish a new release")
			compVerKey := client.ObjectKeyFromObject(compVerObj)
			Expect(testapps.GetAndChangeObj(&testCtx, compVerKey, func(compVer *appsv1alpha1.ComponentVersion) {
				compVer.Spec.Releases = append(compVer.Spec.Releases, release)
				compVer.Spec.CompatibilityRules[0].Releases = append(compVer.Spec.CompatibilityRules[0].Releases, release.Name)
			})()).Should(Succeed())

			By("update serviceversion in cluster")
			Expect(testapps.GetAndChangeObj(&testCtx, clusterKey, func(cluster *appsv1alpha1.Cluster) {
				cluster.Spec.ComponentSpecs[0].ServiceVersion = "8.0.31"
			})()).Should(Succeed())

			By("trigger component reconcile")
			now = time.Now().Format(time.RFC3339)
			Expect(testapps.GetAndChangeObj(&testCtx, compKey, func(comp *appsv1alpha1.Component) {
				comp.Annotations["now"] = now
			})()).Should(Succeed())

			Eventually(testapps.CheckObj(&testCtx, itsKey, func(g Gomega, its *workloads.InstanceSet) {
				// check the image
				c := its.Spec.Template.Spec.Containers[0]
				g.Expect(c.Image).To(HavePrefix(registry))
			})).Should(Succeed())
		})
	})
})

func mockRestoreCompleted(ml client.MatchingLabels) {
	restoreList := dpv1alpha1.RestoreList{}
	Expect(k8sClient.List(testCtx.Ctx, &restoreList, ml)).Should(Succeed())
	for _, rs := range restoreList.Items {
		err := testapps.GetAndChangeObjStatus(&testCtx, client.ObjectKeyFromObject(&rs), func(res *dpv1alpha1.Restore) {
			res.Status.Phase = dpv1alpha1.RestorePhaseCompleted
		})()
		Expect(err).ShouldNot(HaveOccurred())
	}
}

func checkRestoreAndSetCompleted(clusterKey types.NamespacedName, compName string, scaleOutReplicas int) {
	By("Checking restore CR created")
	ml := client.MatchingLabels{
		constant.AppInstanceLabelKey:    clusterKey.Name,
		constant.KBAppComponentLabelKey: compName,
		constant.KBManagedByKey:         "cluster",
	}
	Eventually(testapps.List(&testCtx, generics.RestoreSignature,
		ml, client.InNamespace(clusterKey.Namespace))).Should(HaveLen(scaleOutReplicas))

	By("Mocking restore phase to succeeded")
	mockRestoreCompleted(ml)
}

func fakeActionSet(clusterDefName string) *dpv1alpha1.ActionSet {
	actionSet := &dpv1alpha1.ActionSet{
		ObjectMeta: metav1.ObjectMeta{
			Name:   actionSetName,
			Labels: map[string]string{},
		},
		Spec: dpv1alpha1.ActionSetSpec{
			Env: []corev1.EnvVar{
				{
					Name:  "test-name",
					Value: "test-value",
				},
			},
			BackupType: dpv1alpha1.BackupTypeFull,
			Backup: &dpv1alpha1.BackupActionSpec{
				BackupData: &dpv1alpha1.BackupDataActionSpec{
					JobActionSpec: dpv1alpha1.JobActionSpec{
						BaseJobActionSpec: dpv1alpha1.BaseJobActionSpec{
							Image:   "xtrabackup",
							Command: []string{""},
						},
					},
				},
			},
			Restore: &dpv1alpha1.RestoreActionSpec{
				PrepareData: &dpv1alpha1.JobActionSpec{
					BaseJobActionSpec: dpv1alpha1.BaseJobActionSpec{
						Image: "xtrabackup",
						Command: []string{
							"sh",
							"-c",
							"/backup_scripts.sh",
						},
					},
				},
			},
		},
	}
	if len(clusterDefName) > 0 {
		actionSet.Labels[constant.ClusterDefLabelKey] = clusterDefName
	}
	testapps.CheckedCreateK8sResource(&testCtx, actionSet)
	return actionSet
}
=======
})
>>>>>>> b08ad510
<|MERGE_RESOLUTION|>--- conflicted
+++ resolved
@@ -2099,7 +2099,6 @@
 			testImageUnchangedAfterNewReleasePublished(release)
 		})
 	})
-<<<<<<< HEAD
 
 	Context("with registry replace enabled", func() {
 		registry := "foo.bar"
@@ -2188,77 +2187,4 @@
 			})).Should(Succeed())
 		})
 	})
-})
-
-func mockRestoreCompleted(ml client.MatchingLabels) {
-	restoreList := dpv1alpha1.RestoreList{}
-	Expect(k8sClient.List(testCtx.Ctx, &restoreList, ml)).Should(Succeed())
-	for _, rs := range restoreList.Items {
-		err := testapps.GetAndChangeObjStatus(&testCtx, client.ObjectKeyFromObject(&rs), func(res *dpv1alpha1.Restore) {
-			res.Status.Phase = dpv1alpha1.RestorePhaseCompleted
-		})()
-		Expect(err).ShouldNot(HaveOccurred())
-	}
-}
-
-func checkRestoreAndSetCompleted(clusterKey types.NamespacedName, compName string, scaleOutReplicas int) {
-	By("Checking restore CR created")
-	ml := client.MatchingLabels{
-		constant.AppInstanceLabelKey:    clusterKey.Name,
-		constant.KBAppComponentLabelKey: compName,
-		constant.KBManagedByKey:         "cluster",
-	}
-	Eventually(testapps.List(&testCtx, generics.RestoreSignature,
-		ml, client.InNamespace(clusterKey.Namespace))).Should(HaveLen(scaleOutReplicas))
-
-	By("Mocking restore phase to succeeded")
-	mockRestoreCompleted(ml)
-}
-
-func fakeActionSet(clusterDefName string) *dpv1alpha1.ActionSet {
-	actionSet := &dpv1alpha1.ActionSet{
-		ObjectMeta: metav1.ObjectMeta{
-			Name:   actionSetName,
-			Labels: map[string]string{},
-		},
-		Spec: dpv1alpha1.ActionSetSpec{
-			Env: []corev1.EnvVar{
-				{
-					Name:  "test-name",
-					Value: "test-value",
-				},
-			},
-			BackupType: dpv1alpha1.BackupTypeFull,
-			Backup: &dpv1alpha1.BackupActionSpec{
-				BackupData: &dpv1alpha1.BackupDataActionSpec{
-					JobActionSpec: dpv1alpha1.JobActionSpec{
-						BaseJobActionSpec: dpv1alpha1.BaseJobActionSpec{
-							Image:   "xtrabackup",
-							Command: []string{""},
-						},
-					},
-				},
-			},
-			Restore: &dpv1alpha1.RestoreActionSpec{
-				PrepareData: &dpv1alpha1.JobActionSpec{
-					BaseJobActionSpec: dpv1alpha1.BaseJobActionSpec{
-						Image: "xtrabackup",
-						Command: []string{
-							"sh",
-							"-c",
-							"/backup_scripts.sh",
-						},
-					},
-				},
-			},
-		},
-	}
-	if len(clusterDefName) > 0 {
-		actionSet.Labels[constant.ClusterDefLabelKey] = clusterDefName
-	}
-	testapps.CheckedCreateK8sResource(&testCtx, actionSet)
-	return actionSet
-}
-=======
-})
->>>>>>> b08ad510
+})