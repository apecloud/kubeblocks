--- conflicted
+++ resolved
@@ -1826,159 +1826,6 @@
 		})
 	})
 
-<<<<<<< HEAD
-=======
-	When("creating cluster with backup configuration", func() {
-		const (
-			compName                       = statefulCompName
-			compDefName                    = statefulCompDefName
-			backupRepoName                 = "test-backup-repo"
-			backupMethodName               = "test-backup-method"
-			volumeSnapshotBackupMethodName = "test-vs-backup-method"
-		)
-		BeforeEach(func() {
-			cleanEnv()
-			createAllWorkloadTypesClusterDef()
-			createBackupPolicyTpl(clusterDefObj, clusterVersionName)
-		})
-
-		createClusterWithBackup := func(backup *appsv1alpha1.ClusterBackup) {
-			By("Creating a cluster")
-			clusterObj := testapps.NewClusterFactory(testCtx.DefaultNamespace, clusterName,
-				clusterDefObj.Name, clusterVersionObj.Name).
-				AddComponent(compName, compDefName).WithRandomName().SetBackup(backup).
-				Create(&testCtx).GetObject()
-			clusterKey = client.ObjectKeyFromObject(clusterObj)
-
-			By("Waiting for the cluster controller to create resources completely")
-			waitForCreatingResourceCompletely(clusterKey)
-		}
-
-		It("Creating cluster without backup", func() {
-			createClusterWithBackup(nil)
-			Eventually(testapps.List(&testCtx, generics.BackupPolicySignature,
-				client.MatchingLabels{
-					constant.AppInstanceLabelKey: clusterKey.Name,
-				}, client.InNamespace(clusterKey.Namespace))).ShouldNot(BeEmpty())
-		})
-
-		It("Creating cluster with backup", func() {
-			var (
-				boolTrue  = true
-				boolFalse = false
-				int64Ptr  = func(in int64) *int64 {
-					return &in
-				}
-				retention = func(s string) dpv1alpha1.RetentionPeriod {
-					return dpv1alpha1.RetentionPeriod(s)
-				}
-			)
-
-			var testCases = []struct {
-				desc   string
-				backup *appsv1alpha1.ClusterBackup
-			}{
-				{
-					desc: "backup with snapshot method",
-					backup: &appsv1alpha1.ClusterBackup{
-						Enabled:                 &boolTrue,
-						RetentionPeriod:         retention("1d"),
-						Method:                  vsBackupMethodName,
-						CronExpression:          "*/1 * * * *",
-						StartingDeadlineMinutes: int64Ptr(int64(10)),
-						PITREnabled:             &boolTrue,
-						RepoName:                backupRepoName,
-					},
-				},
-				{
-					desc: "disable backup",
-					backup: &appsv1alpha1.ClusterBackup{
-						Enabled:                 &boolFalse,
-						RetentionPeriod:         retention("1d"),
-						Method:                  vsBackupMethodName,
-						CronExpression:          "*/1 * * * *",
-						StartingDeadlineMinutes: int64Ptr(int64(10)),
-						PITREnabled:             &boolTrue,
-						RepoName:                backupRepoName,
-					},
-				},
-				{
-					desc: "backup with backup tool",
-					backup: &appsv1alpha1.ClusterBackup{
-						Enabled:                 &boolTrue,
-						RetentionPeriod:         retention("2d"),
-						Method:                  backupMethodName,
-						CronExpression:          "*/1 * * * *",
-						StartingDeadlineMinutes: int64Ptr(int64(10)),
-						RepoName:                backupRepoName,
-						PITREnabled:             &boolFalse,
-					},
-				},
-				{
-					desc:   "backup is nil",
-					backup: nil,
-				},
-			}
-
-			for _, t := range testCases {
-				By(t.desc)
-				backup := t.backup
-				createClusterWithBackup(backup)
-
-				checkSchedule := func(g Gomega, schedule *dpv1alpha1.BackupSchedule) {
-					var policy *dpv1alpha1.SchedulePolicy
-					for i, s := range schedule.Spec.Schedules {
-						if s.BackupMethod == backup.Method {
-							Expect(*s.Enabled).Should(BeEquivalentTo(*backup.Enabled))
-							policy = &schedule.Spec.Schedules[i]
-						}
-					}
-					if backup.Enabled != nil && *backup.Enabled {
-						Expect(policy).ShouldNot(BeNil())
-						Expect(policy.RetentionPeriod).Should(BeEquivalentTo(backup.RetentionPeriod))
-						Expect(policy.CronExpression).Should(BeEquivalentTo(backup.CronExpression))
-					}
-				}
-
-				checkPolicy := func(g Gomega, policy *dpv1alpha1.BackupPolicy) {
-					if backup != nil && backup.RepoName != "" {
-						g.Expect(*policy.Spec.BackupRepoName).Should(BeEquivalentTo(backup.RepoName))
-					}
-					g.Expect(policy.Spec.BackupMethods).ShouldNot(BeEmpty())
-					// expect for image tag env in backupMethod
-					var existImageTagEnv bool
-					for _, v := range policy.Spec.BackupMethods {
-						for _, e := range v.Env {
-							if e.Name == testapps.EnvKeyImageTag && e.Value == testapps.DefaultImageTag {
-								existImageTagEnv = true
-								break
-							}
-						}
-					}
-					g.Expect(existImageTagEnv).Should(BeTrue())
-				}
-
-				By("checking backup policy")
-				backupPolicyName := generateBackupPolicyName(clusterKey.Name, compDefName, "")
-				backupPolicyKey := client.ObjectKey{Name: backupPolicyName, Namespace: clusterKey.Namespace}
-				backupPolicy := &dpv1alpha1.BackupPolicy{}
-				Eventually(testapps.CheckObjExists(&testCtx, backupPolicyKey, backupPolicy, true)).Should(Succeed())
-				Eventually(testapps.CheckObj(&testCtx, backupPolicyKey, checkPolicy)).Should(Succeed())
-
-				By("checking backup schedule")
-				backupScheduleName := generateBackupScheduleName(clusterKey.Name, compDefName, "")
-				backupScheduleKey := client.ObjectKey{Name: backupScheduleName, Namespace: clusterKey.Namespace}
-				if backup == nil {
-					Eventually(testapps.CheckObjExists(&testCtx, backupScheduleKey,
-						&dpv1alpha1.BackupSchedule{}, true)).Should(Succeed())
-					continue
-				}
-				Eventually(testapps.CheckObj(&testCtx, backupScheduleKey, checkSchedule)).Should(Succeed())
-			}
-		})
-	})
-
->>>>>>> aa608389
 	When("creating cluster with all workloadTypes (being Stateless|Stateful|Consensus|Replication) component", func() {
 		compNameNDef := map[string]string{
 			statelessCompName:   statelessCompDefName,
