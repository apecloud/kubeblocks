--- conflicted
+++ resolved
@@ -24,7 +24,6 @@
 
 	corev1 "k8s.io/api/core/v1"
 
-	appsv1alpha1 "github.com/apecloud/kubeblocks/apis/apps/v1alpha1"
 	"github.com/apecloud/kubeblocks/apis/workloads/v1alpha1"
 	"github.com/apecloud/kubeblocks/pkg/constant"
 	"github.com/apecloud/kubeblocks/pkg/controllerutil"
@@ -113,16 +112,4 @@
 	default:
 		return ""
 	}
-<<<<<<< HEAD
-}
-
-func hasSidecar(compDef *appsv1alpha1.ComponentDefinition, sidecar string) bool {
-	for _, spec := range compDef.Spec.SidecarContainerSpecs {
-		if spec.Name == sidecar {
-			return true
-		}
-	}
-	return false
-=======
->>>>>>> 5274d412
 }