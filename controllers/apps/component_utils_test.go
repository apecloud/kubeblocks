/*
Copyright (C) 2022-2024 ApeCloud Co., Ltd

This file is part of KubeBlocks project

This program is free software: you can redistribute it and/or modify
it under the terms of the GNU Affero General Public License as published by
the Free Software Foundation, either version 3 of the License, or
(at your option) any later version.

This program is distributed in the hope that it will be useful
but WITHOUT ANY WARRANTY; without even the implied warranty of
MERCHANTABILITY or FITNESS FOR A PARTICULAR PURPOSE.  See the
GNU Affero General Public License for more details.

You should have received a copy of the GNU Affero General Public License
along with this program.  If not, see <http://www.gnu.org/licenses/>.
*/

package apps

import (
	"fmt"
	"reflect"

	. "github.com/onsi/ginkgo/v2"
	. "github.com/onsi/gomega"

	corev1 "k8s.io/api/core/v1"
	"k8s.io/apimachinery/pkg/util/intstr"
	"sigs.k8s.io/controller-runtime/pkg/client"

	workloads "github.com/apecloud/kubeblocks/apis/workloads/v1alpha1"
	"github.com/apecloud/kubeblocks/pkg/controller/component"
	"github.com/apecloud/kubeblocks/pkg/controllerutil"
	"github.com/apecloud/kubeblocks/pkg/generics"
	testapps "github.com/apecloud/kubeblocks/pkg/testutil/apps"
)

var _ = Describe("Component Utils", func() {
	var (
		randomStr      = testCtx.GetRandomStr()
		clusterDefName = "mysql-clusterdef-" + randomStr
		clusterName    = "mysql-" + randomStr
	)

	const (
		consensusCompName = "consensus"
		statelessCompName = "stateless"
	)

	cleanAll := func() {
		// must wait until resources deleted and no longer exist before the testcases start,
		// otherwise if later it needs to create some new resource objects with the same name,
		// in race conditions, it will find the existence of old objects, resulting failure to
		// create the new objects.
		By("clean resources")
		// delete cluster(and all dependent sub-resources), cluster definition
		testapps.ClearClusterResourcesWithRemoveFinalizerOption(&testCtx)

		// clear rest resources
		inNS := client.InNamespace(testCtx.DefaultNamespace)
		ml := client.HasLabels{testCtx.TestObjLabelKey}
		// namespaced resources
		testapps.ClearResourcesWithRemoveFinalizerOption(&testCtx, generics.InstanceSetSignature, true, inNS, ml)
		testapps.ClearResources(&testCtx, generics.PodSignature, inNS, ml, client.GracePeriodSeconds(0))
	}

	BeforeEach(cleanAll)

	AfterEach(cleanAll)

	Context("Component test", func() {
		It("Component test", func() {
<<<<<<< HEAD
			By(" init cluster, statefulSet, pods")
			_, cluster := testapps.InitClusterWithHybridComps(&testCtx, clusterDefName,
				clusterName, statelessCompName, "stateful", consensusCompName)
			sts := testapps.MockConsensusComponentStatefulSet(&testCtx, clusterName, consensusCompName)
			_ = testapps.MockConsensusComponentPods(&testCtx, sts, clusterName, consensusCompName)

			By("test GetClusterByObject function")
			newCluster, _ := GetClusterByObject(ctx, k8sClient, sts)
			Expect(newCluster != nil).Should(BeTrue())

			By("test getObjectListByComponentName function")
			stsList := &appsv1.StatefulSetList{}
			_ = component.GetObjectListByComponentName(ctx, k8sClient, *cluster, stsList, consensusCompName)
			Expect(len(stsList.Items) > 0).Should(BeTrue())

			By("test getObjectListByCustomLabels function")
			stsList = &appsv1.StatefulSetList{}
			matchLabel := constant.GetComponentWellKnownLabels(cluster.Name, consensusCompName)
			_ = getObjectListByCustomLabels(ctx, k8sClient, *cluster, stsList, client.MatchingLabels(matchLabel))
			Expect(len(stsList.Items) > 0).Should(BeTrue())

			By("test GetComponentStsMinReadySeconds")
			minReadySeconds, _ := component.GetComponentMinReadySeconds(ctx, k8sClient, *cluster, consensusCompName)
=======
			By(" init cluster, instanceSet, pods")
			_, _, cluster := testapps.InitClusterWithHybridComps(&testCtx, clusterDefName,
				clusterVersionName, clusterName, statelessCompName, "stateful", consensusCompName)
			its := testapps.MockInstanceSetComponent(&testCtx, clusterName, consensusCompName)
			_ = testapps.MockInstanceSetPods(&testCtx, its, cluster, consensusCompName)

			By("test GetMinReadySeconds function")
			minReadySeconds, _ := component.GetMinReadySeconds(ctx, k8sClient, *cluster, consensusCompName)
>>>>>>> 0e34a119
			Expect(minReadySeconds).To(Equal(int32(0)))
		})
	})

	Context("test mergeServiceAnnotations", func() {
		It("test sync pod spec default values set by k8s", func() {
			var (
				clusterName = "cluster"
				compName    = "component"
				podName     = "pod"
				role        = "leader"
				mode        = "ReadWrite"
			)
			pod := testapps.MockInstanceSetPod(&testCtx, nil, clusterName, compName, podName, role, mode)
			ppod := testapps.NewPodFactory(testCtx.DefaultNamespace, "pod").
				SetOwnerReferences(workloads.GroupVersion.String(), workloads.Kind, nil).
				AddAppInstanceLabel(clusterName).
				AddAppComponentLabel(compName).
				AddAppManagedByLabel().
				AddRoleLabel(role).
				AddAccessModeLabel(mode).
				AddControllerRevisionHashLabel("").
				AddVolume(corev1.Volume{
					Name: testapps.DataVolumeName,
					VolumeSource: corev1.VolumeSource{
						PersistentVolumeClaim: &corev1.PersistentVolumeClaimVolumeSource{
							ClaimName: fmt.Sprintf("%s-%s", testapps.DataVolumeName, podName),
						},
					},
				}).
				AddContainer(corev1.Container{
					Name:  testapps.DefaultMySQLContainerName,
					Image: testapps.ApeCloudMySQLImage,
					LivenessProbe: &corev1.Probe{
						ProbeHandler: corev1.ProbeHandler{
							HTTPGet: &corev1.HTTPGetAction{
								Path: "/hello",
								Port: intstr.FromInt(1024),
							},
						},
						TimeoutSeconds:   1,
						PeriodSeconds:    1,
						FailureThreshold: 1,
					},
					StartupProbe: &corev1.Probe{
						ProbeHandler: corev1.ProbeHandler{
							TCPSocket: &corev1.TCPSocketAction{
								Port: intstr.FromInt(1024),
							},
						},
					},
					VolumeMounts: []corev1.VolumeMount{
						{Name: testapps.DataVolumeName, MountPath: "/test"},
					},
				}).
				GetObject()
			controllerutil.ResolvePodSpecDefaultFields(pod.Spec, &ppod.Spec)
			Expect(reflect.DeepEqual(pod.Spec, ppod.Spec)).Should(BeTrue())
		})
	})
})<|MERGE_RESOLUTION|>--- conflicted
+++ resolved
@@ -72,40 +72,14 @@
 
 	Context("Component test", func() {
 		It("Component test", func() {
-<<<<<<< HEAD
-			By(" init cluster, statefulSet, pods")
+			By(" init cluster, instanceSet, pods")
 			_, cluster := testapps.InitClusterWithHybridComps(&testCtx, clusterDefName,
 				clusterName, statelessCompName, "stateful", consensusCompName)
-			sts := testapps.MockConsensusComponentStatefulSet(&testCtx, clusterName, consensusCompName)
-			_ = testapps.MockConsensusComponentPods(&testCtx, sts, clusterName, consensusCompName)
-
-			By("test GetClusterByObject function")
-			newCluster, _ := GetClusterByObject(ctx, k8sClient, sts)
-			Expect(newCluster != nil).Should(BeTrue())
-
-			By("test getObjectListByComponentName function")
-			stsList := &appsv1.StatefulSetList{}
-			_ = component.GetObjectListByComponentName(ctx, k8sClient, *cluster, stsList, consensusCompName)
-			Expect(len(stsList.Items) > 0).Should(BeTrue())
-
-			By("test getObjectListByCustomLabels function")
-			stsList = &appsv1.StatefulSetList{}
-			matchLabel := constant.GetComponentWellKnownLabels(cluster.Name, consensusCompName)
-			_ = getObjectListByCustomLabels(ctx, k8sClient, *cluster, stsList, client.MatchingLabels(matchLabel))
-			Expect(len(stsList.Items) > 0).Should(BeTrue())
-
-			By("test GetComponentStsMinReadySeconds")
-			minReadySeconds, _ := component.GetComponentMinReadySeconds(ctx, k8sClient, *cluster, consensusCompName)
-=======
-			By(" init cluster, instanceSet, pods")
-			_, _, cluster := testapps.InitClusterWithHybridComps(&testCtx, clusterDefName,
-				clusterVersionName, clusterName, statelessCompName, "stateful", consensusCompName)
 			its := testapps.MockInstanceSetComponent(&testCtx, clusterName, consensusCompName)
 			_ = testapps.MockInstanceSetPods(&testCtx, its, cluster, consensusCompName)
 
 			By("test GetMinReadySeconds function")
 			minReadySeconds, _ := component.GetMinReadySeconds(ctx, k8sClient, *cluster, consensusCompName)
->>>>>>> 0e34a119
 			Expect(minReadySeconds).To(Equal(int32(0)))
 		})
 	})
