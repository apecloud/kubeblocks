/*
Copyright (C) 2022-2024 ApeCloud Co., Ltd

This file is part of KubeBlocks project

This program is free software: you can redistribute it and/or modify
it under the terms of the GNU Affero General Public License as published by
the Free Software Foundation, either version 3 of the License, or
(at your option) any later version.

This program is distributed in the hope that it will be useful
but WITHOUT ANY WARRANTY; without even the implied warranty of
MERCHANTABILITY or FITNESS FOR A PARTICULAR PURPOSE.  See the
GNU Affero General Public License for more details.

You should have received a copy of the GNU Affero General Public License
along with this program.  If not, see <http://www.gnu.org/licenses/>.
*/

package apps

import (
	"reflect"
	"testing"
	"time"

	. "github.com/onsi/ginkgo/v2"
	. "github.com/onsi/gomega"

	appsv1 "k8s.io/api/apps/v1"
	corev1 "k8s.io/api/core/v1"
	metav1 "k8s.io/apimachinery/pkg/apis/meta/v1"
	"k8s.io/apimachinery/pkg/util/intstr"
	"sigs.k8s.io/controller-runtime/pkg/client"

	appsv1alpha1 "github.com/apecloud/kubeblocks/apis/apps/v1alpha1"
	"github.com/apecloud/kubeblocks/pkg/constant"
	"github.com/apecloud/kubeblocks/pkg/controller/component"
	"github.com/apecloud/kubeblocks/pkg/controller/graph"
	"github.com/apecloud/kubeblocks/pkg/controller/model"
	"github.com/apecloud/kubeblocks/pkg/controllerutil"
	"github.com/apecloud/kubeblocks/pkg/generics"
	testapps "github.com/apecloud/kubeblocks/pkg/testutil/apps"
)

func TestIsProbeTimeout(t *testing.T) {
	podsReadyTime := &metav1.Time{Time: time.Now().Add(-10 * time.Minute)}
	compDef := &appsv1alpha1.ClusterComponentDefinition{
		Probes: &appsv1alpha1.ClusterDefinitionProbes{
			RoleProbe:                      &appsv1alpha1.ClusterDefinitionProbe{},
			RoleProbeTimeoutAfterPodsReady: appsv1alpha1.DefaultRoleProbeTimeoutAfterPodsReady,
		},
	}
	if !IsProbeTimeout(compDef.Probes, podsReadyTime) {
		t.Error("probe timed out should be true")
	}
}

var _ = Describe("Component Utils", func() {
	var (
		randomStr          = testCtx.GetRandomStr()
		clusterDefName     = "mysql-clusterdef-" + randomStr
		clusterVersionName = "mysql-clusterversion-" + randomStr
		clusterName        = "mysql-" + randomStr
	)

	const (
		consensusCompDefRef = "consensus"
		consensusCompName   = "consensus"
		statelessCompName   = "stateless"
	)

	cleanAll := func() {
		// must wait until resources deleted and no longer exist before the testcases start,
		// otherwise if later it needs to create some new resource objects with the same name,
		// in race conditions, it will find the existence of old objects, resulting failure to
		// create the new objects.
		By("clean resources")
		// delete cluster(and all dependent sub-resources), clusterversion and clusterdef
		testapps.ClearClusterResources(&testCtx)

		// clear rest resources
		inNS := client.InNamespace(testCtx.DefaultNamespace)
		ml := client.HasLabels{testCtx.TestObjLabelKey}
		// namespaced resources
		testapps.ClearResources(&testCtx, generics.StatefulSetSignature, inNS, ml)
		testapps.ClearResources(&testCtx, generics.PodSignature, inNS, ml, client.GracePeriodSeconds(0))
	}

	BeforeEach(cleanAll)

	AfterEach(cleanAll)

	Context("Component test", func() {
		It("Component test", func() {
			By(" init cluster, statefulSet, pods")
			_, _, cluster := testapps.InitClusterWithHybridComps(&testCtx, clusterDefName,
				clusterVersionName, clusterName, statelessCompName, "stateful", consensusCompName)
			sts := testapps.MockConsensusComponentStatefulSet(&testCtx, clusterName, consensusCompName)
			testapps.MockStatelessComponentDeploy(&testCtx, clusterName, statelessCompName)
			_ = testapps.MockConsensusComponentPods(&testCtx, sts, clusterName, consensusCompName)

			By("test GetClusterByObject function")
			newCluster, _ := GetClusterByObject(ctx, k8sClient, sts)
			Expect(newCluster != nil).Should(BeTrue())

			By("test getObjectListByComponentName function")
			stsList := &appsv1.StatefulSetList{}
			_ = component.GetObjectListByComponentName(ctx, k8sClient, *cluster, stsList, consensusCompName)
			Expect(len(stsList.Items) > 0).Should(BeTrue())

			By("test getObjectListByCustomLabels function")
			stsList = &appsv1.StatefulSetList{}
			matchLabel := constant.GetComponentWellKnownLabels(cluster.Name, consensusCompName)
			_ = getObjectListByCustomLabels(ctx, k8sClient, *cluster, stsList, client.MatchingLabels(matchLabel))
			Expect(len(stsList.Items) > 0).Should(BeTrue())

			By("test GetComponentStsMinReadySeconds")
			minReadySeconds, _ := component.GetComponentWorkloadMinReadySeconds(ctx, k8sClient, *cluster,
				appsv1alpha1.Stateless, statelessCompName)
			Expect(minReadySeconds).To(Equal(int32(10)))
			minReadySeconds, _ = component.GetComponentWorkloadMinReadySeconds(ctx, k8sClient, *cluster,
				appsv1alpha1.Consensus, statelessCompName)
			Expect(minReadySeconds).To(Equal(int32(0)))
		})
	})

	Context("Custom Label test", func() {
		Context("parseCustomLabelPattern func", func() {
			It("should parse pattern well", func() {
				pattern := "v1/Pod"
				gvk, err := parseCustomLabelPattern(pattern)
				Expect(err).Should(BeNil())
				Expect(gvk.Group).Should(BeEmpty())
				Expect(gvk.Version).Should(Equal("v1"))
				Expect(gvk.Kind).Should(Equal("Pod"))
				pattern = "apps/v1/StatefulSet"
				gvk, err = parseCustomLabelPattern(pattern)
				Expect(err).Should(BeNil())
				Expect(gvk.Group).Should(Equal("apps"))
				Expect(gvk.Version).Should(Equal("v1"))
				Expect(gvk.Kind).Should(Equal("StatefulSet"))
			})
		})
	})

	Context("test mergeServiceAnnotations", func() {
		It("test sync pod spec default values set by k8s", func() {
			var (
				clusterName = "cluster"
				compName    = "component"
				podName     = "pod"
				role        = "leader"
				mode        = "ReadWrite"
			)
			pod := testapps.MockConsensusComponentStsPod(&testCtx, nil, clusterName, compName, podName, role, mode)
			ppod := testapps.NewPodFactory(testCtx.DefaultNamespace, "pod").
				SetOwnerReferences("apps/v1", constant.StatefulSetKind, nil).
				AddAppInstanceLabel(clusterName).
				AddAppComponentLabel(compName).
				AddAppManagedByLabel().
				AddRoleLabel(role).
				AddConsensusSetAccessModeLabel(mode).
				AddControllerRevisionHashLabel("").
				AddContainer(corev1.Container{
					Name:  testapps.DefaultMySQLContainerName,
					Image: testapps.ApeCloudMySQLImage,
					LivenessProbe: &corev1.Probe{
						ProbeHandler: corev1.ProbeHandler{
							HTTPGet: &corev1.HTTPGetAction{
								Path: "/hello",
								Port: intstr.FromInt(1024),
							},
						},
						TimeoutSeconds:   1,
						PeriodSeconds:    1,
						FailureThreshold: 1,
					},
					StartupProbe: &corev1.Probe{
						ProbeHandler: corev1.ProbeHandler{
							TCPSocket: &corev1.TCPSocketAction{
								Port: intstr.FromInt(1024),
							},
						},
					},
				}).
				GetObject()
			controllerutil.ResolvePodSpecDefaultFields(pod.Spec, &ppod.Spec)
			Expect(reflect.DeepEqual(pod.Spec, ppod.Spec)).Should(BeTrue())
		})
	})

	Context("UpdateCustomLabelsAndAnnotationsToPods func", func() {
		It("should work well", func() {
			_, _, cluster := testapps.InitClusterWithHybridComps(&testCtx, clusterDefName,
				clusterVersionName, clusterName, statelessCompName, "stateful", consensusCompName)
			sts := testapps.MockConsensusComponentStatefulSet(&testCtx, clusterName, consensusCompName)
			pods := testapps.MockConsensusComponentPods(&testCtx, sts, clusterName, consensusCompName)
			mockLabelKey := "mock-label-key"
			mockLabelValue := "mock-label-value"
			mockAnnotationKey := "mock-anno-key"
			mockAnnotationKeyValue := "mock-anno-value"
			customLabels := map[string]string{
				mockLabelKey: mockLabelValue,
			}
			customAnnotations := map[string]string{
				mockAnnotationKey: mockAnnotationKeyValue,
			}
			comp := &component.SynthesizedComponent{
				Name:        consensusCompName,
				Labels:      customLabels,
				Annotations: customAnnotations,
			}

			dag := graph.NewDAG()
			dag.AddVertex(&model.ObjectVertex{Obj: pods[0], Action: model.ActionUpdatePtr()})
<<<<<<< HEAD
			Expect(updateCustomLabelToPods(testCtx.Ctx, k8sClient, cluster, comp, dag)).Should(Succeed())
=======
			Expect(UpdateCustomLabelsAndAnnotationsToPods(testCtx.Ctx, k8sClient, cluster, comp, dag)).Should(Succeed())
>>>>>>> 65c95ba4
			graphCli := model.NewGraphClient(k8sClient)
			podList := graphCli.FindAll(dag, &corev1.Pod{})
			Expect(podList).Should(HaveLen(3))
			for _, pod := range podList {
				Expect(pod.GetLabels()).ShouldNot(BeNil())
				Expect(pod.GetLabels()[mockLabelKey]).Should(Equal(mockLabelValue))
				Expect(pod.GetAnnotations()).ShouldNot(BeNil())
				Expect(pod.GetAnnotations()[mockAnnotationKey]).Should(Equal(mockAnnotationKeyValue))
			}
		})
	})
})<|MERGE_RESOLUTION|>--- conflicted
+++ resolved
@@ -190,7 +190,7 @@
 		})
 	})
 
-	Context("UpdateCustomLabelsAndAnnotationsToPods func", func() {
+	Context("updateCustomLabelsAndAnnotationsToPods func", func() {
 		It("should work well", func() {
 			_, _, cluster := testapps.InitClusterWithHybridComps(&testCtx, clusterDefName,
 				clusterVersionName, clusterName, statelessCompName, "stateful", consensusCompName)
@@ -214,11 +214,7 @@
 
 			dag := graph.NewDAG()
 			dag.AddVertex(&model.ObjectVertex{Obj: pods[0], Action: model.ActionUpdatePtr()})
-<<<<<<< HEAD
-			Expect(updateCustomLabelToPods(testCtx.Ctx, k8sClient, cluster, comp, dag)).Should(Succeed())
-=======
-			Expect(UpdateCustomLabelsAndAnnotationsToPods(testCtx.Ctx, k8sClient, cluster, comp, dag)).Should(Succeed())
->>>>>>> 65c95ba4
+			Expect(updateCustomLabelsAndAnnotationsToPods(testCtx.Ctx, k8sClient, cluster, comp, dag)).Should(Succeed())
 			graphCli := model.NewGraphClient(k8sClient)
 			podList := graphCli.FindAll(dag, &corev1.Pod{})
 			Expect(podList).Should(HaveLen(3))
