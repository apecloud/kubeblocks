/*
Copyright (C) 2022-2024 ApeCloud Co., Ltd

This file is part of KubeBlocks project

This program is free software: you can redistribute it and/or modify
it under the terms of the GNU Affero General Public License as published by
the Free Software Foundation, either version 3 of the License, or
(at your option) any later version.

This program is distributed in the hope that it will be useful
but WITHOUT ANY WARRANTY; without even the implied warranty of
MERCHANTABILITY or FITNESS FOR A PARTICULAR PURPOSE.  See the
GNU Affero General Public License for more details.

You should have received a copy of the GNU Affero General Public License
along with this program.  If not, see <http://www.gnu.org/licenses/>.
*/

package apps

import (
	"context"
	"encoding/json"
	"fmt"
	"hash/fnv"
	"reflect"
	"strings"

	"github.com/pkg/errors"
	"golang.org/x/exp/slices"
	corev1 "k8s.io/api/core/v1"
	"k8s.io/apimachinery/pkg/runtime"
	"k8s.io/apimachinery/pkg/types"
	"k8s.io/apimachinery/pkg/util/rand"
	"k8s.io/client-go/tools/record"
	ctrl "sigs.k8s.io/controller-runtime"
	"sigs.k8s.io/controller-runtime/pkg/client"
	"sigs.k8s.io/controller-runtime/pkg/log"

	appsv1 "github.com/apecloud/kubeblocks/apis/apps/v1"
	appsconfig "github.com/apecloud/kubeblocks/controllers/apps/configuration"
	"github.com/apecloud/kubeblocks/pkg/constant"
	"github.com/apecloud/kubeblocks/pkg/controller/component"
	intctrlutil "github.com/apecloud/kubeblocks/pkg/controllerutil"
)

const (
	immutableHashAnnotationKey = "apps.kubeblocks.io/immutable-hash"
)

// ComponentDefinitionReconciler reconciles a ComponentDefinition object
type ComponentDefinitionReconciler struct {
	client.Client
	Scheme   *runtime.Scheme
	Recorder record.EventRecorder
}

// +kubebuilder:rbac:groups=apps.kubeblocks.io,resources=componentdefinitions,verbs=get;list;watch;create;update;patch;delete
// +kubebuilder:rbac:groups=apps.kubeblocks.io,resources=componentdefinitions/status,verbs=get;update;patch
// +kubebuilder:rbac:groups=apps.kubeblocks.io,resources=componentdefinitions/finalizers,verbs=update

// Reconcile is part of the main kubernetes reconciliation loop which aims to
// move the current state of the cluster closer to the desired state.
//
// For more details, check Reconcile and its Result here:
// - https://pkg.go.dev/sigs.k8s.io/controller-runtime@v0.14.4/pkg/reconcile
func (r *ComponentDefinitionReconciler) Reconcile(ctx context.Context, req ctrl.Request) (ctrl.Result, error) {
	rctx := intctrlutil.RequestCtx{
		Ctx:      ctx,
		Req:      req,
		Log:      log.FromContext(ctx).WithValues("component", req.NamespacedName),
		Recorder: r.Recorder,
	}

	rctx.Log.V(1).Info("reconcile", "component", req.NamespacedName)

	cmpd := &appsv1.ComponentDefinition{}
	if err := r.Client.Get(rctx.Ctx, rctx.Req.NamespacedName, cmpd); err != nil {
		return intctrlutil.CheckedRequeueWithError(err, rctx.Log, "")
	}

	return r.reconcile(rctx, cmpd)
}

// SetupWithManager sets up the controller with the Manager.
func (r *ComponentDefinitionReconciler) SetupWithManager(mgr ctrl.Manager) error {
	return intctrlutil.NewNamespacedControllerManagedBy(mgr).
		For(&appsv1.ComponentDefinition{}).
		Complete(r)
}

func (r *ComponentDefinitionReconciler) reconcile(rctx intctrlutil.RequestCtx,
	cmpd *appsv1.ComponentDefinition) (ctrl.Result, error) {
	res, err := intctrlutil.HandleCRDeletion(rctx, r, cmpd, componentDefinitionFinalizerName, r.deletionHandler(rctx, cmpd))
	if res != nil {
		return *res, err
	}

	if cmpd.Status.ObservedGeneration == cmpd.Generation &&
		slices.Contains([]appsv1.Phase{appsv1.AvailablePhase}, cmpd.Status.Phase) {
		return intctrlutil.Reconciled()
	}

	if err = r.validate(r.Client, rctx, cmpd); err != nil {
		if err1 := r.unavailable(r.Client, rctx, cmpd, err); err1 != nil {
			return intctrlutil.CheckedRequeueWithError(err1, rctx.Log, "")
		}
		return intctrlutil.CheckedRequeueWithError(err, rctx.Log, "")
	}

	if err = r.immutableHash(r.Client, rctx, cmpd); err != nil {
		return intctrlutil.CheckedRequeueWithError(err, rctx.Log, "")
	}

	if err = r.available(r.Client, rctx, cmpd); err != nil {
		return intctrlutil.CheckedRequeueWithError(err, rctx.Log, "")
	}

	intctrlutil.RecordCreatedEvent(r.Recorder, cmpd)

	return intctrlutil.Reconciled()
}

func (r *ComponentDefinitionReconciler) deletionHandler(rctx intctrlutil.RequestCtx,
	cmpd *appsv1.ComponentDefinition) func() (*ctrl.Result, error) {
	return func() (*ctrl.Result, error) {
		recordEvent := func() {
			r.Recorder.Event(cmpd, corev1.EventTypeWarning, constant.ReasonRefCRUnavailable,
				"cannot be deleted because of existing referencing Component.")
		}
		if res, err := intctrlutil.ValidateReferenceCR(rctx, r.Client, cmpd, constant.ComponentDefinitionLabelKey,
			recordEvent, &appsv1.ComponentList{}); res != nil || err != nil {
			return res, err
		}
		return nil, nil
	}
}

func (r *ComponentDefinitionReconciler) available(cli client.Client, rctx intctrlutil.RequestCtx,
	cmpd *appsv1.ComponentDefinition) error {
	return r.status(cli, rctx, cmpd, appsv1.AvailablePhase, "")
}

func (r *ComponentDefinitionReconciler) unavailable(cli client.Client, rctx intctrlutil.RequestCtx,
	cmpd *appsv1.ComponentDefinition, err error) error {
	return r.status(cli, rctx, cmpd, appsv1.UnavailablePhase, err.Error())
}

func (r *ComponentDefinitionReconciler) status(cli client.Client, rctx intctrlutil.RequestCtx,
	cmpd *appsv1.ComponentDefinition, phase appsv1.Phase, message string) error {
	patch := client.MergeFrom(cmpd.DeepCopy())
	cmpd.Status.ObservedGeneration = cmpd.Generation
	cmpd.Status.Phase = phase
	cmpd.Status.Message = message
	return cli.Status().Patch(rctx.Ctx, cmpd, patch)
}

func (r *ComponentDefinitionReconciler) immutableHash(cli client.Client, rctx intctrlutil.RequestCtx,
	cmpd *appsv1.ComponentDefinition) error {
	if r.skipImmutableCheck(cmpd) {
		return nil
	}

	if cmpd.Annotations != nil {
		_, ok := cmpd.Annotations[immutableHashAnnotationKey]
		if ok {
			return nil
		}
	}

	patch := client.MergeFrom(cmpd.DeepCopy())
	if cmpd.Annotations == nil {
		cmpd.Annotations = map[string]string{}
	}
	cmpd.Annotations[immutableHashAnnotationKey], _ = r.cmpdHash(cmpd)
	return cli.Patch(rctx.Ctx, cmpd, patch)
}

func (r *ComponentDefinitionReconciler) validate(cli client.Client, rctx intctrlutil.RequestCtx,
	cmpd *appsv1.ComponentDefinition) error {
	for _, validator := range []func(client.Client, intctrlutil.RequestCtx, *appsv1.ComponentDefinition) error{
		r.validateServiceVersion,
		r.validateRuntime,
		r.validateVars,
		r.validateVolumes,
		r.validateHostNetwork,
		r.validateServices,
		r.validateConfigs,
		r.validatePolicyRules,
		r.validateLabels,
		r.validateReplicasLimit,
		r.validateSystemAccounts,
		r.validateReplicaRoles,
		r.validateLifecycleActions,
	} {
		if err := validator(cli, rctx, cmpd); err != nil {
			return err
		}
	}
	return r.immutableCheck(cmpd)
}

func (r *ComponentDefinitionReconciler) validateServiceVersion(cli client.Client, rctx intctrlutil.RequestCtx,
	cmpd *appsv1.ComponentDefinition) error {
	return validateServiceVersion(cmpd.Spec.ServiceVersion)
}

func (r *ComponentDefinitionReconciler) validateRuntime(cli client.Client, rctx intctrlutil.RequestCtx,
	cmpd *appsv1.ComponentDefinition) error {
	return nil
}

func (r *ComponentDefinitionReconciler) validateVars(cli client.Client, rctx intctrlutil.RequestCtx,
<<<<<<< HEAD
	cmpd *appsv1.ComponentDefinition) error {
=======
	cmpd *appsv1alpha1.ComponentDefinition) error {
	if !checkUniqueItemWithValue(cmpd.Spec.Vars, "Name", nil) {
		return fmt.Errorf("duplicate names of component vars are not allowed")
	}

	// validate the reference to component definition name pattern
	var compDef string
	for _, cVar := range cmpd.Spec.Vars {
		if cVar.ValueFrom == nil {
			continue
		}
		switch {
		case cVar.ValueFrom.HostNetworkVarRef != nil:
			compDef = cVar.ValueFrom.HostNetworkVarRef.CompDef
		case cVar.ValueFrom.ServiceVarRef != nil:
			compDef = cVar.ValueFrom.ServiceVarRef.CompDef
		case cVar.ValueFrom.ServiceRefVarRef != nil:
			compDef = cVar.ValueFrom.ServiceRefVarRef.CompDef
		case cVar.ValueFrom.ComponentVarRef != nil:
			compDef = cVar.ValueFrom.ComponentVarRef.CompDef
		case cVar.ValueFrom.CredentialVarRef != nil:
			compDef = cVar.ValueFrom.CredentialVarRef.CompDef
		default:
			continue
		}

		if len(compDef) == 0 {
			continue
		}
		if err := component.ValidateCompDefRegexp(compDef); err != nil {
			return errors.Wrapf(err, "invalid reference to component definition name pattern: %s", compDef)
		}
	}
>>>>>>> c69f94f8
	return nil
}

func (r *ComponentDefinitionReconciler) validateVolumes(cli client.Client, rctx intctrlutil.RequestCtx,
	cmpd *appsv1.ComponentDefinition) error {
	if !checkUniqueItemWithValue(cmpd.Spec.Volumes, "Name", nil) {
		return fmt.Errorf("duplicate volume names are not allowed")
	}

	hasVolumeToProtect := false
	for _, vol := range cmpd.Spec.Volumes {
		if vol.HighWatermark > 0 && vol.HighWatermark < 100 {
			hasVolumeToProtect = true
			break
		}
	}
	if hasVolumeToProtect {
		if cmpd.Spec.LifecycleActions == nil || cmpd.Spec.LifecycleActions.Readonly == nil || cmpd.Spec.LifecycleActions.Readwrite == nil {
			return fmt.Errorf("the Readonly and Readwrite actions are needed to protect volumes")
		}
	}
	return nil
}

func (r *ComponentDefinitionReconciler) validateHostNetwork(cli client.Client, rctx intctrlutil.RequestCtx,
	cmpd *appsv1.ComponentDefinition) error {
	if cmpd.Spec.HostNetwork == nil {
		return nil
	}
	if !checkUniqueItemWithValue(cmpd.Spec.HostNetwork.ContainerPorts, "Container", nil) {
		return fmt.Errorf("duplicate container of host-network are not allowed")
	}

	containerPorts := make(map[string]map[string]bool)
	for _, cc := range [][]corev1.Container{cmpd.Spec.Runtime.InitContainers, cmpd.Spec.Runtime.Containers} {
		for _, c := range cc {
			ports := make(map[string]bool)
			for _, p := range c.Ports {
				ports[p.Name] = true
			}
			containerPorts[c.Name] = ports
		}
	}

	for _, c := range cmpd.Spec.HostNetwork.ContainerPorts {
		ports, ok := containerPorts[c.Container]
		if !ok {
			return fmt.Errorf("the container that host-network referenced is not defined: %s", c.Container)
		}
		for _, p := range c.Ports {
			if _, ok = ports[p]; !ok {
				return fmt.Errorf("the container port that host-network referenced is not defined: %s.%s", c.Container, p)
			}
		}
	}
	return nil
}

func (r *ComponentDefinitionReconciler) validateServices(cli client.Client, rctx intctrlutil.RequestCtx,
	cmpd *appsv1.ComponentDefinition) error {
	if !checkUniqueItemWithValue(cmpd.Spec.Services, "Name", nil) {
		return fmt.Errorf("duplicate names of component service are not allowed")
	}

	if !checkUniqueItemWithValue(cmpd.Spec.Services, "ServiceName", nil) {
		return fmt.Errorf("duplicate service names are not allowed")
	}

	for _, svc := range cmpd.Spec.Services {
		if len(svc.Spec.Ports) == 0 {
			return fmt.Errorf("there is no port defined for service: %s", svc.Name)
		}
	}

	roleNames := make(map[string]bool, 0)
	for _, role := range cmpd.Spec.Roles {
		roleNames[strings.ToLower(role.Name)] = true
	}
	for _, svc := range cmpd.Spec.Services {
		if len(svc.RoleSelector) > 0 && !roleNames[strings.ToLower(svc.RoleSelector)] {
			return fmt.Errorf("the role that service selector used is not defined: %s", svc.RoleSelector)
		}
	}
	return nil
}

func (r *ComponentDefinitionReconciler) validateConfigs(cli client.Client, rctx intctrlutil.RequestCtx,
	compDef *appsv1.ComponentDefinition) error {
	return appsconfig.ReconcileConfigSpecsForReferencedCR(cli, rctx, compDef)
}

func (r *ComponentDefinitionReconciler) validatePolicyRules(cli client.Client, rctx intctrlutil.RequestCtx,
	cmpd *appsv1.ComponentDefinition) error {
	// TODO: how to check the acquired rules can be granted?
	return nil
}

func (r *ComponentDefinitionReconciler) validateLabels(cli client.Client, rctx intctrlutil.RequestCtx,
	cmpd *appsv1.ComponentDefinition) error {
	return nil
}

func (r *ComponentDefinitionReconciler) validateReplicasLimit(cli client.Client, rctx intctrlutil.RequestCtx,
	cmpd *appsv1.ComponentDefinition) error {
	return nil
}

func (r *ComponentDefinitionReconciler) validateSystemAccounts(cli client.Client, rctx intctrlutil.RequestCtx,
	cmpd *appsv1.ComponentDefinition) error {
	for _, v := range cmpd.Spec.SystemAccounts {
		if v.SecretRef == nil && !v.InitAccount && (cmpd.Spec.LifecycleActions == nil || cmpd.Spec.LifecycleActions.AccountProvision == nil) {
			return fmt.Errorf(`the AccountProvision action is needed to provision system account %s`, v.Name)
		}
	}
	if !checkUniqueItemWithValue(cmpd.Spec.SystemAccounts, "Name", nil) {
		return fmt.Errorf("duplicate system accounts are not allowed")
	}
	for _, account := range cmpd.Spec.SystemAccounts {
		if !account.InitAccount && len(account.Statement) == 0 && account.SecretRef == nil {
			return fmt.Errorf("the Statement or SecretRef must be provided to create system account: %s", account.Name)
		}
	}
	return nil
}

func (r *ComponentDefinitionReconciler) validateReplicaRoles(cli client.Client, reqCtx intctrlutil.RequestCtx,
	cmpd *appsv1.ComponentDefinition) error {
	if !checkUniqueItemWithValue(cmpd.Spec.Roles, "Name", nil) {
		return fmt.Errorf("duplicate replica roles are not allowed")
	}
	return nil
}

func (r *ComponentDefinitionReconciler) validateLifecycleActions(cli client.Client, reqCtx intctrlutil.RequestCtx,
	cmpd *appsv1.ComponentDefinition) error {
	return nil
}

func (r *ComponentDefinitionReconciler) immutableCheck(cmpd *appsv1.ComponentDefinition) error {
	if r.skipImmutableCheck(cmpd) {
		return nil
	}

	newHashValue, err := r.cmpdHash(cmpd)
	if err != nil {
		return err
	}

	hashValue, ok := cmpd.Annotations[immutableHashAnnotationKey]
	if ok && hashValue != newHashValue {
		// TODO: fields been updated
		return fmt.Errorf("immutable fields can't be updated")
	}
	return nil
}

func (r *ComponentDefinitionReconciler) skipImmutableCheck(cmpd *appsv1.ComponentDefinition) bool {
	if cmpd.Annotations == nil {
		return false
	}
	skip, ok := cmpd.Annotations[constant.SkipImmutableCheckAnnotationKey]
	return ok && strings.ToLower(skip) == "true"
}

func (r *ComponentDefinitionReconciler) cmpdHash(cmpd *appsv1.ComponentDefinition) (string, error) {
	objCopy := cmpd.DeepCopy()

	// reset all mutable fields
	objCopy.Spec.Provider = ""
	objCopy.Spec.Description = ""
	objCopy.Spec.Exporter = nil
	objCopy.Spec.PodManagementPolicy = nil

	// TODO: bpt

	data, err := json.Marshal(objCopy.Spec)
	if err != nil {
		return "", err
	}
	hash := fnv.New32a()
	hash.Write(data)
	return rand.SafeEncodeString(fmt.Sprintf("%d", hash.Sum32())), nil
}

func getNCheckCompDefinition(ctx context.Context, cli client.Reader, name string) (*appsv1.ComponentDefinition, error) {
	compKey := types.NamespacedName{
		Name: name,
	}
	compDef := &appsv1.ComponentDefinition{}
	if err := cli.Get(ctx, compKey, compDef); err != nil {
		return nil, err
	}
	if compDef.Generation != compDef.Status.ObservedGeneration {
		return nil, fmt.Errorf("the referenced ComponentDefinition is not up to date: %s", compDef.Name)
	}
	if compDef.Status.Phase != appsv1.AvailablePhase {
		return nil, fmt.Errorf("the referenced ComponentDefinition is unavailable: %s", compDef.Name)
	}
	return compDef, nil
}

<<<<<<< HEAD
// listCompDefinitionsWithPrefix returns all component definitions whose names have prefix @namePrefix.
func listCompDefinitionsWithPrefix(ctx context.Context, cli client.Reader, namePrefix string) ([]*appsv1.ComponentDefinition, error) {
	compDefList := &appsv1.ComponentDefinitionList{}
	if err := cli.List(ctx, compDefList); err != nil {
		return nil, err
	}
	compDefsFullyMatched := make([]*appsv1.ComponentDefinition, 0)
	compDefsPrefixMatched := make([]*appsv1.ComponentDefinition, 0)
=======
// listCompDefinitionsWithPattern returns all component definitions whose names match the given pattern (namePrefix or regular expression)
func listCompDefinitionsWithPattern(ctx context.Context, cli client.Reader, namePattern string) ([]*appsv1alpha1.ComponentDefinition, error) {
	compDefList := &appsv1alpha1.ComponentDefinitionList{}
	if err := cli.List(ctx, compDefList); err != nil {
		return nil, err
	}
	compDefsFullyMatched := make([]*appsv1alpha1.ComponentDefinition, 0)
	compDefsPatternMatched := make([]*appsv1alpha1.ComponentDefinition, 0)
>>>>>>> c69f94f8
	for i, item := range compDefList.Items {
		if item.Name == namePattern {
			compDefsFullyMatched = append(compDefsFullyMatched, &compDefList.Items[i])
		}
		if component.CompDefMatched(item.Name, namePattern) {
			compDefsPatternMatched = append(compDefsPatternMatched, &compDefList.Items[i])
		}
	}
	if len(compDefsFullyMatched) > 0 {
		return compDefsFullyMatched, nil
	}
	return compDefsPatternMatched, nil
}

func checkUniqueItemWithValue(slice any, fieldName string, val any) bool {
	sliceValue := reflect.ValueOf(slice)
	if sliceValue.Kind() != reflect.Slice {
		panic("Not a slice")
	}

	lookupTable := make(map[any]bool)
	for i := 0; i < sliceValue.Len(); i++ {
		item := sliceValue.Index(i)
		if item.Kind() == reflect.Ptr {
			item = item.Elem()
		}
		if item.Kind() != reflect.Struct {
			panic("Items in the slice are not structs or pointers to structs")
		}

		field := item.FieldByNameFunc(func(name string) bool {
			return strings.EqualFold(name, fieldName)
		})
		if !field.IsValid() {
			panic(fmt.Sprintf("Field '%s' not found in struct", fieldName))
		}
		fieldValue := field.Interface()

		if lookupTable[fieldValue] {
			if val == nil || val == fieldValue {
				return false
			}
		}
		lookupTable[fieldValue] = true
	}
	return true
}<|MERGE_RESOLUTION|>--- conflicted
+++ resolved
@@ -212,10 +212,7 @@
 }
 
 func (r *ComponentDefinitionReconciler) validateVars(cli client.Client, rctx intctrlutil.RequestCtx,
-<<<<<<< HEAD
-	cmpd *appsv1.ComponentDefinition) error {
-=======
-	cmpd *appsv1alpha1.ComponentDefinition) error {
+	cmpd *appsv1.ComponentDefinition) error {
 	if !checkUniqueItemWithValue(cmpd.Spec.Vars, "Name", nil) {
 		return fmt.Errorf("duplicate names of component vars are not allowed")
 	}
@@ -248,7 +245,6 @@
 			return errors.Wrapf(err, "invalid reference to component definition name pattern: %s", compDef)
 		}
 	}
->>>>>>> c69f94f8
 	return nil
 }
 
@@ -450,30 +446,19 @@
 	return compDef, nil
 }
 
-<<<<<<< HEAD
-// listCompDefinitionsWithPrefix returns all component definitions whose names have prefix @namePrefix.
-func listCompDefinitionsWithPrefix(ctx context.Context, cli client.Reader, namePrefix string) ([]*appsv1.ComponentDefinition, error) {
+// listCompDefinitionsWithPattern returns all component definitions whose names match the given pattern
+func listCompDefinitionsWithPattern(ctx context.Context, cli client.Reader, name string) ([]*appsv1.ComponentDefinition, error) {
 	compDefList := &appsv1.ComponentDefinitionList{}
 	if err := cli.List(ctx, compDefList); err != nil {
 		return nil, err
 	}
 	compDefsFullyMatched := make([]*appsv1.ComponentDefinition, 0)
-	compDefsPrefixMatched := make([]*appsv1.ComponentDefinition, 0)
-=======
-// listCompDefinitionsWithPattern returns all component definitions whose names match the given pattern (namePrefix or regular expression)
-func listCompDefinitionsWithPattern(ctx context.Context, cli client.Reader, namePattern string) ([]*appsv1alpha1.ComponentDefinition, error) {
-	compDefList := &appsv1alpha1.ComponentDefinitionList{}
-	if err := cli.List(ctx, compDefList); err != nil {
-		return nil, err
-	}
-	compDefsFullyMatched := make([]*appsv1alpha1.ComponentDefinition, 0)
-	compDefsPatternMatched := make([]*appsv1alpha1.ComponentDefinition, 0)
->>>>>>> c69f94f8
+	compDefsPatternMatched := make([]*appsv1.ComponentDefinition, 0)
 	for i, item := range compDefList.Items {
-		if item.Name == namePattern {
+		if item.Name == name {
 			compDefsFullyMatched = append(compDefsFullyMatched, &compDefList.Items[i])
 		}
-		if component.CompDefMatched(item.Name, namePattern) {
+		if component.CompDefMatched(item.Name, name) {
 			compDefsPatternMatched = append(compDefsPatternMatched, &compDefList.Items[i])
 		}
 	}
