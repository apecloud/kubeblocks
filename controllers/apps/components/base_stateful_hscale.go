--- conflicted
+++ resolved
@@ -34,11 +34,7 @@
 	dpv1alpha1 "github.com/apecloud/kubeblocks/apis/dataprotection/v1alpha1"
 	"github.com/apecloud/kubeblocks/internal/constant"
 	"github.com/apecloud/kubeblocks/internal/controller/component"
-<<<<<<< HEAD
-=======
 	"github.com/apecloud/kubeblocks/internal/controller/factory"
-	"github.com/apecloud/kubeblocks/internal/controller/plan"
->>>>>>> a7cdba45
 	intctrlutil "github.com/apecloud/kubeblocks/internal/controllerutil"
 	dptypes "github.com/apecloud/kubeblocks/internal/dataprotection/types"
 	viper "github.com/apecloud/kubeblocks/internal/viperx"
@@ -377,8 +373,6 @@
 	if backupPolicy == nil {
 		return nil, intctrlutil.NewNotFound("not found any backup policy created by %s", backupPolicyTplName)
 	}
-<<<<<<< HEAD
-
 	// choose backup method to use
 	backupMethods := getBackupMethods(backupPolicy, true)
 	if len(backupMethods) == 0 {
@@ -386,10 +380,7 @@
 	} else if len(backupMethods) > 1 {
 		return nil, fmt.Errorf("more than one volume snapshot backup methods found in backup policy %s", backupPolicy.Name)
 	}
-	backup, err := builder.BuildBackup(d.cluster, d.component, backupPolicy.Name, d.key, backupMethods[0])
-=======
-	backup, err := factory.BuildBackup(d.cluster, d.component, backupPolicy.Name, d.key, "snapshot")
->>>>>>> a7cdba45
+	backup, err := factory.BuildBackup(d.cluster, d.component, backupPolicy.Name, d.key, backupMethods[0])
 	if err != nil {
 		return nil, err
 	}
@@ -614,17 +605,13 @@
 	if backupPolicy == nil {
 		return nil, intctrlutil.NewNotFound("not found any backup policy created by %s", backupPolicyTplName)
 	}
-<<<<<<< HEAD
 	backupMethods := getBackupMethods(backupPolicy, false)
 	if len(backupMethods) == 0 {
 		return nil, fmt.Errorf("no backup method found in backup policy %s", backupPolicy.Name)
 	} else if len(backupMethods) > 1 {
 		return nil, fmt.Errorf("more than one backup methods found in backup policy %s", backupPolicy.Name)
 	}
-	backup, err := builder.BuildBackup(d.cluster, d.component, backupPolicy.Name, d.key, backupMethods[0])
-=======
-	backup, err := factory.BuildBackup(d.cluster, d.component, backupPolicy.Name, d.key, "datafile")
->>>>>>> a7cdba45
+	backup, err := factory.BuildBackup(d.cluster, d.component, backupPolicy.Name, d.key, backupMethods[0])
 	if err != nil {
 		return nil, err
 	}
@@ -651,52 +638,27 @@
 }
 
 func (d *backupDataClone) restore(pvcKey types.NamespacedName) ([]client.Object, error) {
-<<<<<<< HEAD
 	//objs := make([]client.Object, 0)
-	//backup := dpv1alpha1.Backup{}
+	//backup := dataprotectionv1alpha1.Backup{}
 	//if err := d.cli.Get(d.reqCtx.Ctx, d.key, &backup); err != nil {
 	//	return nil, err
 	//}
-	//pvc, err := builder.BuildPVC(d.cluster, d.component, d.backupVCT(), pvcKey, "")
+	//pvc, err := factory.BuildPVC(d.cluster, d.component, d.backupVCT(), pvcKey, "")
 	//if err != nil {
 	//	return nil, err
 	//}
 	//objs = append(objs, pvc)
-	//actionSet := &dpv1alpha1.ActionSet{}
-	//if err = d.cli.Get(d.reqCtx.Ctx, client.ObjectKey{Name: backup.Status.BackupMethod.ActionSetName}, actionSet); err != nil {
+	//backupTool := &dataprotectionv1alpha1.BackupTool{}
+	//if err = d.cli.Get(d.reqCtx.Ctx, client.ObjectKey{Name: backup.Status.BackupToolName}, backupTool); err != nil {
 	//	return nil, err
 	//}
 	//restoreMgr := plan.NewRestoreManager(d.reqCtx.Ctx, d.cli, d.cluster, nil)
-	//restoreJobs, err := restoreMgr.BuildDatafileRestoreJobByPVCS(d.baseDataClone.component, &backup, actionSet, []string{pvc.Name}, d.getBackupMatchingLabels())
+	//restoreJobs, err := restoreMgr.BuildDatafileRestoreJobByPVCS(d.baseDataClone.component, &backup, backupTool, []string{pvc.Name}, d.getBackupMatchingLabels())
 	//if err != nil {
 	//	return nil, err
 	//}
 	//objs = append(objs, restoreJobs...)
 	//return objs, nil
-	return nil, nil
-=======
-	objs := make([]client.Object, 0)
-	backup := dataprotectionv1alpha1.Backup{}
-	if err := d.cli.Get(d.reqCtx.Ctx, d.key, &backup); err != nil {
-		return nil, err
-	}
-	pvc, err := factory.BuildPVC(d.cluster, d.component, d.backupVCT(), pvcKey, "")
-	if err != nil {
-		return nil, err
-	}
-	objs = append(objs, pvc)
-	backupTool := &dataprotectionv1alpha1.BackupTool{}
-	if err = d.cli.Get(d.reqCtx.Ctx, client.ObjectKey{Name: backup.Status.BackupToolName}, backupTool); err != nil {
-		return nil, err
-	}
-	restoreMgr := plan.NewRestoreManager(d.reqCtx.Ctx, d.cli, d.cluster, nil)
-	restoreJobs, err := restoreMgr.BuildDatafileRestoreJobByPVCS(d.baseDataClone.component, &backup, backupTool, []string{pvc.Name}, d.getBackupMatchingLabels())
-	if err != nil {
-		return nil, err
-	}
-	objs = append(objs, restoreJobs...)
-	return objs, nil
->>>>>>> a7cdba45
 }
 
 func (d *backupDataClone) checkRestoreStatus(pvcKey types.NamespacedName) (backupStatus, error) {
