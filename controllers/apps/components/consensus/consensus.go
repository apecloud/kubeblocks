--- conflicted
+++ resolved
@@ -184,7 +184,6 @@
 	if r.getWorkloadType() != appsv1alpha1.Consensus {
 		return nil, nil
 	}
-<<<<<<< HEAD
 
 	stsObj := util.ConvertToStatefulSet(obj)
 	pods, err := util.GetPodListByStatefulSet(ctx, r.Cli, stsObj)
@@ -276,49 +275,49 @@
 	return vertexes, nil
 }
 
+// func (r *ConsensusSet) HandleUpdate(ctx context.Context, obj client.Object) error {
+//	if r == nil {
+//		return nil
+//	}
+//	return r.Stateful.HandleUpdateWithProcessors(ctx, obj,
+//		func(componentDef *appsv1alpha1.ClusterComponentDefinition, pods []corev1.Pod, componentName string) error {
+//			// first, get the old status
+//			var oldConsensusSetStatus *appsv1alpha1.ConsensusSetStatus
+//			if v, ok := r.Cluster.Status.Components[componentName]; ok {
+//				oldConsensusSetStatus = v.ConsensusSetStatus
+//			}
+//			// create the initial status
+//			newConsensusSetStatus := &appsv1alpha1.ConsensusSetStatus{
+//				Leader: appsv1alpha1.ConsensusMemberStatus{
+//					Name:       "",
+//					Pod:        constant.ComponentStatusDefaultPodName,
+//					AccessMode: appsv1alpha1.None,
+//				},
+//			}
+//			// then, calculate the new status
+//			setConsensusSetStatusRoles(newConsensusSetStatus, r.getConsensusSpec(), pods)
+//			// if status changed, do update
+//			if !cmp.Equal(newConsensusSetStatus, oldConsensusSetStatus) {
+//				patch := client.MergeFrom((*r.Cluster).DeepCopy())
+//				if err := util.InitClusterComponentStatusIfNeed(r.Cluster, componentName, r.getWorkloadType()); err != nil {
+//					return err
+//				}
+//				componentStatus := r.Cluster.Status.Components[componentName]
+//				componentStatus.ConsensusSetStatus = newConsensusSetStatus
+//				r.Cluster.Status.SetComponentStatus(componentName, componentStatus)
+//				if err := r.Cli.Status().Patch(ctx, r.Cluster, patch); err != nil {
+//					return err
+//				}
+//				// add consensus role info to pod env
+//				if err := updateConsensusRoleInfo(ctx, r.Cli, r.Cluster, r.getConsensusSpec(), r.getDefName(), componentName, pods, nil); err != nil {
+//					return err
+//				}
+//			}
+//			return nil
+//		}, ComposeRolePriorityMap, generateConsensusSerialPlan, generateConsensusBestEffortParallelPlan, generateConsensusParallelPlan)
+// }
+
 func newConsensusSet(cli client.Client,
-=======
-	return r.StatefulComponent.HandleUpdateWithProcessors(ctx, obj,
-		func(componentDef *appsv1alpha1.ClusterComponentDefinition, pods []corev1.Pod, componentName string) error {
-			// first, get the old status
-			var oldConsensusSetStatus *appsv1alpha1.ConsensusSetStatus
-			if v, ok := r.Cluster.Status.Components[componentName]; ok {
-				oldConsensusSetStatus = v.ConsensusSetStatus
-			}
-			// create the initial status
-			newConsensusSetStatus := &appsv1alpha1.ConsensusSetStatus{
-				Leader: appsv1alpha1.ConsensusMemberStatus{
-					Name:       "",
-					Pod:        util.ComponentStatusDefaultPodName,
-					AccessMode: appsv1alpha1.None,
-				},
-			}
-			// then, calculate the new status
-			setConsensusSetStatusRoles(newConsensusSetStatus, componentDef, pods)
-			// if status changed, do update
-			if !cmp.Equal(newConsensusSetStatus, oldConsensusSetStatus) {
-				patch := client.MergeFrom((*r.Cluster).DeepCopy())
-				if err := util.InitClusterComponentStatusIfNeed(r.Cluster, componentName, *componentDef); err != nil {
-					return err
-				}
-				componentStatus := r.Cluster.Status.Components[componentName]
-				componentStatus.ConsensusSetStatus = newConsensusSetStatus
-				r.Cluster.Status.SetComponentStatus(componentName, componentStatus)
-				if err := r.Cli.Status().Patch(ctx, r.Cluster, patch); err != nil {
-					return err
-				}
-				// add consensus role info to pod env
-				if err := updateConsensusRoleInfo(ctx, r.Cli, r.Cluster, componentDef, componentName, pods); err != nil {
-					return err
-				}
-			}
-			return nil
-		}, ComposeRolePriorityMap, generateConsensusSerialPlan, generateConsensusBestEffortParallelPlan, generateConsensusParallelPlan)
-}
-
-func NewConsensusComponent(
-	cli client.Client,
->>>>>>> fbaad036
 	cluster *appsv1alpha1.Cluster,
 	spec *appsv1alpha1.ClusterComponentSpec,
 	def appsv1alpha1.ClusterComponentDefinition) *ConsensusSet {
