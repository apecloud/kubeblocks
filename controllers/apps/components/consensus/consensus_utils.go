--- conflicted
+++ resolved
@@ -393,12 +393,7 @@
 	consensusSpec *appsv1alpha1.ConsensusSetSpec,
 	componentName string,
 	compDefName string,
-<<<<<<< HEAD
-	pods []corev1.Pod,
-	vertexes *[]graph.Vertex) error {
-=======
 	pods []corev1.Pod) ([]graph.Vertex, error) {
->>>>>>> 607292dd
 	leader, followers := composeRoleEnv(consensusSpec, pods)
 	ml := client.MatchingLabels{
 		constant.AppInstanceLabelKey:    cluster.GetName(),
@@ -415,7 +410,7 @@
 		config := configList.Items[idx]
 		config.Data["KB_"+strings.ToUpper(compDefName)+"_LEADER"] = leader
 		config.Data["KB_"+strings.ToUpper(compDefName)+"_FOLLOWERS"] = followers
-		*vertexes = append(*vertexes, &ictrltypes.LifecycleVertex{
+		vertexes = append(vertexes, &ictrltypes.LifecycleVertex{
 			Obj:    &config,
 			Action: ictrltypes.ActionUpdatePtr(),
 		})
@@ -428,7 +423,7 @@
 			pod.Annotations = map[string]string{}
 		}
 		pod.Annotations[constant.LeaderAnnotationKey] = leader
-		*vertexes = append(*vertexes, &ictrltypes.LifecycleVertex{
+		vertexes = append(vertexes, &ictrltypes.LifecycleVertex{
 			Obj:    &pod,
 			Action: ictrltypes.ActionUpdatePtr(),
 		})
