/*
Copyright (C) 2022-2023 ApeCloud Co., Ltd

This file is part of KubeBlocks project

This program is free software: you can redistribute it and/or modify
it under the terms of the GNU Affero General Public License as published by
the Free Software Foundation, either version 3 of the License, or
(at your option) any later version.

This program is distributed in the hope that it will be useful
but WITHOUT ANY WARRANTY; without even the implied warranty of
MERCHANTABILITY or FITNESS FOR A PARTICULAR PURPOSE.  See the
GNU Affero General Public License for more details.

You should have received a copy of the GNU Affero General Public License
along with this program.  If not, see <http://www.gnu.org/licenses/>.
*/

package consensus

import (
	"context"
	"sort"
	"strings"

	"github.com/pkg/errors"
	appsv1 "k8s.io/api/apps/v1"
	corev1 "k8s.io/api/core/v1"
	"sigs.k8s.io/controller-runtime/pkg/client"

	appsv1alpha1 "github.com/apecloud/kubeblocks/apis/apps/v1alpha1"
	"github.com/apecloud/kubeblocks/controllers/apps/components/util"
	"github.com/apecloud/kubeblocks/internal/constant"
	"github.com/apecloud/kubeblocks/internal/controller/graph"
	ictrltypes "github.com/apecloud/kubeblocks/internal/controller/types"
	intctrlutil "github.com/apecloud/kubeblocks/internal/controllerutil"
)

// +kubebuilder:rbac:groups=core,resources=pods,verbs=get;list;watch;update;patch;delete

type consensusRole string

type consensusMemberExt struct {
	name          string
	consensusRole consensusRole
	accessMode    appsv1alpha1.AccessMode
	podName       string
}

const (
	roleLeader   consensusRole = "Leader"
	roleFollower consensusRole = "Follower"
	roleLearner  consensusRole = "Learner"
)

const (
	leaderPriority            = 1 << 5
	followerReadWritePriority = 1 << 4
	followerReadonlyPriority  = 1 << 3
	followerNonePriority      = 1 << 2
	learnerPriority           = 1 << 1
	emptyPriority             = 1 << 0
	// unknownPriority           = 0
)

// SortPods sorts pods by their role priority
func SortPods(pods []corev1.Pod, rolePriorityMap map[string]int) {
	// make a Serial pod list,
	// e.g.: unknown -> empty -> learner -> follower1 -> follower2 -> leader, with follower1.Name < follower2.Name
	sort.SliceStable(pods, func(i, j int) bool {
		roleI := pods[i].Labels[constant.RoleLabelKey]
		roleJ := pods[j].Labels[constant.RoleLabelKey]

		if rolePriorityMap[roleI] == rolePriorityMap[roleJ] {
			_, ordinal1 := intctrlutil.GetParentNameAndOrdinal(&pods[i])
			_, ordinal2 := intctrlutil.GetParentNameAndOrdinal(&pods[j])
			return ordinal1 < ordinal2
		}

		return rolePriorityMap[roleI] < rolePriorityMap[roleJ]
	})
}

//// generateConsensusUpdatePlan generates Update plan based on UpdateStrategy
// func generateConsensusUpdatePlan(ctx context.Context, cli client.Client, stsObj *appsv1.StatefulSet, pods []corev1.Pod,
//	consensusSpec *appsv1alpha1.ConsensusSetSpec) *util.Plan {
//	restartPod := func(obj interface{}) (bool, error) {
//		pod, ok := obj.(corev1.Pod)
//		if !ok {
//			return false, errors.New("wrong type: obj not Pod")
//		}
//
//		// if DeletionTimestamp is not nil, it is terminating.
//		if pod.DeletionTimestamp != nil {
//			return true, nil
//		}
//
//		// if pod is the latest version, we do nothing
//		if intctrlutil.GetPodRevision(&pod) == stsObj.Status.UpdateRevision {
//			// wait until ready
//			return !intctrlutil.PodIsReadyWithLabel(pod), nil
//		}
//
//		// delete the pod to trigger associate StatefulSet to re-create it
//		if err := cli.Delete(ctx, &pod); err != nil && !apierrors.IsNotFound(err) {
//			return false, err
//		}
//
//		return true, nil
//	}
//	return generateConsensusUpdatePlanLow(ctx, cli, stsObj, pods, consensusSpec, restartPod)
// }

// generateRestartPodPlan generates update plan to restart pods based on UpdateStrategy
func generateRestartPodPlan(ctx context.Context, cli client.Client, stsObj *appsv1.StatefulSet, pods []corev1.Pod,
	consensusSpec *appsv1alpha1.ConsensusSetSpec, podsToDelete []*corev1.Pod) *util.Plan {
	restartPod := func(obj interface{}) (bool, error) {
		pod, ok := obj.(corev1.Pod)
		if !ok {
			return false, errors.New("wrong type: obj not Pod")
		}

		// if DeletionTimestamp is not nil, it is terminating.
		if pod.DeletionTimestamp != nil {
			return true, nil
		}

		// if pod is the latest version, we do nothing
		if intctrlutil.GetPodRevision(&pod) == stsObj.Status.UpdateRevision {
			// wait until ready
			return !intctrlutil.PodIsReadyWithLabel(pod), nil
		}

		// delete the pod to trigger associate StatefulSet to re-create it
		podsToDelete = append(podsToDelete, &pod)

		return true, nil
	}
	return generateConsensusUpdatePlanLow(ctx, cli, stsObj, pods, consensusSpec, restartPod)
}

// generateConsensusUpdatePlanLow generates Update plan based on UpdateStrategy
func generateConsensusUpdatePlanLow(ctx context.Context, cli client.Client, stsObj *appsv1.StatefulSet, pods []corev1.Pod,
	consensusSpec *appsv1alpha1.ConsensusSetSpec, restartPod func(obj any) (bool, error)) *util.Plan {
	plan := &util.Plan{}
	plan.Start = &util.Step{}
	plan.WalkFunc = restartPod

	rolePriorityMap := ComposeRolePriorityMap(consensusSpec)
	SortPods(pods, rolePriorityMap)

	// generate plan by UpdateStrategy
	switch consensusSpec.UpdateStrategy {
	case appsv1alpha1.SerialStrategy:
		generateConsensusSerialPlan(plan, pods)
	case appsv1alpha1.ParallelStrategy:
		generateConsensusParallelPlan(plan, pods)
	case appsv1alpha1.BestEffortParallelStrategy:
		generateConsensusBestEffortParallelPlan(plan, pods, rolePriorityMap)
	}

	return plan
}

// unknown & empty & learner & 1/2 followers -> 1/2 followers -> leader
func generateConsensusBestEffortParallelPlan(plan *util.Plan, pods []corev1.Pod, rolePriorityMap map[string]int) {
	start := plan.Start
	// append unknown, empty and learner
	index := 0
	for _, pod := range pods {
		role := pod.Labels[constant.RoleLabelKey]
		if rolePriorityMap[role] <= learnerPriority {
			nextStep := &util.Step{}
			nextStep.Obj = pod
			start.NextSteps = append(start.NextSteps, nextStep)
			index++
		}
	}
	if len(start.NextSteps) > 0 {
		start = start.NextSteps[0]
	}
	// append 1/2 followers
	podList := pods[index:]
	followerCount := 0
	for _, pod := range podList {
		if rolePriorityMap[pod.Labels[constant.RoleLabelKey]] < leaderPriority {
			followerCount++
		}
	}
	end := followerCount / 2
	for i := 0; i < end; i++ {
		nextStep := &util.Step{}
		nextStep.Obj = podList[i]
		start.NextSteps = append(start.NextSteps, nextStep)
	}

	if len(start.NextSteps) > 0 {
		start = start.NextSteps[0]
	}
	// append the other 1/2 followers
	podList = podList[end:]
	end = followerCount - end
	for i := 0; i < end; i++ {
		nextStep := &util.Step{}
		nextStep.Obj = podList[i]
		start.NextSteps = append(start.NextSteps, nextStep)
	}

	if len(start.NextSteps) > 0 {
		start = start.NextSteps[0]
	}
	// append leader
	podList = podList[end:]
	for _, pod := range podList {
		nextStep := &util.Step{}
		nextStep.Obj = pod
		start.NextSteps = append(start.NextSteps, nextStep)
	}
}

// unknown & empty & leader & followers & learner
func generateConsensusParallelPlan(plan *util.Plan, pods []corev1.Pod) {
	start := plan.Start
	for _, pod := range pods {
		nextStep := &util.Step{}
		nextStep.Obj = pod
		start.NextSteps = append(start.NextSteps, nextStep)
	}
}

// unknown -> empty -> learner -> followers(none->readonly->readwrite) -> leader
func generateConsensusSerialPlan(plan *util.Plan, pods []corev1.Pod) {
	start := plan.Start
	for _, pod := range pods {
		nextStep := &util.Step{}
		nextStep.Obj = pod
		start.NextSteps = append(start.NextSteps, nextStep)
		start = nextStep
	}
}

// ComposeRolePriorityMap generates a priority map based on roles.
func ComposeRolePriorityMap(consensusSpec *appsv1alpha1.ConsensusSetSpec) map[string]int {
	if consensusSpec == nil {
		consensusSpec = &appsv1alpha1.ConsensusSetSpec{Leader: appsv1alpha1.DefaultLeader}
	}

	rolePriorityMap := make(map[string]int, 0)
	rolePriorityMap[""] = emptyPriority
	rolePriorityMap[consensusSpec.Leader.Name] = leaderPriority
	if consensusSpec.Learner != nil {
		rolePriorityMap[consensusSpec.Learner.Name] = learnerPriority
	}
	for _, follower := range consensusSpec.Followers {
		switch follower.AccessMode {
		case appsv1alpha1.None:
			rolePriorityMap[follower.Name] = followerNonePriority
		case appsv1alpha1.Readonly:
			rolePriorityMap[follower.Name] = followerReadonlyPriority
		case appsv1alpha1.ReadWrite:
			rolePriorityMap[follower.Name] = followerReadWritePriority
		}
	}

	return rolePriorityMap
}

// UpdateConsensusSetRoleLabel updates pod role label when internal container role changed
func UpdateConsensusSetRoleLabel(cli client.Client,
	reqCtx intctrlutil.RequestCtx,
	componentDef *appsv1alpha1.ClusterComponentDefinition,
	pod *corev1.Pod, role string) error {
	if componentDef == nil {
		return nil
	}
	return updateConsensusSetRoleLabel(cli, reqCtx, componentDef.ConsensusSpec, pod, role)
}

func updateConsensusSetRoleLabel(cli client.Client,
	reqCtx intctrlutil.RequestCtx,
	consensusSpec *appsv1alpha1.ConsensusSetSpec,
	pod *corev1.Pod, role string) error {
	ctx := reqCtx.Ctx
	roleMap := composeConsensusRoleMap(consensusSpec)
	// role not defined in CR, ignore it
	if _, ok := roleMap[role]; !ok {
		return nil
	}

	// update pod role label
	patch := client.MergeFrom(pod.DeepCopy())
	pod.Labels[constant.RoleLabelKey] = role
	pod.Labels[constant.ConsensusSetAccessModeLabelKey] = string(roleMap[role].accessMode)
	return cli.Patch(ctx, pod, patch)
}

func putConsensusMemberExt(roleMap map[string]consensusMemberExt, name string, role consensusRole, accessMode appsv1alpha1.AccessMode) {
	if roleMap == nil {
		return
	}

	if name == "" || role == "" || accessMode == "" {
		return
	}

	memberExt := consensusMemberExt{
		name:          name,
		consensusRole: role,
		accessMode:    accessMode,
	}

	roleMap[name] = memberExt
}

func composeConsensusRoleMap(consensusSpec *appsv1alpha1.ConsensusSetSpec) map[string]consensusMemberExt {
	roleMap := make(map[string]consensusMemberExt, 0)
	putConsensusMemberExt(roleMap,
		consensusSpec.Leader.Name,
		roleLeader,
		consensusSpec.Leader.AccessMode)

	for _, follower := range consensusSpec.Followers {
		putConsensusMemberExt(roleMap,
			follower.Name,
			roleFollower,
			follower.AccessMode)
	}

	if consensusSpec.Learner != nil {
		putConsensusMemberExt(roleMap,
			consensusSpec.Learner.Name,
			roleLearner,
			consensusSpec.Learner.AccessMode)
	}

	return roleMap
}

func setConsensusSetStatusLeader(consensusSetStatus *appsv1alpha1.ConsensusSetStatus, memberExt consensusMemberExt) bool {
	if consensusSetStatus.Leader.Pod == memberExt.podName {
		return false
	}
	consensusSetStatus.Leader.Pod = memberExt.podName
	consensusSetStatus.Leader.AccessMode = memberExt.accessMode
	consensusSetStatus.Leader.Name = memberExt.name
	return true
}

func setConsensusSetStatusFollower(consensusSetStatus *appsv1alpha1.ConsensusSetStatus, memberExt consensusMemberExt) bool {
	for _, member := range consensusSetStatus.Followers {
		if member.Pod == memberExt.podName {
			return false
		}
	}
	member := appsv1alpha1.ConsensusMemberStatus{
		Pod:        memberExt.podName,
		AccessMode: memberExt.accessMode,
		Name:       memberExt.name,
	}
	consensusSetStatus.Followers = append(consensusSetStatus.Followers, member)
	sort.SliceStable(consensusSetStatus.Followers, func(i, j int) bool {
		fi := consensusSetStatus.Followers[i]
		fj := consensusSetStatus.Followers[j]
		return strings.Compare(fi.Pod, fj.Pod) < 0
	})
	return true
}

func setConsensusSetStatusLearner(consensusSetStatus *appsv1alpha1.ConsensusSetStatus, memberExt consensusMemberExt) bool {
	if consensusSetStatus.Learner == nil {
		consensusSetStatus.Learner = &appsv1alpha1.ConsensusMemberStatus{}
	}
	if consensusSetStatus.Learner.Pod == memberExt.podName {
		return false
	}
	consensusSetStatus.Learner.Pod = memberExt.podName
	consensusSetStatus.Learner.AccessMode = memberExt.accessMode
	consensusSetStatus.Learner.Name = memberExt.name
	return true
}

func resetConsensusSetStatusRole(consensusSetStatus *appsv1alpha1.ConsensusSetStatus, podName string) {
	// reset leader
	if consensusSetStatus.Leader.Pod == podName {
		consensusSetStatus.Leader.Pod = constant.ComponentStatusDefaultPodName
		consensusSetStatus.Leader.AccessMode = appsv1alpha1.None
		consensusSetStatus.Leader.Name = ""
	}

	// reset follower
	for index, member := range consensusSetStatus.Followers {
		if member.Pod == podName {
			consensusSetStatus.Followers = append(consensusSetStatus.Followers[:index], consensusSetStatus.Followers[index+1:]...)
		}
	}

	// reset learner
	if consensusSetStatus.Learner != nil && consensusSetStatus.Learner.Pod == podName {
		consensusSetStatus.Learner = nil
	}
}

func setConsensusSetStatusRoles(
	consensusSetStatus *appsv1alpha1.ConsensusSetStatus,
	consensusSpec *appsv1alpha1.ConsensusSetSpec,
	pods []corev1.Pod) {
	for _, pod := range pods {
		if !intctrlutil.PodIsReadyWithLabel(pod) {
			continue
		}

		role := pod.Labels[constant.RoleLabelKey]
		_ = setConsensusSetStatusRole(consensusSetStatus, consensusSpec, role, pod.Name)
	}
}

func setConsensusSetStatusRole(
	consensusSetStatus *appsv1alpha1.ConsensusSetStatus,
	consensusSpec *appsv1alpha1.ConsensusSetSpec,
	role, podName string) bool {
	// mapping role label to consensus member
	roleMap := composeConsensusRoleMap(consensusSpec)
	memberExt, ok := roleMap[role]
	if !ok {
		return false
	}
	memberExt.podName = podName
	resetConsensusSetStatusRole(consensusSetStatus, memberExt.podName)
	// update cluster.status
	needUpdate := false
	switch memberExt.consensusRole {
	case roleLeader:
		needUpdate = setConsensusSetStatusLeader(consensusSetStatus, memberExt)
	case roleFollower:
		needUpdate = setConsensusSetStatusFollower(consensusSetStatus, memberExt)
	case roleLearner:
		needUpdate = setConsensusSetStatusLearner(consensusSetStatus, memberExt)
	}
	return needUpdate
}

func updateConsensusRoleInfo(ctx context.Context,
	cli client.Client,
	cluster *appsv1alpha1.Cluster,
	consensusSpec *appsv1alpha1.ConsensusSetSpec,
	componentName string,
	pods []corev1.Pod,
	vertexes []graph.Vertex) error {
	leader, followers := composeRoleEnv(consensusSpec, pods)
	ml := client.MatchingLabels{
		constant.AppInstanceLabelKey:    cluster.GetName(),
		constant.KBAppComponentLabelKey: componentName,
		constant.AppConfigTypeLabelKey:  "kubeblocks-env",
	}

	configList := &corev1.ConfigMapList{}
	if err := cli.List(ctx, configList, ml); err != nil {
		return err
	}

<<<<<<< HEAD
	for idx := range configList.Items {
		config := configList.Items[idx]
		configDeepCopy := config.DeepCopy()
		config.Data["KB_"+strings.ToUpper(componentName)+"_LEADER"] = leader
		config.Data["KB_"+strings.ToUpper(componentName)+"_FOLLOWERS"] = followers
		vertexes = append(vertexes, &ictrltypes.LifecycleVertex{
			Obj:     &config,
			ObjCopy: configDeepCopy,
			Action:  ictrltypes.ActionPatchPtr(),
		})
=======
	if len(configList.Items) > 0 {
		for _, config := range configList.Items {
			patch := client.MergeFrom(config.DeepCopy())
			config.Data["KB_"+strings.ToUpper(componentDef.Name)+"_LEADER"] = leader
			config.Data["KB_"+strings.ToUpper(componentDef.Name)+"_FOLLOWERS"] = followers
			if err := cli.Patch(ctx, &config, patch); err != nil {
				return err
			}
		}
	}
	// patch pods' annotations
	for _, pod := range pods {
		patch := client.MergeFrom(pod.DeepCopy())
		if pod.Annotations == nil {
			pod.Annotations = map[string]string{}
		}
		pod.Annotations[constant.LeaderAnnotationKey] = leader
		if err := cli.Patch(ctx, &pod, patch); err != nil {
			return err
		}
>>>>>>> 7dc659f3
	}

	return nil
}

func composeRoleEnv(consensusSpec *appsv1alpha1.ConsensusSetSpec, pods []corev1.Pod) (leader, followers string) {
	leader, followers = "", ""
	for _, pod := range pods {
		if !intctrlutil.PodIsReadyWithLabel(pod) {
			continue
		}
		role := pod.Labels[constant.RoleLabelKey]
		// mapping role label to consensus member
		roleMap := composeConsensusRoleMap(consensusSpec)
		memberExt, ok := roleMap[role]
		if !ok {
			continue
		}
		switch memberExt.consensusRole {
		case roleLeader:
			leader = pod.Name
		case roleFollower:
			if len(followers) > 0 {
				followers += ","
			}
			followers += pod.Name
		case roleLearner:
			// TODO: CT
		}
	}
	return
}<|MERGE_RESOLUTION|>--- conflicted
+++ resolved
@@ -445,6 +445,7 @@
 	cluster *appsv1alpha1.Cluster,
 	consensusSpec *appsv1alpha1.ConsensusSetSpec,
 	componentName string,
+	compDefName string,
 	pods []corev1.Pod,
 	vertexes []graph.Vertex) error {
 	leader, followers := composeRoleEnv(consensusSpec, pods)
@@ -459,39 +460,31 @@
 		return err
 	}
 
-<<<<<<< HEAD
 	for idx := range configList.Items {
 		config := configList.Items[idx]
 		configDeepCopy := config.DeepCopy()
-		config.Data["KB_"+strings.ToUpper(componentName)+"_LEADER"] = leader
-		config.Data["KB_"+strings.ToUpper(componentName)+"_FOLLOWERS"] = followers
+		config.Data["KB_"+strings.ToUpper(compDefName)+"_LEADER"] = leader
+		config.Data["KB_"+strings.ToUpper(compDefName)+"_FOLLOWERS"] = followers
 		vertexes = append(vertexes, &ictrltypes.LifecycleVertex{
 			Obj:     &config,
 			ObjCopy: configDeepCopy,
 			Action:  ictrltypes.ActionPatchPtr(),
 		})
-=======
-	if len(configList.Items) > 0 {
-		for _, config := range configList.Items {
-			patch := client.MergeFrom(config.DeepCopy())
-			config.Data["KB_"+strings.ToUpper(componentDef.Name)+"_LEADER"] = leader
-			config.Data["KB_"+strings.ToUpper(componentDef.Name)+"_FOLLOWERS"] = followers
-			if err := cli.Patch(ctx, &config, patch); err != nil {
-				return err
-			}
-		}
-	}
+	}
+
 	// patch pods' annotations
-	for _, pod := range pods {
-		patch := client.MergeFrom(pod.DeepCopy())
+	for idx := range pods {
+		pod := pods[idx]
+		podDeepCopy := pod.DeepCopy()
 		if pod.Annotations == nil {
 			pod.Annotations = map[string]string{}
 		}
 		pod.Annotations[constant.LeaderAnnotationKey] = leader
-		if err := cli.Patch(ctx, &pod, patch); err != nil {
-			return err
-		}
->>>>>>> 7dc659f3
+		vertexes = append(vertexes, &ictrltypes.LifecycleVertex{
+			Obj:     &pod,
+			ObjCopy: podDeepCopy,
+			Action:  ictrltypes.ActionPatchPtr(),
+		})
 	}
 
 	return nil
