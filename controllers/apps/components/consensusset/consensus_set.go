--- conflicted
+++ resolved
@@ -47,16 +47,12 @@
 		return false, nil
 	}
 	sts := util.ConvertToStatefulSet(obj)
-<<<<<<< HEAD
-	if statefulStatusRevisionIsEquals, err := handleConsensusSetUpdate(consensusSet.Ctx, consensusSet.Cli, consensusSet.Cluster, sts); err != nil {
-=======
 	isRevisionConsistent, err := util.IsStsAndPodsRevisionConsistent(consensusSet.Ctx, consensusSet.Cli, sts)
 	if err != nil {
 		return false, err
 	}
 	pods, err := util.GetPodListByStatefulSet(consensusSet.Ctx, consensusSet.Cli, sts)
 	if err != nil {
->>>>>>> 724eb9ae
 		return false, err
 	}
 	for _, pod := range pods {
@@ -73,11 +69,7 @@
 		return false, nil
 	}
 	sts := util.ConvertToStatefulSet(obj)
-<<<<<<< HEAD
-	return util.StatefulSetPodsIsReady(sts), nil
-=======
 	return util.StatefulSetPodsAreReady(sts, consensusSet.Component.Replicas), nil
->>>>>>> 724eb9ae
 }
 
 func (consensusSet *ConsensusSet) PodIsAvailable(pod *corev1.Pod, minReadySeconds int32) bool {
