/*
Copyright (C) 2022-2023 ApeCloud Co., Ltd

This file is part of KubeBlocks project

This program is free software: you can redistribute it and/or modify
it under the terms of the GNU Affero General Public License as published by
the Free Software Foundation, either version 3 of the License, or
(at your option) any later version.

This program is distributed in the hope that it will be useful
but WITHOUT ANY WARRANTY; without even the implied warranty of
MERCHANTABILITY or FITNESS FOR A PARTICULAR PURPOSE.  See the
GNU Affero General Public License for more details.

You should have received a copy of the GNU Affero General Public License
along with this program.  If not, see <http://www.gnu.org/licenses/>.
*/

package components

import (
	"context"
	"fmt"

	appsv1 "k8s.io/api/apps/v1"
	corev1 "k8s.io/api/core/v1"
	storagev1 "k8s.io/api/storage/v1"
	"k8s.io/apimachinery/pkg/api/errors"
	"k8s.io/apimachinery/pkg/types"
	"sigs.k8s.io/controller-runtime/pkg/client"

	appsv1alpha1 "github.com/apecloud/kubeblocks/apis/apps/v1alpha1"
	dpv1alpha1 "github.com/apecloud/kubeblocks/apis/dataprotection/v1alpha1"
	"github.com/apecloud/kubeblocks/internal/constant"
	"github.com/apecloud/kubeblocks/internal/controller/component"
	"github.com/apecloud/kubeblocks/internal/controller/factory"
	"github.com/apecloud/kubeblocks/internal/controller/plan"
	intctrlutil "github.com/apecloud/kubeblocks/internal/controllerutil"
)

type dataClone interface {
	// succeed check if data clone succeeded
	succeed() (bool, error)
	// cloneData do clone data, return objects that need to be created
	cloneData(dataClone) ([]client.Object, error)
	// clearTmpResources clear all the temporary resources created during data clone, return objects that need to be deleted
	clearTmpResources() ([]client.Object, error)

	checkBackupStatus() (backupStatus, error)
	backup() ([]client.Object, error)
	checkRestoreStatus(startingIndex int32) (backupStatus, error)
	restore(startingIndex int32) ([]client.Object, error)
}

type backupStatus string

const (
	backupStatusNotCreated backupStatus = "NotCreated"
	backupStatusProcessing backupStatus = "Processing"
	backupStatusReadyToUse backupStatus = "ReadyToUse"
	backupStatusFailed     backupStatus = "Failed"
)

func newDataClone(reqCtx intctrlutil.RequestCtx,
	cli client.Client,
	cluster *appsv1alpha1.Cluster,
	component *component.SynthesizedComponent,
	stsObj *appsv1.StatefulSet,
	stsProto *appsv1.StatefulSet,
	key types.NamespacedName) (dataClone, error) {
	if component == nil {
		return nil, nil
	}
	if component.HorizontalScalePolicy == nil {
		return &dummyDataClone{
			baseDataClone{
				reqCtx:    reqCtx,
				cli:       cli,
				cluster:   cluster,
				component: component,
				stsObj:    stsObj,
				stsProto:  stsProto,
				key:       key,
			},
		}, nil
	}
	if component.HorizontalScalePolicy.Type == appsv1alpha1.HScaleDataClonePolicyCloneVolume {
<<<<<<< HEAD
=======
		volumeSnapshotEnabled, err := isVolumeSnapshotEnabled(reqCtx.Ctx, cli, stsObj, backupVCT(component))
		if err != nil {
			return nil, err
		}
		if volumeSnapshotEnabled {
			return &snapshotDataClone{
				baseDataClone{
					reqCtx:    reqCtx,
					cli:       cli,
					cluster:   cluster,
					component: component,
					stsObj:    stsObj,
					stsProto:  stsProto,
					key:       key,
				},
			}, nil
		}
>>>>>>> 0c94881d
		return &backupDataClone{
			baseDataClone{
				reqCtx:    reqCtx,
				cli:       cli,
				cluster:   cluster,
				component: component,
				stsObj:    stsObj,
				stsProto:  stsProto,
				key:       key,
			},
		}, nil
	}
	// TODO: how about policy None and Snapshot?
	return nil, nil
}

type baseDataClone struct {
	reqCtx    intctrlutil.RequestCtx
	cli       client.Client
	cluster   *appsv1alpha1.Cluster
	component *component.SynthesizedComponent
	stsObj    *appsv1.StatefulSet
	stsProto  *appsv1.StatefulSet
	key       types.NamespacedName
}

func (d *baseDataClone) cloneData(realDataClone dataClone) ([]client.Object, error) {
	objs := make([]client.Object, 0)

	// check backup ready
	status, err := realDataClone.checkBackupStatus()
	if err != nil {
		return nil, err
	}
	switch status {
	case backupStatusNotCreated:
		// create backup
		backupObjs, err := realDataClone.backup()
		if err != nil {
			return nil, err
		}
		objs = append(objs, backupObjs...)
		return objs, nil
	case backupStatusProcessing:
		// requeue to waiting for backup ready
		return objs, nil
	case backupStatusReadyToUse:
		break
	default:
		panic(fmt.Sprintf("unexpected backup status: %s, clustre: %s, component: %s",
			status, d.cluster.Name, d.component.Name))
	}
	// backup's ready, then start to check restore
	for i := *d.stsObj.Spec.Replicas; i < d.component.Replicas; i++ {
		restoreStatus, err := realDataClone.checkRestoreStatus(i)
		if err != nil {
			return nil, err
		}
		switch restoreStatus {
		case backupStatusNotCreated:
			restoreObjs, err := realDataClone.restore(i)
			if err != nil {
				return nil, err
			}
			objs = append(objs, restoreObjs...)
		case backupStatusProcessing:
		case backupStatusReadyToUse:
			continue
		default:
			panic(fmt.Sprintf("unexpected restore status: %s, clustre: %s, component: %s",
				status, d.cluster.Name, d.component.Name))
		}
	}
	// create PVCs that do not need to restore
	pvcObjs, err := d.createPVCs(d.excludeBackupVCTs())
	if err != nil {
		return nil, err
	}
	objs = append(objs, pvcObjs...)

	return objs, nil
}

func (d *baseDataClone) isPVCExists(pvcKey types.NamespacedName) (bool, error) {
	pvc := corev1.PersistentVolumeClaim{}
	if err := d.cli.Get(d.reqCtx.Ctx, pvcKey, &pvc); err != nil {
		return false, client.IgnoreNotFound(err)
	}
	return true, nil
}

func (d *baseDataClone) checkAllPVCsExist() (bool, error) {
	for i := *d.stsObj.Spec.Replicas; i < d.component.Replicas; i++ {
		for _, vct := range d.component.VolumeClaimTemplates {
			pvcKey := types.NamespacedName{
				Namespace: d.stsObj.Namespace,
				Name:      fmt.Sprintf("%s-%s-%d", vct.Name, d.stsObj.Name, i),
			}
			// check pvc existence
			pvcExists, err := d.isPVCExists(pvcKey)
			if err != nil {
				return true, err
			}
			if !pvcExists {
				return false, nil
			}
		}
	}
	return true, nil
}

func (d *baseDataClone) allVCTs() []*corev1.PersistentVolumeClaimTemplate {
	vcts := make([]*corev1.PersistentVolumeClaimTemplate, 0)
	for i := range d.component.VolumeClaimTemplates {
		vcts = append(vcts, &d.component.VolumeClaimTemplates[i])
	}
	return vcts
}

func (d *baseDataClone) backupVCT() *corev1.PersistentVolumeClaimTemplate {
	return backupVCT(d.component)
}

func (d *baseDataClone) excludeBackupVCTs() []*corev1.PersistentVolumeClaimTemplate {
	vcts := make([]*corev1.PersistentVolumeClaimTemplate, 0)
	backupVCT := d.backupVCT()
	for i := range d.component.VolumeClaimTemplates {
		vct := &d.component.VolumeClaimTemplates[i]
		if vct.Name != backupVCT.Name {
			vcts = append(vcts, vct)
		}
	}
	return vcts
}

func (d *baseDataClone) createPVCs(vcts []*corev1.PersistentVolumeClaimTemplate) ([]client.Object, error) {
	objs := make([]client.Object, 0)
	for i := *d.stsObj.Spec.Replicas; i < d.component.Replicas; i++ {
		for _, vct := range vcts {
			pvcKey := types.NamespacedName{
				Namespace: d.stsObj.Namespace,
				Name:      fmt.Sprintf("%s-%s-%d", vct.Name, d.stsObj.Name, i),
			}
			if exist, err := d.isPVCExists(pvcKey); err != nil {
				return nil, err
			} else if exist {
				continue
			}
			pvc := factory.BuildPVC(d.cluster, d.component, vct, pvcKey, "")
			objs = append(objs, pvc)
		}
	}
	return objs, nil
}

func (d *baseDataClone) getBRLabels() map[string]string {
	return map[string]string{
		constant.AppInstanceLabelKey:    d.cluster.Name,
		constant.KBAppComponentLabelKey: d.component.Name,
		constant.KBManagedByKey:         "cluster", // the resources are managed by which controller
	}
}

type dummyDataClone struct {
	baseDataClone
}

var _ dataClone = &dummyDataClone{}

func (d *dummyDataClone) succeed() (bool, error) {
	return d.checkAllPVCsExist()
}

func (d *dummyDataClone) cloneData(dataClone) ([]client.Object, error) {
	return d.createPVCs(d.allVCTs())
}

func (d *dummyDataClone) clearTmpResources() ([]client.Object, error) {
	return nil, nil
}

func (d *dummyDataClone) checkBackupStatus() (backupStatus, error) {
	return backupStatusReadyToUse, nil
}

func (d *dummyDataClone) backup() ([]client.Object, error) {
	panic("runtime error: dummyDataClone.backup called")
}

func (d *dummyDataClone) checkRestoreStatus(startingIndex int32) (backupStatus, error) {
	return backupStatusReadyToUse, nil
}

func (d *dummyDataClone) restore(startingIndex int32) ([]client.Object, error) {
	panic("runtime error: dummyDataClone.restore called")
}

<<<<<<< HEAD
=======
type snapshotDataClone struct {
	baseDataClone
}

var _ dataClone = &snapshotDataClone{}

func (d *snapshotDataClone) succeed() (bool, error) {
	if len(d.component.VolumeClaimTemplates) == 0 {
		d.reqCtx.Recorder.Eventf(d.cluster,
			corev1.EventTypeNormal,
			"HorizontalScale",
			"no VolumeClaimTemplates, no need to do data clone.")
		return true, nil
	}
	return d.checkAllPVCsExist()
}

func (d *snapshotDataClone) clearTmpResources() ([]client.Object, error) {
	allPVCBound, err := d.isAllPVCBound()
	if err != nil {
		return nil, err
	}
	if !allPVCBound {
		return nil, nil
	}
	return d.deleteSnapshot()
}

func (d *snapshotDataClone) backup() ([]client.Object, error) {
	objs := make([]client.Object, 0)
	backupPolicyTplName := d.component.HorizontalScalePolicy.BackupPolicyTemplateName

	backupPolicyTemplate := &appsv1alpha1.BackupPolicyTemplate{}
	err := d.cli.Get(d.reqCtx.Ctx, client.ObjectKey{Name: backupPolicyTplName}, backupPolicyTemplate)
	if err != nil {
		return nil, err
	}

	// if there is backuppolicytemplate created by provider
	backupPolicy, err := getBackupPolicyFromTemplate(d.reqCtx, d.cli, d.cluster, d.component.ComponentDef, backupPolicyTplName)
	if err != nil {
		return nil, err
	}
	if backupPolicy == nil {
		return nil, intctrlutil.NewNotFound("not found any backup policy created by %s", backupPolicyTplName)
	}
	backup := factory.BuildBackup(d.cluster, d.component, backupPolicy.Name, d.key, "snapshot")
	objs = append(objs, backup)
	d.reqCtx.Recorder.Eventf(d.cluster, corev1.EventTypeNormal, "BackupJobCreate", "Create backupJob/%s", d.key.Name)
	return objs, nil
}

func (d *snapshotDataClone) checkBackupStatus() (backupStatus, error) {
	backupPolicyTplName := d.component.HorizontalScalePolicy.BackupPolicyTemplateName
	backupPolicyTemplate := &appsv1alpha1.BackupPolicyTemplate{}
	err := d.cli.Get(d.reqCtx.Ctx, client.ObjectKey{Name: backupPolicyTplName}, backupPolicyTemplate)
	if err != nil {
		return backupStatusFailed, err
	}
	backup := dataprotectionv1alpha1.Backup{}
	if err := d.cli.Get(d.reqCtx.Ctx, d.key, &backup); err != nil {
		if errors.IsNotFound(err) {
			return backupStatusNotCreated, nil
		} else {
			return backupStatusFailed, err
		}
	}
	if backup.Status.Phase == dataprotectionv1alpha1.BackupFailed {
		return backupStatusFailed, intctrlutil.NewErrorf(intctrlutil.ErrorTypeBackupFailed, "backup for horizontalScaling failed: %s",
			backup.Status.FailureReason)
	}
	if backup.Status.Phase != dataprotectionv1alpha1.BackupCompleted {
		return backupStatusProcessing, nil
	}
	return backupStatusReadyToUse, nil
}

func (d *snapshotDataClone) restore(pvcKey types.NamespacedName) ([]client.Object, error) {
	objs := make([]client.Object, 0)
	vct := d.backupVCT()
	// create pvc from snapshot for every new pod
	if pvc, err := d.checkedCreatePVCFromSnapshot(
		pvcKey,
		vct); err != nil {
		d.reqCtx.Log.Error(err, "checkedCreatePVCFromSnapshot failed")
		return nil, err
	} else if pvc != nil {
		objs = append(objs, pvc)
	}
	return objs, nil
}

func (d *snapshotDataClone) checkRestoreStatus(pvcKey types.NamespacedName) (backupStatus, error) {
	pvc := corev1.PersistentVolumeClaim{}
	if err := d.cli.Get(d.reqCtx.Ctx, pvcKey, &pvc); err != nil {
		if errors.IsNotFound(err) {
			return backupStatusNotCreated, nil
		}
		return backupStatusFailed, err
	}
	return backupStatusReadyToUse, nil
}

func (d *snapshotDataClone) listVolumeSnapshotByLabels(vsList *snapshotv1.VolumeSnapshotList, ml client.MatchingLabels) error {
	compatClient := intctrlutil.VolumeSnapshotCompatClient{ReadonlyClient: d.cli, Ctx: d.reqCtx.Ctx}
	// get vs from backup.
	backupList := dataprotectionv1alpha1.BackupList{}
	if err := d.cli.List(d.reqCtx.Ctx, &backupList, client.InNamespace(d.cluster.Namespace), ml); err != nil {
		return err
	} else if len(backupList.Items) == 0 {
		// ignore not found
		return nil
	}
	return compatClient.List(vsList, client.MatchingLabels{
		constant.DataProtectionLabelBackupNameKey: backupList.Items[0].Name,
	})
}

func (d *snapshotDataClone) checkedCreatePVCFromSnapshot(pvcKey types.NamespacedName,
	vct *corev1.PersistentVolumeClaimTemplate) (client.Object, error) {
	pvc := corev1.PersistentVolumeClaim{}
	// check pvc existence
	if err := d.cli.Get(d.reqCtx.Ctx, pvcKey, &pvc); err != nil {
		if !errors.IsNotFound(err) {
			return nil, err
		}
		ml := d.getBackupMatchingLabels()
		vsList := snapshotv1.VolumeSnapshotList{}
		if err = d.listVolumeSnapshotByLabels(&vsList, ml); err != nil {
			return nil, err
		}
		if len(vsList.Items) == 0 {
			return nil, fmt.Errorf("volumesnapshot not found for cluster %s component %s", d.cluster.Name, d.component.Name)
		}
		// exclude volumes that are deleting
		vsName := ""
		for _, vs := range vsList.Items {
			if vs.DeletionTimestamp != nil {
				continue
			}
			vsName = vs.Name
			break
		}
		return d.createPVCFromSnapshot(vct, pvcKey, vsName)
	}
	return nil, nil
}

func (d *snapshotDataClone) createPVCFromSnapshot(
	vct *corev1.PersistentVolumeClaimTemplate,
	pvcKey types.NamespacedName,
	snapshotName string) (client.Object, error) {
	pvc := factory.BuildPVC(d.cluster, d.component, vct, pvcKey, snapshotName)
	return pvc, nil
}

func (d *snapshotDataClone) deleteSnapshot() ([]client.Object, error) {
	objs, err := d.deleteBackup()
	if err != nil {
		return nil, err
	}
	if len(objs) > 0 {
		d.reqCtx.Recorder.Eventf(d.cluster, corev1.EventTypeNormal, "BackupJobDelete", "Delete backupJob/%s", d.key.Name)
	}

	return objs, nil
}

// deleteBackup will delete all backup related resources created during horizontal scaling
func (d *snapshotDataClone) deleteBackup() ([]client.Object, error) {
	ml := d.getBackupMatchingLabels()
	backupList := dataprotectionv1alpha1.BackupList{}
	if err := d.cli.List(d.reqCtx.Ctx, &backupList, client.InNamespace(d.cluster.Namespace), ml); err != nil {
		return nil, err
	}
	objs := make([]client.Object, 0)
	for i := range backupList.Items {
		objs = append(objs, &backupList.Items[i])
	}
	return objs, nil
}

func (d *snapshotDataClone) isAllPVCBound() (bool, error) {
	if len(d.stsObj.Spec.VolumeClaimTemplates) == 0 {
		return true, nil
	}
	for i := 0; i < int(d.component.Replicas); i++ {
		pvcKey := types.NamespacedName{
			Namespace: d.stsObj.Namespace,
			Name:      fmt.Sprintf("%s-%s-%d", d.stsObj.Spec.VolumeClaimTemplates[0].Name, d.stsObj.Name, i),
		}
		pvc := corev1.PersistentVolumeClaim{}
		// check pvc existence
		if err := d.cli.Get(d.reqCtx.Ctx, pvcKey, &pvc); err != nil {
			return false, client.IgnoreNotFound(err)
		}
		if pvc.Status.Phase != corev1.ClaimBound {
			return false, nil
		}
	}
	return true, nil
}

>>>>>>> 0c94881d
type backupDataClone struct {
	baseDataClone
}

var _ dataClone = &backupDataClone{}

func (d *backupDataClone) succeed() (bool, error) {
	if len(d.component.VolumeClaimTemplates) == 0 {
		d.reqCtx.Recorder.Eventf(d.cluster,
			corev1.EventTypeNormal,
			"HorizontalScale",
			"no VolumeClaimTemplates, no need to do data clone.")
		return true, nil
	}
	allPVCsExist, err := d.checkAllPVCsExist()
	if err != nil || !allPVCsExist {
		return allPVCsExist, err
	}
	for i := *d.stsObj.Spec.Replicas; i < d.component.Replicas; i++ {
		restoreStatus, err := d.checkRestoreStatus(i)
		if err != nil {
			return false, err
		}
		if restoreStatus != backupStatusReadyToUse {
			return false, nil
		}
	}
	return true, nil
}

func (d *backupDataClone) clearTmpResources() ([]client.Object, error) {
	objs := make([]client.Object, 0)
	// delete backup
	brLabels := d.getBRLabels()
	backupList := dpv1alpha1.BackupList{}
	if err := d.cli.List(d.reqCtx.Ctx, &backupList, client.InNamespace(d.cluster.Namespace), client.MatchingLabels(brLabels)); err != nil {
		return nil, err
	}
	for i := range backupList.Items {
		objs = append(objs, &backupList.Items[i])
	}
	restoreList := dpv1alpha1.RestoreList{}
	if err := d.cli.List(d.reqCtx.Ctx, &restoreList, client.InNamespace(d.cluster.Namespace), client.MatchingLabels(brLabels)); err != nil {
		return nil, err
	}
	for i := range restoreList.Items {
		objs = append(objs, &restoreList.Items[i])
	}
	return objs, nil
}

func (d *backupDataClone) backup() ([]client.Object, error) {
	objs := make([]client.Object, 0)
	backupPolicyTplName := d.component.HorizontalScalePolicy.BackupPolicyTemplateName
	backupPolicy, err := getBackupPolicyFromTemplate(d.reqCtx, d.cli, d.cluster, d.component.ComponentDef, backupPolicyTplName)
	if err != nil {
		return nil, err
	}
	if backupPolicy == nil {
		return nil, intctrlutil.NewNotFound("not found any backup policy created by %s", backupPolicyTplName)
	}
	useVolumeSnapshot := viper.GetBool("VOLUMESNAPSHOT")
	backupMethods := getBackupMethods(backupPolicy, useVolumeSnapshot)
	if len(backupMethods) == 0 {
		return nil, fmt.Errorf("no backup method found in backup policy %s", backupPolicy.Name)
	} else if len(backupMethods) > 1 {
		return nil, fmt.Errorf("more than one backup methods found in backup policy %s", backupPolicy.Name)
	}
	backup := factory.BuildBackup(d.cluster, d.component, backupPolicy.Name, d.key, backupMethods[0])
	objs = append(objs, backup)
	return objs, nil
}

func (d *backupDataClone) checkBackupStatus() (backupStatus, error) {
	backup := dpv1alpha1.Backup{}
	if err := d.cli.Get(d.reqCtx.Ctx, d.key, &backup); err != nil {
		if errors.IsNotFound(err) {
			return backupStatusNotCreated, nil
		} else {
			return backupStatusFailed, err
		}
	}
	if backup.Status.Phase == dpv1alpha1.BackupPhaseFailed {
		return backupStatusFailed, intctrlutil.NewErrorf(intctrlutil.ErrorTypeBackupFailed, "backup for horizontalScaling failed: %s",
			backup.Status.FailureReason)
	}
	if backup.Status.Phase == dpv1alpha1.BackupPhaseCompleted {
		return backupStatusReadyToUse, nil
	}
	return backupStatusProcessing, nil
}

func (d *backupDataClone) restore(startingIndex int32) ([]client.Object, error) {
	backup := &dpv1alpha1.Backup{}
	if err := d.cli.Get(d.reqCtx.Ctx, d.key, backup); err != nil {
		return nil, err
	}
	restoreMGR := plan.NewRestoreManager(d.reqCtx.Ctx, d.cli, d.cluster, nil, d.getBRLabels(), int32(1), startingIndex)
	restore, err := restoreMGR.BuildPrepareDataRestore(d.component, backup)
	if err != nil || restore == nil {
		return nil, err
	}
	return []client.Object{restore}, nil
}

func (d *backupDataClone) checkRestoreStatus(startingIndex int32) (backupStatus, error) {
	restoreMGR := plan.NewRestoreManager(d.reqCtx.Ctx, d.cli, d.cluster, nil, d.getBRLabels(), int32(1), startingIndex)
	restoreMeta := restoreMGR.GetRestoreObjectMeta(d.component, dpv1alpha1.PrepareData)
	restore := &dpv1alpha1.Restore{}
	if err := d.cli.Get(d.reqCtx.Ctx, types.NamespacedName{Namespace: d.cluster.Namespace, Name: restoreMeta.Name}, restore); err != nil {
		if errors.IsNotFound(err) {
			return backupStatusNotCreated, nil
		} else {
			return backupStatusNotCreated, err
		}
	}
	if restore.Status.Phase == dpv1alpha1.RestorePhaseCompleted {
		return backupStatusReadyToUse, nil
	}
	return backupStatusProcessing, nil
}

// getBackupPolicyFromTemplate gets backup policy from template policy template.
func getBackupPolicyFromTemplate(reqCtx intctrlutil.RequestCtx,
	cli client.Client,
	cluster *appsv1alpha1.Cluster,
	componentDef, backupPolicyTemplateName string) (*dpv1alpha1.BackupPolicy, error) {
	backupPolicyList := &dpv1alpha1.BackupPolicyList{}
	if err := cli.List(reqCtx.Ctx, backupPolicyList,
		client.InNamespace(cluster.Namespace),
		client.MatchingLabels{
			constant.AppInstanceLabelKey:          cluster.Name,
			constant.KBAppComponentDefRefLabelKey: componentDef,
		}); err != nil {
		return nil, err
	}
	for _, backupPolicy := range backupPolicyList.Items {
		if backupPolicy.Annotations[constant.BackupPolicyTemplateAnnotationKey] == backupPolicyTemplateName {
			return &backupPolicy, nil
		}
	}
	return nil, nil
}

<<<<<<< HEAD
func getBackupMethods(backupPolicy *dpv1alpha1.BackupPolicy, useVolumeSnapshot bool) []string {
	var vsMethods []string
	var otherMethods []string
	for _, method := range backupPolicy.Spec.BackupMethods {
		if method.SnapshotVolumes != nil && *method.SnapshotVolumes {
			vsMethods = append(vsMethods, method.Name)
		} else {
			otherMethods = append(otherMethods, method.Name)
		}
	}
	if useVolumeSnapshot {
		return vsMethods
	}
	return otherMethods
=======
func backupVCT(component *component.SynthesizedComponent) *corev1.PersistentVolumeClaimTemplate {
	if len(component.VolumeClaimTemplates) == 0 {
		return nil
	}
	vct := component.VolumeClaimTemplates[0]
	for _, tmpVct := range component.VolumeClaimTemplates {
		for _, volumeType := range component.VolumeTypes {
			if volumeType.Type == appsv1alpha1.VolumeTypeData && volumeType.Name == tmpVct.Name {
				vct = tmpVct
				break
			}
		}
	}
	return &vct
}

func isVolumeSnapshotEnabled(ctx context.Context, cli client.Client,
	sts *appsv1.StatefulSet, vct *corev1.PersistentVolumeClaimTemplate) (bool, error) {
	if sts == nil || vct == nil {
		return false, nil
	}
	pvcKey := types.NamespacedName{
		Namespace: sts.Namespace,
		Name:      fmt.Sprintf("%s-%s-%d", vct.Name, sts.Name, 0),
	}
	pvc := corev1.PersistentVolumeClaim{}
	if err := cli.Get(ctx, pvcKey, &pvc); err != nil {
		return false, client.IgnoreNotFound(err)
	}
	if pvc.Spec.StorageClassName == nil {
		return false, nil
	}

	storageClass := storagev1.StorageClass{}
	if err := cli.Get(ctx, types.NamespacedName{Name: *pvc.Spec.StorageClassName}, &storageClass); err != nil {
		return false, client.IgnoreNotFound(err)
	}

	vscList := snapshotv1.VolumeSnapshotClassList{}
	if err := cli.List(ctx, &vscList); err != nil {
		return false, err
	}
	for _, vsc := range vscList.Items {
		if vsc.Driver == storageClass.Provisioner {
			return true, nil
		}
	}
	return false, nil
>>>>>>> 0c94881d
}<|MERGE_RESOLUTION|>--- conflicted
+++ resolved
@@ -23,6 +23,7 @@
 	"context"
 	"fmt"
 
+	snapshotv1 "github.com/kubernetes-csi/external-snapshotter/client/v6/apis/volumesnapshot/v1"
 	appsv1 "k8s.io/api/apps/v1"
 	corev1 "k8s.io/api/core/v1"
 	storagev1 "k8s.io/api/storage/v1"
@@ -86,26 +87,6 @@
 		}, nil
 	}
 	if component.HorizontalScalePolicy.Type == appsv1alpha1.HScaleDataClonePolicyCloneVolume {
-<<<<<<< HEAD
-=======
-		volumeSnapshotEnabled, err := isVolumeSnapshotEnabled(reqCtx.Ctx, cli, stsObj, backupVCT(component))
-		if err != nil {
-			return nil, err
-		}
-		if volumeSnapshotEnabled {
-			return &snapshotDataClone{
-				baseDataClone{
-					reqCtx:    reqCtx,
-					cli:       cli,
-					cluster:   cluster,
-					component: component,
-					stsObj:    stsObj,
-					stsProto:  stsProto,
-					key:       key,
-				},
-			}, nil
-		}
->>>>>>> 0c94881d
 		return &backupDataClone{
 			baseDataClone{
 				reqCtx:    reqCtx,
@@ -303,212 +284,6 @@
 	panic("runtime error: dummyDataClone.restore called")
 }
 
-<<<<<<< HEAD
-=======
-type snapshotDataClone struct {
-	baseDataClone
-}
-
-var _ dataClone = &snapshotDataClone{}
-
-func (d *snapshotDataClone) succeed() (bool, error) {
-	if len(d.component.VolumeClaimTemplates) == 0 {
-		d.reqCtx.Recorder.Eventf(d.cluster,
-			corev1.EventTypeNormal,
-			"HorizontalScale",
-			"no VolumeClaimTemplates, no need to do data clone.")
-		return true, nil
-	}
-	return d.checkAllPVCsExist()
-}
-
-func (d *snapshotDataClone) clearTmpResources() ([]client.Object, error) {
-	allPVCBound, err := d.isAllPVCBound()
-	if err != nil {
-		return nil, err
-	}
-	if !allPVCBound {
-		return nil, nil
-	}
-	return d.deleteSnapshot()
-}
-
-func (d *snapshotDataClone) backup() ([]client.Object, error) {
-	objs := make([]client.Object, 0)
-	backupPolicyTplName := d.component.HorizontalScalePolicy.BackupPolicyTemplateName
-
-	backupPolicyTemplate := &appsv1alpha1.BackupPolicyTemplate{}
-	err := d.cli.Get(d.reqCtx.Ctx, client.ObjectKey{Name: backupPolicyTplName}, backupPolicyTemplate)
-	if err != nil {
-		return nil, err
-	}
-
-	// if there is backuppolicytemplate created by provider
-	backupPolicy, err := getBackupPolicyFromTemplate(d.reqCtx, d.cli, d.cluster, d.component.ComponentDef, backupPolicyTplName)
-	if err != nil {
-		return nil, err
-	}
-	if backupPolicy == nil {
-		return nil, intctrlutil.NewNotFound("not found any backup policy created by %s", backupPolicyTplName)
-	}
-	backup := factory.BuildBackup(d.cluster, d.component, backupPolicy.Name, d.key, "snapshot")
-	objs = append(objs, backup)
-	d.reqCtx.Recorder.Eventf(d.cluster, corev1.EventTypeNormal, "BackupJobCreate", "Create backupJob/%s", d.key.Name)
-	return objs, nil
-}
-
-func (d *snapshotDataClone) checkBackupStatus() (backupStatus, error) {
-	backupPolicyTplName := d.component.HorizontalScalePolicy.BackupPolicyTemplateName
-	backupPolicyTemplate := &appsv1alpha1.BackupPolicyTemplate{}
-	err := d.cli.Get(d.reqCtx.Ctx, client.ObjectKey{Name: backupPolicyTplName}, backupPolicyTemplate)
-	if err != nil {
-		return backupStatusFailed, err
-	}
-	backup := dataprotectionv1alpha1.Backup{}
-	if err := d.cli.Get(d.reqCtx.Ctx, d.key, &backup); err != nil {
-		if errors.IsNotFound(err) {
-			return backupStatusNotCreated, nil
-		} else {
-			return backupStatusFailed, err
-		}
-	}
-	if backup.Status.Phase == dataprotectionv1alpha1.BackupFailed {
-		return backupStatusFailed, intctrlutil.NewErrorf(intctrlutil.ErrorTypeBackupFailed, "backup for horizontalScaling failed: %s",
-			backup.Status.FailureReason)
-	}
-	if backup.Status.Phase != dataprotectionv1alpha1.BackupCompleted {
-		return backupStatusProcessing, nil
-	}
-	return backupStatusReadyToUse, nil
-}
-
-func (d *snapshotDataClone) restore(pvcKey types.NamespacedName) ([]client.Object, error) {
-	objs := make([]client.Object, 0)
-	vct := d.backupVCT()
-	// create pvc from snapshot for every new pod
-	if pvc, err := d.checkedCreatePVCFromSnapshot(
-		pvcKey,
-		vct); err != nil {
-		d.reqCtx.Log.Error(err, "checkedCreatePVCFromSnapshot failed")
-		return nil, err
-	} else if pvc != nil {
-		objs = append(objs, pvc)
-	}
-	return objs, nil
-}
-
-func (d *snapshotDataClone) checkRestoreStatus(pvcKey types.NamespacedName) (backupStatus, error) {
-	pvc := corev1.PersistentVolumeClaim{}
-	if err := d.cli.Get(d.reqCtx.Ctx, pvcKey, &pvc); err != nil {
-		if errors.IsNotFound(err) {
-			return backupStatusNotCreated, nil
-		}
-		return backupStatusFailed, err
-	}
-	return backupStatusReadyToUse, nil
-}
-
-func (d *snapshotDataClone) listVolumeSnapshotByLabels(vsList *snapshotv1.VolumeSnapshotList, ml client.MatchingLabels) error {
-	compatClient := intctrlutil.VolumeSnapshotCompatClient{ReadonlyClient: d.cli, Ctx: d.reqCtx.Ctx}
-	// get vs from backup.
-	backupList := dataprotectionv1alpha1.BackupList{}
-	if err := d.cli.List(d.reqCtx.Ctx, &backupList, client.InNamespace(d.cluster.Namespace), ml); err != nil {
-		return err
-	} else if len(backupList.Items) == 0 {
-		// ignore not found
-		return nil
-	}
-	return compatClient.List(vsList, client.MatchingLabels{
-		constant.DataProtectionLabelBackupNameKey: backupList.Items[0].Name,
-	})
-}
-
-func (d *snapshotDataClone) checkedCreatePVCFromSnapshot(pvcKey types.NamespacedName,
-	vct *corev1.PersistentVolumeClaimTemplate) (client.Object, error) {
-	pvc := corev1.PersistentVolumeClaim{}
-	// check pvc existence
-	if err := d.cli.Get(d.reqCtx.Ctx, pvcKey, &pvc); err != nil {
-		if !errors.IsNotFound(err) {
-			return nil, err
-		}
-		ml := d.getBackupMatchingLabels()
-		vsList := snapshotv1.VolumeSnapshotList{}
-		if err = d.listVolumeSnapshotByLabels(&vsList, ml); err != nil {
-			return nil, err
-		}
-		if len(vsList.Items) == 0 {
-			return nil, fmt.Errorf("volumesnapshot not found for cluster %s component %s", d.cluster.Name, d.component.Name)
-		}
-		// exclude volumes that are deleting
-		vsName := ""
-		for _, vs := range vsList.Items {
-			if vs.DeletionTimestamp != nil {
-				continue
-			}
-			vsName = vs.Name
-			break
-		}
-		return d.createPVCFromSnapshot(vct, pvcKey, vsName)
-	}
-	return nil, nil
-}
-
-func (d *snapshotDataClone) createPVCFromSnapshot(
-	vct *corev1.PersistentVolumeClaimTemplate,
-	pvcKey types.NamespacedName,
-	snapshotName string) (client.Object, error) {
-	pvc := factory.BuildPVC(d.cluster, d.component, vct, pvcKey, snapshotName)
-	return pvc, nil
-}
-
-func (d *snapshotDataClone) deleteSnapshot() ([]client.Object, error) {
-	objs, err := d.deleteBackup()
-	if err != nil {
-		return nil, err
-	}
-	if len(objs) > 0 {
-		d.reqCtx.Recorder.Eventf(d.cluster, corev1.EventTypeNormal, "BackupJobDelete", "Delete backupJob/%s", d.key.Name)
-	}
-
-	return objs, nil
-}
-
-// deleteBackup will delete all backup related resources created during horizontal scaling
-func (d *snapshotDataClone) deleteBackup() ([]client.Object, error) {
-	ml := d.getBackupMatchingLabels()
-	backupList := dataprotectionv1alpha1.BackupList{}
-	if err := d.cli.List(d.reqCtx.Ctx, &backupList, client.InNamespace(d.cluster.Namespace), ml); err != nil {
-		return nil, err
-	}
-	objs := make([]client.Object, 0)
-	for i := range backupList.Items {
-		objs = append(objs, &backupList.Items[i])
-	}
-	return objs, nil
-}
-
-func (d *snapshotDataClone) isAllPVCBound() (bool, error) {
-	if len(d.stsObj.Spec.VolumeClaimTemplates) == 0 {
-		return true, nil
-	}
-	for i := 0; i < int(d.component.Replicas); i++ {
-		pvcKey := types.NamespacedName{
-			Namespace: d.stsObj.Namespace,
-			Name:      fmt.Sprintf("%s-%s-%d", d.stsObj.Spec.VolumeClaimTemplates[0].Name, d.stsObj.Name, i),
-		}
-		pvc := corev1.PersistentVolumeClaim{}
-		// check pvc existence
-		if err := d.cli.Get(d.reqCtx.Ctx, pvcKey, &pvc); err != nil {
-			return false, client.IgnoreNotFound(err)
-		}
-		if pvc.Status.Phase != corev1.ClaimBound {
-			return false, nil
-		}
-	}
-	return true, nil
-}
-
->>>>>>> 0c94881d
 type backupDataClone struct {
 	baseDataClone
 }
@@ -570,8 +345,11 @@
 	if backupPolicy == nil {
 		return nil, intctrlutil.NewNotFound("not found any backup policy created by %s", backupPolicyTplName)
 	}
-	useVolumeSnapshot := viper.GetBool("VOLUMESNAPSHOT")
-	backupMethods := getBackupMethods(backupPolicy, useVolumeSnapshot)
+	volumeSnapshotEnabled, err := isVolumeSnapshotEnabled(d.reqCtx.Ctx, d.cli, d.stsObj, backupVCT(d.component))
+	if err != nil {
+		return nil, err
+	}
+	backupMethods := getBackupMethods(backupPolicy, volumeSnapshotEnabled)
 	if len(backupMethods) == 0 {
 		return nil, fmt.Errorf("no backup method found in backup policy %s", backupPolicy.Name)
 	} else if len(backupMethods) > 1 {
@@ -653,7 +431,56 @@
 	return nil, nil
 }
 
-<<<<<<< HEAD
+func backupVCT(component *component.SynthesizedComponent) *corev1.PersistentVolumeClaimTemplate {
+	if len(component.VolumeClaimTemplates) == 0 {
+		return nil
+	}
+	vct := component.VolumeClaimTemplates[0]
+	for _, tmpVct := range component.VolumeClaimTemplates {
+		for _, volumeType := range component.VolumeTypes {
+			if volumeType.Type == appsv1alpha1.VolumeTypeData && volumeType.Name == tmpVct.Name {
+				vct = tmpVct
+				break
+			}
+		}
+	}
+	return &vct
+}
+
+func isVolumeSnapshotEnabled(ctx context.Context, cli client.Client,
+	sts *appsv1.StatefulSet, vct *corev1.PersistentVolumeClaimTemplate) (bool, error) {
+	if sts == nil || vct == nil {
+		return false, nil
+	}
+	pvcKey := types.NamespacedName{
+		Namespace: sts.Namespace,
+		Name:      fmt.Sprintf("%s-%s-%d", vct.Name, sts.Name, 0),
+	}
+	pvc := corev1.PersistentVolumeClaim{}
+	if err := cli.Get(ctx, pvcKey, &pvc); err != nil {
+		return false, client.IgnoreNotFound(err)
+	}
+	if pvc.Spec.StorageClassName == nil {
+		return false, nil
+	}
+
+	storageClass := storagev1.StorageClass{}
+	if err := cli.Get(ctx, types.NamespacedName{Name: *pvc.Spec.StorageClassName}, &storageClass); err != nil {
+		return false, client.IgnoreNotFound(err)
+	}
+
+	vscList := snapshotv1.VolumeSnapshotClassList{}
+	if err := cli.List(ctx, &vscList); err != nil {
+		return false, err
+	}
+	for _, vsc := range vscList.Items {
+		if vsc.Driver == storageClass.Provisioner {
+			return true, nil
+		}
+	}
+	return false, nil
+}
+
 func getBackupMethods(backupPolicy *dpv1alpha1.BackupPolicy, useVolumeSnapshot bool) []string {
 	var vsMethods []string
 	var otherMethods []string
@@ -668,54 +495,4 @@
 		return vsMethods
 	}
 	return otherMethods
-=======
-func backupVCT(component *component.SynthesizedComponent) *corev1.PersistentVolumeClaimTemplate {
-	if len(component.VolumeClaimTemplates) == 0 {
-		return nil
-	}
-	vct := component.VolumeClaimTemplates[0]
-	for _, tmpVct := range component.VolumeClaimTemplates {
-		for _, volumeType := range component.VolumeTypes {
-			if volumeType.Type == appsv1alpha1.VolumeTypeData && volumeType.Name == tmpVct.Name {
-				vct = tmpVct
-				break
-			}
-		}
-	}
-	return &vct
-}
-
-func isVolumeSnapshotEnabled(ctx context.Context, cli client.Client,
-	sts *appsv1.StatefulSet, vct *corev1.PersistentVolumeClaimTemplate) (bool, error) {
-	if sts == nil || vct == nil {
-		return false, nil
-	}
-	pvcKey := types.NamespacedName{
-		Namespace: sts.Namespace,
-		Name:      fmt.Sprintf("%s-%s-%d", vct.Name, sts.Name, 0),
-	}
-	pvc := corev1.PersistentVolumeClaim{}
-	if err := cli.Get(ctx, pvcKey, &pvc); err != nil {
-		return false, client.IgnoreNotFound(err)
-	}
-	if pvc.Spec.StorageClassName == nil {
-		return false, nil
-	}
-
-	storageClass := storagev1.StorageClass{}
-	if err := cli.Get(ctx, types.NamespacedName{Name: *pvc.Spec.StorageClassName}, &storageClass); err != nil {
-		return false, client.IgnoreNotFound(err)
-	}
-
-	vscList := snapshotv1.VolumeSnapshotClassList{}
-	if err := cli.List(ctx, &vscList); err != nil {
-		return false, err
-	}
-	for _, vsc := range vscList.Items {
-		if vsc.Driver == storageClass.Provisioner {
-			return true, nil
-		}
-	}
-	return false, nil
->>>>>>> 0c94881d
 }