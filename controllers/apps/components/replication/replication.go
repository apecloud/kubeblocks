/*
Copyright ApeCloud, Inc.

Licensed under the Apache License, Version 2.0 (the "License");
you may not use this file except in compliance with the License.
You may obtain a copy of the License at

    http://www.apache.org/licenses/LICENSE-2.0

Unless required by applicable law or agreed to in writing, software
distributed under the License is distributed on an "AS IS" BASIS,
WITHOUT WARRANTIES OR CONDITIONS OF ANY KIND, either express or implied.
See the License for the specific language governing permissions and
limitations under the License.
*/

package replication

import (
	"context"

	appsv1 "k8s.io/api/apps/v1"
	corev1 "k8s.io/api/core/v1"
	"sigs.k8s.io/controller-runtime/pkg/client"

	appsv1alpha1 "github.com/apecloud/kubeblocks/apis/apps/v1alpha1"
	"github.com/apecloud/kubeblocks/controllers/apps/components/stateful"
	"github.com/apecloud/kubeblocks/controllers/apps/components/types"
	"github.com/apecloud/kubeblocks/controllers/apps/components/util"
	"github.com/apecloud/kubeblocks/internal/constant"
	"github.com/apecloud/kubeblocks/internal/controller/graph"
	ictrltypes "github.com/apecloud/kubeblocks/internal/controller/types"
	intctrlutil "github.com/apecloud/kubeblocks/internal/controllerutil"
)

// ReplicationSet is a component object used by Cluster, ClusterComponentDefinition and ClusterComponentSpec
type ReplicationSet struct {
	stateful.Stateful
}

var _ types.ComponentSet = &ReplicationSet{}

func (r *ReplicationSet) getName() string {
	if r.Component != nil {
		return r.Component.GetName()
	}
	return r.ComponentSpec.Name
}

func (r *ReplicationSet) getWorkloadType() appsv1alpha1.WorkloadType {
	if r.Component != nil {
		return r.Component.GetWorkloadType()
	}
	return r.ComponentDef.WorkloadType
}

func (r *ReplicationSet) getReplicas() int32 {
	if r.Component != nil {
		return r.Component.GetReplicas()
	}
	return r.ComponentSpec.Replicas
}
func (r *ReplicationSet) getPrimaryIndex() int32 {
	if r.Component != nil {
		return r.Component.GetPrimaryIndex()
	}
	return r.ComponentSpec.GetPrimaryIndex()
}

func (r *ReplicationSet) SetComponent(comp types.Component) {
	r.Component = comp
}

// IsRunning is the implementation of the type Component interface method,
// which is used to check whether the replicationSet component is running normally.
func (r *ReplicationSet) IsRunning(ctx context.Context, obj client.Object) (bool, error) {
	var componentStatusIsRunning = true
	sts := util.ConvertToStatefulSet(obj)
	isRevisionConsistent, err := util.IsStsAndPodsRevisionConsistent(ctx, r.Cli, sts)
	if err != nil {
		return false, err
	}
	stsIsReady := util.StatefulSetOfComponentIsReady(sts, isRevisionConsistent, nil)
	if !stsIsReady {
		return false, nil
	}
	if sts.Status.AvailableReplicas < r.getReplicas() {
		componentStatusIsRunning = false
	}
	return componentStatusIsRunning, nil
}

// PodsReady is the implementation of the type Component interface method,
// which is used to check whether all the pods of replicationSet component is ready.
func (r *ReplicationSet) PodsReady(ctx context.Context, obj client.Object) (bool, error) {
	return r.Stateful.PodsReady(ctx, obj)
}

// PodIsAvailable is the implementation of the type Component interface method,
// Check whether the status of a Pod of the replicationSet is ready, including the role label on the Pod
func (r *ReplicationSet) PodIsAvailable(pod *corev1.Pod, minReadySeconds int32) bool {
	if pod == nil {
		return false
	}
	return intctrlutil.PodIsReadyWithLabel(*pod)
}

// HandleProbeTimeoutWhenPodsReady is the implementation of the type Component interface method,
// and replicationSet does not need to do role probe detection, so it returns false directly.
func (r *ReplicationSet) HandleProbeTimeoutWhenPodsReady(status *appsv1alpha1.ClusterComponentStatus, pods []*corev1.Pod) {
}

// GetPhaseWhenPodsNotReady is the implementation of the type Component interface method,
// when the pods of replicationSet are not ready, calculate the component phase is Failed or Abnormal.
// if return an empty phase, means the pods of component are ready and skips it.
func (r *ReplicationSet) GetPhaseWhenPodsNotReady(ctx context.Context,
	componentName string) (appsv1alpha1.ClusterComponentPhase, appsv1alpha1.ComponentMessageMap, error) {
	stsList := &appsv1.StatefulSetList{}
	podList, err := util.GetCompRelatedObjectList(ctx, r.Cli, *r.Cluster,
		componentName, stsList)
	if err != nil || len(stsList.Items) == 0 {
		return "", nil, err
	}
	stsObj := stsList.Items[0]
	podCount := len(podList.Items)
	componentReplicas := r.getReplicas()
	if podCount == 0 || stsObj.Status.AvailableReplicas == 0 {
		return util.GetPhaseWithNoAvailableReplicas(componentReplicas), nil, nil
	}
	// get the statefulSet of component
	var (
		existLatestRevisionFailedPod bool
		primaryIsReady               bool
		statusMessages               appsv1alpha1.ComponentMessageMap
	)
	for _, v := range podList.Items {
		// if the pod is terminating, ignore it
		if v.DeletionTimestamp != nil {
			return "", nil, nil
		}
		labelValue := v.Labels[constant.RoleLabelKey]
		if labelValue == string(Primary) && intctrlutil.PodIsReady(&v) {
			primaryIsReady = true
			continue
		}
		if labelValue == "" {
			// REVIEW: this isn't a get function, where r.Cluster.Status.Components is being updated.
			// patch abnormal reason to cluster.status.ComponentDefs.
			if statusMessages == nil {
				statusMessages = appsv1alpha1.ComponentMessageMap{}
			}
			statusMessages.SetObjectMessage(v.Kind, v.Name, "empty label for pod, please check.")
		}
		if !intctrlutil.PodIsReady(&v) && intctrlutil.PodIsControlledByLatestRevision(&v, &stsObj) {
			existLatestRevisionFailedPod = true
		}
	}
	return util.GetCompPhaseByConditions(existLatestRevisionFailedPod, primaryIsReady,
		componentReplicas, int32(podCount), stsObj.Status.AvailableReplicas), statusMessages, nil
}

func (r *ReplicationSet) HandleRestart(ctx context.Context, obj client.Object) ([]graph.Vertex, error) {
	sts := util.ConvertToStatefulSet(obj)
	if sts.Generation != sts.Status.ObservedGeneration {
		return nil, nil
	}
	vertexes := make([]graph.Vertex, 0)
	pods, err := util.GetPods4Delete(ctx, r.Cli, sts)
	if err != nil {
		return nil, err
	}
	for _, pod := range pods {
		vertexes = append(vertexes, &ictrltypes.LifecycleVertex{
			Obj:    pod,
			Action: ictrltypes.ActionDeletePtr(),
			Orphan: true,
		})
	}
	return vertexes, nil
}

func (r *ReplicationSet) HandleRoleChange(ctx context.Context, obj client.Object) ([]graph.Vertex, error) {
	sts := util.ConvertToStatefulSet(obj)
	if sts.Generation != sts.Status.ObservedGeneration {
		return nil, nil
	}
	podList, err := util.GetPodListByStatefulSet(ctx, r.Cli, sts)
	if err != nil {
		return nil, err
	}
<<<<<<< HEAD

	vertexes := make([]graph.Vertex, 0)
	podsToSyncStatus := make([]*corev1.Pod, 0)
	for i := range podList {
		pod := &podList[i]
=======
	if len(podList) == 0 {
		return nil
	}
	for _, pod := range podList {
>>>>>>> 8d3c84e3
		// if there is no role label on the Pod, it needs to be updated with statefulSet's role label.
		if v, ok := pod.Labels[constant.RoleLabelKey]; !ok || v == "" {
			_, o := util.ParseParentNameAndOrdinal(pod.Name)
			role := string(Secondary)
			if o == r.getPrimaryIndex() {
				role = string(Primary)
			}
			podCopy := pod.DeepCopy()
			pod.GetLabels()[constant.RoleLabelKey] = role
			vertexes = append(vertexes, &ictrltypes.LifecycleVertex{
				Obj:     pod,
				ObjCopy: podCopy,
				Action:  ictrltypes.ActionPatchPtr(),
			})
		}
		// else {
		//	podsToSyncStatus = append(podsToSyncStatus, pod)
		// }
		podsToSyncStatus = append(podsToSyncStatus, pod)
	}
	// sync cluster.spec.componentSpecs.[x].primaryIndex when failover occurs and switchPolicy is Noop.
	// TODO(refactor): syncPrimaryIndex will update cluster spec, resolve it.
	if err := syncPrimaryIndex(ctx, r.Cli, r.Cluster, r.getName()); err != nil {
		return nil, err
	}
	// sync cluster.status.components.replicationSet.status
	if err := syncReplicationSetClusterStatus(r.Cluster, r.getWorkloadType(), r.getName(), podsToSyncStatus); err != nil {
		return nil, err
	}
	return vertexes, nil
}

func newReplicationSet(cli client.Client,
	cluster *appsv1alpha1.Cluster,
	spec *appsv1alpha1.ClusterComponentSpec,
	def appsv1alpha1.ClusterComponentDefinition) *ReplicationSet {
	return &ReplicationSet{
		Stateful: stateful.Stateful{
			ComponentSetBase: types.ComponentSetBase{
				Cli:           cli,
				Cluster:       cluster,
				ComponentSpec: spec,
				ComponentDef:  &def,
				Component:     nil,
			},
		},
	}
}

func DefaultRole(i int32) string {
	role := string(Secondary)
	if i == 0 {
		role = string(Primary)
	}
	return role
}<|MERGE_RESOLUTION|>--- conflicted
+++ resolved
@@ -188,18 +188,14 @@
 	if err != nil {
 		return nil, err
 	}
-<<<<<<< HEAD
+	if len(podList) == 0 {
+		return nil, nil
+	}
 
 	vertexes := make([]graph.Vertex, 0)
 	podsToSyncStatus := make([]*corev1.Pod, 0)
 	for i := range podList {
 		pod := &podList[i]
-=======
-	if len(podList) == 0 {
-		return nil
-	}
-	for _, pod := range podList {
->>>>>>> 8d3c84e3
 		// if there is no role label on the Pod, it needs to be updated with statefulSet's role label.
 		if v, ok := pod.Labels[constant.RoleLabelKey]; !ok || v == "" {
 			_, o := util.ParseParentNameAndOrdinal(pod.Name)
