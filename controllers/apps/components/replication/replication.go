--- conflicted
+++ resolved
@@ -62,13 +62,6 @@
 		return r.Component.GetReplicas()
 	}
 	return r.ComponentSpec.Replicas
-}
-
-func (r *ReplicationSet) getPrimaryIndex() int32 {
-	if r.Component != nil {
-		return r.Component.GetPrimaryIndex()
-	}
-	return r.ComponentSpec.GetPrimaryIndex()
 }
 
 func (r *ReplicationSet) SetComponent(comp types.Component) {
@@ -162,35 +155,15 @@
 		componentReplicas, int32(podCount), stsObj.Status.AvailableReplicas), statusMessages, nil
 }
 
+// HandleRestart is the implementation of the type Component interface method, which is used to handle the restart of the Replication workload.
+// TODO(xingran): handle the restart of the Replication workload with rolling update by Pod role.
 func (r *ReplicationSet) HandleRestart(ctx context.Context, obj client.Object) ([]graph.Vertex, error) {
 	sts := util.ConvertToStatefulSet(obj)
 	if sts.Generation != sts.Status.ObservedGeneration {
 		return nil, nil
 	}
-<<<<<<< HEAD
-
-	// sync pod role label and annotations
-	if err := syncReplicationPodRoleLabelAndAnnotations(ctx, r.Cli, sts); err != nil {
-		return err
-	}
-
-	// sync cluster.status.components.replicationSet.status
-	clusterDeepCopy := r.Cluster.DeepCopy()
-	if err := syncReplicationSetClusterStatus(r.Cli, ctx, r.Cluster, sts); err != nil {
-		return err
-	}
-	if reflect.DeepEqual(clusterDeepCopy.Status.Components, r.Cluster.Status.Components) {
-		return nil
-	}
-	return r.Cli.Status().Patch(ctx, r.Cluster, client.MergeFrom(clusterDeepCopy))
-}
-
-func syncReplicationPodRoleLabelAndAnnotations(ctx context.Context, cli client.Client, sts *appsv1.StatefulSet) error {
-	podList, err := util.GetPodListByStatefulSet(ctx, cli, sts)
-=======
 	vertexes := make([]graph.Vertex, 0)
 	pods, err := util.GetPods4Delete(ctx, r.Cli, sts)
->>>>>>> a212635c
 	if err != nil {
 		return nil, err
 	}
@@ -204,16 +177,31 @@
 	return vertexes, nil
 }
 
+// HandleRoleChange is the implementation of the type Component interface method, which is used to handle the role change of the Replication workload.
 func (r *ReplicationSet) HandleRoleChange(ctx context.Context, obj client.Object) ([]graph.Vertex, error) {
-	podList, err := r.getRunningPods(ctx, obj)
+	podList, err := getRunningPods(ctx, r.Cli, obj)
 	if err != nil {
 		return nil, err
 	}
 	if len(podList) == 0 {
 		return nil, nil
 	}
-<<<<<<< HEAD
+	// sync pod role label and annotations
+	vertexes, err := r.asyncReplicationPodRoleLabelAndAnnotations(podList)
+	if err != nil {
+		return nil, err
+	}
+	// async cluster.status.components.replicationSet.status
+	if err := asyncReplicationSetClusterStatus(r.Cluster, r.getWorkloadType(), r.getName(), podList); err != nil {
+		return nil, err
+	}
+	return vertexes, nil
+}
+
+// asyncReplicationPodRoleLabelAndAnnotations is used to async the role label and annotations of the Pod of the Replication workload.
+func (r *ReplicationSet) asyncReplicationPodRoleLabelAndAnnotations(podList []corev1.Pod) ([]graph.Vertex, error) {
 	primary := ""
+	vertexes := make([]graph.Vertex, 0)
 	var updateRolePodList []corev1.Pod
 	for _, pod := range podList {
 		// if there is no role label on the Pod, it needs to be patch role label.
@@ -228,104 +216,49 @@
 		for _, pod := range updateRolePodList {
 			// if exists primary Pod, it means that the Pod without a role label is a new secondary Pod created by h-scale.
 			if primary != "" {
-				if err := updateObjRoleLabel(ctx, cli, pod, constant.Secondary); err != nil {
-					return err
-				}
+				pod.GetLabels()[constant.RoleLabelKey] = constant.Secondary
+				vertexes = append(vertexes, &ictrltypes.LifecycleVertex{
+					Obj:    &pod,
+					Action: ictrltypes.ActionUpdatePtr(), // update or patch?
+				})
 			} else {
 				// if not exists primary Pod, it means that the component is newly created, and we take the pod with index=0 as the primary by default.
 				_, o := util.ParseParentNameAndOrdinal(pod.Name)
 				role := DefaultRole(o)
-				if err := updateObjRoleLabel(ctx, cli, pod, role); err != nil {
-					return err
-				}
+				pod.GetLabels()[constant.RoleLabelKey] = role
+				vertexes = append(vertexes, &ictrltypes.LifecycleVertex{
+					Obj:    &pod,
+					Action: ictrltypes.ActionUpdatePtr(), // update or patch?
+				})
 			}
 		}
 	}
-
 	// sync pods primary annotations
 	if primary != "" {
-		for _, pod := range podList {
-			if err := patchPodPrimaryAnnotation(ctx, cli, &pod, primary); err != nil {
-				return err
-			}
-=======
-	vertexes := make([]graph.Vertex, 0)
-	podsToSyncStatus := make([]*corev1.Pod, 0)
-	for i := range podList {
-		pod := &podList[i]
-		// if there is no role label on the Pod, it needs to be updated with statefulSet's role label.
-		if v, ok := pod.Labels[constant.RoleLabelKey]; !ok || v == "" {
-			_, o := util.ParseParentNameAndOrdinal(pod.Name)
-			role := string(Secondary)
-			if o == r.getPrimaryIndex() {
-				role = string(Primary)
-			}
-			pod.GetLabels()[constant.RoleLabelKey] = role
-			vertexes = append(vertexes, &ictrltypes.LifecycleVertex{
-				Obj:    pod,
-				Action: ictrltypes.ActionUpdatePtr(), // update or patch?
-			})
->>>>>>> a212635c
-		}
-		// else {
-		//	podsToSyncStatus = append(podsToSyncStatus, pod)
-		// }
-		podsToSyncStatus = append(podsToSyncStatus, pod)
-	}
-<<<<<<< HEAD
-
-	return nil
-=======
-	// // REVIEW/TODO: (Y-Rookie)
-	// //  1. should employ rolling deletion as default strategy instead of delete them all.
-	// if err := util.DeleteStsPods(ctx, r.Cli, sts); err != nil {
-	// 	return err
-	// }
-	// sync cluster.spec.componentSpecs.[x].primaryIndex when failover occurs and switchPolicy is Noop.
-	// TODO(refactor): syncPrimaryIndex will update cluster spec, resolve it.
-	if err := syncPrimaryIndex(ctx, r.Cli, r.Cluster, r.getName()); err != nil {
-		return nil, err
-	}
-	// sync cluster.status.components.replicationSet.status
-	if err := syncReplicationSetClusterStatus(r.Cluster, r.getWorkloadType(), r.getName(), podsToSyncStatus); err != nil {
-		return nil, err
+		vertexesPatchAnnotation, err := patchPodsPrimaryAnnotation(podList, primary)
+		if err != nil {
+			return nil, err
+		}
+		vertexes = append(vertexes, vertexesPatchAnnotation...)
 	}
 	return vertexes, nil
 }
 
-// TODO(refactor): imple HandleHA asynchronously
-
-func (r *ReplicationSet) HandleHA(ctx context.Context, obj client.Object) ([]graph.Vertex, error) {
-	pods, err := r.getRunningPods(ctx, obj)
-	if err != nil {
-		return nil, err
-	}
-	if len(pods) == 0 {
-		return nil, nil
-	}
-	// If the Pods already exists, check whether there is a HA switching and the HA process is prioritized to handle.
-	// TODO(xingran) After refactoring, HA switching will be handled in the replicationSet controller.
-	primaryIndexChanged, _, err := CheckPrimaryIndexChanged(ctx, r.Cli, r.Cluster, r.getName(), r.getPrimaryIndex())
-	if err != nil {
-		return nil, err
-	}
-	if primaryIndexChanged {
-		compSpec := util.GetClusterComponentSpecByName(*r.Cluster, r.getName())
-		if err := HandleReplicationSetHASwitch(ctx, r.Cli, r.Cluster, compSpec); err != nil {
-			return nil, err
-		}
-	}
+// HandleSwitchover is the implementation of the type Component interface method, which is used to handle the switchover of the Replication workload.
+func (r *ReplicationSet) HandleSwitchover(ctx context.Context, obj client.Object) ([]graph.Vertex, error) {
 	return nil, nil
 }
 
-func (r *ReplicationSet) getRunningPods(ctx context.Context, obj client.Object) ([]corev1.Pod, error) {
-	sts := util.ConvertToStatefulSet(obj)
-	if sts.Generation != sts.Status.ObservedGeneration {
-		return nil, nil
-	}
-	return util.GetPodListByStatefulSet(ctx, r.Cli, sts)
-}
-
+// DefaultRole is used to get the default role of the Pod of the Replication workload.
+func DefaultRole(i int32) string {
+	role := constant.Secondary
+	if i == 0 {
+		role = constant.Primary
+	}
+	return role
+}
+
+// newReplicationSet is the constructor of the type ReplicationSet.
 func newReplicationSet(cli client.Client,
 	cluster *appsv1alpha1.Cluster,
 	spec *appsv1alpha1.ClusterComponentSpec,
@@ -341,13 +274,4 @@
 			},
 		},
 	}
->>>>>>> a212635c
-}
-
-func DefaultRole(i int32) string {
-	role := constant.Secondary
-	if i == 0 {
-		role = constant.Primary
-	}
-	return role
 }