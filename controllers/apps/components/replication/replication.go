--- conflicted
+++ resolved
@@ -205,23 +205,16 @@
 			if o == r.getPrimaryIndex() {
 				role = string(Primary)
 			}
-<<<<<<< HEAD
 			pod.GetLabels()[constant.RoleLabelKey] = role
 			vertexes = append(vertexes, &ictrltypes.LifecycleVertex{
 				Obj:    pod,
-				Action: ictrltypes.ActionUpdatePtr(),
+				Action: ictrltypes.ActionUpdatePtr(), // update or patch?
 			})
 		}
 		// else {
 		//	podsToSyncStatus = append(podsToSyncStatus, pod)
 		// }
 		podsToSyncStatus = append(podsToSyncStatus, pod)
-=======
-			if err := updateObjRoleLabel(ctx, r.Cli, pod, role); err != nil {
-				return err
-			}
-		}
->>>>>>> fbaad036
 	}
 	// // REVIEW/TODO: (Y-Rookie)
 	// //  1. should employ rolling deletion as default strategy instead of delete them all.
