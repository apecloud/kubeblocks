--- conflicted
+++ resolved
@@ -177,34 +177,24 @@
 			})).Should(Succeed())
 			status.AvailableReplicas -= 1
 			testk8s.PatchStatefulSetStatus(&testCtx, replicationSetSts.Name, status)
-<<<<<<< HEAD
-			phase, _, _ := replicationComponent.GetPhaseWhenPodsNotReady(ctx, testapps.DefaultRedisCompSpecName)
-=======
-			phase, _, _ := replicationComponent.GetPhaseWhenPodsNotReady(ctx, testapps.DefaultRedisCompName, false)
+			phase, _, _ := replicationComponent.GetPhaseWhenPodsNotReady(ctx, testapps.DefaultRedisCompSpecName, false)
 			Expect(string(phase)).Should(Equal(""))
 
 			By("expect component phase is Abnormal when pod of component is not ready and component is up running")
-			phase, _, _ = replicationComponent.GetPhaseWhenPodsNotReady(ctx, testapps.DefaultRedisCompName, true)
->>>>>>> 9b1477f0
+			phase, _, _ = replicationComponent.GetPhaseWhenPodsNotReady(ctx, testapps.DefaultRedisCompSpecName, true)
 			Expect(phase).Should(Equal(appsv1alpha1.AbnormalClusterCompPhase))
 
 			// mock pod label is empty
 			Expect(testapps.ChangeObj(&testCtx, primaryPod, func(lpod *corev1.Pod) {
 				lpod.Labels[constant.RoleLabelKey] = ""
 			})).Should(Succeed())
-<<<<<<< HEAD
-			phase, _, _ = replicationComponent.GetPhaseWhenPodsNotReady(ctx, testapps.DefaultRedisCompSpecName)
-			Expect(phase).Should(Equal(appsv1alpha1.FailedClusterCompPhase))
-			_, statusMessages, _ := replicationComponent.GetPhaseWhenPodsNotReady(ctx, testapps.DefaultRedisCompSpecName)
-=======
-			_, statusMessages, _ := replicationComponent.GetPhaseWhenPodsNotReady(ctx, testapps.DefaultRedisCompName, false)
->>>>>>> 9b1477f0
+			_, statusMessages, _ := replicationComponent.GetPhaseWhenPodsNotReady(ctx, testapps.DefaultRedisCompSpecName, false)
 			Expect(statusMessages[fmt.Sprintf("%s/%s", primaryPod.Kind, primaryPod.Name)]).
 				Should(ContainSubstring("empty label for pod, please check"))
 
 			// mock primary pod failed
 			testk8s.UpdatePodStatusScheduleFailed(ctx, testCtx, primaryPod.Name, primaryPod.Namespace)
-			phase, _, _ = replicationComponent.GetPhaseWhenPodsNotReady(ctx, testapps.DefaultRedisCompName, true)
+			phase, _, _ = replicationComponent.GetPhaseWhenPodsNotReady(ctx, testapps.DefaultRedisCompSpecName, true)
 			Expect(phase).Should(Equal(appsv1alpha1.FailedClusterCompPhase))
 
 			By("Checking if the pod is not updated when statefulset is not updated")
