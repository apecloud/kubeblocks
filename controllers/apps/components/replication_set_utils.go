/*
Copyright (C) 2022-2023 ApeCloud Co., Ltd

This file is part of KubeBlocks project

This program is free software: you can redistribute it and/or modify
it under the terms of the GNU Affero General Public License as published by
the Free Software Foundation, either version 3 of the License, or
(at your option) any later version.

This program is distributed in the hope that it will be useful
but WITHOUT ANY WARRANTY; without even the implied warranty of
MERCHANTABILITY or FITNESS FOR A PARTICULAR PURPOSE.  See the
GNU Affero General Public License for more details.

You should have received a copy of the GNU Affero General Public License
along with this program.  If not, see <http://www.gnu.org/licenses/>.
*/

package components

import (
	"context"
	"fmt"

	"github.com/google/go-cmp/cmp"
	"golang.org/x/exp/slices"
	corev1 "k8s.io/api/core/v1"
	"sigs.k8s.io/controller-runtime/pkg/client"

	appsv1alpha1 "github.com/apecloud/kubeblocks/apis/apps/v1alpha1"
	"github.com/apecloud/kubeblocks/internal/constant"
	intctrlutil "github.com/apecloud/kubeblocks/internal/controllerutil"
	"github.com/apecloud/kubeblocks/internal/generics"
)

// rebuildReplicationSetClusterStatus syncs replicationSet pod status to cluster.status.component[componentName].ReplicationStatus.
func rebuildReplicationSetClusterStatus(cluster *appsv1alpha1.Cluster,
	workloadType appsv1alpha1.WorkloadType, compName string, podList []corev1.Pod) error {
	if len(podList) == 0 {
		return nil
	}

	var oldReplicationStatus *appsv1alpha1.ReplicationSetStatus
	if v, ok := cluster.Status.Components[compName]; ok {
		oldReplicationStatus = v.ReplicationSetStatus
	}

	newReplicationStatus := &appsv1alpha1.ReplicationSetStatus{}
	if err := genReplicationSetStatus(newReplicationStatus, podList); err != nil {
		return err
	}
	// if status changed, do update
	if !cmp.Equal(newReplicationStatus, oldReplicationStatus) {
		if err := initClusterComponentStatusIfNeed(cluster, compName, workloadType); err != nil {
			return err
		}
		componentStatus := cluster.Status.Components[compName]
		componentStatus.ReplicationSetStatus = newReplicationStatus
		cluster.Status.SetComponentStatus(compName, componentStatus)
	}
	return nil
}

// genReplicationSetStatus generates ReplicationSetStatus from podList.
func genReplicationSetStatus(replicationStatus *appsv1alpha1.ReplicationSetStatus, podList []corev1.Pod) error {
	for _, pod := range podList {
		role := pod.Labels[constant.RoleLabelKey]
		if role == "" {
			return fmt.Errorf("pod %s has no role label", pod.Name)
		}
		switch role {
		case constant.Primary:
			if replicationStatus.Primary.Pod != "" {
				return fmt.Errorf("more than one primary pod found")
			}
			replicationStatus.Primary.Pod = pod.Name
		case constant.Secondary:
			replicationStatus.Secondaries = append(replicationStatus.Secondaries, appsv1alpha1.ReplicationMemberStatus{
				Pod: pod.Name,
			})
		default:
			return fmt.Errorf("unknown role %s", role)
		}
	}
	return nil
}

// getAndCheckReplicationSetPrimaryPod gets and checks the primary Pod of the replication workload.
func getAndCheckReplicationSetPrimaryPod(ctx context.Context, cli client.Client, cluster appsv1alpha1.Cluster, compSpecName string) (*corev1.Pod, error) {
	podList, err := GetComponentPodListWithRole(ctx, cli, cluster, compSpecName, constant.Primary)
	if err != nil {
		return nil, err
	}
	if len(podList.Items) != 1 {
		return nil, fmt.Errorf("the number of current replicationSet primary obj is not 1, pls check")
	}
	return &podList.Items[0], nil
}

// updateObjRoleLabel updates the value of the role label of the object.
func updateObjRoleLabel[T generics.Object, PT generics.PObject[T]](
	ctx context.Context, cli client.Client, obj T, role string) error {
	pObj := PT(&obj)
	patch := client.MergeFrom(PT(pObj.DeepCopy()))
	pObj.GetLabels()[constant.RoleLabelKey] = role
	if err := cli.Patch(ctx, pObj, patch); err != nil {
		return err
	}
	return nil
}

// HandleReplicationSetRoleChangeEvent handles the role change event of the replication workload when switchPolicy is Noop.
func HandleReplicationSetRoleChangeEvent(cli client.Client,
	reqCtx intctrlutil.RequestCtx,
	cluster *appsv1alpha1.Cluster,
	compName string,
	pod *corev1.Pod,
	newRole string) error {
	// if newRole is not Primary or Secondary, ignore it.
	if !slices.Contains([]string{constant.Primary, constant.Secondary}, newRole) {
		reqCtx.Log.Info("replicationSet new role is invalid, please check", "new role", newRole)
		return nil
	}
	// if pod current role label equals to newRole, return
	if pod.Labels[constant.RoleLabelKey] == newRole {
		reqCtx.Log.Info("pod current role label equals to new role, ignore it", "new role", newRole)
		return nil
	}
	// in case of adding new node
<<<<<<< HEAD
	if newRole != "" {
		return updateObjRoleLabel(reqCtx.Ctx, cli, *pod, newRole)
	}
=======
	// if newRole != "" {
	// 	return updateObjRoleLabel(reqCtx.Ctx, cli, *pod, newRole)
	// }
>>>>>>> 3ccf9249

	// if switchPolicy is not Noop, return
	clusterCompSpec := getClusterComponentSpecByName(*cluster, compName)
	if clusterCompSpec == nil || clusterCompSpec.SwitchPolicy == nil || clusterCompSpec.SwitchPolicy.Type != appsv1alpha1.Noop {
		reqCtx.Log.Info("cluster switchPolicy is not Noop, does not support handling role change event", "cluster", cluster.Name)
		return nil
	}

	oldPrimaryPod, err := getAndCheckReplicationSetPrimaryPod(reqCtx.Ctx, cli, *cluster, compName)
	if err != nil {
		reqCtx.Log.Info("handleReplicationSetRoleChangeEvent gets old primary pod failed", "error", err)
		return err
	}
	if oldPrimaryPod == nil {
		return nil
	}
	// pod is old primary and newRole is secondary, it means that the old primary needs to be changed to secondary,
	// we do not deal with this situation here, the demote labeling process of old primary to secondary is handled
	// in another reconciliation triggered by role change event from secondary -> new primary,
	// this is to avoid simultaneous occurrence of two primary or no primary at the same time
	if oldPrimaryPod.Name == pod.Name {
		reqCtx.Log.Info("pod is old primary and new role is secondary, do not deal with this situation",
			"podName", pod.Name, "newRole", newRole)
		return nil
	}

	// update old primary pod to secondary
	if err := updateObjRoleLabel(reqCtx.Ctx, cli, *oldPrimaryPod, constant.Secondary); err != nil {
		return err
	}
	reqCtx.Log.Info("update old primary pod to secondary success", "old primary podName", oldPrimaryPod.Name)

	// update secondary pod to primary
	if err := updateObjRoleLabel(reqCtx.Ctx, cli, *pod, constant.Primary); err != nil {
		return err
	}
	reqCtx.Log.Info("update secondary pod to primary success", "new primary podName", pod.Name)

	return nil
}

// composeReplicationRolePriorityMap generates a priority map based on roles.
func composeReplicationRolePriorityMap() map[string]int {
	return map[string]int{
		"":                 emptyReplicationPriority,
		constant.Primary:   primaryPriority,
		constant.Secondary: secondaryPriority,
	}
}

// generateReplicationParallelPlan generates a parallel plan for the replication workload.
// unknown & empty & secondary & primary
func generateReplicationParallelPlan(plan *Plan, pods []corev1.Pod, rolePriorityMap map[string]int) {
	start := plan.Start
	for _, pod := range pods {
		nextStep := &Step{}
		nextStep.Obj = pod
		start.NextSteps = append(start.NextSteps, nextStep)
	}
}

// generateReplicationSerialPlan generates a serial plan for the replication workload.
// unknown -> empty -> secondary -> primary
func generateReplicationSerialPlan(plan *Plan, pods []corev1.Pod, rolePriorityMap map[string]int) {
	start := plan.Start
	for _, pod := range pods {
		nextStep := &Step{}
		nextStep.Obj = pod
		start.NextSteps = append(start.NextSteps, nextStep)
		start = nextStep
	}
}

// generateReplicationBestEffortParallelPlan generates a best effort parallel plan for the replication workload.
// unknown & empty & 1/2 secondaries -> 1/2 secondaries -> primary
func generateReplicationBestEffortParallelPlan(plan *Plan, pods []corev1.Pod, rolePriorityMap map[string]int) {
	start := plan.Start
	l := len(pods)
	unknownEmptySteps := make([]*Step, 0, l)
	secondarySteps := make([]*Step, 0, l)
	primarySteps := make([]*Step, 0, l)

	for _, pod := range pods {
		role := pod.Labels[constant.RoleLabelKey]
		nextStep := &Step{Obj: pod}
		switch {
		case rolePriorityMap[role] <= emptyReplicationPriority:
			unknownEmptySteps = append(unknownEmptySteps, nextStep)
		case rolePriorityMap[role] < primaryPriority:
			secondarySteps = append(secondarySteps, nextStep)
		default:
			primarySteps = append(primarySteps, nextStep)
		}
	}

	// append unknown, empty
	if len(unknownEmptySteps) > 0 {
		start.NextSteps = append(start.NextSteps, unknownEmptySteps...)
		start = start.NextSteps[0]
	}

	//  append 1/2 secondaries
	end := len(secondarySteps) / 2
	if end > 0 {
		start.NextSteps = append(start.NextSteps, secondarySteps[:end]...)
		start = start.NextSteps[0]
	}

	// append the other 1/2 secondaries
	if len(secondarySteps) > end {
		start.NextSteps = append(start.NextSteps, secondarySteps[end:]...)
		start = start.NextSteps[0]
	}

	// append primary
	if len(primarySteps) > 0 {
		start.NextSteps = append(start.NextSteps, primarySteps...)
	}
}<|MERGE_RESOLUTION|>--- conflicted
+++ resolved
@@ -128,15 +128,9 @@
 		return nil
 	}
 	// in case of adding new node
-<<<<<<< HEAD
-	if newRole != "" {
-		return updateObjRoleLabel(reqCtx.Ctx, cli, *pod, newRole)
-	}
-=======
 	// if newRole != "" {
 	// 	return updateObjRoleLabel(reqCtx.Ctx, cli, *pod, newRole)
 	// }
->>>>>>> 3ccf9249
 
 	// if switchPolicy is not Noop, return
 	clusterCompSpec := getClusterComponentSpecByName(*cluster, compName)
