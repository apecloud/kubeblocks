/*
Copyright ApeCloud, Inc.

Licensed under the Apache License, Version 2.0 (the "License");
you may not use this file except in compliance with the License.
You may obtain a copy of the License at

    http://www.apache.org/licenses/LICENSE-2.0

Unless required by applicable law or agreed to in writing, software
distributed under the License is distributed on an "AS IS" BASIS,
WITHOUT WARRANTIES OR CONDITIONS OF ANY KIND, either express or implied.
See the License for the specific language governing permissions and
limitations under the License.
*/

package stateful

import (
	"context"
	"time"

	appsv1 "k8s.io/api/apps/v1"
	corev1 "k8s.io/api/core/v1"
	metav1 "k8s.io/apimachinery/pkg/apis/meta/v1"
	"k8s.io/kubectl/pkg/util/podutils"
	"sigs.k8s.io/controller-runtime/pkg/client"

	appsv1alpha1 "github.com/apecloud/kubeblocks/apis/apps/v1alpha1"
	"github.com/apecloud/kubeblocks/controllers/apps/components/types"
	"github.com/apecloud/kubeblocks/controllers/apps/components/util"
	"github.com/apecloud/kubeblocks/internal/controller/graph"
	intctrlutil "github.com/apecloud/kubeblocks/internal/controllerutil"
)

<<<<<<< HEAD
type Stateful struct {
	types.ComponentSetBase
}

var _ types.ComponentSet = &Stateful{}

func (r *Stateful) getReplicas() int32 {
	if r.Component != nil {
		return r.Component.GetReplicas()
	}
	return r.ComponentSpec.Replicas
}

func (r *Stateful) SetComponent(comp types.Component) {
	r.Component = comp
}
=======
type StatefulComponent types.ComponentBase

var _ types.Component = &StatefulComponent{}
>>>>>>> a9270761

func (r *StatefulComponent) IsRunning(ctx context.Context, obj client.Object) (bool, error) {
	if obj == nil {
		return false, nil
	}
	sts := util.ConvertToStatefulSet(obj)
	isRevisionConsistent, err := util.IsStsAndPodsRevisionConsistent(ctx, r.Cli, sts)
	if err != nil {
		return false, err
	}
	targetReplicas := r.getReplicas()
	return util.StatefulSetOfComponentIsReady(sts, isRevisionConsistent, &targetReplicas), nil
}

func (r *StatefulComponent) PodsReady(ctx context.Context, obj client.Object) (bool, error) {
	if obj == nil {
		return false, nil
	}
	sts := util.ConvertToStatefulSet(obj)
	return util.StatefulSetPodsAreReady(sts, r.getReplicas()), nil
}

func (r *StatefulComponent) PodIsAvailable(pod *corev1.Pod, minReadySeconds int32) bool {
	if pod == nil {
		return false
	}
	return podutils.IsPodAvailable(pod, minReadySeconds, metav1.Time{Time: time.Now()})
}

// HandleProbeTimeoutWhenPodsReady the Stateful component has no role detection, empty implementation here.
<<<<<<< HEAD
func (r *Stateful) HandleProbeTimeoutWhenPodsReady(status *appsv1alpha1.ClusterComponentStatus, pods []*corev1.Pod) {
=======
func (r *StatefulComponent) HandleProbeTimeoutWhenPodsReady(ctx context.Context, recorder record.EventRecorder) (bool, error) {
	return false, nil
>>>>>>> a9270761
}

// GetPhaseWhenPodsNotReady gets the component phase when the pods of component are not ready.
func (r *StatefulComponent) GetPhaseWhenPodsNotReady(ctx context.Context, componentName string) (appsv1alpha1.ClusterComponentPhase, error) {
	stsList := &appsv1.StatefulSetList{}
	podList, err := util.GetCompRelatedObjectList(ctx, r.Cli, *r.Cluster, componentName, stsList)
	if err != nil || len(stsList.Items) == 0 {
		return "", err
	}
	// if the failed pod is not controlled by the latest revision
	checkExistFailedPodOfLatestRevision := func(pod *corev1.Pod, workload metav1.Object) bool {
		sts := workload.(*appsv1.StatefulSet)
		return !intctrlutil.PodIsReady(pod) && intctrlutil.PodIsControlledByLatestRevision(pod, sts)
	}
	stsObj := stsList.Items[0]
	return util.GetComponentPhaseWhenPodsNotReady(podList, &stsObj, r.getReplicas(),
		stsObj.Status.AvailableReplicas, checkExistFailedPodOfLatestRevision), nil
}

<<<<<<< HEAD
func (r *Stateful) HandleRestart(context.Context, client.Object) ([]graph.Vertex, error) {
	return nil, nil
}

func (r *Stateful) HandleRoleChange(context.Context, client.Object) ([]graph.Vertex, error) {
	return nil, nil
=======
func (r *StatefulComponent) HandleUpdate(ctx context.Context, obj client.Object) error {
	return nil
>>>>>>> a9270761
}

func newStateful(cli client.Client,
	cluster *appsv1alpha1.Cluster,
	spec *appsv1alpha1.ClusterComponentSpec,
	def appsv1alpha1.ClusterComponentDefinition) (*Stateful, error) {
	stateful := &Stateful{
		ComponentSetBase: types.ComponentSetBase{
			Cli:           cli,
			Cluster:       cluster,
			ComponentSpec: spec,
			ComponentDef:  &def,
			Component:     nil,
		},
	}
<<<<<<< HEAD
	return stateful, nil
=======
	return &StatefulComponent{
		Cli:          cli,
		Cluster:      cluster,
		Component:    component,
		ComponentDef: &componentDef,
	}, nil
>>>>>>> a9270761
}<|MERGE_RESOLUTION|>--- conflicted
+++ resolved
@@ -33,7 +33,6 @@
 	intctrlutil "github.com/apecloud/kubeblocks/internal/controllerutil"
 )
 
-<<<<<<< HEAD
 type Stateful struct {
 	types.ComponentSetBase
 }
@@ -50,13 +49,8 @@
 func (r *Stateful) SetComponent(comp types.Component) {
 	r.Component = comp
 }
-=======
-type StatefulComponent types.ComponentBase
 
-var _ types.Component = &StatefulComponent{}
->>>>>>> a9270761
-
-func (r *StatefulComponent) IsRunning(ctx context.Context, obj client.Object) (bool, error) {
+func (r *Stateful) IsRunning(ctx context.Context, obj client.Object) (bool, error) {
 	if obj == nil {
 		return false, nil
 	}
@@ -69,7 +63,7 @@
 	return util.StatefulSetOfComponentIsReady(sts, isRevisionConsistent, &targetReplicas), nil
 }
 
-func (r *StatefulComponent) PodsReady(ctx context.Context, obj client.Object) (bool, error) {
+func (r *Stateful) PodsReady(ctx context.Context, obj client.Object) (bool, error) {
 	if obj == nil {
 		return false, nil
 	}
@@ -77,7 +71,7 @@
 	return util.StatefulSetPodsAreReady(sts, r.getReplicas()), nil
 }
 
-func (r *StatefulComponent) PodIsAvailable(pod *corev1.Pod, minReadySeconds int32) bool {
+func (r *Stateful) PodIsAvailable(pod *corev1.Pod, minReadySeconds int32) bool {
 	if pod == nil {
 		return false
 	}
@@ -85,16 +79,11 @@
 }
 
 // HandleProbeTimeoutWhenPodsReady the Stateful component has no role detection, empty implementation here.
-<<<<<<< HEAD
 func (r *Stateful) HandleProbeTimeoutWhenPodsReady(status *appsv1alpha1.ClusterComponentStatus, pods []*corev1.Pod) {
-=======
-func (r *StatefulComponent) HandleProbeTimeoutWhenPodsReady(ctx context.Context, recorder record.EventRecorder) (bool, error) {
-	return false, nil
->>>>>>> a9270761
 }
 
 // GetPhaseWhenPodsNotReady gets the component phase when the pods of component are not ready.
-func (r *StatefulComponent) GetPhaseWhenPodsNotReady(ctx context.Context, componentName string) (appsv1alpha1.ClusterComponentPhase, error) {
+func (r *Stateful) GetPhaseWhenPodsNotReady(ctx context.Context, componentName string) (appsv1alpha1.ClusterComponentPhase, error) {
 	stsList := &appsv1.StatefulSetList{}
 	podList, err := util.GetCompRelatedObjectList(ctx, r.Cli, *r.Cluster, componentName, stsList)
 	if err != nil || len(stsList.Items) == 0 {
@@ -110,24 +99,19 @@
 		stsObj.Status.AvailableReplicas, checkExistFailedPodOfLatestRevision), nil
 }
 
-<<<<<<< HEAD
 func (r *Stateful) HandleRestart(context.Context, client.Object) ([]graph.Vertex, error) {
 	return nil, nil
 }
 
 func (r *Stateful) HandleRoleChange(context.Context, client.Object) ([]graph.Vertex, error) {
 	return nil, nil
-=======
-func (r *StatefulComponent) HandleUpdate(ctx context.Context, obj client.Object) error {
-	return nil
->>>>>>> a9270761
 }
 
 func newStateful(cli client.Client,
 	cluster *appsv1alpha1.Cluster,
 	spec *appsv1alpha1.ClusterComponentSpec,
-	def appsv1alpha1.ClusterComponentDefinition) (*Stateful, error) {
-	stateful := &Stateful{
+	def appsv1alpha1.ClusterComponentDefinition) *Stateful {
+	return &Stateful{
 		ComponentSetBase: types.ComponentSetBase{
 			Cli:           cli,
 			Cluster:       cluster,
@@ -136,14 +120,4 @@
 			Component:     nil,
 		},
 	}
-<<<<<<< HEAD
-	return stateful, nil
-=======
-	return &StatefulComponent{
-		Cli:          cli,
-		Cluster:      cluster,
-		Component:    component,
-		ComponentDef: &componentDef,
-	}, nil
->>>>>>> a9270761
 }