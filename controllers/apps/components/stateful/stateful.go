--- conflicted
+++ resolved
@@ -34,11 +34,8 @@
 	appsv1alpha1 "github.com/apecloud/kubeblocks/apis/apps/v1alpha1"
 	"github.com/apecloud/kubeblocks/controllers/apps/components/types"
 	"github.com/apecloud/kubeblocks/controllers/apps/components/util"
-<<<<<<< HEAD
+	"github.com/apecloud/kubeblocks/internal/constant"
 	"github.com/apecloud/kubeblocks/internal/controller/graph"
-=======
-	"github.com/apecloud/kubeblocks/internal/constant"
->>>>>>> fbaad036
 	intctrlutil "github.com/apecloud/kubeblocks/internal/controllerutil"
 )
 
@@ -112,17 +109,14 @@
 	return nil, nil
 }
 
-<<<<<<< HEAD
 func (r *Stateful) HandleRoleChange(context.Context, client.Object) ([]graph.Vertex, error) {
 	return nil, nil
 }
 
-func newStateful(cli client.Client,
-=======
 // HandleUpdateWithProcessors extended HandleUpdate() with custom processors
 // REVIEW/TODO: (nashtsai)
 //  1. too many args
-func (r *StatefulComponent) HandleUpdateWithProcessors(ctx context.Context, obj client.Object,
+func (r *Stateful) HandleUpdateWithProcessors(ctx context.Context, obj client.Object,
 	compStatusProcessor func(compDef *appsv1alpha1.ClusterComponentDefinition, pods []corev1.Pod, componentName string) error,
 	priorityMapper func(component *appsv1alpha1.ClusterComponentDefinition) map[string]int,
 	serialStrategyHandler, bestEffortParallelStrategyHandler, parallelStrategyHandler func(plan *util.Plan, pods []corev1.Pod, rolePriorityMap map[string]int)) error {
@@ -180,81 +174,14 @@
 	return nil
 }
 
-// generateConsensusUpdatePlan generates Update plan based on UpdateStrategy
-func generateUpdatePlan(ctx context.Context, cli client.Client, stsObj *appsv1.StatefulSet, pods []corev1.Pod,
-	componentDef *appsv1alpha1.ClusterComponentDefinition,
-	priorityMapper func(component *appsv1alpha1.ClusterComponentDefinition) map[string]int,
-	serialStrategyHandler, bestEffortParallelStrategyHandler, parallelStrategyHandler func(plan *util.Plan, pods []corev1.Pod, rolePriorityMap map[string]int)) *util.Plan {
-	stsWorkload := componentDef.GetStatefulSetWorkload()
-	_, s := stsWorkload.FinalStsUpdateStrategy()
-	switch s.Type {
-	case appsv1.RollingUpdateStatefulSetStrategyType, "":
-		return nil
-	}
-
-	plan := &util.Plan{}
-	plan.Start = &util.Step{}
-	plan.WalkFunc = func(obj interface{}) (bool, error) {
-		pod, ok := obj.(corev1.Pod)
-		if !ok {
-			return false, errors.New("wrong type: obj not Pod")
-		}
-
-		// if DeletionTimestamp is not nil, it is terminating.
-		if pod.DeletionTimestamp != nil {
-			return true, nil
-		}
-
-		// if pod is the latest version, we do nothing
-		if intctrlutil.GetPodRevision(&pod) == stsObj.Status.UpdateRevision {
-			// wait until ready
-			return !intctrlutil.PodIsReadyWithLabel(pod), nil
-		}
-
-		// delete the pod to trigger associate StatefulSet to re-create it
-		if err := cli.Delete(ctx, &pod); err != nil && !apierrors.IsNotFound(err) {
-			return false, err
-		}
-
-		return true, nil
-	}
-
-	var rolePriorityMap map[string]int
-	if priorityMapper != nil {
-		rolePriorityMap = priorityMapper(componentDef)
-		util.SortPods(pods, rolePriorityMap, constant.RoleLabelKey)
-	}
-
-	// generate plan by UpdateStrategy
-	switch stsWorkload.GetUpdateStrategy() {
-	case appsv1alpha1.ParallelStrategy:
-		if parallelStrategyHandler != nil {
-			parallelStrategyHandler(plan, pods, rolePriorityMap)
-		}
-	case appsv1alpha1.BestEffortParallelStrategy:
-		if bestEffortParallelStrategyHandler != nil {
-			bestEffortParallelStrategyHandler(plan, pods, rolePriorityMap)
-		}
-	case appsv1alpha1.SerialStrategy:
-		fallthrough
-	default:
-		if serialStrategyHandler != nil {
-			serialStrategyHandler(plan, pods, rolePriorityMap)
-		}
-	}
-	return plan
-}
-
-func (r *StatefulComponent) HandleUpdate(ctx context.Context, obj client.Object) error {
+func (r *Stateful) HandleUpdate(ctx context.Context, obj client.Object) error {
 	if r == nil {
 		return nil
 	}
 	return r.HandleUpdateWithProcessors(ctx, obj, nil, nil, nil, nil, nil)
 }
 
-func NewStatefulComponent(
-	cli client.Client,
->>>>>>> fbaad036
+func newStateful(cli client.Client,
 	cluster *appsv1alpha1.Cluster,
 	spec *appsv1alpha1.ClusterComponentSpec,
 	def appsv1alpha1.ClusterComponentDefinition) *Stateful {
@@ -267,4 +194,69 @@
 			Component:     nil,
 		},
 	}
+}
+
+// generateConsensusUpdatePlan generates Update plan based on UpdateStrategy
+func generateUpdatePlan(ctx context.Context, cli client.Client, stsObj *appsv1.StatefulSet, pods []corev1.Pod,
+	componentDef *appsv1alpha1.ClusterComponentDefinition,
+	priorityMapper func(component *appsv1alpha1.ClusterComponentDefinition) map[string]int,
+	serialStrategyHandler, bestEffortParallelStrategyHandler, parallelStrategyHandler func(plan *util.Plan, pods []corev1.Pod, rolePriorityMap map[string]int)) *util.Plan {
+	stsWorkload := componentDef.GetStatefulSetWorkload()
+	_, s := stsWorkload.FinalStsUpdateStrategy()
+	switch s.Type {
+	case appsv1.RollingUpdateStatefulSetStrategyType, "":
+		return nil
+	}
+
+	plan := &util.Plan{}
+	plan.Start = &util.Step{}
+	plan.WalkFunc = func(obj interface{}) (bool, error) {
+		pod, ok := obj.(corev1.Pod)
+		if !ok {
+			return false, errors.New("wrong type: obj not Pod")
+		}
+
+		// if DeletionTimestamp is not nil, it is terminating.
+		if pod.DeletionTimestamp != nil {
+			return true, nil
+		}
+
+		// if pod is the latest version, we do nothing
+		if intctrlutil.GetPodRevision(&pod) == stsObj.Status.UpdateRevision {
+			// wait until ready
+			return !intctrlutil.PodIsReadyWithLabel(pod), nil
+		}
+
+		// delete the pod to trigger associate StatefulSet to re-create it
+		if err := cli.Delete(ctx, &pod); err != nil && !apierrors.IsNotFound(err) {
+			return false, err
+		}
+
+		return true, nil
+	}
+
+	var rolePriorityMap map[string]int
+	if priorityMapper != nil {
+		rolePriorityMap = priorityMapper(componentDef)
+		util.SortPods(pods, rolePriorityMap, constant.RoleLabelKey)
+	}
+
+	// generate plan by UpdateStrategy
+	switch stsWorkload.GetUpdateStrategy() {
+	case appsv1alpha1.ParallelStrategy:
+		if parallelStrategyHandler != nil {
+			parallelStrategyHandler(plan, pods, rolePriorityMap)
+		}
+	case appsv1alpha1.BestEffortParallelStrategy:
+		if bestEffortParallelStrategyHandler != nil {
+			bestEffortParallelStrategyHandler(plan, pods, rolePriorityMap)
+		}
+	case appsv1alpha1.SerialStrategy:
+		fallthrough
+	default:
+		if serialStrategyHandler != nil {
+			serialStrategyHandler(plan, pods, rolePriorityMap)
+		}
+	}
+	return plan
 }