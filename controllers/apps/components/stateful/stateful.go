/*
Copyright ApeCloud, Inc.

Licensed under the Apache License, Version 2.0 (the "License");
you may not use this file except in compliance with the License.
You may obtain a copy of the License at

    http://www.apache.org/licenses/LICENSE-2.0

Unless required by applicable law or agreed to in writing, software
distributed under the License is distributed on an "AS IS" BASIS,
WITHOUT WARRANTIES OR CONDITIONS OF ANY KIND, either express or implied.
See the License for the specific language governing permissions and
limitations under the License.
*/

package stateful

import (
	"context"

	appsv1 "k8s.io/api/apps/v1"
	corev1 "k8s.io/api/core/v1"
	metav1 "k8s.io/apimachinery/pkg/apis/meta/v1"
	"sigs.k8s.io/controller-runtime/pkg/client"

	appsv1alpha1 "github.com/apecloud/kubeblocks/apis/apps/v1alpha1"
	"github.com/apecloud/kubeblocks/controllers/apps/components/types"
	"github.com/apecloud/kubeblocks/controllers/apps/components/util"
	"github.com/apecloud/kubeblocks/internal/controller/graph"
	intctrlutil "github.com/apecloud/kubeblocks/internal/controllerutil"
)

<<<<<<< HEAD
type Stateful struct {
	Cli           client.Client
	Cluster       *appsv1alpha1.Cluster
	Component     types.Component
	ComponentSpec *appsv1alpha1.ClusterComponentSpec
}
=======
type Stateful types.ComponentBase
>>>>>>> 3692ffb8

var _ types.ComponentSet = &Stateful{}

func (stateful *Stateful) getReplicas() int32 {
	if stateful.Component != nil {
		return stateful.Component.GetReplicas()
	}
	return stateful.ComponentSpec.Replicas
}

func (stateful *Stateful) SetComponent(comp types.Component) {
	stateful.Component = comp
}

func (r *Stateful) IsRunning(ctx context.Context, obj client.Object) (bool, error) {
	if obj == nil {
		return false, nil
	}
	sts := util.ConvertToStatefulSet(obj)
	isRevisionConsistent, err := util.IsStsAndPodsRevisionConsistent(ctx, r.Cli, sts)
	if err != nil {
		return false, err
	}
<<<<<<< HEAD
	targetReplicas := stateful.getReplicas()
	return util.StatefulSetOfComponentIsReady(sts, isRevisionConsistent, &targetReplicas), nil
=======
	return util.StatefulSetOfComponentIsReady(sts, isRevisionConsistent, &r.Component.Replicas), nil
>>>>>>> 3692ffb8
}

func (r *Stateful) PodsReady(ctx context.Context, obj client.Object) (bool, error) {
	if obj == nil {
		return false, nil
	}
	sts := util.ConvertToStatefulSet(obj)
<<<<<<< HEAD
	return util.StatefulSetPodsAreReady(sts, stateful.getReplicas()), nil
}

func (stateful *Stateful) PodIsAvailable(pod *corev1.Pod, minReadySeconds int32) bool {
	return util.PodIsAvailable(appsv1alpha1.Stateful, pod, minReadySeconds)
}

func (stateful *Stateful) HandleProbeTimeoutWhenPodsReady(status *appsv1alpha1.ClusterComponentStatus, pods []*corev1.Pod) {
=======
	return util.StatefulSetPodsAreReady(sts, r.Component.Replicas), nil
}

func (r *Stateful) PodIsAvailable(pod *corev1.Pod, minReadySeconds int32) bool {
	if pod == nil {
		return false
	}
	return podutils.IsPodAvailable(pod, minReadySeconds, metav1.Time{Time: time.Now()})
}

// HandleProbeTimeoutWhenPodsReady the Stateful component has no role detection, empty implementation here.
func (r *Stateful) HandleProbeTimeoutWhenPodsReady(ctx context.Context, recorder record.EventRecorder) (bool, error) {
	return false, nil
>>>>>>> 3692ffb8
}

// GetPhaseWhenPodsNotReady gets the component phase when the pods of component are not ready.
func (r *Stateful) GetPhaseWhenPodsNotReady(ctx context.Context, componentName string) (appsv1alpha1.ClusterComponentPhase, error) {
	stsList := &appsv1.StatefulSetList{}
	podList, err := util.GetCompRelatedObjectList(ctx, r.Cli, *r.Cluster, componentName, stsList)
	if err != nil || len(stsList.Items) == 0 {
		return "", err
	}
	// if the failed pod is not controlled by the latest revision
	checkExistFailedPodOfLatestRevision := func(pod *corev1.Pod, workload metav1.Object) bool {
		sts := workload.(*appsv1.StatefulSet)
		return !intctrlutil.PodIsReady(pod) && intctrlutil.PodIsControlledByLatestRevision(pod, sts)
	}
	stsObj := stsList.Items[0]
<<<<<<< HEAD
	return util.GetComponentPhaseWhenPodsNotReady(podList, &stsObj, stateful.getReplicas(),
		stsObj.Status.AvailableReplicas, checkExistFailedPodOfLatestRevision), nil
}

func (stateful *Stateful) HandleRestart(context.Context, client.Object) ([]graph.Vertex, error) {
	return nil, nil
}

func (stateful *Stateful) HandleRoleChange(context.Context, client.Object) ([]graph.Vertex, error) {
	return nil, nil
}

func newStateful(cli client.Client,
	cluster *appsv1alpha1.Cluster,
	component *appsv1alpha1.ClusterComponentSpec,
	_ appsv1alpha1.ClusterComponentDefinition) (*Stateful, error) {
	stateful := &Stateful{
		Cli:           cli,
		Cluster:       cluster,
		Component:     nil,
		ComponentSpec: component,
	}
	return stateful, nil
=======
	return util.GetComponentPhaseWhenPodsNotReady(podList, &stsObj, r.Component.Replicas,
		stsObj.Status.AvailableReplicas, checkExistFailedPodOfLatestRevision), nil
}

func (r *Stateful) HandleUpdate(ctx context.Context, obj client.Object) error {
	return nil
}

func NewStatefulComponent(
	cli client.Client,
	cluster *appsv1alpha1.Cluster,
	component *appsv1alpha1.ClusterComponentSpec,
	componentDef appsv1alpha1.ClusterComponentDefinition,
) (types.Component, error) {
	if err := util.ComponentRuntimeReqArgsCheck(cli, cluster, component); err != nil {
		return nil, err
	}
	return &Stateful{
		Cli:          cli,
		Cluster:      cluster,
		Component:    component,
		ComponentDef: &componentDef,
	}, nil
>>>>>>> 3692ffb8
}<|MERGE_RESOLUTION|>--- conflicted
+++ resolved
@@ -18,10 +18,12 @@
 
 import (
 	"context"
+	"time"
 
 	appsv1 "k8s.io/api/apps/v1"
 	corev1 "k8s.io/api/core/v1"
 	metav1 "k8s.io/apimachinery/pkg/apis/meta/v1"
+	"k8s.io/kubectl/pkg/util/podutils"
 	"sigs.k8s.io/controller-runtime/pkg/client"
 
 	appsv1alpha1 "github.com/apecloud/kubeblocks/apis/apps/v1alpha1"
@@ -31,28 +33,21 @@
 	intctrlutil "github.com/apecloud/kubeblocks/internal/controllerutil"
 )
 
-<<<<<<< HEAD
 type Stateful struct {
-	Cli           client.Client
-	Cluster       *appsv1alpha1.Cluster
-	Component     types.Component
-	ComponentSpec *appsv1alpha1.ClusterComponentSpec
+	types.ComponentSetBase
 }
-=======
-type Stateful types.ComponentBase
->>>>>>> 3692ffb8
 
 var _ types.ComponentSet = &Stateful{}
 
-func (stateful *Stateful) getReplicas() int32 {
-	if stateful.Component != nil {
-		return stateful.Component.GetReplicas()
+func (r *Stateful) getReplicas() int32 {
+	if r.Component != nil {
+		return r.Component.GetReplicas()
 	}
-	return stateful.ComponentSpec.Replicas
+	return r.ComponentSpec.Replicas
 }
 
-func (stateful *Stateful) SetComponent(comp types.Component) {
-	stateful.Component = comp
+func (r *Stateful) SetComponent(comp types.Component) {
+	r.Component = comp
 }
 
 func (r *Stateful) IsRunning(ctx context.Context, obj client.Object) (bool, error) {
@@ -64,12 +59,8 @@
 	if err != nil {
 		return false, err
 	}
-<<<<<<< HEAD
-	targetReplicas := stateful.getReplicas()
+	targetReplicas := r.getReplicas()
 	return util.StatefulSetOfComponentIsReady(sts, isRevisionConsistent, &targetReplicas), nil
-=======
-	return util.StatefulSetOfComponentIsReady(sts, isRevisionConsistent, &r.Component.Replicas), nil
->>>>>>> 3692ffb8
 }
 
 func (r *Stateful) PodsReady(ctx context.Context, obj client.Object) (bool, error) {
@@ -77,17 +68,7 @@
 		return false, nil
 	}
 	sts := util.ConvertToStatefulSet(obj)
-<<<<<<< HEAD
-	return util.StatefulSetPodsAreReady(sts, stateful.getReplicas()), nil
-}
-
-func (stateful *Stateful) PodIsAvailable(pod *corev1.Pod, minReadySeconds int32) bool {
-	return util.PodIsAvailable(appsv1alpha1.Stateful, pod, minReadySeconds)
-}
-
-func (stateful *Stateful) HandleProbeTimeoutWhenPodsReady(status *appsv1alpha1.ClusterComponentStatus, pods []*corev1.Pod) {
-=======
-	return util.StatefulSetPodsAreReady(sts, r.Component.Replicas), nil
+	return util.StatefulSetPodsAreReady(sts, r.getReplicas()), nil
 }
 
 func (r *Stateful) PodIsAvailable(pod *corev1.Pod, minReadySeconds int32) bool {
@@ -98,9 +79,7 @@
 }
 
 // HandleProbeTimeoutWhenPodsReady the Stateful component has no role detection, empty implementation here.
-func (r *Stateful) HandleProbeTimeoutWhenPodsReady(ctx context.Context, recorder record.EventRecorder) (bool, error) {
-	return false, nil
->>>>>>> 3692ffb8
+func (r *Stateful) HandleProbeTimeoutWhenPodsReady(status *appsv1alpha1.ClusterComponentStatus, pods []*corev1.Pod) {
 }
 
 // GetPhaseWhenPodsNotReady gets the component phase when the pods of component are not ready.
@@ -116,53 +95,30 @@
 		return !intctrlutil.PodIsReady(pod) && intctrlutil.PodIsControlledByLatestRevision(pod, sts)
 	}
 	stsObj := stsList.Items[0]
-<<<<<<< HEAD
-	return util.GetComponentPhaseWhenPodsNotReady(podList, &stsObj, stateful.getReplicas(),
+	return util.GetComponentPhaseWhenPodsNotReady(podList, &stsObj, r.getReplicas(),
 		stsObj.Status.AvailableReplicas, checkExistFailedPodOfLatestRevision), nil
 }
 
-func (stateful *Stateful) HandleRestart(context.Context, client.Object) ([]graph.Vertex, error) {
+func (r *Stateful) HandleRestart(context.Context, client.Object) ([]graph.Vertex, error) {
 	return nil, nil
 }
 
-func (stateful *Stateful) HandleRoleChange(context.Context, client.Object) ([]graph.Vertex, error) {
+func (r *Stateful) HandleRoleChange(context.Context, client.Object) ([]graph.Vertex, error) {
 	return nil, nil
 }
 
 func newStateful(cli client.Client,
 	cluster *appsv1alpha1.Cluster,
-	component *appsv1alpha1.ClusterComponentSpec,
-	_ appsv1alpha1.ClusterComponentDefinition) (*Stateful, error) {
+	spec *appsv1alpha1.ClusterComponentSpec,
+	def appsv1alpha1.ClusterComponentDefinition) (*Stateful, error) {
 	stateful := &Stateful{
-		Cli:           cli,
-		Cluster:       cluster,
-		Component:     nil,
-		ComponentSpec: component,
+		ComponentSetBase: types.ComponentSetBase{
+			Cli:           cli,
+			Cluster:       cluster,
+			ComponentSpec: spec,
+			ComponentDef:  &def,
+			Component:     nil,
+		},
 	}
 	return stateful, nil
-=======
-	return util.GetComponentPhaseWhenPodsNotReady(podList, &stsObj, r.Component.Replicas,
-		stsObj.Status.AvailableReplicas, checkExistFailedPodOfLatestRevision), nil
-}
-
-func (r *Stateful) HandleUpdate(ctx context.Context, obj client.Object) error {
-	return nil
-}
-
-func NewStatefulComponent(
-	cli client.Client,
-	cluster *appsv1alpha1.Cluster,
-	component *appsv1alpha1.ClusterComponentSpec,
-	componentDef appsv1alpha1.ClusterComponentDefinition,
-) (types.Component, error) {
-	if err := util.ComponentRuntimeReqArgsCheck(cli, cluster, component); err != nil {
-		return nil, err
-	}
-	return &Stateful{
-		Cli:          cli,
-		Cluster:      cluster,
-		Component:    component,
-		ComponentDef: &componentDef,
-	}, nil
->>>>>>> 3692ffb8
 }