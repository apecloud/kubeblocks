--- conflicted
+++ resolved
@@ -42,7 +42,6 @@
 // is at least the minimum available pods that need to run for the deployment.
 const NewRSAvailableReason = "NewReplicaSetAvailable"
 
-<<<<<<< HEAD
 type Stateless struct {
 	types.ComponentSetBase
 }
@@ -59,20 +58,15 @@
 func (stateless *Stateless) SetComponent(comp types.Component) {
 	stateless.Component = comp
 }
-=======
-type StatelessComponent types.ComponentBase
 
-var _ types.Component = &StatelessComponent{}
->>>>>>> a9270761
-
-func (stateless *StatelessComponent) IsRunning(ctx context.Context, obj client.Object) (bool, error) {
+func (stateless *Stateless) IsRunning(ctx context.Context, obj client.Object) (bool, error) {
 	if stateless == nil {
 		return false, nil
 	}
 	return stateless.PodsReady(ctx, obj)
 }
 
-func (stateless *StatelessComponent) PodsReady(ctx context.Context, obj client.Object) (bool, error) {
+func (stateless *Stateless) PodsReady(ctx context.Context, obj client.Object) (bool, error) {
 	if stateless == nil {
 		return false, nil
 	}
@@ -84,25 +78,19 @@
 	return deploymentIsReady(deploy, &targetReplicas), nil
 }
 
-func (stateless *StatelessComponent) PodIsAvailable(pod *corev1.Pod, minReadySeconds int32) bool {
+func (stateless *Stateless) PodIsAvailable(pod *corev1.Pod, minReadySeconds int32) bool {
 	if stateless == nil || pod == nil {
 		return false
 	}
 	return podutils.IsPodAvailable(pod, minReadySeconds, metav1.Time{Time: time.Now()})
 }
 
-<<<<<<< HEAD
+// HandleProbeTimeoutWhenPodsReady the stateless component has no role detection, empty implementation here.
 func (stateless *Stateless) HandleProbeTimeoutWhenPodsReady(status *appsv1alpha1.ClusterComponentStatus, pods []*corev1.Pod) {
-=======
-// HandleProbeTimeoutWhenPodsReady the stateless component has no role detection, empty implementation here.
-func (stateless *StatelessComponent) HandleProbeTimeoutWhenPodsReady(ctx context.Context,
-	recorder record.EventRecorder) (bool, error) {
-	return false, nil
->>>>>>> a9270761
 }
 
 // GetPhaseWhenPodsNotReady gets the component phase when the pods of component are not ready.
-func (stateless *StatelessComponent) GetPhaseWhenPodsNotReady(ctx context.Context,
+func (stateless *Stateless) GetPhaseWhenPodsNotReady(ctx context.Context,
 	componentName string) (appsv1alpha1.ClusterComponentPhase, error) {
 	deployList := &appsv1.DeploymentList{}
 	podList, err := util.GetCompRelatedObjectList(ctx, stateless.Cli, *stateless.Cluster, componentName, deployList)
@@ -119,24 +107,19 @@
 		deploy.Status.AvailableReplicas, checkExistFailedPodOfNewRS), nil
 }
 
-<<<<<<< HEAD
 func (stateless *Stateless) HandleRestart(context.Context, client.Object) ([]graph.Vertex, error) {
 	return nil, nil
 }
 
 func (stateless *Stateless) HandleRoleChange(context.Context, client.Object) ([]graph.Vertex, error) {
 	return nil, nil
-=======
-func (stateless *StatelessComponent) HandleUpdate(ctx context.Context, obj client.Object) error {
-	return nil
->>>>>>> a9270761
 }
 
 func newStateless(cli client.Client,
 	cluster *appsv1alpha1.Cluster,
 	spec *appsv1alpha1.ClusterComponentSpec,
 	def appsv1alpha1.ClusterComponentDefinition) *Stateless {
-	stateless := &Stateless{
+	return &Stateless{
 		ComponentSetBase: types.ComponentSetBase{
 			Cli:           cli,
 			Cluster:       cluster,
@@ -145,16 +128,6 @@
 			Component:     nil,
 		},
 	}
-<<<<<<< HEAD
-	return stateless
-=======
-	return &StatelessComponent{
-		Cli:          cli,
-		Cluster:      cluster,
-		Component:    component,
-		ComponentDef: &componentDef,
-	}, nil
->>>>>>> a9270761
 }
 
 // deploymentIsReady check deployment is ready
