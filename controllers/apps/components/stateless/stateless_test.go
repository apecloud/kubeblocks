/*
Copyright ApeCloud, Inc.

Licensed under the Apache License, Version 2.0 (the "License");
you may not use this file except in compliance with the License.
You may obtain a copy of the License at

    http://www.apache.org/licenses/LICENSE-2.0

Unless required by applicable law or agreed to in writing, software
distributed under the License is distributed on an "AS IS" BASIS,
WITHOUT WARRANTIES OR CONDITIONS OF ANY KIND, either express or implied.
See the License for the specific language governing permissions and
limitations under the License.
*/

package stateless

import (
	"fmt"
	"time"

	. "github.com/onsi/ginkgo/v2"
	. "github.com/onsi/gomega"

	appsv1 "k8s.io/api/apps/v1"
	corev1 "k8s.io/api/core/v1"
	metav1 "k8s.io/apimachinery/pkg/apis/meta/v1"
	"sigs.k8s.io/controller-runtime/pkg/client"

	appsv1alpha1 "github.com/apecloud/kubeblocks/apis/apps/v1alpha1"
	intctrlutil "github.com/apecloud/kubeblocks/internal/generics"
	testapps "github.com/apecloud/kubeblocks/internal/testutil/apps"
	testk8s "github.com/apecloud/kubeblocks/internal/testutil/k8s"
)

var _ = Describe("Stateful Component", func() {
	var (
		randomStr          = testCtx.GetRandomStr()
		clusterDefName     = "stateless-definition-" + randomStr
		clusterVersionName = "stateless-cluster-version-" + randomStr
		clusterName        = "stateless-" + randomStr
	)
	const (
		statelessCompName      = "stateless"
		statelessCompDefName   = "stateless"
		defaultMinReadySeconds = 10
	)

	cleanAll := func() {
		// must wait until resources deleted and no longer exist before the testcases start,
		// otherwise if later it needs to create some new resource objects with the same name,
		// in race conditions, it will find the existence of old objects, resulting failure to
		// create the new objects.
		By("clean resources")

		// clear rest resources
		inNS := client.InNamespace(testCtx.DefaultNamespace)
		ml := client.HasLabels{testCtx.TestObjLabelKey}
		// namespaced resources
		testapps.ClearResources(&testCtx, intctrlutil.ClusterSignature, inNS, ml)
		testapps.ClearResources(&testCtx, intctrlutil.DeploymentSignature, inNS, ml)
		testapps.ClearResources(&testCtx, intctrlutil.PodSignature, inNS, ml, client.GracePeriodSeconds(0))
	}

	BeforeEach(cleanAll)

	AfterEach(cleanAll)

	Context("Stateless Component test", func() {
		It("Stateless Component test", func() {
			By(" init cluster, deployment")
			clusterDef := testapps.NewClusterDefFactory(clusterDefName).
				AddComponentDef(testapps.StatelessNginxComponent, statelessCompDefName).
				Create(&testCtx).GetObject()
			cluster := testapps.NewClusterFactory(testCtx.DefaultNamespace, clusterName, clusterDefName, clusterVersionName).
				AddComponent(statelessCompName, statelessCompDefName).SetReplicas(2).Create(&testCtx).GetObject()
			deploy := testapps.MockStatelessComponentDeploy(testCtx, clusterName, statelessCompName)
			clusterComponent := cluster.Spec.GetComponentByName(statelessCompName)
			componentDef := clusterDef.GetComponentDefByName(clusterComponent.ComponentDefRef)
<<<<<<< HEAD
			statelessComponent, err := newStateless(k8sClient, cluster, clusterComponent, *componentDef)
=======
			statelessComponent, err := NewStatelessComponent(k8sClient, cluster, clusterComponent, *componentDef)
>>>>>>> 3692ffb8
			Expect(err).Should(Succeed())
			By("test pods number of deploy is 0 ")
			phase, _ := statelessComponent.GetPhaseWhenPodsNotReady(ctx, statelessCompName)
			Expect(phase == appsv1alpha1.FailedClusterCompPhase).Should(BeTrue())

			By("test pod is ready")
			rsName := deploy.Name + "-5847cb795c"
			pod := testapps.MockStatelessPod(testCtx, deploy, clusterName, statelessCompName, rsName+randomStr)
			lastTransTime := metav1.NewTime(time.Now().Add(-1 * (defaultMinReadySeconds + 1) * time.Second))
			testk8s.MockPodAvailable(pod, lastTransTime)
			Expect(statelessComponent.PodIsAvailable(pod, defaultMinReadySeconds)).Should(BeTrue())

			By("test a part pods of deploy are not ready")
			// mock pod is not ready
			Expect(testapps.ChangeObjStatus(&testCtx, pod, func() {
				pod.Status.Conditions = nil
			})).Should(Succeed())
			// mock deployment is processing rs
			Expect(testapps.ChangeObjStatus(&testCtx, deploy, func() {
				deploy.Status.Conditions = []appsv1.DeploymentCondition{
					{
						Type:    appsv1.DeploymentProgressing,
						Reason:  "ProcessingRs",
						Status:  corev1.ConditionTrue,
						Message: fmt.Sprintf(`ReplicaSet "%s" has progressing.`, rsName),
					},
				}
				deploy.Status.ObservedGeneration = 1
			})).Should(Succeed())
			Expect(testapps.ChangeObjStatus(&testCtx, deploy, func() {
				availableReplicas := *deploy.Spec.Replicas - 1
				deploy.Status.AvailableReplicas = availableReplicas
				deploy.Status.ReadyReplicas = availableReplicas
				deploy.Status.Replicas = availableReplicas
			})).Should(Succeed())
			podsReady, _ := statelessComponent.PodsReady(ctx, deploy)
			Expect(podsReady == false).Should(BeTrue())
			phase, _ = statelessComponent.GetPhaseWhenPodsNotReady(ctx, statelessCompName)
			Expect(phase == appsv1alpha1.AbnormalClusterCompPhase).Should(BeTrue())

			By("test pods of deployment are ready")
			testk8s.MockDeploymentReady(deploy, NewRSAvailableReason, rsName)
			podsReady, _ = statelessComponent.PodsReady(ctx, deploy)
			Expect(podsReady == true).Should(BeTrue())

			By("test component.replicas is inconsistent with deployment.spec.replicas")
			oldReplicas := clusterComponent.Replicas
			replicas := int32(4)
			clusterComponent.Replicas = replicas
			isRunning, _ := statelessComponent.IsRunning(ctx, deploy)
			Expect(isRunning == false).Should(BeTrue())
			// reset replicas
			clusterComponent.Replicas = oldReplicas

			By("test component is running")
			isRunning, _ = statelessComponent.IsRunning(ctx, deploy)
			Expect(isRunning == true).Should(BeTrue())

			// TODO(refactor): probe timed-out pod
			// By("test handle probe timed out")
			// requeue, _ := statelessComponent.HandleProbeTimeoutWhenPodsReady(ctx, nil)
			// Expect(requeue == false).Should(BeTrue())

			By("test pod is not ready and not controlled by new ReplicaSet of deployment")
			Expect(testapps.ChangeObjStatus(&testCtx, deploy, func() {
				deploy.Status.Conditions = []appsv1.DeploymentCondition{
					{
						Type:    appsv1.DeploymentProgressing,
						Reason:  "ProcessingRs",
						Status:  corev1.ConditionTrue,
						Message: fmt.Sprintf(`ReplicaSet "%s" has progressing.`, deploy.Name+"-584f7csdb"),
					},
				}
			})).Should(Succeed())
			phase, _ = statelessComponent.GetPhaseWhenPodsNotReady(ctx, statelessCompName)
			Expect(len(phase) == 0).Should(BeTrue())
		})
	})

})<|MERGE_RESOLUTION|>--- conflicted
+++ resolved
@@ -78,12 +78,7 @@
 			deploy := testapps.MockStatelessComponentDeploy(testCtx, clusterName, statelessCompName)
 			clusterComponent := cluster.Spec.GetComponentByName(statelessCompName)
 			componentDef := clusterDef.GetComponentDefByName(clusterComponent.ComponentDefRef)
-<<<<<<< HEAD
-			statelessComponent, err := newStateless(k8sClient, cluster, clusterComponent, *componentDef)
-=======
-			statelessComponent, err := NewStatelessComponent(k8sClient, cluster, clusterComponent, *componentDef)
->>>>>>> 3692ffb8
-			Expect(err).Should(Succeed())
+			statelessComponent := newStateless(k8sClient, cluster, clusterComponent, *componentDef)
 			By("test pods number of deploy is 0 ")
 			phase, _ := statelessComponent.GetPhaseWhenPodsNotReady(ctx, statelessCompName)
 			Expect(phase == appsv1alpha1.FailedClusterCompPhase).Should(BeTrue())
