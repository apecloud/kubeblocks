/*
Copyright (C) 2022-2023 ApeCloud Co., Ltd

This file is part of KubeBlocks project

This program is free software: you can redistribute it and/or modify
it under the terms of the GNU Affero General Public License as published by
the Free Software Foundation, either version 3 of the License, or
(at your option) any later version.

This program is distributed in the hope that it will be useful
but WITHOUT ANY WARRANTY; without even the implied warranty of
MERCHANTABILITY or FITNESS FOR A PARTICULAR PURPOSE.  See the
GNU Affero General Public License for more details.

You should have received a copy of the GNU Affero General Public License
along with this program.  If not, see <http://www.gnu.org/licenses/>.
*/

package types

import (
	"time"

	"sigs.k8s.io/controller-runtime/pkg/client"

	appsv1alpha1 "github.com/apecloud/kubeblocks/apis/apps/v1alpha1"
	"github.com/apecloud/kubeblocks/internal/controller/component"
	ictrltypes "github.com/apecloud/kubeblocks/internal/controller/types"
	intctrlutil "github.com/apecloud/kubeblocks/internal/controllerutil"
)

const (
	// ComponentPhaseTransition the event reason indicates that the component transits to a new phase.
	ComponentPhaseTransition = "ComponentPhaseTransition"

	// PodContainerFailedTimeout the timeout for container of pod failures, the component phase will be set to Failed/Abnormal after this time.
	PodContainerFailedTimeout = 10 * time.Second

	// PodScheduledFailedTimeout timeout for scheduling failure.
	PodScheduledFailedTimeout = 30 * time.Second
)

type Component interface {
	GetName() string
	GetNamespace() string
	GetClusterName() string
	GetDefinitionName() string
	GetWorkloadType() appsv1alpha1.WorkloadType

	GetCluster() *appsv1alpha1.Cluster
	GetClusterVersion() *appsv1alpha1.ClusterVersion
	GetSynthesizedComponent() *component.SynthesizedComponent

	GetConsensusSpec() *appsv1alpha1.ConsensusSetSpec
<<<<<<< HEAD
=======

	GetMatchingLabels() client.MatchingLabels
>>>>>>> 51dc1838

	GetPhase() appsv1alpha1.ClusterComponentPhase
	// GetStatus() appsv1alpha1.ClusterComponentStatus

	// GetBuiltObjects returns all objects that will be created by this component
	GetBuiltObjects(reqCtx intctrlutil.RequestCtx, cli client.Client) ([]client.Object, error)

	Create(reqCtx intctrlutil.RequestCtx, cli client.Client) error
	Delete(reqCtx intctrlutil.RequestCtx, cli client.Client) error
	Update(reqCtx intctrlutil.RequestCtx, cli client.Client) error
	Status(reqCtx intctrlutil.RequestCtx, cli client.Client) error

	Restart(reqCtx intctrlutil.RequestCtx, cli client.Client) error

	ExpandVolume(reqCtx intctrlutil.RequestCtx, cli client.Client) error

	HorizontalScale(reqCtx intctrlutil.RequestCtx, cli client.Client) error

	// TODO(impl): impl-related, replace them with component workload
	SetWorkload(obj client.Object, action *ictrltypes.LifecycleAction, parent *ictrltypes.LifecycleVertex)
	AddResource(obj client.Object, action *ictrltypes.LifecycleAction, parent *ictrltypes.LifecycleVertex) *ictrltypes.LifecycleVertex
<<<<<<< HEAD
}

// TODO(impl): replace it with ComponentWorkload and <*>Set implementation.

type ComponentSet interface {
	SetComponent(component Component)

	// IsRunning when relevant k8s workloads changes, it checks whether the component is running.
	// you can also reconcile the pods of component till the component is Running here.
	IsRunning(ctx context.Context, obj client.Object) (bool, error)

	// PodsReady checks whether all pods of the component are ready.
	// it means the pods are available in StatefulSet or Deployment.
	PodsReady(ctx context.Context, obj client.Object) (bool, error)

	// PodIsAvailable checks whether a pod of the component is available.
	// if the component is Stateless/StatefulSet, the available conditions follows as:
	// 1. the pod is ready.
	// 2. readyTime reached minReadySeconds.
	// if the component is ConsensusSet,it will be available when the pod is ready and labeled with its role.
	PodIsAvailable(pod *corev1.Pod, minReadySeconds int32) bool

	// GetPhaseWhenPodsReadyAndProbeTimeout when the pods of component are ready but the probe timed-out,
	//  calculate the component phase is Failed or Abnormal.
	GetPhaseWhenPodsReadyAndProbeTimeout(pods []*corev1.Pod) (appsv1alpha1.ClusterComponentPhase, appsv1alpha1.ComponentMessageMap)

	// GetPhaseWhenPodsNotReady when the pods of component are not ready, calculate the component phase is Failed or Abnormal.
	// if return an empty phase, means the pods of component are ready and skips it.
	GetPhaseWhenPodsNotReady(ctx context.Context, componentName string, originPhaseIsUpRunning bool) (appsv1alpha1.ClusterComponentPhase, appsv1alpha1.ComponentMessageMap, error)

	// HandleRestart defines the process of handling restart operations of component.
	HandleRestart(ctx context.Context, obj client.Object) ([]graph.Vertex, error)

	// HandleRoleChange handles the role change of component.
	HandleRoleChange(ctx context.Context, obj client.Object) ([]graph.Vertex, error)
}

// ComponentSetBase is a common component set base struct.
type ComponentSetBase struct {
	Cli           client.Client
	Cluster       *appsv1alpha1.Cluster
	ComponentSpec *appsv1alpha1.ClusterComponentSpec
	ComponentDef  *appsv1alpha1.ClusterComponentDefinition
	Component     Component
=======
>>>>>>> 51dc1838
}<|MERGE_RESOLUTION|>--- conflicted
+++ resolved
@@ -53,11 +53,8 @@
 	GetSynthesizedComponent() *component.SynthesizedComponent
 
 	GetConsensusSpec() *appsv1alpha1.ConsensusSetSpec
-<<<<<<< HEAD
-=======
 
 	GetMatchingLabels() client.MatchingLabels
->>>>>>> 51dc1838
 
 	GetPhase() appsv1alpha1.ClusterComponentPhase
 	// GetStatus() appsv1alpha1.ClusterComponentStatus
@@ -79,51 +76,4 @@
 	// TODO(impl): impl-related, replace them with component workload
 	SetWorkload(obj client.Object, action *ictrltypes.LifecycleAction, parent *ictrltypes.LifecycleVertex)
 	AddResource(obj client.Object, action *ictrltypes.LifecycleAction, parent *ictrltypes.LifecycleVertex) *ictrltypes.LifecycleVertex
-<<<<<<< HEAD
-}
-
-// TODO(impl): replace it with ComponentWorkload and <*>Set implementation.
-
-type ComponentSet interface {
-	SetComponent(component Component)
-
-	// IsRunning when relevant k8s workloads changes, it checks whether the component is running.
-	// you can also reconcile the pods of component till the component is Running here.
-	IsRunning(ctx context.Context, obj client.Object) (bool, error)
-
-	// PodsReady checks whether all pods of the component are ready.
-	// it means the pods are available in StatefulSet or Deployment.
-	PodsReady(ctx context.Context, obj client.Object) (bool, error)
-
-	// PodIsAvailable checks whether a pod of the component is available.
-	// if the component is Stateless/StatefulSet, the available conditions follows as:
-	// 1. the pod is ready.
-	// 2. readyTime reached minReadySeconds.
-	// if the component is ConsensusSet,it will be available when the pod is ready and labeled with its role.
-	PodIsAvailable(pod *corev1.Pod, minReadySeconds int32) bool
-
-	// GetPhaseWhenPodsReadyAndProbeTimeout when the pods of component are ready but the probe timed-out,
-	//  calculate the component phase is Failed or Abnormal.
-	GetPhaseWhenPodsReadyAndProbeTimeout(pods []*corev1.Pod) (appsv1alpha1.ClusterComponentPhase, appsv1alpha1.ComponentMessageMap)
-
-	// GetPhaseWhenPodsNotReady when the pods of component are not ready, calculate the component phase is Failed or Abnormal.
-	// if return an empty phase, means the pods of component are ready and skips it.
-	GetPhaseWhenPodsNotReady(ctx context.Context, componentName string, originPhaseIsUpRunning bool) (appsv1alpha1.ClusterComponentPhase, appsv1alpha1.ComponentMessageMap, error)
-
-	// HandleRestart defines the process of handling restart operations of component.
-	HandleRestart(ctx context.Context, obj client.Object) ([]graph.Vertex, error)
-
-	// HandleRoleChange handles the role change of component.
-	HandleRoleChange(ctx context.Context, obj client.Object) ([]graph.Vertex, error)
-}
-
-// ComponentSetBase is a common component set base struct.
-type ComponentSetBase struct {
-	Cli           client.Client
-	Cluster       *appsv1alpha1.Cluster
-	ComponentSpec *appsv1alpha1.ClusterComponentSpec
-	ComponentDef  *appsv1alpha1.ClusterComponentDefinition
-	Component     Component
-=======
->>>>>>> 51dc1838
 }