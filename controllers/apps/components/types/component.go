--- conflicted
+++ resolved
@@ -51,8 +51,6 @@
 	GetClusterName() string
 	GetWorkloadType() appsv1alpha1.WorkloadType
 
-	// GetDefinition() *appsv1alpha1.ClusterDefinition
-	// GetVersion() *appsv1alpha1.ClusterVersion
 	GetCluster() *appsv1alpha1.Cluster
 	GetClusterVersion() *appsv1alpha1.ClusterVersion
 	GetSynthesizedComponent() *component.SynthesizedComponent
@@ -62,6 +60,7 @@
 	GetReplicas() int32
 
 	GetConsensusSpec() *appsv1alpha1.ConsensusSetSpec
+	GetPrimaryIndex() int32
 
 	GetPhase() appsv1alpha1.ClusterComponentPhase
 	// GetStatus() appsv1alpha1.ClusterComponentStatus
@@ -114,25 +113,16 @@
 	// if return an empty phase, means the pods of component are ready and skips it.
 	GetPhaseWhenPodsNotReady(ctx context.Context, componentName string) (appsv1alpha1.ClusterComponentPhase, error)
 
-<<<<<<< HEAD
 	HandleRestart(ctx context.Context, obj client.Object) ([]graph.Vertex, error)
-=======
-	// HandleUpdate handles component updating when basic workloads of the components are updated
-	HandleUpdate(ctx context.Context, obj client.Object) error
+
+	HandleRoleChange(ctx context.Context, obj client.Object) ([]graph.Vertex, error)
 }
 
-// ComponentBase is a common component base struct
-type ComponentBase struct {
-	Cli          client.Client
-	Cluster      *appsv1alpha1.Cluster
-	Component    *appsv1alpha1.ClusterComponentSpec
-	ComponentDef *appsv1alpha1.ClusterComponentDefinition
-}
-
-const (
-	// RoleProbeTimeoutReason the event reason when all pods of the component role probe timed out.
-	RoleProbeTimeoutReason = "RoleProbeTimeout"
->>>>>>> 3692ffb8
-
-	HandleRoleChange(ctx context.Context, obj client.Object) ([]graph.Vertex, error)
+// ComponentSetBase is a common component set base struct
+type ComponentSetBase struct {
+	Cli           client.Client
+	Cluster       *appsv1alpha1.Cluster
+	ComponentSpec *appsv1alpha1.ClusterComponentSpec
+	ComponentDef  *appsv1alpha1.ClusterComponentDefinition
+	Component     Component
 }