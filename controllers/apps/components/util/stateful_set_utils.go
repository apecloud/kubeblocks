/*
Copyright ApeCloud, Inc.
Copyright 2016 The Kubernetes Authors.

Licensed under the Apache License, Version 2.0 (the "License");
you may not use this file except in compliance with the License.
You may obtain a copy of the License at

    http://www.apache.org/licenses/LICENSE-2.0

Unless required by applicable law or agreed to in writing, software
distributed under the License is distributed on an "AS IS" BASIS,
WITHOUT WARRANTIES OR CONDITIONS OF ANY KIND, either express or implied.
See the License for the specific language governing permissions and
limitations under the License.
*/

package util

import (
	"context"
	"regexp"
	"strconv"

	appsv1 "k8s.io/api/apps/v1"
	corev1 "k8s.io/api/core/v1"
	apierrors "k8s.io/apimachinery/pkg/api/errors"
	"sigs.k8s.io/controller-runtime/pkg/client"

	intctrlutil "github.com/apecloud/kubeblocks/internal/controllerutil"
)

// DescendingOrdinalSts is a sort.Interface that Sorts a list of StatefulSet based on the ordinals extracted from the statefulSet.
type DescendingOrdinalSts []*appsv1.StatefulSet

// statefulSetRegex is a regular expression that extracts StatefulSet's ordinal from the Name of StatefulSet
var statefulSetRegex = regexp.MustCompile("(.*)-([0-9]+)$")

// getParentName gets the name of pod's parent StatefulSet. If pod has not parent, the empty string is returned.
func getParentName(pod *corev1.Pod) string {
	parent, _ := intctrlutil.GetParentNameAndOrdinal(pod)
	return parent
}

// IsMemberOf tests if pod is a member of set.
func IsMemberOf(set *appsv1.StatefulSet, pod *corev1.Pod) bool {
	return getParentName(pod) == set.Name
}

// GetPodRevision gets the revision of Pod by inspecting the StatefulSetRevisionLabel. If pod has no revision the empty
// string is returned.
func GetPodRevision(pod *corev1.Pod) string {
	if pod.Labels == nil {
		return ""
	}
	return pod.Labels[appsv1.StatefulSetRevisionLabel]
}

// IsStsAndPodsRevisionConsistent checks if StatefulSet and pods of the StatefuleSet have the same revison,
func IsStsAndPodsRevisionConsistent(ctx context.Context, cli client.Client, sts *appsv1.StatefulSet) (bool, error) {
	pods, err := GetPodListByStatefulSet(ctx, cli, sts)
	if err != nil {
		return false, err
	}

	revisionConsistent := true
	if len(pods) != int(*sts.Spec.Replicas) {
		return false, nil
	}

	for _, pod := range pods {
		if GetPodRevision(&pod) != sts.Status.UpdateRevision {
			revisionConsistent = false
			break
		}
	}
	return revisionConsistent, nil
}

<<<<<<< HEAD
// RestartSts restarts pods of the StatefulSet manually
func RestartSts(ctx context.Context, cli client.Client, sts *appsv1.StatefulSet) error {
	if sts.Spec.UpdateStrategy.Type == appsv1.RollingUpdateStatefulSetStrategyType {
		return nil
	}

	pods, err := GetPodListByStatefulSet(ctx, cli, sts)
	if err != nil {
		return err
	}
	for _, pod := range pods {
		// do nothing if the pod is terminating
		if pod.DeletionTimestamp != nil {
			continue
		}
		// do nothing if the pod has the latest version
		if GetPodRevision(&pod) == sts.Status.UpdateRevision {
			continue
		}
		// delete the pod to trigger associate StatefulSet to re-create it
		if err := cli.Delete(ctx, &pod); err != nil && !apierrors.IsNotFound(err) {
			return err
		}
	}
	return nil
}

// StatefulSetIsReady checks if statefulSet is ready.
func StatefulSetIsReady(sts *appsv1.StatefulSet, statefulStatusRevisionIsEquals bool, targetReplicas *int32) bool {
=======
// StatefulSetOfComponentIsReady checks if statefulSet of component is ready.
func StatefulSetOfComponentIsReady(sts *appsv1.StatefulSet, statefulStatusRevisionIsEquals bool, targetReplicas *int32) bool {
>>>>>>> dfb71eb7
	if targetReplicas == nil {
		targetReplicas = sts.Spec.Replicas
	}
	// judge whether statefulSet is ready
	return StatefulSetPodsAreReady(sts, *targetReplicas) && statefulStatusRevisionIsEquals
}

// StatefulSetPodsAreReady checks if all pods of statefulSet are ready.
func StatefulSetPodsAreReady(sts *appsv1.StatefulSet, targetReplicas int32) bool {
	return sts.Status.AvailableReplicas == targetReplicas &&
		sts.Status.Replicas == targetReplicas &&
		sts.Status.ObservedGeneration == sts.Generation
}

func ConvertToStatefulSet(obj client.Object) *appsv1.StatefulSet {
	if obj == nil {
		return nil
	}
	if sts, ok := obj.(*appsv1.StatefulSet); ok {
		return sts
	}
	return nil
}

// Len is the implementation of the sort.Interface, calculate the length of the list of DescendingOrdinalSts.
func (dos DescendingOrdinalSts) Len() int {
	return len(dos)
}

// Swap is the implementation of the sort.Interface, exchange two items in DescendingOrdinalSts.
func (dos DescendingOrdinalSts) Swap(i, j int) {
	dos[i], dos[j] = dos[j], dos[i]
}

// Less is the implementation of the sort.Interface, sort the size of the statefulSet ordinal in descending order.
func (dos DescendingOrdinalSts) Less(i, j int) bool {
	return GetOrdinalSts(dos[i]) > GetOrdinalSts(dos[j])
}

// GetOrdinalSts gets StatefulSet's ordinal. If StatefulSet has no ordinal, -1 is returned.
func GetOrdinalSts(sts *appsv1.StatefulSet) int {
	_, ordinal := getParentNameAndOrdinalSts(sts)
	return ordinal
}

// getParentNameAndOrdinalSts gets the name of cluster-component and StatefulSet's ordinal as extracted from its Name. If
// the StatefulSet's Name was not match a statefulSetRegex, its parent is considered to be empty string,
// and its ordinal is considered to be -1.
func getParentNameAndOrdinalSts(sts *appsv1.StatefulSet) (string, int) {
	parent := ""
	ordinal := -1
	subMatches := statefulSetRegex.FindStringSubmatch(sts.Name)
	if len(subMatches) < 3 {
		return parent, ordinal
	}
	parent = subMatches[1]
	if i, err := strconv.ParseInt(subMatches[2], 10, 32); err == nil {
		ordinal = int(i)
	}
	return parent, ordinal
}

// GetPodListByStatefulSet gets statefulSet pod list.
func GetPodListByStatefulSet(ctx context.Context, cli client.Client, stsObj *appsv1.StatefulSet) ([]corev1.Pod, error) {
	podList := &corev1.PodList{}
	if err := cli.List(ctx, podList,
		&client.ListOptions{Namespace: stsObj.Namespace},
		client.MatchingLabels{intctrlutil.AppComponentLabelKey: stsObj.Labels[intctrlutil.AppComponentLabelKey]}); err != nil {
		return nil, err
	}
	pods := make([]corev1.Pod, 0)
	for _, pod := range podList.Items {
		if IsMemberOf(stsObj, &pod) {
			pods = append(pods, pod)
		}
	}
	return pods, nil
}<|MERGE_RESOLUTION|>--- conflicted
+++ resolved
@@ -77,7 +77,6 @@
 	return revisionConsistent, nil
 }
 
-<<<<<<< HEAD
 // RestartSts restarts pods of the StatefulSet manually
 func RestartSts(ctx context.Context, cli client.Client, sts *appsv1.StatefulSet) error {
 	if sts.Spec.UpdateStrategy.Type == appsv1.RollingUpdateStatefulSetStrategyType {
@@ -105,12 +104,8 @@
 	return nil
 }
 
-// StatefulSetIsReady checks if statefulSet is ready.
-func StatefulSetIsReady(sts *appsv1.StatefulSet, statefulStatusRevisionIsEquals bool, targetReplicas *int32) bool {
-=======
 // StatefulSetOfComponentIsReady checks if statefulSet of component is ready.
 func StatefulSetOfComponentIsReady(sts *appsv1.StatefulSet, statefulStatusRevisionIsEquals bool, targetReplicas *int32) bool {
->>>>>>> dfb71eb7
 	if targetReplicas == nil {
 		targetReplicas = sts.Spec.Replicas
 	}
