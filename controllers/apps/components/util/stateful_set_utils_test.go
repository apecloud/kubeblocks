/*
Copyright ApeCloud, Inc.
Copyright 2016 The Kubernetes Authors.

Licensed under the Apache License, Version 2.0 (the "License");
you may not use this file except in compliance with the License.
You may obtain a copy of the License at

    http://www.apache.org/licenses/LICENSE-2.0

Unless required by applicable law or agreed to in writing, software
distributed under the License is distributed on an "AS IS" BASIS,
WITHOUT WARRANTIES OR CONDITIONS OF ANY KIND, either express or implied.
See the License for the specific language governing permissions and
limitations under the License.
*/

package util

import (
	"testing"

	. "github.com/onsi/ginkgo/v2"
	. "github.com/onsi/gomega"
	corev1 "k8s.io/api/core/v1"

	apps "k8s.io/api/apps/v1"
	"sigs.k8s.io/controller-runtime/pkg/client"

	intctrlutil "github.com/apecloud/kubeblocks/internal/controllerutil"
	testapps "github.com/apecloud/kubeblocks/internal/testutil/apps"
	testk8s "github.com/apecloud/kubeblocks/internal/testutil/k8s"
)

func TestGetParentNameAndOrdinal(t *testing.T) {
	set := testk8s.NewFakeStatefulSet("foo", 3)
	pod := testk8s.NewFakeStatefulSetPod(set, 1)
	if parent, ordinal := intctrlutil.GetParentNameAndOrdinal(pod); parent != set.Name {
		t.Errorf("Extracted the wrong parent name expected %s found %s", set.Name, parent)
	} else if ordinal != 1 {
		t.Errorf("Extracted the wrong ordinal expected %d found %d", 1, ordinal)
	}
	pod.Name = "1-bar"
	if parent, ordinal := intctrlutil.GetParentNameAndOrdinal(pod); parent != "" {
		t.Error("Expected empty string for non-member Pod parent")
	} else if ordinal != -1 {
		t.Error("Expected -1 for non member Pod ordinal")
	}
}

func TestIsMemberOf(t *testing.T) {
	set := testk8s.NewFakeStatefulSet("foo", 3)
	set2 := testk8s.NewFakeStatefulSet("bar", 3)
	set2.Name = "foo2"
	pod := testk8s.NewFakeStatefulSetPod(set, 1)
	if !IsMemberOf(set, pod) {
		t.Error("isMemberOf returned false negative")
	}
	if IsMemberOf(set2, pod) {
		t.Error("isMemberOf returned false positive")
	}
}

func TestGetPodRevision(t *testing.T) {
	set := testk8s.NewFakeStatefulSet("foo", 3)
	pod := testk8s.NewFakeStatefulSetPod(set, 1)
	if GetPodRevision(pod) != "" {
		t.Errorf("revision should be empty")
	}

	pod.Labels = make(map[string]string, 0)
	pod.Labels[apps.StatefulSetRevisionLabel] = "bar"

	if GetPodRevision(pod) != "bar" {
		t.Errorf("revision not matched")
	}
}

func TestStatefulSetPodsAreReady(t *testing.T) {
	sts := testk8s.NewFakeStatefulSet("test", 3)
	testk8s.MockStatefulSetReady(sts)
	ready := StatefulSetPodsAreReady(sts, *sts.Spec.Replicas)
	if !ready {
		t.Errorf("StatefulSet pods should be ready")
	}
<<<<<<< HEAD
	convertSts := ConvertToStatefulSet(sts)
	if convertSts == nil {
		t.Errorf("Convert to statefulSet should be succeed")
	}
	convertSts = ConvertToStatefulSet(&apps.Deployment{})
	if convertSts != nil {
		t.Errorf("Convert to statefulSet should be failed")
	}
	convertSts = ConvertToStatefulSet(nil)
	if convertSts != nil {
		t.Errorf("Convert to statefulSet should be failed")
=======
	covertSts := ConvertToStatefulSet(sts)
	if covertSts == nil {
		t.Errorf("Covert to statefulSet should be succeed")
	}
	covertSts = ConvertToStatefulSet(&apps.Deployment{})
	if covertSts != nil {
		t.Errorf("Covert to statefulSet should be failed")
	}
	covertSts = ConvertToStatefulSet(nil)
	if covertSts != nil {
		t.Errorf("Covert to statefulSet should be failed")
>>>>>>> 724eb9ae
	}
}

func TestSStatefulSetOfComponentIsReady(t *testing.T) {
	sts := testk8s.NewFakeStatefulSet("test", 3)
	testk8s.MockStatefulSetReady(sts)
	ready := StatefulSetOfComponentIsReady(sts, true, nil)
	if !ready {
		t.Errorf("StatefulSet should be ready")
	}
	ready = StatefulSetOfComponentIsReady(sts, false, nil)
	if ready {
		t.Errorf("StatefulSet should not be ready")
	}
}

var _ = Describe("StatefulSet utils test", func() {
	var (
		clusterName = "test-replication-cluster"
		stsName     = "test-sts"
		role        = "Primary"
	)
	cleanAll := func() {
		By("Cleaning resources")
		// delete cluster(and all dependent sub-resources), clusterversion and clusterdef
		testapps.ClearClusterResources(&testCtx)
		// clear rest resources
		inNS := client.InNamespace(testCtx.DefaultNamespace)
		ml := client.HasLabels{testCtx.TestObjLabelKey}
		// namespaced resources
		testapps.ClearResources(&testCtx, intctrlutil.StatefulSetSignature, inNS, ml)
		testapps.ClearResources(&testCtx, intctrlutil.PodSignature, inNS, ml, client.GracePeriodSeconds(0))
	}

	BeforeEach(cleanAll)
	AfterEach(cleanAll)

	When("Updating a StatefulSet with `OnDelete` UpdateStrategy", func() {
		It("will not update pods of the StatefulSet util the pods have been manually deleted", func() {
			By("Creating a StatefulSet")
			sts := testapps.NewStatefulSetFactory(testCtx.DefaultNamespace, stsName, clusterName, testapps.DefaultRedisCompName).
				AddContainer(corev1.Container{Name: testapps.DefaultRedisContainerName, Image: testapps.DefaultRedisImageName}).
				AddLabels(intctrlutil.AppInstanceLabelKey, clusterName,
					intctrlutil.AppComponentLabelKey, testapps.DefaultRedisCompName,
					intctrlutil.AppManagedByLabelKey, testapps.KubeBlocks,
					intctrlutil.RoleLabelKey, role).
				SetReplicas(1).
				Create(&testCtx).GetObject()

			By("Creating pods by the StatefulSet")
			testapps.MockReplicationComponentPods(testCtx, sts, clusterName, testapps.DefaultRedisCompName, role)
			Expect(IsStsAndPodsRevisionConsistent(testCtx.Ctx, k8sClient, sts)).Should(BeTrue())

			By("Updating the StatefulSet's UpdateRevision")
			sts.Status.UpdateRevision = "new-mock-revision"
			testk8s.PatchStatefulSetStatus(&testCtx, sts.Name, sts.Status)
			podList, err := GetPodListByStatefulSet(ctx, k8sClient, sts)
			Expect(err).To(Succeed())
			Expect(len(podList)).To(Equal(1))

			By("Deleting the pods of StatefulSet")
			Expect(DeleteStsPods(testCtx.Ctx, k8sClient, sts)).Should(Succeed())
			podList, err = GetPodListByStatefulSet(ctx, k8sClient, sts)
			Expect(err).To(Succeed())
			Expect(len(podList)).To(Equal(0))

			By("Creating new pods by StatefulSet with new UpdateRevision")
			testapps.MockReplicationComponentPods(testCtx, sts, clusterName, testapps.DefaultRedisCompName, role)
			Expect(IsStsAndPodsRevisionConsistent(testCtx.Ctx, k8sClient, sts)).Should(BeTrue())
		})
	})
})<|MERGE_RESOLUTION|>--- conflicted
+++ resolved
@@ -83,19 +83,6 @@
 	if !ready {
 		t.Errorf("StatefulSet pods should be ready")
 	}
-<<<<<<< HEAD
-	convertSts := ConvertToStatefulSet(sts)
-	if convertSts == nil {
-		t.Errorf("Convert to statefulSet should be succeed")
-	}
-	convertSts = ConvertToStatefulSet(&apps.Deployment{})
-	if convertSts != nil {
-		t.Errorf("Convert to statefulSet should be failed")
-	}
-	convertSts = ConvertToStatefulSet(nil)
-	if convertSts != nil {
-		t.Errorf("Convert to statefulSet should be failed")
-=======
 	covertSts := ConvertToStatefulSet(sts)
 	if covertSts == nil {
 		t.Errorf("Covert to statefulSet should be succeed")
@@ -107,7 +94,6 @@
 	covertSts = ConvertToStatefulSet(nil)
 	if covertSts != nil {
 		t.Errorf("Covert to statefulSet should be failed")
->>>>>>> 724eb9ae
 	}
 }
 
