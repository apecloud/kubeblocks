--- conflicted
+++ resolved
@@ -317,13 +317,10 @@
 		return "", nil, errors.New("pod component name label is nil")
 	}
 	compDefName := cluster.Spec.GetComponentDefRefName(componentName)
-<<<<<<< HEAD
-=======
 	// if no componentSpec found, then componentName is componentDefName
 	if len(compDefName) == 0 && len(cluster.Spec.ComponentSpecs) == 0 {
 		compDefName = componentName
 	}
->>>>>>> 3ccf9249
 	componentDef, err = appsv1alpha1.GetComponentDefByCluster(ctx, cli, cluster, compDefName)
 	if err != nil {
 		return componentName, componentDef, err
