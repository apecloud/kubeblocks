/*
Copyright (C) 2022-2023 ApeCloud Co., Ltd

This file is part of KubeBlocks project

This program is free software: you can redistribute it and/or modify
it under the terms of the GNU Affero General Public License as published by
the Free Software Foundation, either version 3 of the License, or
(at your option) any later version.

This program is distributed in the hope that it will be useful
but WITHOUT ANY WARRANTY; without even the implied warranty of
MERCHANTABILITY or FITNESS FOR A PARTICULAR PURPOSE.  See the
GNU Affero General Public License for more details.

You should have received a copy of the GNU Affero General Public License
along with this program.  If not, see <http://www.gnu.org/licenses/>.
*/

package components

import (
	"fmt"
	"reflect"
	"testing"
	"time"

	. "github.com/onsi/ginkgo/v2"
	. "github.com/onsi/gomega"

	appsv1 "k8s.io/api/apps/v1"
	corev1 "k8s.io/api/core/v1"
	metav1 "k8s.io/apimachinery/pkg/apis/meta/v1"
	"k8s.io/apimachinery/pkg/util/intstr"
	"sigs.k8s.io/controller-runtime/pkg/client"

	appsv1alpha1 "github.com/apecloud/kubeblocks/apis/apps/v1alpha1"
	"github.com/apecloud/kubeblocks/internal/constant"
	"github.com/apecloud/kubeblocks/internal/controller/builder"
	"github.com/apecloud/kubeblocks/internal/controller/component"
	"github.com/apecloud/kubeblocks/internal/controller/graph"
	"github.com/apecloud/kubeblocks/internal/controller/model"
	"github.com/apecloud/kubeblocks/internal/generics"
	testapps "github.com/apecloud/kubeblocks/internal/testutil/apps"
)

func TestIsFailedOrAbnormal(t *testing.T) {
	if !IsFailedOrAbnormal(appsv1alpha1.AbnormalClusterCompPhase) {
		t.Error("isAbnormal should be true")
	}
}

func TestIsProbeTimeout(t *testing.T) {
	podsReadyTime := &metav1.Time{Time: time.Now().Add(-10 * time.Minute)}
	compDef := &appsv1alpha1.ClusterComponentDefinition{
		Probes: &appsv1alpha1.ClusterDefinitionProbes{
			RoleProbe:                      &appsv1alpha1.ClusterDefinitionProbe{},
			RoleProbeTimeoutAfterPodsReady: appsv1alpha1.DefaultRoleProbeTimeoutAfterPodsReady,
		},
	}
	if !IsProbeTimeout(compDef.Probes, podsReadyTime) {
		t.Error("probe timed out should be true")
	}
}

var _ = Describe("Component Utils", func() {
	var (
		randomStr          = testCtx.GetRandomStr()
		clusterDefName     = "mysql-clusterdef-" + randomStr
		clusterVersionName = "mysql-clusterversion-" + randomStr
		clusterName        = "mysql-" + randomStr
	)

	const (
		consensusCompDefRef = "consensus"
		consensusCompName   = "consensus"
		statelessCompName   = "stateless"
	)

	cleanAll := func() {
		// must wait until resources deleted and no longer exist before the testcases start,
		// otherwise if later it needs to create some new resource objects with the same name,
		// in race conditions, it will find the existence of old objects, resulting failure to
		// create the new objects.
		By("clean resources")
		// delete cluster(and all dependent sub-resources), clusterversion and clusterdef
		testapps.ClearClusterResources(&testCtx)

		// clear rest resources
		inNS := client.InNamespace(testCtx.DefaultNamespace)
		ml := client.HasLabels{testCtx.TestObjLabelKey}
		// namespaced resources
		testapps.ClearResources(&testCtx, generics.StatefulSetSignature, inNS, ml)
		testapps.ClearResources(&testCtx, generics.PodSignature, inNS, ml, client.GracePeriodSeconds(0))
	}

	BeforeEach(cleanAll)

	AfterEach(cleanAll)

	Context("Component test", func() {
		It("Component test", func() {
			By(" init cluster, statefulSet, pods")
			_, _, cluster := testapps.InitClusterWithHybridComps(&testCtx, clusterDefName,
				clusterVersionName, clusterName, statelessCompName, "stateful", consensusCompName)
			sts := testapps.MockConsensusComponentStatefulSet(&testCtx, clusterName, consensusCompName)
			testapps.MockStatelessComponentDeploy(&testCtx, clusterName, statelessCompName)
			_ = testapps.MockConsensusComponentPods(&testCtx, sts, clusterName, consensusCompName)

			By("test GetComponentDefByCluster function")
			componentDef, _ := appsv1alpha1.GetComponentDefByCluster(ctx, k8sClient, *cluster, consensusCompDefRef)
			Expect(componentDef != nil).Should(BeTrue())

			By("test GetClusterByObject function")
			newCluster, _ := GetClusterByObject(ctx, k8sClient, sts)
			Expect(newCluster != nil).Should(BeTrue())

			By("test consensusSet initClusterComponentStatusIfNeed function")
			err := initClusterComponentStatusIfNeed(cluster, consensusCompName, componentDef.WorkloadType)
			Expect(err).Should(Succeed())
			Expect(cluster.Status.Components[consensusCompName].ConsensusSetStatus).ShouldNot(BeNil())
			Expect(cluster.Status.Components[consensusCompName].ConsensusSetStatus.Leader.Pod).Should(Equal(constant.ComponentStatusDefaultPodName))

			By("test replicationSet initClusterComponentStatusIfNeed function")
			componentDef.WorkloadType = appsv1alpha1.Replication
			err = initClusterComponentStatusIfNeed(cluster, consensusCompName, componentDef.WorkloadType)
			Expect(err).Should(Succeed())
			Expect(cluster.Status.Components[consensusCompName].ReplicationSetStatus).ShouldNot(BeNil())
			Expect(cluster.Status.Components[consensusCompName].ReplicationSetStatus.Primary.Pod).Should(Equal(constant.ComponentStatusDefaultPodName))

			By("test getObjectListByComponentName function")
			stsList := &appsv1.StatefulSetList{}
			_ = getObjectListByComponentName(ctx, k8sClient, *cluster, stsList, consensusCompName)
			Expect(len(stsList.Items) > 0).Should(BeTrue())

			By("test getObjectListByCustomLabels function")
			stsList = &appsv1.StatefulSetList{}
			matchLabel := getComponentMatchLabels(cluster.Name, consensusCompName)
			_ = getObjectListByCustomLabels(ctx, k8sClient, *cluster, stsList, client.MatchingLabels(matchLabel))
			Expect(len(stsList.Items) > 0).Should(BeTrue())

			By("test getClusterComponentSpecByName function")
			clusterComp := getClusterComponentSpecByName(*cluster, consensusCompName)
			Expect(clusterComp).ShouldNot(BeNil())

			By("test GetComponentStsMinReadySeconds")
			minReadySeconds, _ := GetComponentWorkloadMinReadySeconds(ctx, k8sClient, *cluster,
				appsv1alpha1.Stateless, statelessCompName)
			Expect(minReadySeconds).To(Equal(int32(10)))
			minReadySeconds, _ = GetComponentWorkloadMinReadySeconds(ctx, k8sClient, *cluster,
				appsv1alpha1.Consensus, statelessCompName)
			Expect(minReadySeconds).To(Equal(int32(0)))

			By("test getCompRelatedObjectList function")
			stsList = &appsv1.StatefulSetList{}
			podList, _ := getCompRelatedObjectList(ctx, k8sClient, *cluster, consensusCompName, stsList)
			Expect(len(stsList.Items) > 0 && len(podList.Items) > 0).Should(BeTrue())

			By("test GetComponentInfoByPod function")
			componentName, componentDef, err := GetComponentInfoByPod(ctx, k8sClient, *cluster, &podList.Items[0])
			Expect(err).Should(Succeed())
			Expect(componentName).Should(Equal(consensusCompName))
			Expect(componentDef).ShouldNot(BeNil())
			By("test GetComponentInfoByPod function when Pod is nil")
			_, _, err = GetComponentInfoByPod(ctx, k8sClient, *cluster, nil)
			Expect(err).ShouldNot(Succeed())
			By("test GetComponentInfoByPod function when Pod component label is nil")
			podNoLabel := &podList.Items[0]
			delete(podNoLabel.Labels, constant.KBAppComponentLabelKey)
			_, _, err = GetComponentInfoByPod(ctx, k8sClient, *cluster, podNoLabel)
			Expect(err).ShouldNot(Succeed())
		})

		It("test GetComponentInfoByPod with no cluster componentSpec", func() {
			_, _, cluster := testapps.InitClusterWithHybridComps(&testCtx, clusterDefName,
				clusterVersionName, clusterName, statelessCompName, "stateful", consensusCompName)
			By("set componentSpec to nil")
			cluster.Spec.ComponentSpecs = nil
			pod := corev1.Pod{
				ObjectMeta: metav1.ObjectMeta{
					Labels: map[string]string{
						constant.KBAppComponentLabelKey: consensusCompName,
					},
				},
			}
			componentName, componentDef, err := GetComponentInfoByPod(ctx, k8sClient, *cluster, &pod)
			Expect(err).Should(Succeed())
			Expect(componentName).Should(Equal(consensusCompName))
			Expect(componentDef).ShouldNot(BeNil())
		})
	})

	Context("Custom Label test", func() {
		Context("parseCustomLabelPattern func", func() {
			It("should parse pattern well", func() {
				pattern := "v1/Pod"
				gvk, err := parseCustomLabelPattern(pattern)
				Expect(err).Should(BeNil())
				Expect(gvk.Group).Should(BeEmpty())
				Expect(gvk.Version).Should(Equal("v1"))
				Expect(gvk.Kind).Should(Equal("Pod"))
				pattern = "apps/v1/StatefulSet"
				gvk, err = parseCustomLabelPattern(pattern)
				Expect(err).Should(BeNil())
				Expect(gvk.Group).Should(Equal("apps"))
				Expect(gvk.Version).Should(Equal("v1"))
				Expect(gvk.Kind).Should(Equal("StatefulSet"))
			})
		})

		Context("updateCustomLabelToObjs func", func() {
			It("should update label well", func() {
				resource := &appsv1alpha1.GVKResource{GVK: "v1/Pod"}
				customLabelSpec := appsv1alpha1.CustomLabelSpec{
					Key:       "custom-label-key",
					Value:     "$(KB_CLUSTER_NAME)-$(KB_COMP_NAME)",
					Resources: []appsv1alpha1.GVKResource{*resource},
				}
				pod := builder.NewPodBuilder("foo", "bar").GetObject()
				clusterName, uid, componentName := "foo", "1234-5678", "workload"
				err := updateCustomLabelToObjs(clusterName, uid, componentName, []appsv1alpha1.CustomLabelSpec{customLabelSpec}, []client.Object{pod})
				Expect(err).Should(BeNil())
				Expect(pod.Labels).ShouldNot(BeNil())
				Expect(pod.Labels[customLabelSpec.Key]).Should(Equal(fmt.Sprintf("%s-%s", clusterName, componentName)))
			})
		})

		Context("updateCustomLabelToPods func", func() {
			It("should work well", func() {
				_, _, cluster := testapps.InitClusterWithHybridComps(&testCtx, clusterDefName,
					clusterVersionName, clusterName, statelessCompName, "stateful", consensusCompName)
				sts := testapps.MockConsensusComponentStatefulSet(&testCtx, clusterName, consensusCompName)
				pods := testapps.MockConsensusComponentPods(&testCtx, sts, clusterName, consensusCompName)
				resource := &appsv1alpha1.GVKResource{GVK: "v1/Pod"}
				customLabelSpec := appsv1alpha1.CustomLabelSpec{
					Key:       "custom-label-key",
					Value:     "$(KB_CLUSTER_NAME)-$(KB_COMP_NAME)",
					Resources: []appsv1alpha1.GVKResource{*resource},
				}
				comp := &component.SynthesizedComponent{
					Name:             consensusCompName,
					CustomLabelSpecs: []appsv1alpha1.CustomLabelSpec{customLabelSpec},
				}
				dag := graph.NewDAG()
<<<<<<< HEAD
				dag.AddVertex(&types.LifecycleVertex{Obj: pods[0], Action: types.ActionUpdatePtr()})
				Expect(UpdateCustomLabelToPods(testCtx.Ctx, k8sClient, cluster, comp, dag)).Should(Succeed())
				podVertices := types.FindAll[*corev1.Pod](dag)
				Expect(podVertices).Should(HaveLen(3))
				for _, vertex := range podVertices {
					v, _ := vertex.(*types.LifecycleVertex)
					Expect(v.Obj.GetLabels()).ShouldNot(BeNil())
					Expect(v.Obj.GetLabels()[customLabelSpec.Key]).Should(Equal(fmt.Sprintf("%s-%s", clusterName, comp.Name)))
=======
				dag.AddVertex(&model.ObjectVertex{Obj: pods[0], Action: model.ActionUpdatePtr()})
				Expect(updateCustomLabelToPods(testCtx.Ctx, k8sClient, cluster, comp, dag)).Should(Succeed())
				graphCli := model.NewGraphClient(k8sClient)
				podList := graphCli.FindAll(dag, &corev1.Pod{})
				Expect(podList).Should(HaveLen(3))
				for _, pod := range podList {
					Expect(pod.GetLabels()).ShouldNot(BeNil())
					Expect(pod.GetLabels()[customLabelSpec.Key]).Should(Equal(fmt.Sprintf("%s-%s", clusterName, comp.Name)))
>>>>>>> 20617141
				}
			})
		})
	})

	Context("test mergeServiceAnnotations", func() {
		It("should merge annotations from original that not exist in target to final result", func() {
			originalKey := "only-existing-in-original"
			targetKey := "only-existing-in-target"
			updatedKey := "updated-in-target"
			originalAnnotations := map[string]string{
				originalKey: "true",
				updatedKey:  "false",
			}
			targetAnnotations := map[string]string{
				targetKey:  "true",
				updatedKey: "true",
			}
			mergeAnnotations(originalAnnotations, &targetAnnotations)
			Expect(targetAnnotations[targetKey]).ShouldNot(BeEmpty())
			Expect(targetAnnotations[originalKey]).ShouldNot(BeEmpty())
			Expect(targetAnnotations[updatedKey]).Should(Equal("true"))
			By("merging with target being nil")
			var nilAnnotations map[string]string
			mergeAnnotations(originalAnnotations, &nilAnnotations)
			Expect(nilAnnotations).ShouldNot(BeNil())
		})

		It("test sync pod spec default values set by k8s", func() {
			var (
				clusterName = "cluster"
				compName    = "component"
				podName     = "pod"
				role        = "leader"
				mode        = "ReadWrite"
			)
			pod := testapps.MockConsensusComponentStsPod(&testCtx, nil, clusterName, compName, podName, role, mode)
			ppod := testapps.NewPodFactory(testCtx.DefaultNamespace, "pod").
				SetOwnerReferences("apps/v1", constant.StatefulSetKind, nil).
				AddAppInstanceLabel(clusterName).
				AddAppComponentLabel(compName).
				AddAppManagedByLabel().
				AddRoleLabel(role).
				AddConsensusSetAccessModeLabel(mode).
				AddControllerRevisionHashLabel("").
				AddContainer(corev1.Container{
					Name:  testapps.DefaultMySQLContainerName,
					Image: testapps.ApeCloudMySQLImage,
					LivenessProbe: &corev1.Probe{
						ProbeHandler: corev1.ProbeHandler{
							HTTPGet: &corev1.HTTPGetAction{
								Path: "/hello",
								Port: intstr.FromInt(1024),
							},
						},
						TimeoutSeconds:   1,
						PeriodSeconds:    1,
						FailureThreshold: 1,
					},
					StartupProbe: &corev1.Probe{
						ProbeHandler: corev1.ProbeHandler{
							TCPSocket: &corev1.TCPSocketAction{
								Port: intstr.FromInt(1024),
							},
						},
					},
				}).
				GetObject()
			ResolvePodSpecDefaultFields(pod.Spec, &ppod.Spec)
			Expect(reflect.DeepEqual(pod.Spec, ppod.Spec)).Should(BeTrue())
		})
	})
})<|MERGE_RESOLUTION|>--- conflicted
+++ resolved
@@ -242,25 +242,14 @@
 					CustomLabelSpecs: []appsv1alpha1.CustomLabelSpec{customLabelSpec},
 				}
 				dag := graph.NewDAG()
-<<<<<<< HEAD
-				dag.AddVertex(&types.LifecycleVertex{Obj: pods[0], Action: types.ActionUpdatePtr()})
+				dag.AddVertex(&model.ObjectVertex{Obj: pods[0], Action: model.ActionUpdatePtr()})
 				Expect(UpdateCustomLabelToPods(testCtx.Ctx, k8sClient, cluster, comp, dag)).Should(Succeed())
-				podVertices := types.FindAll[*corev1.Pod](dag)
-				Expect(podVertices).Should(HaveLen(3))
-				for _, vertex := range podVertices {
-					v, _ := vertex.(*types.LifecycleVertex)
-					Expect(v.Obj.GetLabels()).ShouldNot(BeNil())
-					Expect(v.Obj.GetLabels()[customLabelSpec.Key]).Should(Equal(fmt.Sprintf("%s-%s", clusterName, comp.Name)))
-=======
-				dag.AddVertex(&model.ObjectVertex{Obj: pods[0], Action: model.ActionUpdatePtr()})
-				Expect(updateCustomLabelToPods(testCtx.Ctx, k8sClient, cluster, comp, dag)).Should(Succeed())
 				graphCli := model.NewGraphClient(k8sClient)
 				podList := graphCli.FindAll(dag, &corev1.Pod{})
 				Expect(podList).Should(HaveLen(3))
 				for _, pod := range podList {
 					Expect(pod.GetLabels()).ShouldNot(BeNil())
 					Expect(pod.GetLabels()[customLabelSpec.Key]).Should(Equal(fmt.Sprintf("%s-%s", clusterName, comp.Name)))
->>>>>>> 20617141
 				}
 			})
 		})
