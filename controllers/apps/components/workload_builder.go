--- conflicted
+++ resolved
@@ -62,19 +62,6 @@
 	LocalObjs       []client.Object // cache the objects needed for configuration, should remove this after refactoring the configuration
 }
 
-<<<<<<< HEAD
-=======
-func (b *componentWorkloadBuilderBase) BuildEnv() componentWorkloadBuilder {
-	buildfn := func() ([]client.Object, error) {
-		envCfg := factory.BuildEnvConfig(b.Comp.GetCluster(), b.Comp.GetSynthesizedComponent())
-		b.EnvConfig = envCfg
-		b.LocalObjs = append(b.LocalObjs, envCfg)
-		return []client.Object{envCfg}, nil
-	}
-	return b.BuildWrapper(buildfn)
-}
-
->>>>>>> c9f9e293
 func (b *componentWorkloadBuilderBase) BuildConfig() componentWorkloadBuilder {
 	buildfn := func() ([]client.Object, error) {
 		if b.Workload == nil {
