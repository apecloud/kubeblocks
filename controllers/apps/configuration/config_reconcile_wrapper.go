/*
Copyright (C) 2022-2024 ApeCloud Co., Ltd

This file is part of KubeBlocks project

This program is free software: you can redistribute it and/or modify
it under the terms of the GNU Affero General Public License as published by
the Free Software Foundation, either version 3 of the License, or
(at your option) any later version.

This program is distributed in the hope that it will be useful
but WITHOUT ANY WARRANTY; without even the implied warranty of
MERCHANTABILITY or FITNESS FOR A PARTICULAR PURPOSE.  See the
GNU Affero General Public License for more details.

You should have received a copy of the GNU Affero General Public License
along with this program.  If not, see <http://www.gnu.org/licenses/>.
*/

package configuration

import (
	corev1 "k8s.io/api/core/v1"
	"sigs.k8s.io/controller-runtime/pkg/client"

	workloads "github.com/apecloud/kubeblocks/apis/workloads/v1alpha1"
	"github.com/apecloud/kubeblocks/pkg/controller/component"
	configctrl "github.com/apecloud/kubeblocks/pkg/controller/configuration"
<<<<<<< HEAD
	"github.com/apecloud/kubeblocks/pkg/controller/multicluster"
	rsmcore "github.com/apecloud/kubeblocks/pkg/controller/rsm"
=======
>>>>>>> ea1cfd25
	intctrlutil "github.com/apecloud/kubeblocks/pkg/controllerutil"
	"github.com/apecloud/kubeblocks/pkg/generics"
)

type configReconcileContext struct {
	configctrl.ResourceFetcher[configReconcileContext]

	Name             string
	MatchingLabels   client.MatchingLabels
	ConfigMap        *corev1.ConfigMap
	BuiltinComponent *component.SynthesizedComponent

	Containers []string
	RSMList    []workloads.ReplicatedStateMachine

	reqCtx intctrlutil.RequestCtx
}

func newConfigReconcileContext(resourceCtx *configctrl.ResourceCtx,
	cm *corev1.ConfigMap,
	configSpecName string,
	reqCtx intctrlutil.RequestCtx,
	matchingLabels client.MatchingLabels) *configReconcileContext {
	configContext := configReconcileContext{
		reqCtx:         reqCtx,
		ConfigMap:      cm,
		Name:           configSpecName,
		MatchingLabels: matchingLabels,
	}
	return configContext.Init(resourceCtx, &configContext)
}

func (c *configReconcileContext) GetRelatedObjects() error {
	return c.Cluster().
		ComponentAndComponentDef().
		ComponentSpec().
		RSM().
		SynthesizedComponent().
		Complete()
}

func (c *configReconcileContext) RSM() *configReconcileContext {
	stsFn := func() (err error) {
		c.RSMList, c.Containers, err = retrieveRelatedComponentsByConfigmap(
			c.Client,
			c.Context,
			c.Name,
			generics.RSMSignature,
			client.ObjectKeyFromObject(c.ConfigMap),
			client.InNamespace(c.Namespace),
			c.MatchingLabels)
<<<<<<< HEAD
		if err != nil {
			return
		}

		// fix uid mismatch bug: convert rsm to sts
		// NODE: all components use the StatefulSet
		for _, rsm := range c.RSMList {
			// TODO(leon): sts, get -> list, ctx or obj annotation
			stsKey := client.ObjectKeyFromObject(rsmcore.ConvertRSMToSTS(&rsm))
			var stsObject appv1.StatefulSet
			if err = c.Client.Get(c.Context, stsKey, &stsObject, multicluster.InDataContext()); err != nil {
				return
			}
			c.StatefulSets = append(c.StatefulSets, stsObject)
		}
=======
>>>>>>> ea1cfd25
		return
	}
	return c.Wrap(stsFn)
}

func (c *configReconcileContext) SynthesizedComponent() *configReconcileContext {
	return c.Wrap(func() (err error) {
		c.BuiltinComponent, err = component.BuildSynthesizedComponentWrapper(c.reqCtx, c.Client, c.ClusterObj, c.ClusterComObj)
		return err
	})
}<|MERGE_RESOLUTION|>--- conflicted
+++ resolved
@@ -26,11 +26,6 @@
 	workloads "github.com/apecloud/kubeblocks/apis/workloads/v1alpha1"
 	"github.com/apecloud/kubeblocks/pkg/controller/component"
 	configctrl "github.com/apecloud/kubeblocks/pkg/controller/configuration"
-<<<<<<< HEAD
-	"github.com/apecloud/kubeblocks/pkg/controller/multicluster"
-	rsmcore "github.com/apecloud/kubeblocks/pkg/controller/rsm"
-=======
->>>>>>> ea1cfd25
 	intctrlutil "github.com/apecloud/kubeblocks/pkg/controllerutil"
 	"github.com/apecloud/kubeblocks/pkg/generics"
 )
@@ -82,24 +77,6 @@
 			client.ObjectKeyFromObject(c.ConfigMap),
 			client.InNamespace(c.Namespace),
 			c.MatchingLabels)
-<<<<<<< HEAD
-		if err != nil {
-			return
-		}
-
-		// fix uid mismatch bug: convert rsm to sts
-		// NODE: all components use the StatefulSet
-		for _, rsm := range c.RSMList {
-			// TODO(leon): sts, get -> list, ctx or obj annotation
-			stsKey := client.ObjectKeyFromObject(rsmcore.ConvertRSMToSTS(&rsm))
-			var stsObject appv1.StatefulSet
-			if err = c.Client.Get(c.Context, stsKey, &stsObject, multicluster.InDataContext()); err != nil {
-				return
-			}
-			c.StatefulSets = append(c.StatefulSets, stsObject)
-		}
-=======
->>>>>>> ea1cfd25
 		return
 	}
 	return c.Wrap(stsFn)
