--- conflicted
+++ resolved
@@ -160,11 +160,7 @@
 		labels := client.MatchingLabels{
 			core.GenerateTPLUniqLabelKeyWithConfig(configSpec.Name): configSpec.TemplateRef,
 		}
-<<<<<<< HEAD
-		if ok, err := validateConfigMapOwners(cli, ctx, labels, validator, &appsv1alpha1.ClusterDefinitionList{}); err != nil {
-=======
-		if ok, err := validateConfigMapOwners(cli, ctx, labels, validator, &appsv1alpha1.ClusterVersionList{}, &appsv1alpha1.ClusterDefinitionList{}, &appsv1alpha1.ComponentDefinitionList{}); err != nil {
->>>>>>> 0e34a119
+		if ok, err := validateConfigMapOwners(cli, ctx, labels, validator, &appsv1alpha1.ClusterDefinitionList{}, &appsv1alpha1.ComponentDefinitionList{}); err != nil {
 			return err
 		} else if !ok {
 			continue
@@ -248,13 +244,8 @@
 	switch cr := object.(type) {
 	case *appsv1alpha1.ClusterDefinition:
 		configTemplates, err = getConfigTemplateFromCD(cr, handler2...)
-<<<<<<< HEAD
-=======
-	case *appsv1alpha1.ClusterVersion:
-		configTemplates = getConfigTemplateFromCV(cr)
 	case *appsv1alpha1.ComponentDefinition:
 		configTemplates = getConfigTemplateFromComponentDef(cr)
->>>>>>> 0e34a119
 	default:
 		return false, core.MakeError("not support CR type: %v", cr)
 	}
