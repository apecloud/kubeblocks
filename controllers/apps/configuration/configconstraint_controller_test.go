--- conflicted
+++ resolved
@@ -77,14 +77,6 @@
 				AddComponentDef(testapps.StatefulMySQLComponent, statefulCompDefName).
 				Create(&testCtx).GetObject()
 
-<<<<<<< HEAD
-			By("Create a clusterVersion obj")
-			clusterVersionObj := testapps.NewClusterVersionFactory(clusterVersionName, clusterDefObj.GetName()).
-				AddComponentVersion(statefulCompDefName).
-				Create(&testCtx).GetObject()
-
-=======
->>>>>>> 07e620f0
 			By("check ConfigConstraint(template) status and finalizer")
 			Eventually(testapps.CheckObj(&testCtx, constraintKey,
 				func(g Gomega, tpl *appsv1beta1.ConfigConstraint) {
