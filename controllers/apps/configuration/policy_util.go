--- conflicted
+++ resolved
@@ -160,13 +160,8 @@
 		return nil, err
 	}
 
-<<<<<<< HEAD
 	// TODO: should resolve the dependency on consensus module
-	consensus.SortPods(pods, consensus.ComposeRolePriorityMap(params.Component.ConsensusSpec))
-=======
-	// sort pods
-	util.SortPods(pods, consensus.ComposeRolePriorityMap(params.Component), constant.RoleLabelKey)
->>>>>>> fbaad036
+	util.SortPods(pods, consensus.ComposeRolePriorityMap(params.Component.ConsensusSpec), constant.RoleLabelKey)
 	r := make([]corev1.Pod, 0, len(pods))
 	for i := len(pods); i > 0; i-- {
 		r = append(r, pods[i-1:i]...)
