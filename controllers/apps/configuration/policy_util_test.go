/*
Copyright (C) 2022-2024 ApeCloud Co., Ltd

This file is part of KubeBlocks project

This program is free software: you can redistribute it and/or modify
it under the terms of the GNU Affero General Public License as published by
the Free Software Foundation, either version 3 of the License, or
(at your option) any later version.

This program is distributed in the hope that it will be useful
but WITHOUT ANY WARRANTY; without even the implied warranty of
MERCHANTABILITY or FITNESS FOR A PARTICULAR PURPOSE.  See the
GNU Affero General Public License for more details.

You should have received a copy of the GNU Affero General Public License
along with this program.  If not, see <http://www.gnu.org/licenses/>.
*/

package configuration

import (
	"fmt"

	"github.com/sethvargo/go-password/password"
	corev1 "k8s.io/api/core/v1"
	metav1 "k8s.io/apimachinery/pkg/apis/meta/v1"
	"k8s.io/apimachinery/pkg/runtime"
	"k8s.io/apimachinery/pkg/runtime/schema"
	"k8s.io/apimachinery/pkg/types"
	"k8s.io/client-go/tools/record"
	"sigs.k8s.io/controller-runtime/pkg/client"
	"sigs.k8s.io/controller-runtime/pkg/log"

	appsv1alpha1 "github.com/apecloud/kubeblocks/apis/apps/v1alpha1"
	appsv1beta1 "github.com/apecloud/kubeblocks/apis/apps/v1beta1"
	workloads "github.com/apecloud/kubeblocks/apis/workloads/v1alpha1"
	"github.com/apecloud/kubeblocks/pkg/configuration/core"
	"github.com/apecloud/kubeblocks/pkg/controller/component"
	intctrlutil "github.com/apecloud/kubeblocks/pkg/controllerutil"
)

var (
	defaultNamespace = "default"
	itsSchemaKind    = workloads.GroupVersion.WithKind(workloads.Kind)
)

func newMockInstanceSet(replicas int, name string, labels map[string]string) workloads.InstanceSet {
	uid, _ := password.Generate(12, 12, 0, true, false)
	return workloads.InstanceSet{
		TypeMeta: metav1.TypeMeta{
			Kind:       workloads.Kind,
			APIVersion: workloads.GroupVersion.String(),
		},
		ObjectMeta: metav1.ObjectMeta{
			Name:      name,
			Namespace: defaultNamespace,
			UID:       types.UID(uid),
		},
		Spec: workloads.InstanceSetSpec{
			Selector: &metav1.LabelSelector{
				MatchLabels: labels,
			},
			Replicas: func() *int32 { i := int32(replicas); return &i }(),
			Template: corev1.PodTemplateSpec{
				ObjectMeta: metav1.ObjectMeta{
					Labels: labels,
				},
				Spec: corev1.PodSpec{
					Containers: []corev1.Container{},
					Volumes: []corev1.Volume{{
						Name: "for_test",
						VolumeSource: corev1.VolumeSource{
							HostPath: &corev1.HostPathVolumeSource{
								Path: "/tmp",
							},
						}}},
				},
			},
		},
	}
}

type ParamsOps func(params *reconfigureParams)

func withMockInstanceSet(replicas int, labels map[string]string) ParamsOps {
	return func(params *reconfigureParams) {
		rand, _ := password.Generate(12, 8, 0, true, false)
		itsName := "test_" + rand
		params.InstanceSetUnits = []workloads.InstanceSet{
			newMockInstanceSet(replicas, itsName, labels),
		}
	}
}

func withClusterComponent(replicas int) ParamsOps {
	return func(params *reconfigureParams) {
		params.ClusterComponent = &appsv1alpha1.ClusterComponentSpec{
			Name:     "test",
			Replicas: func() int32 { rep := int32(replicas); return rep }(),
		}
	}
}

func withGRPCClient(clientFactory createReconfigureClient) ParamsOps {
	return func(params *reconfigureParams) {
		params.ReconfigureClientFactory = clientFactory
	}
}

func withConfigSpec(configSpecName string, data map[string]string) ParamsOps {
	return func(params *reconfigureParams) {
		params.ConfigMap = &corev1.ConfigMap{
			Data: data,
		}
		params.ConfigSpecName = configSpecName
	}
}

func withConfigConstraintSpec(formatter *appsv1beta1.FileFormatConfig) ParamsOps {
	return func(params *reconfigureParams) {
		params.ConfigConstraint = &appsv1beta1.ConfigConstraintSpec{
			FileFormatConfig: formatter,
		}
	}
}

func withConfigPatch(patch map[string]string) ParamsOps {
	mockEmptyData := func(m map[string]string) map[string]string {
		r := make(map[string]string, len(patch))
		for key := range m {
			r[key] = ""
		}
		return r
	}
	transKeyPair := func(pts map[string]string) map[string]interface{} {
		m := make(map[string]interface{}, len(pts))
		for key, value := range pts {
			m[key] = value
		}
		return m
	}
	return func(params *reconfigureParams) {
		cc := params.ConfigConstraint
		newConfigData, _ := intctrlutil.MergeAndValidateConfigs(*cc, map[string]string{"for_test": ""}, nil, []core.ParamPairs{{
			Key:           "for_test",
			UpdatedParams: transKeyPair(patch),
		}})
		configPatch, _, _ := core.CreateConfigPatch(mockEmptyData(newConfigData), newConfigData, cc.FileFormatConfig.Format, nil, false)
		params.ConfigPatch = configPatch
	}
}

func withCDComponent(compName string, tpls []appsv1alpha1.ComponentConfigSpec) ParamsOps {
	return func(params *reconfigureParams) {
		params.Component = &appsv1alpha1.ClusterComponentDefinition{
<<<<<<< HEAD
			ConfigSpecs: tpls,
			Name:        compName,
=======
			WorkloadType: compType,
			Name:         string(compType),
		}
		if compType == appsv1alpha1.Consensus || compType == appsv1alpha1.Replication {
			params.Component.RSMSpec = &appsv1alpha1.RSMSpec{
				Roles: []workloads.ReplicaRole{
					{
						Name:       "leader",
						IsLeader:   true,
						AccessMode: workloads.ReadWriteMode,
						CanVote:    true,
					},
					{
						Name:       "follower",
						IsLeader:   false,
						AccessMode: workloads.ReadonlyMode,
						CanVote:    true,
					},
				},
			}
>>>>>>> af21346f
		}
	}
}

func newMockReconfigureParams(testName string, cli client.Client, paramOps ...ParamsOps) reconfigureParams {
	params := reconfigureParams{
		Restart: true,
		Client:  cli,
		Ctx: intctrlutil.RequestCtx{
			Ctx:      ctx,
			Log:      log.FromContext(ctx).WithValues("policy_test", testName),
			Recorder: record.NewFakeRecorder(100),
		},
		SynthesizedComponent: &component.SynthesizedComponent{
			MinReadySeconds: 5,
			Roles: []appsv1alpha1.ReplicaRole{
				{
					Name:        "leader",
					Serviceable: true,
					Writable:    true,
					Votable:     true,
				},
				{
					Name:        "follower",
					Serviceable: true,
					Writable:    false,
					Votable:     true,
				},
			},
		},
		Cluster: &appsv1alpha1.Cluster{
			ObjectMeta: metav1.ObjectMeta{
				Name: "test",
			}},
	}
	for _, customFn := range paramOps {
		customFn(&params)
	}
	return params
}

func newMockPodsWithInstanceSet(its *workloads.InstanceSet, replicas int, options ...PodOptions) []corev1.Pod {
	pods := make([]corev1.Pod, replicas)
	for i := 0; i < replicas; i++ {
		pods[i] = newMockPod(its.Name+"-"+fmt.Sprint(i), &its.Spec.Template.Spec)
		pods[i].OwnerReferences = []metav1.OwnerReference{newControllerRef(its, itsSchemaKind)}
		pods[i].Status.PodIP = "1.1.1.1"
	}
	for _, customFn := range options {
		for i := range pods {
			pod := &pods[i]
			customFn(pod, i)
		}
	}
	return pods
}

func withReadyPod(rMin, rMax int) PodOptions {
	return func(pod *corev1.Pod, index int) {
		if index < rMin || index >= rMax {
			return
		}

		if pod.Status.Conditions == nil {
			pod.Status.Conditions = make([]corev1.PodCondition, 0)
		}

		pod.Status.Conditions = append(pod.Status.Conditions, corev1.PodCondition{
			Type:   corev1.PodReady,
			Status: corev1.ConditionTrue,
		})

		pod.Status.Phase = corev1.PodRunning
	}
}

func fromPodObjectList(pods []corev1.Pod) []runtime.Object {
	objs := make([]runtime.Object, len(pods))
	for i := 0; i < len(pods); i++ {
		objs[i] = &pods[i]
	}
	return objs
}

func newControllerRef(owner client.Object, gvk schema.GroupVersionKind) metav1.OwnerReference {
	bRefFn := func(b bool) *bool { return &b }
	return metav1.OwnerReference{
		APIVersion:         gvk.GroupVersion().String(),
		Kind:               gvk.Kind,
		Name:               owner.GetName(),
		UID:                owner.GetUID(),
		Controller:         bRefFn(true),
		BlockOwnerDeletion: bRefFn(false),
	}
}

type PodOptions func(pod *corev1.Pod, index int)

func newMockPod(podName string, podSpec *corev1.PodSpec) corev1.Pod {
	pod := corev1.Pod{
		ObjectMeta: metav1.ObjectMeta{
			Name:      podName,
			Namespace: defaultNamespace,
		},
	}
	pod.Spec = *podSpec.DeepCopy()
	return pod
}<|MERGE_RESOLUTION|>--- conflicted
+++ resolved
@@ -154,31 +154,7 @@
 func withCDComponent(compName string, tpls []appsv1alpha1.ComponentConfigSpec) ParamsOps {
 	return func(params *reconfigureParams) {
 		params.Component = &appsv1alpha1.ClusterComponentDefinition{
-<<<<<<< HEAD
-			ConfigSpecs: tpls,
-			Name:        compName,
-=======
-			WorkloadType: compType,
-			Name:         string(compType),
-		}
-		if compType == appsv1alpha1.Consensus || compType == appsv1alpha1.Replication {
-			params.Component.RSMSpec = &appsv1alpha1.RSMSpec{
-				Roles: []workloads.ReplicaRole{
-					{
-						Name:       "leader",
-						IsLeader:   true,
-						AccessMode: workloads.ReadWriteMode,
-						CanVote:    true,
-					},
-					{
-						Name:       "follower",
-						IsLeader:   false,
-						AccessMode: workloads.ReadonlyMode,
-						CanVote:    true,
-					},
-				},
-			}
->>>>>>> af21346f
+			Name: compName,
 		}
 	}
 }
