--- conflicted
+++ resolved
@@ -137,7 +137,7 @@
 
 		configKey = client.ObjectKeyFromObject(config)
 
-		componentName     = config.Labels[intctrlutil.AppComponentLabelKey]
+		componentName     = config.Labels[intctrlutil.KBAppComponentLabelKey]
 		configTplName     = config.Labels[cfgcore.CMConfigurationProviderTplLabelKey]
 		configTplLabelKey = cfgcore.GenerateTPLUniqLabelKeyWithConfig(configTplName)
 	)
@@ -178,14 +178,8 @@
 	}
 
 	// Find ClusterComponentSpec from cluster cr
-<<<<<<< HEAD
 	clusterComponent := cluster.GetComponentByName(componentName)
 	// Assumption: It is required that the cluster must have a component.
-=======
-	componentName := config.Labels[intctrlutil.KBAppComponentLabelKey]
-	clusterComponent := getClusterComponentsByName(cluster.Spec.ComponentSpecs, componentName)
-	// fix cluster maybe not any component
->>>>>>> 1b8abcc7
 	if clusterComponent == nil {
 		reqCtx.Log.Info("not found component.")
 		return intctrlutil.Reconciled()
