--- conflicted
+++ resolved
@@ -25,7 +25,6 @@
 	"time"
 
 	"github.com/sethvargo/go-password/password"
-
 	batchv1 "k8s.io/api/batch/v1"
 	corev1 "k8s.io/api/core/v1"
 	apierrors "k8s.io/apimachinery/pkg/api/errors"
@@ -343,7 +342,7 @@
 		// add labels
 		job.Labels = getDataScriptJobLabels(cluster.Name, component.Name, ops.Name)
 		// add tolerations
-		tolerations, err := componetutil.BuildTolerations(cluster, component)
+		tolerations, err := componetutil.BuildTolerations(cluster, component.Tolerations)
 		if err != nil {
 			return nil, &FastFaileError{message: err.Error()}
 		}
@@ -360,12 +359,6 @@
 	var endpoint string
 	var job *batchv1.Job
 
-<<<<<<< HEAD
-	// add labels
-	job.Labels = getDataScriptJobLabels(cluster.Name, component.Name, ops.Name)
-	// add tolerations
-	tolerations, err := componetutil.BuildTolerations(cluster, component.Tolerations)
-=======
 	jobs := make([]*batchv1.Job, 0)
 	if ops.Spec.ScriptSpec.Selector == nil {
 		if endpoint, err = getTargetService(reqCtx, cli, client.ObjectKeyFromObject(cluster), component.Name); err != nil {
@@ -379,7 +372,6 @@
 	}
 
 	selector, err := metav1.LabelSelectorAsSelector(ops.Spec.ScriptSpec.Selector)
->>>>>>> 47266b9e
 	if err != nil {
 		return nil, &FastFaileError{message: err.Error()}
 	}
