/*
Copyright (C) 2022-2023 ApeCloud Co., Ltd

This file is part of KubeBlocks project

This program is free software: you can redistribute it and/or modify
it under the terms of the GNU Affero General Public License as published by
the Free Software Foundation, either version 3 of the License, or
(at your option) any later version.

This program is distributed in the hope that it will be useful
but WITHOUT ANY WARRANTY; without even the implied warranty of
MERCHANTABILITY or FITNESS FOR A PARTICULAR PURPOSE.  See the
GNU Affero General Public License for more details.

You should have received a copy of the GNU Affero General Public License
along with this program.  If not, see <http://www.gnu.org/licenses/>.
*/

package operations

import (
	"fmt"
	"time"

	"golang.org/x/exp/slices"
	corev1 "k8s.io/api/core/v1"
	metav1 "k8s.io/apimachinery/pkg/apis/meta/v1"
	"k8s.io/client-go/tools/record"
	"sigs.k8s.io/controller-runtime/pkg/client"

	appsv1alpha1 "github.com/apecloud/kubeblocks/apis/apps/v1alpha1"
	"github.com/apecloud/kubeblocks/controllers/apps/components"
	"github.com/apecloud/kubeblocks/controllers/apps/components/util"
	"github.com/apecloud/kubeblocks/internal/constant"
	intctrlutil "github.com/apecloud/kubeblocks/internal/controllerutil"
)

// getProgressObjectKey gets progress object key from the object of client.Object.
func getProgressObjectKey(kind, name string) string {
	return fmt.Sprintf("%s/%s", kind, name)
}

// isCompletedProgressStatus the progress detail is in final state, either Failed or Succeed.
func isCompletedProgressStatus(status appsv1alpha1.ProgressStatus) bool {
	return slices.Contains([]appsv1alpha1.ProgressStatus{appsv1alpha1.SucceedProgressStatus,
		appsv1alpha1.FailedProgressStatus}, status)
}

// setComponentStatusProgressDetail sets the corresponding progressDetail in progressDetails to newProgressDetail.
// progressDetails must be non-nil.
// 1. the startTime and endTime will be filled automatically.
// 2. if the progressDetail of the specified objectKey does not exist, it will be appended to the progressDetails.
func setComponentStatusProgressDetail(
	recorder record.EventRecorder,
	opsRequest *appsv1alpha1.OpsRequest,
	progressDetails *[]appsv1alpha1.ProgressStatusDetail,
	newProgressDetail appsv1alpha1.ProgressStatusDetail) {
	if progressDetails == nil {
		return
	}
	existingProgressDetail := findStatusProgressDetail(*progressDetails, newProgressDetail.ObjectKey)
	if existingProgressDetail == nil {
		updateProgressDetailTime(&newProgressDetail)
		*progressDetails = append(*progressDetails, newProgressDetail)
		sendProgressDetailEvent(recorder, opsRequest, newProgressDetail)
		return
	}
	if existingProgressDetail.Status == newProgressDetail.Status {
		return
	}
	// if existing progress detail is 'Failed' and new progress detail is not 'Succeed', ignores the new one.
	if existingProgressDetail.Status == appsv1alpha1.FailedProgressStatus &&
		newProgressDetail.Status != appsv1alpha1.SucceedProgressStatus {
		return
	}
	existingProgressDetail.Status = newProgressDetail.Status
	existingProgressDetail.Message = newProgressDetail.Message
	updateProgressDetailTime(existingProgressDetail)
	sendProgressDetailEvent(recorder, opsRequest, newProgressDetail)
}

// findStatusProgressDetail finds the progressDetail of the specified objectKey in progressDetails.
func findStatusProgressDetail(progressDetails []appsv1alpha1.ProgressStatusDetail,
	objectKey string) *appsv1alpha1.ProgressStatusDetail {
	for i := range progressDetails {
		if progressDetails[i].ObjectKey == objectKey {
			return &progressDetails[i]
		}
	}
	return nil
}

// getProgressDetailEventType gets the event type with progressDetail status.
func getProgressDetailEventType(status appsv1alpha1.ProgressStatus) string {
	if status == appsv1alpha1.FailedProgressStatus {
		return corev1.EventTypeWarning
	}
	return corev1.EventTypeNormal
}

// getProgressDetailEventReason gets the event reason with progressDetail status.
func getProgressDetailEventReason(status appsv1alpha1.ProgressStatus) string {
	switch status {
	case appsv1alpha1.SucceedProgressStatus:
		return "Succeed"
	case appsv1alpha1.ProcessingProgressStatus:
		return "Processing"
	case appsv1alpha1.FailedProgressStatus:
		return "Failed"
	}
	return ""
}

// sendProgressDetailEvent sends the progress detail changed events.
func sendProgressDetailEvent(recorder record.EventRecorder,
	opsRequest *appsv1alpha1.OpsRequest,
	progressDetail appsv1alpha1.ProgressStatusDetail) {
	status := progressDetail.Status
	if status == appsv1alpha1.PendingProgressStatus {
		return
	}
	recorder.Event(opsRequest, getProgressDetailEventType(status),
		getProgressDetailEventReason(status), progressDetail.Message)
}

// updateProgressDetailTime updates the progressDetail startTime or endTime according to the status.
func updateProgressDetailTime(progressDetail *appsv1alpha1.ProgressStatusDetail) {
	if progressDetail.Status == appsv1alpha1.ProcessingProgressStatus &&
		progressDetail.StartTime.IsZero() {
		progressDetail.StartTime = metav1.NewTime(time.Now())
	}
	if isCompletedProgressStatus(progressDetail.Status) &&
		progressDetail.EndTime.IsZero() {
		progressDetail.EndTime = metav1.NewTime(time.Now())
	}
}

// convertPodObjectKeyMap converts the object key map from the pod list.
func convertPodObjectKeyMap(podList *corev1.PodList) map[string]struct{} {
	podObjectKeyMap := map[string]struct{}{}
	for _, v := range podList.Items {
		objectKey := getProgressObjectKey(v.Kind, v.Name)
		podObjectKeyMap[objectKey] = struct{}{}
	}
	return podObjectKeyMap
}

// removeStatelessExpiredPod if the object of progressDetail is not existing in k8s cluster, it indicates the pod is deleted.
// For example, a replicaSet may attempt to create a pod multiple times till it succeeds.
// so some pod may be expired, we should clear them.
func removeStatelessExpiredPod(podList *corev1.PodList,
	progressDetails []appsv1alpha1.ProgressStatusDetail) []appsv1alpha1.ProgressStatusDetail {
	podObjectKeyMap := convertPodObjectKeyMap(podList)
	newProgressDetails := make([]appsv1alpha1.ProgressStatusDetail, 0)
	for _, v := range progressDetails {
		if _, ok := podObjectKeyMap[v.ObjectKey]; ok {
			newProgressDetails = append(newProgressDetails, v)
		}
	}
	return newProgressDetails
}

// handleComponentStatusProgress handles the component status progressDetails.
// if all the pods of the component are affected, use this common function to reconcile the progressDetails.
func handleComponentStatusProgress(
	reqCtx intctrlutil.RequestCtx,
	cli client.Client,
	opsRes *OpsResource,
	pgRes progressResource,
	compStatus *appsv1alpha1.OpsRequestComponentStatus) (expectProgressCount int32, completedCount int32, err error) {
	var (
		podList             *corev1.PodList
		clusterComponentDef = pgRes.clusterComponentDef
		clusterComponent    = pgRes.clusterComponent
	)
	if clusterComponent == nil || clusterComponentDef == nil {
		return
	}
	if podList, err = util.GetComponentPodList(reqCtx.Ctx, cli, *opsRes.Cluster, clusterComponent.Name); err != nil {
		return
	}
	switch clusterComponentDef.WorkloadType {
	case appsv1alpha1.Stateless:
		completedCount, err = handleStatelessProgress(reqCtx, cli, opsRes, podList, pgRes, compStatus)
	default:
		completedCount, err = handleStatefulSetProgress(reqCtx, cli, opsRes, podList, pgRes, compStatus)
	}
	return clusterComponent.Replicas, completedCount, err
}

// handleStatelessProgress handles the stateless component progressDetails.
// For stateless component changes, it applies the Deployment updating policy.
func handleStatelessProgress(reqCtx intctrlutil.RequestCtx,
	cli client.Client,
	opsRes *OpsResource,
	podList *corev1.PodList,
	pgRes progressResource,
	compStatus *appsv1alpha1.OpsRequestComponentStatus) (int32, error) {
	if compStatus.Phase == appsv1alpha1.RunningClusterCompPhase && pgRes.clusterComponent.Replicas != int32(len(podList.Items)) {
		return 0, intctrlutil.NewError(intctrlutil.ErrorWaitCacheRefresh, "wait for the pods of deployment to be synchronized")
	}

	var componentName = pgRes.clusterComponent.Name
	var workloadType = pgRes.clusterComponentDef.WorkloadType
	minReadySeconds, err := util.GetComponentDeployMinReadySeconds(reqCtx.Ctx, cli, *opsRes.Cluster, componentName)
	if err != nil {
		return 0, err
	}
	var completedCount int32
	opsRequest := opsRes.OpsRequest
	opsStartTime := opsRequest.Status.StartTimestamp
	for _, v := range podList.Items {
		objectKey := getProgressObjectKey(v.Kind, v.Name)
		progressDetail := appsv1alpha1.ProgressStatusDetail{ObjectKey: objectKey}
<<<<<<< HEAD
		if podIsPendingDuringOperation(opsStartTime, &v, compStatus.Phase) {
			handlePendingProgressDetail(opsRes, compStatus, progressDetail)
			continue
		}

		if podProcessedSuccessful(workloadType, opsStartTime, &v, minReadySeconds, compStatus.Phase, pgRes.opsIsCompleted) {
=======
		if podProcessedSuccessful(currComponent, opsStartTime, &v,
			minReadySeconds, compStatus.Phase, pgRes.opsIsCompleted) {
>>>>>>> fbaad036
			completedCount += 1
			handleSucceedProgressDetail(opsRes, pgRes, compStatus, progressDetail)
			continue
		}
		if podIsPendingDuringOperation(opsStartTime, &v) {
			handlePendingProgressDetail(opsRes, compStatus, progressDetail)
			continue
		}
		completedCount += handleFailedOrProcessingProgressDetail(opsRes, pgRes, compStatus, progressDetail, &v)
	}
	compStatus.ProgressDetails = removeStatelessExpiredPod(podList, compStatus.ProgressDetails)
	return completedCount, err
}

// REVIEW/TOD: similar code pattern (do de-dupe)
// handleStatefulSetProgress handles the component progressDetails which using statefulSet workloads.
func handleStatefulSetProgress(reqCtx intctrlutil.RequestCtx,
	cli client.Client,
	opsRes *OpsResource,
	podList *corev1.PodList,
	pgRes progressResource,
	compStatus *appsv1alpha1.OpsRequestComponentStatus) (int32, error) {
	var componentName = pgRes.clusterComponent.Name
	var workloadType = pgRes.clusterComponentDef.WorkloadType
	minReadySeconds, err := util.GetComponentStsMinReadySeconds(reqCtx.Ctx, cli, *opsRes.Cluster, componentName)
	if err != nil {
		return 0, err
	}
	opsRequest := opsRes.OpsRequest
	opsStartTime := opsRequest.Status.StartTimestamp
	var completedCount int32
	for _, v := range podList.Items {
		objectKey := getProgressObjectKey(v.Kind, v.Name)
		progressDetail := appsv1alpha1.ProgressStatusDetail{ObjectKey: objectKey}
<<<<<<< HEAD
		if podIsPendingDuringOperation(opsStartTime, &v, compStatus.Phase) {
			handlePendingProgressDetail(opsRes, compStatus, progressDetail)
			continue
		}
		if podProcessedSuccessful(workloadType, opsStartTime, &v, minReadySeconds, compStatus.Phase, pgRes.opsIsCompleted) {
=======
		if podProcessedSuccessful(currComponent, opsStartTime, &v,
			minReadySeconds, compStatus.Phase, pgRes.opsIsCompleted) {
>>>>>>> fbaad036
			completedCount += 1
			handleSucceedProgressDetail(opsRes, pgRes, compStatus, progressDetail)
			continue
		}
		if podIsPendingDuringOperation(opsStartTime, &v) {
			handlePendingProgressDetail(opsRes, compStatus, progressDetail)
			continue
		}
		completedCount += handleFailedOrProcessingProgressDetail(opsRes, pgRes, compStatus, progressDetail, &v)
	}
	return completedCount, err
}

// handlePendingProgressDetail handles the pending progressDetail and sets it to progressDetails.
func handlePendingProgressDetail(opsRes *OpsResource,
	compStatus *appsv1alpha1.OpsRequestComponentStatus,
	progressDetail appsv1alpha1.ProgressStatusDetail,
) {
	progressDetail.Status = appsv1alpha1.PendingProgressStatus
	setComponentStatusProgressDetail(opsRes.Recorder, opsRes.OpsRequest,
		&compStatus.ProgressDetails, progressDetail)
}

// handleSucceedProgressDetail handles the successful progressDetail and sets it to progressDetails.
func handleSucceedProgressDetail(opsRes *OpsResource,
	pgRes progressResource,
	compStatus *appsv1alpha1.OpsRequestComponentStatus,
	progressDetail appsv1alpha1.ProgressStatusDetail,
) {
	progressDetail.SetStatusAndMessage(appsv1alpha1.SucceedProgressStatus,
		getProgressSucceedMessage(pgRes.opsMessageKey, progressDetail.ObjectKey, pgRes.clusterComponent.Name))
	setComponentStatusProgressDetail(opsRes.Recorder, opsRes.OpsRequest,
		&compStatus.ProgressDetails, progressDetail)
}

// handleFailedOrProcessingProgressDetail handles failed or processing progressDetail and sets it to progressDetails.
func handleFailedOrProcessingProgressDetail(opsRes *OpsResource,
	pgRes progressResource,
	compStatus *appsv1alpha1.OpsRequestComponentStatus,
	progressDetail appsv1alpha1.ProgressStatusDetail,
	pod *corev1.Pod) (completedCount int32) {
	componentName := pgRes.clusterComponent.Name
	opsStartTime := opsRes.OpsRequest.Status.StartTimestamp
	if podIsFailedDuringOperation(opsStartTime, pod, compStatus.Phase, pgRes.opsIsCompleted) {
		podMessage := getFailedPodMessage(opsRes.Cluster, componentName, pod)
		// if the pod is not failed, return
		if len(podMessage) == 0 {
			return
		}
		message := getProgressFailedMessage(pgRes.opsMessageKey, progressDetail.ObjectKey, componentName, podMessage)
		progressDetail.SetStatusAndMessage(appsv1alpha1.FailedProgressStatus, message)
		completedCount = 1
	} else {
		progressDetail.SetStatusAndMessage(appsv1alpha1.ProcessingProgressStatus,
			getProgressProcessingMessage(pgRes.opsMessageKey, progressDetail.ObjectKey, componentName))
	}
	setComponentStatusProgressDetail(opsRes.Recorder, opsRes.OpsRequest,
		&compStatus.ProgressDetails, progressDetail)
	return completedCount
}

// podIsPendingDuringOperation checks if pod is pending during the component is doing operation.
func podIsPendingDuringOperation(opsStartTime metav1.Time, pod *corev1.Pod) bool {
	return pod.CreationTimestamp.Before(&opsStartTime) && pod.DeletionTimestamp.IsZero()
}

// podIsFailedDuringOperation checks if pod is failed during operation.
func podIsFailedDuringOperation(
	opsStartTime metav1.Time,
	pod *corev1.Pod,
	componentPhase appsv1alpha1.ClusterComponentPhase,
	opsIsCompleted bool) bool {
	if !util.IsFailedOrAbnormal(componentPhase) {
		return false
	}
	return !pod.CreationTimestamp.Before(&opsStartTime) || opsIsCompleted
}

// podProcessedSuccessful checks if the pod has been processed successfully:
// 1. the pod is recreated after OpsRequest.status.startTime and pod is available.
// 2. the component is running and pod is available.
func podProcessedSuccessful(workloadType appsv1alpha1.WorkloadType,
	opsStartTime metav1.Time,
	pod *corev1.Pod,
	minReadySeconds int32,
	componentPhase appsv1alpha1.ClusterComponentPhase,
	opsIsCompleted bool) bool {
	if !components.PodIsAvailable(workloadType, pod, minReadySeconds) {
		return false
	}
	return (opsIsCompleted && componentPhase == appsv1alpha1.RunningClusterCompPhase) || !pod.CreationTimestamp.Before(&opsStartTime)
}

func getProgressProcessingMessage(opsMessageKey, objectKey, componentName string) string {
	return fmt.Sprintf("Start to %s: %s in Component: %s", opsMessageKey, objectKey, componentName)
}

func getProgressSucceedMessage(opsMessageKey, objectKey, componentName string) string {
	return fmt.Sprintf("Successfully %s: %s in Component: %s", opsMessageKey, objectKey, componentName)
}

func getProgressFailedMessage(opsMessageKey, objectKey, componentName, podMessage string) string {
	return fmt.Sprintf("Failed to %s: %s in Component: %s, message: %s", opsMessageKey, objectKey, componentName, podMessage)
}

// getFailedPodMessage gets the failed pod message from cluster component status
func getFailedPodMessage(cluster *appsv1alpha1.Cluster, componentName string, pod *corev1.Pod) string {
	clusterCompStatus := cluster.Status.Components[componentName]
	return clusterCompStatus.GetObjectMessage(pod.Kind, pod.Name)
}

func getComponentLastReplicas(opsRequest *appsv1alpha1.OpsRequest, componentName string) *int32 {
	for k, v := range opsRequest.Status.LastConfiguration.Components {
		if k == componentName {
			return v.Replicas
		}
	}
	return nil
}

// handleComponentProgressDetails handles the component progressDetails when scale the replicas.
// @return expectProgressCount,
// @return completedCount
// @return error
func handleComponentProgressForScalingReplicas(reqCtx intctrlutil.RequestCtx,
	cli client.Client,
	opsRes *OpsResource,
	pgRes progressResource,
	compStatus *appsv1alpha1.OpsRequestComponentStatus,
	getExpectReplicas func(opsRequest *appsv1alpha1.OpsRequest, componentName string) *int32) (int32, int32, error) {
	var (
		podList             *corev1.PodList
		clusterComponent    = pgRes.clusterComponent
		opsRequest          = opsRes.OpsRequest
		isScaleOut          bool
		expectProgressCount int32
		completedCount      int32
		err                 error
	)
	if clusterComponent == nil || pgRes.clusterComponentDef == nil {
		return 0, 0, nil
	}
	expectReplicas := getExpectReplicas(opsRequest, clusterComponent.Name)
	if expectReplicas == nil {
		return 0, 0, nil
	}
	lastComponentReplicas := getComponentLastReplicas(opsRequest, clusterComponent.Name)
	if lastComponentReplicas == nil {
		return 0, 0, nil
	}
	// if replicas are not changed, return
	if *lastComponentReplicas == *expectReplicas {
		return 0, 0, nil
	}
	if podList, err = util.GetComponentPodList(reqCtx.Ctx, cli, *opsRes.Cluster, clusterComponent.Name); err != nil {
		return 0, 0, err
	}
	if compStatus.Phase == appsv1alpha1.RunningClusterCompPhase && pgRes.clusterComponent.Replicas != int32(len(podList.Items)) {
		return 0, 0, intctrlutil.NewError(intctrlutil.ErrorWaitCacheRefresh, "wait for the pods of component to be synchronized")
	}
	dValue := *expectReplicas - *lastComponentReplicas
	if dValue > 0 {
		expectProgressCount = dValue
		isScaleOut = true
	} else {
		expectProgressCount = dValue * -1
	}
	if !isScaleOut {
		completedCount, err = handleScaleDownProgress(opsRes, pgRes, podList, compStatus)
		expectProgressCount = getFinalExpectCount(compStatus, expectProgressCount)
		return expectProgressCount, completedCount, err
	}
	completedCount, err = handleScaleOutProgress(reqCtx, cli, opsRes, pgRes, podList, compStatus)
	// if the workload type is Stateless, remove the progressDetails of the expired pods.
	// because a replicaSet may attempt to create a pod multiple times till it succeeds when scale out the replicas.
	if pgRes.clusterComponentDef.WorkloadType == appsv1alpha1.Stateless {
		compStatus.ProgressDetails = removeStatelessExpiredPod(podList, compStatus.ProgressDetails)
	}
	return getFinalExpectCount(compStatus, expectProgressCount), completedCount, err
}

// handleScaleOutProgress handles the progressDetails of scaled out replicas.
func handleScaleOutProgress(reqCtx intctrlutil.RequestCtx,
	cli client.Client,
	opsRes *OpsResource,
	pgRes progressResource,
	podList *corev1.PodList,
	compStatus *appsv1alpha1.OpsRequestComponentStatus) (int32, error) {
	var componentName = pgRes.clusterComponent.Name
	workloadType := pgRes.clusterComponentDef.WorkloadType
	minReadySeconds, err := util.GetComponentWorkloadMinReadySeconds(reqCtx.Ctx, cli, *opsRes.Cluster, workloadType, componentName)
	if err != nil {
		return 0, err
	}
	var completedCount int32
	for _, v := range podList.Items {
		// only focus on the newly created pod when scaling out the replicas.
		if v.CreationTimestamp.Before(&opsRes.OpsRequest.Status.StartTimestamp) {
			continue
		}
		objectKey := getProgressObjectKey(v.Kind, v.Name)
		progressDetail := appsv1alpha1.ProgressStatusDetail{ObjectKey: objectKey}
		if components.PodIsAvailable(workloadType, &v, minReadySeconds) {
			completedCount += 1
			message := fmt.Sprintf("Successfully created pod: %s in Component: %s", objectKey, componentName)
			progressDetail.SetStatusAndMessage(appsv1alpha1.SucceedProgressStatus, message)
			setComponentStatusProgressDetail(opsRes.Recorder, opsRes.OpsRequest,
				&compStatus.ProgressDetails, progressDetail)
			continue
		}

		if util.IsFailedOrAbnormal(compStatus.Phase) {
			// means the pod is failed.
			podMessage := getFailedPodMessage(opsRes.Cluster, componentName, &v)
			message := fmt.Sprintf("Failed to create pod: %s in Component: %s, message: %s", objectKey, componentName, podMessage)
			progressDetail.SetStatusAndMessage(appsv1alpha1.FailedProgressStatus, message)
			completedCount += 1
		} else {
			progressDetail.SetStatusAndMessage(appsv1alpha1.ProcessingProgressStatus, "Start to create pod: "+objectKey)
		}
		setComponentStatusProgressDetail(opsRes.Recorder, opsRes.OpsRequest,
			&compStatus.ProgressDetails, progressDetail)
	}
	return completedCount, nil
}

// handleScaleDownProgress handles the progressDetails of scaled down replicas.
func handleScaleDownProgress(
	opsRes *OpsResource,
	pgRes progressResource,
	podList *corev1.PodList,
	compStatus *appsv1alpha1.OpsRequestComponentStatus) (completedCount int32, err error) {
	podMap := map[string]struct{}{}
	// record the deleting pod progressDetail
	for _, v := range podList.Items {
		objectKey := getProgressObjectKey(constant.PodKind, v.Name)
		podMap[objectKey] = struct{}{}
		if v.DeletionTimestamp.IsZero() {
			continue
		}
		progressDetail := appsv1alpha1.ProgressStatusDetail{
			ObjectKey: objectKey,
			Status:    appsv1alpha1.ProcessingProgressStatus,
			Message:   fmt.Sprintf("Start to delete pod: %s in Component: %s", objectKey, pgRes.clusterComponent.Name),
		}
		setComponentStatusProgressDetail(opsRes.Recorder, opsRes.OpsRequest,
			&compStatus.ProgressDetails, progressDetail)
	}
	lastComponentConfigs := opsRes.OpsRequest.Status.LastConfiguration.Components[pgRes.clusterComponent.Name]
	lastComponentPodNames := lastComponentConfigs.TargetResources[appsv1alpha1.PodsCompResourceKey]
	for _, v := range lastComponentPodNames {
		objectKey := getProgressObjectKey(constant.PodKind, v)
		if _, ok := podMap[objectKey]; ok {
			continue
		}
		// if the pod is not in the podList, it means the pod has been deleted.
		progressDetail := appsv1alpha1.ProgressStatusDetail{
			ObjectKey: objectKey,
			Status:    appsv1alpha1.SucceedProgressStatus,
			Message:   fmt.Sprintf("Successfully deleted pod: %s in Component: %s", objectKey, pgRes.clusterComponent.Name),
		}
		completedCount += 1
		setComponentStatusProgressDetail(opsRes.Recorder, opsRes.OpsRequest,
			&compStatus.ProgressDetails, progressDetail)
	}
	return completedCount, nil
}

// getFinalExpectCount gets the number of pods which has been processed by controller.
func getFinalExpectCount(compStatus *appsv1alpha1.OpsRequestComponentStatus, expectProgressCount int32) int32 {
	progressDetailsLen := int32(len(compStatus.ProgressDetails))
	if progressDetailsLen > expectProgressCount {
		expectProgressCount = progressDetailsLen
	}
	return expectProgressCount
}<|MERGE_RESOLUTION|>--- conflicted
+++ resolved
@@ -213,17 +213,7 @@
 	for _, v := range podList.Items {
 		objectKey := getProgressObjectKey(v.Kind, v.Name)
 		progressDetail := appsv1alpha1.ProgressStatusDetail{ObjectKey: objectKey}
-<<<<<<< HEAD
-		if podIsPendingDuringOperation(opsStartTime, &v, compStatus.Phase) {
-			handlePendingProgressDetail(opsRes, compStatus, progressDetail)
-			continue
-		}
-
 		if podProcessedSuccessful(workloadType, opsStartTime, &v, minReadySeconds, compStatus.Phase, pgRes.opsIsCompleted) {
-=======
-		if podProcessedSuccessful(currComponent, opsStartTime, &v,
-			minReadySeconds, compStatus.Phase, pgRes.opsIsCompleted) {
->>>>>>> fbaad036
 			completedCount += 1
 			handleSucceedProgressDetail(opsRes, pgRes, compStatus, progressDetail)
 			continue
@@ -258,16 +248,7 @@
 	for _, v := range podList.Items {
 		objectKey := getProgressObjectKey(v.Kind, v.Name)
 		progressDetail := appsv1alpha1.ProgressStatusDetail{ObjectKey: objectKey}
-<<<<<<< HEAD
-		if podIsPendingDuringOperation(opsStartTime, &v, compStatus.Phase) {
-			handlePendingProgressDetail(opsRes, compStatus, progressDetail)
-			continue
-		}
 		if podProcessedSuccessful(workloadType, opsStartTime, &v, minReadySeconds, compStatus.Phase, pgRes.opsIsCompleted) {
-=======
-		if podProcessedSuccessful(currComponent, opsStartTime, &v,
-			minReadySeconds, compStatus.Phase, pgRes.opsIsCompleted) {
->>>>>>> fbaad036
 			completedCount += 1
 			handleSucceedProgressDetail(opsRes, pgRes, compStatus, progressDetail)
 			continue
