/*
Copyright (C) 2022-2024 ApeCloud Co., Ltd

This file is part of KubeBlocks project

This program is free software: you can redistribute it and/or modify
it under the terms of the GNU Affero General Public License as published by
the Free Software Foundation, either version 3 of the License, or
(at your option) any later version.

This program is distributed in the hope that it will be useful
but WITHOUT ANY WARRANTY; without even the implied warranty of
MERCHANTABILITY or FITNESS FOR A PARTICULAR PURPOSE.  See the
GNU Affero General Public License for more details.

You should have received a copy of the GNU Affero General Public License
along with this program.  If not, see <http://www.gnu.org/licenses/>.
*/

package operations

import (
	"time"

	. "github.com/onsi/ginkgo/v2"
	. "github.com/onsi/gomega"
	corev1 "k8s.io/api/core/v1"
	"k8s.io/utils/pointer"
	"sigs.k8s.io/controller-runtime/pkg/client"

	appsv1alpha1 "github.com/apecloud/kubeblocks/apis/apps/v1alpha1"
	opsutil "github.com/apecloud/kubeblocks/controllers/apps/operations/util"
	"github.com/apecloud/kubeblocks/pkg/constant"
	intctrlutil "github.com/apecloud/kubeblocks/pkg/controllerutil"
	"github.com/apecloud/kubeblocks/pkg/generics"
	testapps "github.com/apecloud/kubeblocks/pkg/testutil/apps"
	testk8s "github.com/apecloud/kubeblocks/pkg/testutil/k8s"
)

var _ = Describe("Ops ProgressDetails", func() {

	var (
		randomStr             = testCtx.GetRandomStr()
		clusterDefinitionName = "cluster-definition-for-ops-" + randomStr
		clusterName           = "cluster-for-ops-" + randomStr
	)

	cleanEnv := func() {
		// must wait till resources deleted and no longer existed before the testcases start,
		// otherwise if later it needs to create some new resource objects with the same name,
		// in race conditions, it will find the existence of old objects, resulting failure to
		// create the new objects.
		By("clean resources")

		// delete cluster(and all dependent sub-resources), cluster definition
		testapps.ClearClusterResources(&testCtx)

		// delete rest resources
		inNS := client.InNamespace(testCtx.DefaultNamespace)
		ml := client.HasLabels{testCtx.TestObjLabelKey}
		// namespaced
		testapps.ClearResources(&testCtx, generics.OpsRequestSignature, inNS, ml)
		testapps.ClearResourcesWithRemoveFinalizerOption(&testCtx, generics.InstanceSetSignature, true, inNS, ml)
		// default GracePeriod is 30s
		testapps.ClearResources(&testCtx, generics.PodSignature, inNS, ml, client.GracePeriodSeconds(0))
	}

	BeforeEach(cleanEnv)

	AfterEach(cleanEnv)

	initClusterForOps := func(opsRes *OpsResource) {
		Expect(opsutil.UpdateClusterOpsAnnotations(ctx, k8sClient, opsRes.Cluster, nil)).Should(Succeed())
		opsRes.Cluster.Status.Phase = appsv1alpha1.RunningClusterPhase
	}

	testProgressDetailsWithStatefulPodUpdating := func(reqCtx intctrlutil.RequestCtx, opsRes *OpsResource, consensusPodList []*corev1.Pod) {
		By("mock pod of InstanceSet updating by deleting the pod")
		pod := consensusPodList[0]
		testk8s.MockPodIsTerminating(ctx, testCtx, pod)
		_, _ = GetOpsManager().Reconcile(reqCtx, k8sClient, opsRes)
		Expect(getProgressDetailStatus(opsRes, consensusComp, pod)).Should(Equal(appsv1alpha1.ProcessingProgressStatus))

		By("mock one pod of InstanceSet to update successfully")
		testk8s.RemovePodFinalizer(ctx, testCtx, pod)
		testapps.MockInstanceSetPod(&testCtx, nil, clusterName, consensusComp,
			pod.Name, "leader", "ReadWrite")

		_, _ = GetOpsManager().Reconcile(reqCtx, k8sClient, opsRes)
		Expect(getProgressDetailStatus(opsRes, consensusComp, pod)).Should(Equal(appsv1alpha1.SucceedProgressStatus))
		Expect(opsRes.OpsRequest.Status.Progress).Should(Equal("1/4"))
	}

	Context("Test Ops ProgressDetails", func() {
		It("Test Ops ProgressDetails for rolling update", func() {
			By("init operations resources ")
			reqCtx := intctrlutil.RequestCtx{Ctx: testCtx.Ctx}
			opsRes, _, _ := initOperationsResources(clusterDefinitionName, clusterName)

			By("create restart ops and pods of consensus component")
			opsRes.OpsRequest = createRestartOpsObj(clusterName, "restart-"+randomStr)
			mockComponentIsOperating(opsRes.Cluster, appsv1alpha1.UpdatingClusterCompPhase, consensusComp, statelessComp)
			podList := initInstanceSetPods(ctx, k8sClient, opsRes)

			By("mock restart OpsRequest is Running")
			_, err := GetOpsManager().Do(reqCtx, k8sClient, opsRes)
			Expect(err).ShouldNot(HaveOccurred())
			Eventually(testapps.GetOpsRequestPhase(&testCtx, client.ObjectKeyFromObject(opsRes.OpsRequest))).Should(Equal(appsv1alpha1.OpsCreatingPhase))

			By("test the progressDetails when stateful pod updates during restart operation")
			testProgressDetailsWithStatefulPodUpdating(reqCtx, opsRes, podList)
		})

		It("Test Ops ProgressDetails with horizontally scaling replicas", func() {
			By("init operations resources ")
			reqCtx := intctrlutil.RequestCtx{Ctx: testCtx.Ctx}
<<<<<<< HEAD
			opsRes, _, _ := initOperationsResources(clusterDefinitionName, clusterName)
			podList := initConsensusPods(ctx, k8sClient, opsRes, clusterName)

			By("create horizontalScaling operation to test the progressDetails when scaling down the replicas")
			opsRes.OpsRequest = createHorizontalScaling(clusterName, 1, nil)
=======
			opsRes, _, _ := initOperationsResources(clusterDefinitionName, clusterVersionName, clusterName)
			its := testapps.MockInstanceSetComponent(&testCtx, clusterName, consensusComp)
			podList := testapps.MockInstanceSetPods(&testCtx, its, opsRes.Cluster, consensusComp)

			By("create horizontalScaling operation to test the progressDetails when scaling in the replicas")
			opsRes.OpsRequest = createHorizontalScaling(clusterName, appsv1alpha1.HorizontalScaling{
				ComponentOps: appsv1alpha1.ComponentOps{ComponentName: consensusComp},
				Replicas:     pointer.Int32(1),
			})
>>>>>>> 0e34a119
			mockComponentIsOperating(opsRes.Cluster, appsv1alpha1.UpdatingClusterCompPhase, consensusComp) // appsv1alpha1.HorizontalScalingPhase
			initClusterForOps(opsRes)

			By("mock HorizontalScaling OpsRequest phase is running")
			_, err := GetOpsManager().Do(reqCtx, k8sClient, opsRes)
			Expect(err).ShouldNot(HaveOccurred())
			Eventually(testapps.GetOpsRequestPhase(&testCtx, client.ObjectKeyFromObject(opsRes.OpsRequest))).Should(Equal(appsv1alpha1.OpsCreatingPhase))
			// do h-scale action
			_, err = GetOpsManager().Do(reqCtx, k8sClient, opsRes)
			Expect(err).ShouldNot(HaveOccurred())

			By("mock the pod is terminating, pod[1] is target pod to delete. and mock pod[2] is failed and deleted by stateful controller")
			for i := 1; i < 3; i++ {
				pod := podList[i]
				testk8s.MockPodIsTerminating(ctx, testCtx, pod)
				testapps.MockInstanceSetStatus(testCtx, opsRes.Cluster, consensusComp)
				_, _ = GetOpsManager().Reconcile(reqCtx, k8sClient, opsRes)
				Expect(getProgressDetailStatus(opsRes, consensusComp, pod)).Should(Equal(appsv1alpha1.ProcessingProgressStatus))

			}
			By("mock the target pod is deleted and progressDetail status should be succeed")
			targetPod := podList[1]
			testk8s.RemovePodFinalizer(ctx, testCtx, targetPod)
			testapps.MockInstanceSetStatus(testCtx, opsRes.Cluster, consensusComp)
			_, _ = GetOpsManager().Reconcile(reqCtx, k8sClient, opsRes)
			Expect(getProgressDetailStatus(opsRes, consensusComp, targetPod)).Should(Equal(appsv1alpha1.SucceedProgressStatus))
			Expect(opsRes.OpsRequest.Status.Progress).Should(Equal("1/2"))

			By("delete the pod[2]")
			pod := podList[2]
			testk8s.RemovePodFinalizer(ctx, testCtx, pod)
			// expect the progress is 2/2
			testapps.MockInstanceSetStatus(testCtx, opsRes.Cluster, consensusComp)
			_, _ = GetOpsManager().Reconcile(reqCtx, k8sClient, opsRes)
			Expect(getProgressDetailStatus(opsRes, consensusComp, targetPod)).Should(Equal(appsv1alpha1.SucceedProgressStatus))
			Expect(opsRes.OpsRequest.Status.Progress).Should(Equal("2/2"))

			By("create horizontalScaling operation to test the progressDetails when scaling out the replicas ")
			initClusterForOps(opsRes)
			expectClusterComponentReplicas := int32(2)
			Expect(testapps.ChangeObj(&testCtx, opsRes.Cluster, func(lcluster *appsv1alpha1.Cluster) {
				lcluster.Spec.ComponentSpecs[1].Replicas = expectClusterComponentReplicas
			})).ShouldNot(HaveOccurred())
			// ops will use the startTimestamp to make decision, start time should not equal the pod createTime during testing.
			time.Sleep(time.Second)
			opsRes.OpsRequest = createHorizontalScaling(clusterName, appsv1alpha1.HorizontalScaling{
				ComponentOps: appsv1alpha1.ComponentOps{ComponentName: consensusComp},
				Replicas:     pointer.Int32(3),
			})
			mockComponentIsOperating(opsRes.Cluster, appsv1alpha1.UpdatingClusterCompPhase, consensusComp, statelessComp)
			// update ops phase to Running first
			_, err = GetOpsManager().Do(reqCtx, k8sClient, opsRes)
			Expect(err).ShouldNot(HaveOccurred())
			Eventually(testapps.GetOpsRequestPhase(&testCtx, client.ObjectKeyFromObject(opsRes.OpsRequest))).Should(Equal(appsv1alpha1.OpsCreatingPhase))
			// do h-scale cluster
			_, err = GetOpsManager().Do(reqCtx, k8sClient, opsRes)
			Expect(err).ShouldNot(HaveOccurred())

			By("test the progressDetails when scaling out replicas")
			targetPod = podList[2]
			testapps.MockInstanceSetPod(&testCtx, nil, clusterName, consensusComp,
				targetPod.Name, "follower", "Readonly")
			Expect(k8sClient.Get(ctx, client.ObjectKey{Name: targetPod.Name, Namespace: testCtx.DefaultNamespace}, targetPod)).Should(Succeed())
			testapps.MockInstanceSetStatus(testCtx, opsRes.Cluster, consensusComp)
			_, _ = GetOpsManager().Reconcile(reqCtx, k8sClient, opsRes)
			Expect(getProgressDetailStatus(opsRes, consensusComp, targetPod)).Should(Equal(appsv1alpha1.SucceedProgressStatus))
			Expect(opsRes.OpsRequest.Status.Progress).Should(Equal("1/1"))
		})
	})
})

func getProgressDetailStatus(opsRes *OpsResource, componentName string, pod *corev1.Pod) appsv1alpha1.ProgressStatus {
	objectKey := getProgressObjectKey(constant.PodKind, pod.Name)
	progressDetails := opsRes.OpsRequest.Status.Components[componentName].ProgressDetails
	progressDetail := findStatusProgressDetail(progressDetails, objectKey)
	var status appsv1alpha1.ProgressStatus
	if progressDetail != nil {
		status = progressDetail.Status
	}
	return status
}<|MERGE_RESOLUTION|>--- conflicted
+++ resolved
@@ -114,14 +114,7 @@
 		It("Test Ops ProgressDetails with horizontally scaling replicas", func() {
 			By("init operations resources ")
 			reqCtx := intctrlutil.RequestCtx{Ctx: testCtx.Ctx}
-<<<<<<< HEAD
 			opsRes, _, _ := initOperationsResources(clusterDefinitionName, clusterName)
-			podList := initConsensusPods(ctx, k8sClient, opsRes, clusterName)
-
-			By("create horizontalScaling operation to test the progressDetails when scaling down the replicas")
-			opsRes.OpsRequest = createHorizontalScaling(clusterName, 1, nil)
-=======
-			opsRes, _, _ := initOperationsResources(clusterDefinitionName, clusterVersionName, clusterName)
 			its := testapps.MockInstanceSetComponent(&testCtx, clusterName, consensusComp)
 			podList := testapps.MockInstanceSetPods(&testCtx, its, opsRes.Cluster, consensusComp)
 
@@ -130,7 +123,6 @@
 				ComponentOps: appsv1alpha1.ComponentOps{ComponentName: consensusComp},
 				Replicas:     pointer.Int32(1),
 			})
->>>>>>> 0e34a119
 			mockComponentIsOperating(opsRes.Cluster, appsv1alpha1.UpdatingClusterCompPhase, consensusComp) // appsv1alpha1.HorizontalScalingPhase
 			initClusterForOps(opsRes)
 
