--- conflicted
+++ resolved
@@ -24,6 +24,7 @@
 
 	. "github.com/onsi/ginkgo/v2"
 	. "github.com/onsi/gomega"
+
 	corev1 "k8s.io/api/core/v1"
 	metav1 "k8s.io/apimachinery/pkg/apis/meta/v1"
 	"k8s.io/utils/pointer"
@@ -72,12 +73,8 @@
 	Context("Test ops_util functions", func() {
 		It("Test ops_util functions", func() {
 			By("init operations resources ")
-<<<<<<< HEAD
-			opsRes, _, _ := initOperationsResources(clusterDefinitionName, clusterName)
-=======
-			opsRes, _, _ := initOperationsResources(clusterDefinitionName, clusterVersionName, clusterName)
+			opsRes, _, _ := initOperationsResources(clusterDefinitionName, clusterName)
 			testapps.MockInstanceSetComponent(&testCtx, clusterName, consensusComp)
->>>>>>> 0e34a119
 
 			By("Test the functions in ops_util.go")
 			opsRes.OpsRequest = createHorizontalScaling(clusterName, appsv1alpha1.HorizontalScaling{
@@ -92,15 +89,10 @@
 
 		It("Test opsRequest failed cases", func() {
 			By("init operations resources ")
-<<<<<<< HEAD
-			opsRes, _, _ := initOperationsResources(clusterDefinitionName, clusterName)
-
-=======
-			opsRes, _, _ := initOperationsResources(clusterDefinitionName, clusterVersionName, clusterName)
+			opsRes, _, _ := initOperationsResources(clusterDefinitionName, clusterName)
 			testapps.MockInstanceSetComponent(&testCtx, clusterName, consensusComp)
 			pods := testapps.MockInstanceSetPods(&testCtx, nil, opsRes.Cluster, consensusComp)
 			time.Sleep(time.Second)
->>>>>>> 0e34a119
 			By("Test the functions in ops_util.go")
 			ops := testapps.NewOpsRequestObj("restart-ops-"+randomStr, testCtx.DefaultNamespace,
 				clusterName, appsv1alpha1.RestartType)
@@ -148,7 +140,7 @@
 
 		It("Test opsRequest with disable ha", func() {
 			By("init operations resources ")
-			opsRes, _, _ := initOperationsResources(clusterDefinitionName, clusterVersionName, clusterName)
+			opsRes, _, _ := initOperationsResources(clusterDefinitionName, clusterName)
 
 			By("Test the functions in ops_util.go")
 			ops := testapps.NewOpsRequestObj("restart-ops-"+randomStr, testCtx.DefaultNamespace,
@@ -256,7 +248,7 @@
 		It("Test opsRequest dependency", func() {
 			By("init operations resources ")
 			reqCtx := intctrlutil.RequestCtx{Ctx: testCtx.Ctx}
-			opsRes, _, _ := initOperationsResources(clusterDefinitionName, clusterVersionName, clusterName)
+			opsRes, _, _ := initOperationsResources(clusterDefinitionName, clusterName)
 
 			By("create a first horizontal opsRequest")
 			ops1 := createHorizontalScaling(clusterName, appsv1alpha1.HorizontalScaling{
