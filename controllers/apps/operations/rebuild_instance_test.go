--- conflicted
+++ resolved
@@ -24,11 +24,8 @@
 
 	. "github.com/onsi/ginkgo/v2"
 	. "github.com/onsi/gomega"
-<<<<<<< HEAD
-
-=======
+
 	"golang.org/x/exp/slices"
->>>>>>> 1a068557
 	corev1 "k8s.io/api/core/v1"
 	metav1 "k8s.io/apimachinery/pkg/apis/meta/v1"
 	"sigs.k8s.io/controller-runtime/pkg/client"
@@ -106,13 +103,8 @@
 			return opsRequest
 		}
 
-<<<<<<< HEAD
-		prepareOpsRes := func(backupName string) *OpsResource {
+		prepareOpsRes := func(backupName string, inPlace bool) *OpsResource {
 			opsRes, _, _ := initOperationsResources(clusterDefinitionName, clusterName)
-=======
-		prepareOpsRes := func(backupName string, inPlace bool) *OpsResource {
-			opsRes, _, _ := initOperationsResources(clusterDefinitionName, clusterVersionName, clusterName)
->>>>>>> 1a068557
 			podList := initInstanceSetPods(ctx, k8sClient, opsRes)
 
 			// fake to create the source pvc.
@@ -385,7 +377,7 @@
 
 		It("rebuild instance with horizontal scaling", func() {
 			By("init operations resources ")
-			opsRes, _, _ := initOperationsResources(clusterDefinitionName, clusterVersionName, clusterName)
+			opsRes, _, _ := initOperationsResources(clusterDefinitionName, clusterName)
 			its := testapps.MockInstanceSetComponent(&testCtx, clusterName, consensusComp)
 			podList := testapps.MockInstanceSetPods(&testCtx, its, opsRes.Cluster, consensusComp)
 			opsRes.OpsRequest = createRebuildInstanceOps("", false, podList[1].Name, podList[2].Name)
