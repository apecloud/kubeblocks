/*
Copyright (C) 2022-2024 ApeCloud Co., Ltd

This file is part of KubeBlocks project

This program is free software: you can redistribute it and/or modify
it under the terms of the GNU Affero General Public License as published by
the Free Software Foundation, either version 3 of the License, or
(at your option) any later version.

This program is distributed in the hope that it will be useful
but WITHOUT ANY WARRANTY; without even the implied warranty of
MERCHANTABILITY or FITNESS FOR A PARTICULAR PURPOSE.  See the
GNU Affero General Public License for more details.

You should have received a copy of the GNU Affero General Public License
along with this program.  If not, see <http://www.gnu.org/licenses/>.
*/

package operations

import (
	"fmt"

	. "github.com/onsi/ginkgo/v2"
	. "github.com/onsi/gomega"
	corev1 "k8s.io/api/core/v1"
	"sigs.k8s.io/controller-runtime/pkg/client"

	appsv1alpha1 "github.com/apecloud/kubeblocks/apis/apps/v1alpha1"
	dpv1alpha1 "github.com/apecloud/kubeblocks/apis/dataprotection/v1alpha1"
	"github.com/apecloud/kubeblocks/pkg/common"
	"github.com/apecloud/kubeblocks/pkg/constant"
	intctrlutil "github.com/apecloud/kubeblocks/pkg/controllerutil"
	dptypes "github.com/apecloud/kubeblocks/pkg/dataprotection/types"
	"github.com/apecloud/kubeblocks/pkg/generics"
	testapps "github.com/apecloud/kubeblocks/pkg/testutil/apps"
	testdp "github.com/apecloud/kubeblocks/pkg/testutil/dataprotection"
)

var _ = Describe("OpsUtil functions", func() {

	var (
		randomStr             = testCtx.GetRandomStr()
		clusterDefinitionName = "cluster-definition-for-ops-" + randomStr
		clusterName           = "cluster-for-ops-" + randomStr
		rebuildInstanceCount  = 2
	)

	cleanEnv := func() {
		// must wait till resources deleted and no longer existed before the testcases start,
		// otherwise if later it needs to create some new resource objects with the same name,
		// in race conditions, it will find the existence of old objects, resulting failure to
		// create the new objects.
		By("clean resources")

		// delete cluster(and all dependent sub-resources), cluster definition
		testapps.ClearClusterResources(&testCtx)

		// delete rest resources
		inNS := client.InNamespace(testCtx.DefaultNamespace)
		ml := client.HasLabels{testCtx.TestObjLabelKey}
		// namespaced
		testapps.ClearResources(&testCtx, generics.OpsRequestSignature, inNS, ml)
		testapps.ClearResources(&testCtx, generics.BackupSignature, inNS, ml)
		testapps.ClearResources(&testCtx, generics.RestoreSignature, inNS, ml)
		// default GracePeriod is 30s
		testapps.ClearResources(&testCtx, generics.PodSignature, inNS, ml, client.GracePeriodSeconds(0))
		testapps.ClearResourcesWithRemoveFinalizerOption(&testCtx, generics.PersistentVolumeClaimSignature, true, inNS, ml)
		testapps.ClearResourcesWithRemoveFinalizerOption(&testCtx, generics.PersistentVolumeSignature, true, ml)
		testapps.ClearResourcesWithRemoveFinalizerOption(&testCtx, generics.ActionSetSignature, true, ml)
	}

	BeforeEach(cleanEnv)

	AfterEach(cleanEnv)

	Context("Test Rebuild-Instance opsRequest", func() {
		createRebuildInstanceOps := func(backupName string, instanceNames ...string) *appsv1alpha1.OpsRequest {
			opsName := "rebuild-instance-" + testCtx.GetRandomStr()
			ops := testapps.NewOpsRequestObj(opsName, testCtx.DefaultNamespace,
				clusterName, appsv1alpha1.RebuildInstanceType)
			var instances []appsv1alpha1.Instance
			for _, insName := range instanceNames {
				instances = append(instances, appsv1alpha1.Instance{
					Name: insName,
				})
			}
			ops.Spec.RebuildFrom = []appsv1alpha1.RebuildInstance{
				{
					ComponentOps: appsv1alpha1.ComponentOps{ComponentName: consensusComp},
					Instances:    instances,
					BackupName:   backupName,
				},
			}
			opsRequest := testapps.CreateOpsRequest(ctx, testCtx, ops)
			opsRequest.Status.Phase = appsv1alpha1.OpsPendingPhase
			return opsRequest
		}

		prepareOpsRes := func(backupName string) *OpsResource {
<<<<<<< HEAD
			opsRes, _, _ := initOperationsResources(clusterDefinitionName, clusterName)
			podList := initConsensusPods(ctx, k8sClient, opsRes, clusterName)
=======
			opsRes, _, _ := initOperationsResources(clusterDefinitionName, clusterVersionName, clusterName)
			podList := initInstanceSetPods(ctx, k8sClient, opsRes)
>>>>>>> 0e34a119

			// fake to create the source pvc.
			for i := range podList {
				pvcName := fmt.Sprintf("%s-%s", testapps.DataVolumeName, podList[i].Name)
				testapps.NewPersistentVolumeClaimFactory(podList[i].Namespace, pvcName, clusterName, consensusComp, testapps.DataVolumeName).
					SetStorage("20Gi").Create(&testCtx)
			}

			By("Test the functions in ops_util.go")
			opsRes.OpsRequest = createRebuildInstanceOps(backupName, podList[0].Name, podList[1].Name)
			return opsRes
		}

		fakePVCSByRestore := func(opsRequest *appsv1alpha1.OpsRequest) *corev1.PersistentVolumeClaimList {
			pvcList := &corev1.PersistentVolumeClaimList{}
			for i := 0; i < 2; i++ {
				pvcName := fmt.Sprintf("rebuild-%s-%s-%d", opsRequest.UID[:8], common.CutString(consensusComp+"-"+testapps.DataVolumeName, 30), i)
				pv := testapps.NewPersistentVolumeClaimFactory(testCtx.DefaultNamespace, pvcName, clusterName, consensusComp, testapps.DataVolumeName).
					AddAnnotations(rebuildFromAnnotation, opsRequest.Name).
					SetStorage("20Gi").Create(&testCtx).GetObject()
				pvcList.Items = append(pvcList.Items, *pv)
			}
			return pvcList
		}

		fakeTmpPVCBoundPV := func(pvcList *corev1.PersistentVolumeClaimList) []*corev1.PersistentVolume {
			var pvs []*corev1.PersistentVolume
			for i := range pvcList.Items {
				pvc := &pvcList.Items[i]
				_, ok := pvc.Annotations[rebuildFromAnnotation]
				if !ok {
					continue
				}
				pvName := pvc.Name + "-pv"
				pv := testapps.NewPersistentVolumeFactory(pvc.Namespace, pvc.Name+"-pv", pvc.Name).
					SetStorage("20Gi").
					SetClaimRef(pvc).
					Create(&testCtx).GetObject()
				pvs = append(pvs, pv)
				Expect(testapps.ChangeObj(&testCtx, pvc, func(p *corev1.PersistentVolumeClaim) {
					p.Spec.VolumeName = pvName
				})).Should(Succeed())
			}

			return pvs
		}

		It("test rebuild instance when cluster/component are mismatched", func() {
			By("init operations resources ")
			opsRes := prepareOpsRes("")
			reqCtx := intctrlutil.RequestCtx{Ctx: testCtx.Ctx}

			By("fake cluster phase to Abnormal and component phase to Running")
			Expect(testapps.ChangeObjStatus(&testCtx, opsRes.Cluster, func() {
				opsRes.Cluster.Status.Phase = appsv1alpha1.AbnormalClusterPhase
			})).Should(Succeed())
			opsRes.OpsRequest.Status.Phase = appsv1alpha1.OpsCreatingPhase

			By("expect for opsRequest phase is Failed if the phase of component is not matched")
			_, _ = GetOpsManager().Do(reqCtx, k8sClient, opsRes)
			Expect(opsRes.OpsRequest.Status.Phase).Should(Equal(appsv1alpha1.OpsFailedPhase))
			Expect(opsRes.OpsRequest.Status.Conditions[0].Message).Should(ContainSubstring(fmt.Sprintf(`the phase of component "%s" can not be %s`, consensusComp, appsv1alpha1.RunningClusterCompPhase)))

			By("fake component phase to Abnormal")
			opsRes.OpsRequest.Status.Phase = appsv1alpha1.OpsCreatingPhase
			Expect(testapps.ChangeObjStatus(&testCtx, opsRes.Cluster, func() {
				compStatus := opsRes.Cluster.Status.Components[consensusComp]
				compStatus.Phase = appsv1alpha1.AbnormalClusterCompPhase
				opsRes.Cluster.Status.Components[consensusComp] = compStatus
			})).Should(Succeed())

			By("expect for opsRequest phase is Failed due to the pod is Available")
			_, _ = GetOpsManager().Do(reqCtx, k8sClient, opsRes)
			Expect(opsRes.OpsRequest.Status.Phase).Should(Equal(appsv1alpha1.OpsFailedPhase))

			By("fake pod is unavailable")
			opsRes.OpsRequest.Status.Phase = appsv1alpha1.OpsCreatingPhase
			for _, ins := range opsRes.OpsRequest.Spec.RebuildFrom[0].Instances {
				Expect(testapps.GetAndChangeObjStatus(&testCtx, client.ObjectKey{Name: ins.Name, Namespace: opsRes.OpsRequest.Namespace}, func(pod *corev1.Pod) {
					pod.Status.Conditions = nil
				})()).Should(Succeed())
			}
			_, _ = GetOpsManager().Do(reqCtx, k8sClient, opsRes)
			Expect(opsRes.OpsRequest.Status.Phase).Should(Equal(appsv1alpha1.OpsCreatingPhase))
		})

		sourcePVCsShouldRebindPVs := func(reqCtx intctrlutil.RequestCtx, opsRes *OpsResource, pvcList *corev1.PersistentVolumeClaimList) {
			// fake the pvs
			pvs := fakeTmpPVCBoundPV(pvcList)

			// rebind the source pvcs and pvs
			_, _ = GetOpsManager().Reconcile(reqCtx, k8sClient, opsRes)
			for i := range pvs {
				Eventually(testapps.CheckObj(&testCtx, client.ObjectKeyFromObject(pvs[i]), func(g Gomega, pv *corev1.PersistentVolume) {
					g.Expect(pv.Spec.ClaimRef).Should(BeNil())
					g.Expect(pv.Spec.PersistentVolumeReclaimPolicy).Should(Equal(corev1.PersistentVolumeReclaimRetain))
					g.Expect(pv.Annotations[rebuildFromAnnotation]).Should(Equal(opsRes.OpsRequest.Name))
				}))
			}

			Expect(k8sClient.List(ctx, pvcList, client.MatchingLabels{constant.KBAppComponentLabelKey: consensusComp}, client.InNamespace(opsRes.OpsRequest.Namespace))).Should(Succeed())
			reCreatePVCCount := 0
			for i := range pvcList.Items {
				pvc := &pvcList.Items[i]
				rebuildFrom, ok := pvc.Annotations[rebuildFromAnnotation]
				if !ok {
					continue
				}
				reCreatePVCCount += 1
				Expect(rebuildFrom).Should(Equal(opsRes.OpsRequest.Name))
				Expect(pvc.Spec.VolumeName).Should(ContainSubstring("-pv"))
			}
			Expect(reCreatePVCCount).Should(Equal(rebuildInstanceCount))
		}

		waitForInstanceToAvailable := func(reqCtx intctrlutil.RequestCtx, opsRes *OpsResource, ignoreRoleCheck bool) {
			By("waiting for the rebuild instance to ready")
			Eventually(testapps.CheckObj(&testCtx, client.ObjectKeyFromObject(opsRes.OpsRequest), func(g Gomega, ops *appsv1alpha1.OpsRequest) {
				compStatus := ops.Status.Components[consensusComp]
				g.Expect(compStatus.ProgressDetails[0].Message).Should(Equal(waitingForInstanceReadyMessage))
				g.Expect(compStatus.ProgressDetails[1].Message).Should(Equal(waitingForInstanceReadyMessage))
			}))

			By("fake th rebuild pods to ready ")
			// recreate the instances and fake it to ready.
			pods := initInstanceSetPods(ctx, k8sClient, opsRes)
			if ignoreRoleCheck {
				for i := range pods {
					Expect(testapps.ChangeObj(&testCtx, pods[i], func(pod *corev1.Pod) {
						if pod.Labels != nil {
							delete(pod.Labels, constant.RoleLabelKey)
						}
					})).Should(Succeed())
				}
			}
		}

		It("test rebuild instance with no backup", func() {
			By("init operations resources ")
			opsRes := prepareOpsRes("")
			opsRes.OpsRequest.Status.Phase = appsv1alpha1.OpsRunningPhase
			reqCtx := intctrlutil.RequestCtx{Ctx: testCtx.Ctx}

			By("expect for the tmp pods and pvcs are created")
			_, _ = GetOpsManager().Reconcile(reqCtx, k8sClient, opsRes)
			matchingLabels := client.MatchingLabels{
				constant.OpsRequestNameLabelKey:      opsRes.OpsRequest.Name,
				constant.OpsRequestNamespaceLabelKey: opsRes.OpsRequest.Namespace,
			}
			podList := &corev1.PodList{}
			Expect(k8sClient.List(ctx, podList, matchingLabels, client.InNamespace(opsRes.OpsRequest.Namespace))).Should(Succeed())
			Expect(podList.Items).Should(HaveLen(rebuildInstanceCount))
			pvcList := &corev1.PersistentVolumeClaimList{}
			Expect(k8sClient.List(ctx, pvcList, client.MatchingLabels{constant.KBAppComponentLabelKey: consensusComp}, client.InNamespace(opsRes.OpsRequest.Namespace))).Should(Succeed())
			tmpPVCCount := 0
			for i := range pvcList.Items {
				if _, ok := pvcList.Items[i].Annotations[rebuildFromAnnotation]; ok {
					tmpPVCCount += 1
				}
			}
			Expect(tmpPVCCount).Should(Equal(rebuildInstanceCount))

			By("fake the rebuilding pod to be Completed and fake pvs are created.")
			for i := range podList.Items {
				pod := &podList.Items[i]
				Expect(testapps.ChangeObjStatus(&testCtx, pod, func() {
					pod.Status.Phase = corev1.PodSucceeded
				})).Should(Succeed())
			}

			By("expect to create the source pvcs and the pvs have rebind them.")
			sourcePVCsShouldRebindPVs(reqCtx, opsRes, pvcList)

			By("expect the opsRequest to succeed")
			waitForInstanceToAvailable(reqCtx, opsRes, false)
			_, _ = GetOpsManager().Reconcile(reqCtx, k8sClient, opsRes)
			Eventually(testapps.CheckObj(&testCtx, client.ObjectKeyFromObject(opsRes.OpsRequest), func(g Gomega, ops *appsv1alpha1.OpsRequest) {
				g.Expect(ops.Status.Phase).Should(Equal(appsv1alpha1.OpsSucceedPhase))
			}))

			By("expect to clean up the tmp pods")
			_, _ = GetOpsManager().Reconcile(reqCtx, k8sClient, opsRes)
			Eventually(testapps.List(&testCtx, generics.PodSignature, matchingLabels, client.InNamespace(opsRes.OpsRequest.Namespace))).Should(HaveLen(0))
		})

		testRebuildInstanceWithBackup := func(ignoreRoleCheck bool) {
			By("init operation resources and backup")
			actionSet := testapps.CreateCustomizedObj(&testCtx, "backup/actionset.yaml",
				&dpv1alpha1.ActionSet{}, testapps.WithName(testdp.ActionSetName))
			backup := testdp.NewBackupFactory(testCtx.DefaultNamespace, testdp.BackupName).
				SetBackupPolicyName(testdp.BackupPolicyName).
				SetBackupMethod(testdp.BackupMethodName).
				AddLabels(dptypes.BackupTypeLabelKey, string(dpv1alpha1.BackupTypeFull)).
				Create(&testCtx).GetObject()
			// fake backup is completed
			Expect(testapps.ChangeObjStatus(&testCtx, backup, func() {
				backup.Status.Phase = dpv1alpha1.BackupPhaseCompleted
				backup.Status.BackupMethod = &dpv1alpha1.BackupMethod{
					Name:          backup.Spec.BackupMethod,
					ActionSetName: actionSet.Name,
					TargetVolumes: &dpv1alpha1.TargetVolumeInfo{
						VolumeMounts: []corev1.VolumeMount{
							{Name: testapps.DataVolumeName, MountPath: "/test"},
						},
					},
				}
			})).Should(Succeed())
			opsRes := prepareOpsRes(backup.Name)
			if ignoreRoleCheck {
				Expect(testapps.ChangeObj(&testCtx, opsRes.OpsRequest, func(request *appsv1alpha1.OpsRequest) {
					if request.Annotations == nil {
						request.Annotations = map[string]string{}
					}
					request.Annotations[ignoreRoleCheckAnnotationKey] = "true"
				})).Should(Succeed())
			}
			opsRes.OpsRequest.Status.Phase = appsv1alpha1.OpsRunningPhase
			reqCtx := intctrlutil.RequestCtx{Ctx: testCtx.Ctx}

			By("expect for the prepareData Restore CR has been created.")
			_, _ = GetOpsManager().Reconcile(reqCtx, k8sClient, opsRes)
			matchingLabels := client.MatchingLabels{
				constant.OpsRequestNameLabelKey:      opsRes.OpsRequest.Name,
				constant.OpsRequestNamespaceLabelKey: opsRes.OpsRequest.Namespace,
			}
			restoreList := &dpv1alpha1.RestoreList{}
			Expect(k8sClient.List(ctx, restoreList, matchingLabels, client.InNamespace(opsRes.OpsRequest.Namespace))).Should(Succeed())
			Expect(restoreList.Items).Should(HaveLen(rebuildInstanceCount))

			By("fake to create the pvcs which should be created by Restore Controller and change restore phase to Completed")
			// create the pvcs
			pvcList := fakePVCSByRestore(opsRes.OpsRequest)
			fakeRestoresToCompleted := func() {
				// fake restores to Completed
				for i := range restoreList.Items {
					restore := &restoreList.Items[i]
					Expect(testapps.ChangeObjStatus(&testCtx, restore, func() {
						restore.Status.Phase = dpv1alpha1.RestorePhaseCompleted
					})).Should(Succeed())
				}
			}
			fakeRestoresToCompleted()

			By("expect to create the source pvcs and the pvs have rebind them.")
			sourcePVCsShouldRebindPVs(reqCtx, opsRes, pvcList)

			By("expect to create the postReady restore after the instances are available")
			waitForInstanceToAvailable(reqCtx, opsRes, ignoreRoleCheck)
			_, _ = GetOpsManager().Reconcile(reqCtx, k8sClient, opsRes)
			Expect(k8sClient.List(ctx, restoreList, matchingLabels, client.InNamespace(opsRes.OpsRequest.Namespace))).Should(Succeed())
			// The number of restores should be twice the number of instances that need to be restored.
			Expect(restoreList.Items).Should(HaveLen(rebuildInstanceCount * 2))

			By("fake the postReady restores to Completed and expect the opsRequest to Succeed.")
			fakeRestoresToCompleted()
			_, _ = GetOpsManager().Reconcile(reqCtx, k8sClient, opsRes)
			Eventually(testapps.CheckObj(&testCtx, client.ObjectKeyFromObject(opsRes.OpsRequest), func(g Gomega, ops *appsv1alpha1.OpsRequest) {
				g.Expect(ops.Status.Phase).Should(Equal(appsv1alpha1.OpsSucceedPhase))
			}))
		}

		It("test rebuild instance with backup", func() {
			testRebuildInstanceWithBackup(false)
		})

		It("test rebuild instance with backup and ignore role check", func() {
			testRebuildInstanceWithBackup(true)
		})

	})
})<|MERGE_RESOLUTION|>--- conflicted
+++ resolved
@@ -24,6 +24,7 @@
 
 	. "github.com/onsi/ginkgo/v2"
 	. "github.com/onsi/gomega"
+
 	corev1 "k8s.io/api/core/v1"
 	"sigs.k8s.io/controller-runtime/pkg/client"
 
@@ -99,13 +100,8 @@
 		}
 
 		prepareOpsRes := func(backupName string) *OpsResource {
-<<<<<<< HEAD
 			opsRes, _, _ := initOperationsResources(clusterDefinitionName, clusterName)
-			podList := initConsensusPods(ctx, k8sClient, opsRes, clusterName)
-=======
-			opsRes, _, _ := initOperationsResources(clusterDefinitionName, clusterVersionName, clusterName)
 			podList := initInstanceSetPods(ctx, k8sClient, opsRes)
->>>>>>> 0e34a119
 
 			// fake to create the source pvc.
 			for i := range podList {
