--- conflicted
+++ resolved
@@ -69,15 +69,10 @@
 		It("Test start OpsRequest", func() {
 			By("init operations resources ")
 			reqCtx := intctrlutil.RequestCtx{Ctx: ctx}
-<<<<<<< HEAD
 			opsRes, _, _ := initOperationsResources(clusterDefinitionName, clusterName)
-
-=======
-			opsRes, _, _ := initOperationsResources(clusterDefinitionName, clusterVersionName, clusterName)
 			testapps.MockInstanceSetComponent(&testCtx, clusterName, consensusComp)
 			testapps.MockInstanceSetComponent(&testCtx, clusterName, statelessComp)
 			testapps.MockInstanceSetComponent(&testCtx, clusterName, statefulComp)
->>>>>>> 0e34a119
 			By("mock cluster annotations for start opsRequest")
 			// mock snapshot annotation for cluster
 			componentReplicasMap := map[string]int32{}
