--- conflicted
+++ resolved
@@ -65,14 +65,10 @@
 	Context("Test OpsRequest", func() {
 		It("Test stop OpsRequest", func() {
 			reqCtx := intctrlutil.RequestCtx{Ctx: ctx}
-<<<<<<< HEAD
 			opsRes, _, _ := initOperationsResources(clusterDefinitionName, clusterName)
-=======
-			opsRes, _, _ := initOperationsResources(clusterDefinitionName, clusterVersionName, clusterName)
 			testapps.MockInstanceSetComponent(&testCtx, clusterName, consensusComp)
 			testapps.MockInstanceSetComponent(&testCtx, clusterName, statelessComp)
 			testapps.MockInstanceSetComponent(&testCtx, clusterName, statefulComp)
->>>>>>> 0e34a119
 			By("create Stop opsRequest")
 			ops := testapps.NewOpsRequestObj("stop-ops-"+randomStr, testCtx.DefaultNamespace,
 				clusterName, appsv1alpha1.StopType)
