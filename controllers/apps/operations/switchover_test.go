--- conflicted
+++ resolved
@@ -98,14 +98,6 @@
 			clusterDefObj = testapps.NewClusterDefFactory(consensusComp).
 				AddComponentDef(testapps.ConsensusMySQLComponent, consensusComp).
 				Create(&testCtx).GetObject()
-<<<<<<< HEAD
-
-			By("Create a clusterVersion obj.")
-			clusterVersionObj = testapps.NewClusterVersionFactory(clusterVersionName, clusterDefObj.GetName()).
-				AddComponentVersion(consensusComp).AddContainerShort(testapps.DefaultMySQLContainerName, testapps.ApeCloudMySQLImage).
-				Create(&testCtx).GetObject()
-=======
->>>>>>> af21346f
 		})
 
 		// TODO(v1.0): workload and switchover have been removed from CD/CV.
