--- conflicted
+++ resolved
@@ -292,15 +292,6 @@
 		return nil, errors.New("switchover spec not found")
 	}
 
-<<<<<<< HEAD
-	// replace secret env and merge envs defined in SwitchoverSpec
-	replaceSwitchoverConnCredentialEnv(synthesizeComp.LifecycleActions.Switchover, cluster.Name, synthesizeComp.Name)
-=======
-	if synthesizeComp.LifecycleActions.Switchover.WithCandidate == nil && synthesizeComp.LifecycleActions.Switchover.WithoutCandidate == nil {
-		return nil, errors.New("switchover spec withCandidate and withoutCandidate can't be nil at the same time")
-	}
-
->>>>>>> 52adab73
 	var switchoverEnvs []corev1.EnvVar
 	switchoverEnvs = append(switchoverEnvs, synthesizeComp.LifecycleActions.Switchover.Exec.Env...)
 
@@ -317,23 +308,6 @@
 	return switchoverEnvs, nil
 }
 
-<<<<<<< HEAD
-// replaceSwitchoverConnCredentialEnv replaces the connection credential environment variables for the switchover job.
-func replaceSwitchoverConnCredentialEnv(switchover *appsv1alpha1.Action, clusterName, componentName string) {
-	if switchover == nil {
-		return
-	}
-	connCredentialMap := component.GetEnvReplacementMapForConnCredential(clusterName)
-	replaceEnvVars := func(action *appsv1alpha1.Action) {
-		if action != nil {
-			action.Exec.Env = component.ReplaceSecretEnvVars(connCredentialMap, action.Exec.Env)
-		}
-	}
-	replaceEnvVars(switchover)
-}
-
-=======
->>>>>>> 52adab73
 // buildSwitchoverWorkloadEnvs builds the replication or consensus workload environment variables for the switchover job.
 func buildSwitchoverWorkloadEnvs(ctx context.Context,
 	cli client.Client,
