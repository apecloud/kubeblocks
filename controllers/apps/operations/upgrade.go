/*
Copyright (C) 2022-2024 ApeCloud Co., Ltd

This file is part of KubeBlocks project

This program is free software: you can redistribute it and/or modify
it under the terms of the GNU Affero General Public License as published by
the Free Software Foundation, either version 3 of the License, or
(at your option) any later version.

This program is distributed in the hope that it will be useful
but WITHOUT ANY WARRANTY; without even the implied warranty of
MERCHANTABILITY or FITNESS FOR A PARTICULAR PURPOSE.  See the
GNU Affero General Public License for more details.

You should have received a copy of the GNU Affero General Public License
along with this program.  If not, see <http://www.gnu.org/licenses/>.
*/

package operations

import (
<<<<<<< HEAD
=======
	"context"
>>>>>>> 0e34a119
	"fmt"
	"time"

	corev1 "k8s.io/api/core/v1"
	metav1 "k8s.io/apimachinery/pkg/apis/meta/v1"
	"sigs.k8s.io/controller-runtime/pkg/client"

	appsv1alpha1 "github.com/apecloud/kubeblocks/apis/apps/v1alpha1"
	"github.com/apecloud/kubeblocks/pkg/controller/component"
	intctrlutil "github.com/apecloud/kubeblocks/pkg/controllerutil"
)

type upgradeOpsHandler struct{}

var _ OpsHandler = upgradeOpsHandler{}

func init() {
	upgradeBehaviour := OpsBehaviour{
		// if cluster is Abnormal or Failed, new opsRequest may can repair it.
		FromClusterPhases: appsv1alpha1.GetClusterUpRunningPhases(),
		ToClusterPhase:    appsv1alpha1.UpdatingClusterPhase,
		QueueByCluster:    true,
		OpsHandler:        upgradeOpsHandler{},
	}

	opsMgr := GetOpsManager()
	opsMgr.RegisterOps(appsv1alpha1.UpgradeType, upgradeBehaviour)
}

// ActionStartedCondition the started condition when handle the upgrade request.
func (u upgradeOpsHandler) ActionStartedCondition(reqCtx intctrlutil.RequestCtx, cli client.Client, opsRes *OpsResource) (*metav1.Condition, error) {
	return appsv1alpha1.NewHorizontalScalingCondition(opsRes.OpsRequest), nil
}

func (u upgradeOpsHandler) Action(reqCtx intctrlutil.RequestCtx, cli client.Client, opsRes *OpsResource) error {
<<<<<<< HEAD
	return fmt.Errorf("not implemented")
=======
	var compOpsHelper componentOpsHelper
	upgradeSpec := opsRes.OpsRequest.Spec.Upgrade
	if u.existClusterVersion(opsRes.OpsRequest) {
		// TODO: remove this deprecated API after v0.9
		opsRes.Cluster.Spec.ClusterVersionRef = *opsRes.OpsRequest.Spec.Upgrade.ClusterVersionRef
	} else {
		compOpsHelper = newComponentOpsHelper(upgradeSpec.Components)
		if err := compOpsHelper.updateClusterComponentsAndShardings(opsRes.Cluster, func(compSpec *appsv1alpha1.ClusterComponentSpec, obj ComponentOpsInterface) error {
			upgradeComp := obj.(appsv1alpha1.UpgradeComponent)
			if u.needUpdateCompDef(upgradeComp, opsRes.Cluster) {
				compSpec.ComponentDef = *upgradeComp.ComponentDefinitionName
			}
			if upgradeComp.ServiceVersion != nil {
				compSpec.ServiceVersion = *upgradeComp.ServiceVersion
			}
			return nil
		}); err != nil {
			return err
		}
	}
	// abort earlier running upgrade opsRequest.
	if err := abortEarlierOpsRequestWithSameKind(reqCtx, cli, opsRes, []appsv1alpha1.OpsType{appsv1alpha1.UpgradeType},
		func(earlierOps *appsv1alpha1.OpsRequest) (bool, error) {
			if u.existClusterVersion(earlierOps) {
				return true, nil
			}
			for _, v := range earlierOps.Spec.Upgrade.Components {
				// abort the earlierOps if exists the same component.
				if _, ok := compOpsHelper.componentOpsSet[v.ComponentName]; ok {
					return true, nil
				}
			}
			return false, nil
		}); err != nil {
		return err
	}
	return cli.Update(reqCtx.Ctx, opsRes.Cluster)
>>>>>>> 0e34a119
}

// ReconcileAction will be performed when action is done and loops till OpsRequest.status.phase is Succeed/Failed.
// the Reconcile function for upgrade opsRequest.
func (u upgradeOpsHandler) ReconcileAction(reqCtx intctrlutil.RequestCtx, cli client.Client, opsRes *OpsResource) (appsv1alpha1.OpsPhase, time.Duration, error) {
<<<<<<< HEAD
	return reconcileActionWithComponentOps(reqCtx, cli, opsRes, "upgrade", nil, handleComponentStatusProgress)
}

// SaveLastConfiguration records last configuration to the OpsRequest.status.lastConfiguration
func (u upgradeOpsHandler) SaveLastConfiguration(reqCtx intctrlutil.RequestCtx, cli client.Client, opsRes *OpsResource) error {
	compsStatus, err := u.getUpgradeComponentsStatus(reqCtx, cli, opsRes)
	if err != nil {
		return err
	}
	opsRes.OpsRequest.Status.Components = compsStatus
	return nil
}

func (u upgradeOpsHandler) getUpgradeComponentsStatus(reqCtx intctrlutil.RequestCtx, cli client.Client, opsRes *OpsResource) (map[string]appsv1alpha1.OpsRequestComponentStatus, error) {
	// get the changed components map
	changedComponentMap := map[string]struct{}{}

	// TODO: impl

	// get the changed components name map, and record the components infos to OpsRequest.status.
	compStatusMap := map[string]appsv1alpha1.OpsRequestComponentStatus{}
	for _, comp := range opsRes.Cluster.Spec.ComponentSpecs {
		if _, ok := changedComponentMap[comp.ComponentDefRef]; !ok {
			continue
=======
	upgradeSpec := opsRes.OpsRequest.Spec.Upgrade
	var (
		compOpsHelper       componentOpsHelper
		componentDefMap     map[string]*appsv1alpha1.ComponentDefinition
		componentVersionMap map[string]appsv1alpha1.ClusterComponentVersion
		err                 error
	)
	if u.existClusterVersion(opsRes.OpsRequest) {
		// TODO: remove this deprecated API after v0.9
		compOpsHelper = newComponentOpsHelper(u.getCompOpsListForClusterVersion(opsRes))
		if componentVersionMap, err = u.getClusterComponentVersionMap(reqCtx.Ctx, cli, *upgradeSpec.ClusterVersionRef); err != nil {
			return opsRes.OpsRequest.Status.Phase, 0, err
		}
	} else {
		compOpsHelper = newComponentOpsHelper(upgradeSpec.Components)
		if componentDefMap, err = u.getComponentDefMapWithUpdatedImages(reqCtx, cli, opsRes); err != nil {
			return opsRes.OpsRequest.Status.Phase, 0, err
		}
	}
	componentUpgraded := func(cluster *appsv1alpha1.Cluster,
		lastCompConfiguration appsv1alpha1.LastComponentConfiguration,
		upgradeComp appsv1alpha1.UpgradeComponent) bool {
		if u.needUpdateCompDef(upgradeComp, opsRes.Cluster) &&
			lastCompConfiguration.ComponentDefinitionName != *upgradeComp.ComponentDefinitionName {
			return true
		}
		if upgradeComp.ServiceVersion != nil && lastCompConfiguration.ServiceVersion != *upgradeComp.ServiceVersion {
			return true
		}
		return false
	}
	podApplyCompOps := func(
		ops *appsv1alpha1.OpsRequest,
		pod *corev1.Pod,
		compOps ComponentOpsInterface,
		insTemplateName string) bool {
		if u.existClusterVersion(opsRes.OpsRequest) {
			// TODO: remove this deprecated API after v0.9
			compSpec := getComponentSpecOrShardingTemplate(opsRes.Cluster, compOps.GetComponentName())
			if compSpec == nil {
				return true
			}
			compVersion, ok := componentVersionMap[compSpec.ComponentDefRef]
			if !ok {
				return true
			}
			return u.podImageApplied(pod, compVersion.VersionsCtx.Containers)
>>>>>>> 0e34a119
		}
		upgradeComponent := compOps.(appsv1alpha1.UpgradeComponent)
		lastCompConfiguration := opsRes.OpsRequest.Status.LastConfiguration.Components[compOps.GetComponentName()]
		if !componentUpgraded(opsRes.Cluster, lastCompConfiguration, upgradeComponent) {
			// if componentDefinition and serviceVersion no changes, return true
			return true
		}
		compDef, ok := componentDefMap[compOps.GetComponentName()]
		if !ok {
			return true
		}
		return u.podImageApplied(pod, compDef.Spec.Runtime.Containers)
	}
	handleUpgradeProgress := func(reqCtx intctrlutil.RequestCtx,
		cli client.Client,
		opsRes *OpsResource,
		pgRes *progressResource,
		compStatus *appsv1alpha1.OpsRequestComponentStatus) (expectProgressCount int32, completedCount int32, err error) {
		return handleComponentStatusProgress(reqCtx, cli, opsRes, pgRes, compStatus, podApplyCompOps)
	}
<<<<<<< HEAD
	return compStatusMap, nil
=======
	return compOpsHelper.reconcileActionWithComponentOps(reqCtx, cli, opsRes, "upgrade", handleUpgradeProgress)
}

// SaveLastConfiguration records last configuration to the OpsRequest.status.lastConfiguration
func (u upgradeOpsHandler) SaveLastConfiguration(reqCtx intctrlutil.RequestCtx, cli client.Client, opsRes *OpsResource) error {
	opsRes.OpsRequest.Status.LastConfiguration.ClusterVersionRef = opsRes.Cluster.Spec.ClusterVersionRef
	compOpsHelper := newComponentOpsHelper(opsRes.OpsRequest.Spec.Upgrade.Components)
	compOpsHelper.saveLastConfigurations(opsRes, func(compSpec appsv1alpha1.ClusterComponentSpec, comOps ComponentOpsInterface) appsv1alpha1.LastComponentConfiguration {
		return appsv1alpha1.LastComponentConfiguration{
			ComponentDefinitionName: compSpec.ComponentDef,
			ServiceVersion:          compSpec.ServiceVersion,
		}
	})
	return nil
}

// getClusterComponentVersionMap gets the components of ClusterVersion and converts the component list to map.
func (u upgradeOpsHandler) getClusterComponentVersionMap(ctx context.Context,
	cli client.Client, clusterVersionName string) (map[string]appsv1alpha1.ClusterComponentVersion, error) {
	clusterVersion := &appsv1alpha1.ClusterVersion{}
	if err := cli.Get(ctx, client.ObjectKey{Name: clusterVersionName}, clusterVersion); err != nil {
		return nil, client.IgnoreNotFound(err)
	}
	components := map[string]appsv1alpha1.ClusterComponentVersion{}
	for _, v := range clusterVersion.Spec.ComponentVersions {
		components[v.ComponentDefRef] = v
	}
	return components, nil
}

func (u upgradeOpsHandler) getCompOpsListForClusterVersion(opsRes *OpsResource) []appsv1alpha1.ComponentOps {
	var compOpsList []appsv1alpha1.ComponentOps
	for _, v := range opsRes.Cluster.Spec.ComponentSpecs {
		compOpsList = append(compOpsList, appsv1alpha1.ComponentOps{ComponentName: v.Name})
	}
	for _, v := range opsRes.Cluster.Spec.ShardingSpecs {
		compOpsList = append(compOpsList, appsv1alpha1.ComponentOps{ComponentName: v.Name})
	}
	return compOpsList
}

// getComponentDefMapWithUpdatedImages gets the desired componentDefinition map
// that is updated with the corresponding images of the ComponentDefinition and service version.
func (u upgradeOpsHandler) getComponentDefMapWithUpdatedImages(reqCtx intctrlutil.RequestCtx,
	cli client.Client,
	opsRes *OpsResource) (map[string]*appsv1alpha1.ComponentDefinition, error) {
	compDefMap := map[string]*appsv1alpha1.ComponentDefinition{}
	for _, v := range opsRes.OpsRequest.Spec.Upgrade.Components {
		compSpec := getComponentSpecOrShardingTemplate(opsRes.Cluster, v.ComponentName)
		if compSpec == nil {
			return nil, intctrlutil.NewFatalError(fmt.Sprintf(`"can not found the component "%s" in the cluster "%s"`,
				v.ComponentName, opsRes.Cluster.Name))
		}
		compDef, err := component.GetCompDefByName(reqCtx.Ctx, cli, compSpec.ComponentDef)
		if err != nil {
			return nil, err
		}
		if err = component.UpdateCompDefinitionImages4ServiceVersion(reqCtx.Ctx, cli, compDef, compSpec.ServiceVersion); err != nil {
			return nil, err
		}
		compDefMap[v.ComponentName] = compDef
	}
	return compDefMap, nil
}

// podImageApplied checks if the pod has applied the new image.
func (u upgradeOpsHandler) podImageApplied(pod *corev1.Pod, expectContainers []corev1.Container) bool {
	if len(expectContainers) == 0 {
		return true
	}
	for _, v := range expectContainers {
		for _, cs := range pod.Status.ContainerStatuses {
			if cs.Name == v.Name && cs.Image != v.Image {
				return false
			}
		}
		for _, c := range pod.Spec.Containers {
			if c.Name == v.Name && c.Image != v.Image {
				return false
			}
		}
	}
	return true
}

func (u upgradeOpsHandler) existClusterVersion(ops *appsv1alpha1.OpsRequest) bool {
	return ops.Spec.Upgrade.ClusterVersionRef != nil && *ops.Spec.Upgrade.ClusterVersionRef != ""
}

func (u upgradeOpsHandler) needUpdateCompDef(upgradeComp appsv1alpha1.UpgradeComponent, cluster *appsv1alpha1.Cluster) bool {
	if upgradeComp.ComponentDefinitionName == nil {
		return false
	}
	// we will ignore the empty ComponentDefinitionName if cluster.Spec.ClusterDefRef is empty.
	return *upgradeComp.ComponentDefinitionName != "" ||
		(*upgradeComp.ComponentDefinitionName == "" && cluster.Spec.ClusterDefRef != "")
>>>>>>> 0e34a119
}<|MERGE_RESOLUTION|>--- conflicted
+++ resolved
@@ -20,10 +20,6 @@
 package operations
 
 import (
-<<<<<<< HEAD
-=======
-	"context"
->>>>>>> 0e34a119
 	"fmt"
 	"time"
 
@@ -59,14 +55,10 @@
 }
 
 func (u upgradeOpsHandler) Action(reqCtx intctrlutil.RequestCtx, cli client.Client, opsRes *OpsResource) error {
-<<<<<<< HEAD
-	return fmt.Errorf("not implemented")
-=======
 	var compOpsHelper componentOpsHelper
 	upgradeSpec := opsRes.OpsRequest.Spec.Upgrade
 	if u.existClusterVersion(opsRes.OpsRequest) {
-		// TODO: remove this deprecated API after v0.9
-		opsRes.Cluster.Spec.ClusterVersionRef = *opsRes.OpsRequest.Spec.Upgrade.ClusterVersionRef
+		return fmt.Errorf("not implemented")
 	} else {
 		compOpsHelper = newComponentOpsHelper(upgradeSpec.Components)
 		if err := compOpsHelper.updateClusterComponentsAndShardings(opsRes.Cluster, func(compSpec *appsv1alpha1.ClusterComponentSpec, obj ComponentOpsInterface) error {
@@ -99,51 +91,19 @@
 		return err
 	}
 	return cli.Update(reqCtx.Ctx, opsRes.Cluster)
->>>>>>> 0e34a119
 }
 
 // ReconcileAction will be performed when action is done and loops till OpsRequest.status.phase is Succeed/Failed.
 // the Reconcile function for upgrade opsRequest.
 func (u upgradeOpsHandler) ReconcileAction(reqCtx intctrlutil.RequestCtx, cli client.Client, opsRes *OpsResource) (appsv1alpha1.OpsPhase, time.Duration, error) {
-<<<<<<< HEAD
-	return reconcileActionWithComponentOps(reqCtx, cli, opsRes, "upgrade", nil, handleComponentStatusProgress)
-}
-
-// SaveLastConfiguration records last configuration to the OpsRequest.status.lastConfiguration
-func (u upgradeOpsHandler) SaveLastConfiguration(reqCtx intctrlutil.RequestCtx, cli client.Client, opsRes *OpsResource) error {
-	compsStatus, err := u.getUpgradeComponentsStatus(reqCtx, cli, opsRes)
-	if err != nil {
-		return err
-	}
-	opsRes.OpsRequest.Status.Components = compsStatus
-	return nil
-}
-
-func (u upgradeOpsHandler) getUpgradeComponentsStatus(reqCtx intctrlutil.RequestCtx, cli client.Client, opsRes *OpsResource) (map[string]appsv1alpha1.OpsRequestComponentStatus, error) {
-	// get the changed components map
-	changedComponentMap := map[string]struct{}{}
-
-	// TODO: impl
-
-	// get the changed components name map, and record the components infos to OpsRequest.status.
-	compStatusMap := map[string]appsv1alpha1.OpsRequestComponentStatus{}
-	for _, comp := range opsRes.Cluster.Spec.ComponentSpecs {
-		if _, ok := changedComponentMap[comp.ComponentDefRef]; !ok {
-			continue
-=======
 	upgradeSpec := opsRes.OpsRequest.Spec.Upgrade
 	var (
-		compOpsHelper       componentOpsHelper
-		componentDefMap     map[string]*appsv1alpha1.ComponentDefinition
-		componentVersionMap map[string]appsv1alpha1.ClusterComponentVersion
-		err                 error
+		compOpsHelper   componentOpsHelper
+		componentDefMap map[string]*appsv1alpha1.ComponentDefinition
+		err             error
 	)
 	if u.existClusterVersion(opsRes.OpsRequest) {
-		// TODO: remove this deprecated API after v0.9
-		compOpsHelper = newComponentOpsHelper(u.getCompOpsListForClusterVersion(opsRes))
-		if componentVersionMap, err = u.getClusterComponentVersionMap(reqCtx.Ctx, cli, *upgradeSpec.ClusterVersionRef); err != nil {
-			return opsRes.OpsRequest.Status.Phase, 0, err
-		}
+		return appsv1alpha1.OpsFailedPhase, 0, fmt.Errorf("not implemented")
 	} else {
 		compOpsHelper = newComponentOpsHelper(upgradeSpec.Components)
 		if componentDefMap, err = u.getComponentDefMapWithUpdatedImages(reqCtx, cli, opsRes); err != nil {
@@ -168,17 +128,7 @@
 		compOps ComponentOpsInterface,
 		insTemplateName string) bool {
 		if u.existClusterVersion(opsRes.OpsRequest) {
-			// TODO: remove this deprecated API after v0.9
-			compSpec := getComponentSpecOrShardingTemplate(opsRes.Cluster, compOps.GetComponentName())
-			if compSpec == nil {
-				return true
-			}
-			compVersion, ok := componentVersionMap[compSpec.ComponentDefRef]
-			if !ok {
-				return true
-			}
-			return u.podImageApplied(pod, compVersion.VersionsCtx.Containers)
->>>>>>> 0e34a119
+			return false
 		}
 		upgradeComponent := compOps.(appsv1alpha1.UpgradeComponent)
 		lastCompConfiguration := opsRes.OpsRequest.Status.LastConfiguration.Components[compOps.GetComponentName()]
@@ -199,15 +149,11 @@
 		compStatus *appsv1alpha1.OpsRequestComponentStatus) (expectProgressCount int32, completedCount int32, err error) {
 		return handleComponentStatusProgress(reqCtx, cli, opsRes, pgRes, compStatus, podApplyCompOps)
 	}
-<<<<<<< HEAD
-	return compStatusMap, nil
-=======
 	return compOpsHelper.reconcileActionWithComponentOps(reqCtx, cli, opsRes, "upgrade", handleUpgradeProgress)
 }
 
 // SaveLastConfiguration records last configuration to the OpsRequest.status.lastConfiguration
 func (u upgradeOpsHandler) SaveLastConfiguration(reqCtx intctrlutil.RequestCtx, cli client.Client, opsRes *OpsResource) error {
-	opsRes.OpsRequest.Status.LastConfiguration.ClusterVersionRef = opsRes.Cluster.Spec.ClusterVersionRef
 	compOpsHelper := newComponentOpsHelper(opsRes.OpsRequest.Spec.Upgrade.Components)
 	compOpsHelper.saveLastConfigurations(opsRes, func(compSpec appsv1alpha1.ClusterComponentSpec, comOps ComponentOpsInterface) appsv1alpha1.LastComponentConfiguration {
 		return appsv1alpha1.LastComponentConfiguration{
@@ -216,31 +162,6 @@
 		}
 	})
 	return nil
-}
-
-// getClusterComponentVersionMap gets the components of ClusterVersion and converts the component list to map.
-func (u upgradeOpsHandler) getClusterComponentVersionMap(ctx context.Context,
-	cli client.Client, clusterVersionName string) (map[string]appsv1alpha1.ClusterComponentVersion, error) {
-	clusterVersion := &appsv1alpha1.ClusterVersion{}
-	if err := cli.Get(ctx, client.ObjectKey{Name: clusterVersionName}, clusterVersion); err != nil {
-		return nil, client.IgnoreNotFound(err)
-	}
-	components := map[string]appsv1alpha1.ClusterComponentVersion{}
-	for _, v := range clusterVersion.Spec.ComponentVersions {
-		components[v.ComponentDefRef] = v
-	}
-	return components, nil
-}
-
-func (u upgradeOpsHandler) getCompOpsListForClusterVersion(opsRes *OpsResource) []appsv1alpha1.ComponentOps {
-	var compOpsList []appsv1alpha1.ComponentOps
-	for _, v := range opsRes.Cluster.Spec.ComponentSpecs {
-		compOpsList = append(compOpsList, appsv1alpha1.ComponentOps{ComponentName: v.Name})
-	}
-	for _, v := range opsRes.Cluster.Spec.ShardingSpecs {
-		compOpsList = append(compOpsList, appsv1alpha1.ComponentOps{ComponentName: v.Name})
-	}
-	return compOpsList
 }
 
 // getComponentDefMapWithUpdatedImages gets the desired componentDefinition map
@@ -298,5 +219,4 @@
 	// we will ignore the empty ComponentDefinitionName if cluster.Spec.ClusterDefRef is empty.
 	return *upgradeComp.ComponentDefinitionName != "" ||
 		(*upgradeComp.ComponentDefinitionName == "" && cluster.Spec.ClusterDefRef != "")
->>>>>>> 0e34a119
 }