/*
Copyright ApeCloud, Inc.

Licensed under the Apache License, Version 2.0 (the "License");
you may not use this file except in compliance with the License.
You may obtain a copy of the License at

    http://www.apache.org/licenses/LICENSE-2.0

Unless required by applicable law or agreed to in writing, software
distributed under the License is distributed on an "AS IS" BASIS,
WITHOUT WARRANTIES OR CONDITIONS OF ANY KIND, either express or implied.
See the License for the specific language governing permissions and
limitations under the License.
*/

package operations

import (
	"context"
	"reflect"
	"time"

	metav1 "k8s.io/apimachinery/pkg/apis/meta/v1"
	"sigs.k8s.io/controller-runtime/pkg/client"

	appsv1alpha1 "github.com/apecloud/kubeblocks/apis/apps/v1alpha1"
)

type upgradeOpsHandler struct{}

var _ OpsHandler = upgradeOpsHandler{}

func init() {
	upgradeBehaviour := OpsBehaviour{
		FromClusterPhases: []appsv1alpha1.Phase{appsv1alpha1.RunningPhase, appsv1alpha1.FailedPhase, appsv1alpha1.AbnormalPhase},
		ToClusterPhase:    appsv1alpha1.VersionUpgradingPhase,
		OpsHandler:        upgradeOpsHandler{},
	}

	opsMgr := GetOpsManager()
	opsMgr.RegisterOps(appsv1alpha1.UpgradeType, upgradeBehaviour)
}

// ActionStartedCondition the started condition when handle the upgrade request.
func (u upgradeOpsHandler) ActionStartedCondition(opsRequest *appsv1alpha1.OpsRequest) *metav1.Condition {
	return appsv1alpha1.NewHorizontalScalingCondition(opsRequest)
}

// Action modifies Cluster.spec.clusterVersionRef with opsRequest.spec.upgrade.clusterVersionRef
func (u upgradeOpsHandler) Action(opsRes *OpsResource) error {
	opsRes.Cluster.Spec.ClusterVersionRef = opsRes.OpsRequest.Spec.Upgrade.ClusterVersionRef
	return opsRes.Client.Update(opsRes.Ctx, opsRes.Cluster)
}

// ReconcileAction will be performed when action is done and loops till OpsRequest.status.phase is Succeed/Failed.
// the Reconcile function for upgrade opsRequest.
func (u upgradeOpsHandler) ReconcileAction(opsRes *OpsResource) (appsv1alpha1.Phase, time.Duration, error) {
	return ReconcileActionWithComponentOps(opsRes, "upgrade", handleComponentStatusProgress)
}

// GetRealAffectedComponentMap gets the real affected component map for the operation
func (u upgradeOpsHandler) GetRealAffectedComponentMap(opsRequest *appsv1alpha1.OpsRequest) realAffectedComponentMap {
	return opsRequest.GetUpgradeComponentNameMap()
}

// SaveLastConfiguration records last configuration to the OpsRequest.status.lastConfiguration
func (u upgradeOpsHandler) SaveLastConfiguration(opsRes *OpsResource) error {
	compsStatus, err := u.getUpgradeComponentsStatus(opsRes)
	if err != nil {
		return err
	}
	patch := client.MergeFrom(opsRes.OpsRequest.DeepCopy())
	opsRes.OpsRequest.Status.LastConfiguration = appsv1alpha1.LastConfiguration{
		ClusterVersionRef: opsRes.Cluster.Spec.ClusterVersionRef,
	}
	opsRes.OpsRequest.Status.Components = compsStatus
	return opsRes.Client.Status().Patch(opsRes.Ctx, opsRes.OpsRequest, patch)
}

// getUpgradeComponentsStatus compares the ClusterVersions before and after upgrade, and get the changed components map.
func (u upgradeOpsHandler) getUpgradeComponentsStatus(opsRes *OpsResource) (map[string]appsv1alpha1.OpsRequestComponentStatus, error) {
	lastComponents, err := u.getClusterComponentVersionMap(opsRes.Ctx, opsRes.Client,
		opsRes.Cluster.Spec.ClusterVersionRef)
	if err != nil {
		return nil, err
	}
	components, err := u.getClusterComponentVersionMap(opsRes.Ctx, opsRes.Client,
		opsRes.OpsRequest.Spec.Upgrade.ClusterVersionRef)
	if err != nil {
		return nil, err
	}
	// get the changed components map
	changedComponentMap := map[string]struct{}{}
	for k, v := range components {
		lastComp := lastComponents[k]
		if !reflect.DeepEqual(v, lastComp) {
			changedComponentMap[k] = struct{}{}
		}
	}
	// get the changed components name map, and record the components infos to OpsRequest.status.
	compStatusMap := map[string]appsv1alpha1.OpsRequestComponentStatus{}
	for _, comp := range opsRes.Cluster.Spec.ComponentSpecs {
		if _, ok := changedComponentMap[comp.ComponentDefRef]; !ok {
			continue
		}
		compStatusMap[comp.Name] = appsv1alpha1.OpsRequestComponentStatus{
			Phase: appsv1alpha1.VersionUpgradingPhase,
		}
	}
	return compStatusMap, nil
}

<<<<<<< HEAD
// getClusterVersionComponentMap gets the ClusterVersion and converts the component list to map.
func (u upgradeOpsHandler) getClusterVersionComponentMap(ctx context.Context,
=======
// getClusterComponentVersionMap gets the components of ClusterVersion and coverts the component list to map.
func (u upgradeOpsHandler) getClusterComponentVersionMap(ctx context.Context,
>>>>>>> f43b6a57
	cli client.Client, clusterVersionName string) (map[string]appsv1alpha1.ClusterComponentVersion, error) {
	clusterVersion := &appsv1alpha1.ClusterVersion{}
	if err := cli.Get(ctx, client.ObjectKey{Name: clusterVersionName}, clusterVersion); err != nil {
		return nil, client.IgnoreNotFound(err)
	}
	components := map[string]appsv1alpha1.ClusterComponentVersion{}
	for _, v := range clusterVersion.Spec.ComponentVersions {
		components[v.ComponentDefRef] = v
	}
	return components, nil
}<|MERGE_RESOLUTION|>--- conflicted
+++ resolved
@@ -111,13 +111,8 @@
 	return compStatusMap, nil
 }
 
-<<<<<<< HEAD
-// getClusterVersionComponentMap gets the ClusterVersion and converts the component list to map.
-func (u upgradeOpsHandler) getClusterVersionComponentMap(ctx context.Context,
-=======
-// getClusterComponentVersionMap gets the components of ClusterVersion and coverts the component list to map.
+// getClusterComponentVersionMap gets the components of ClusterVersion and converts the component list to map.
 func (u upgradeOpsHandler) getClusterComponentVersionMap(ctx context.Context,
->>>>>>> f43b6a57
 	cli client.Client, clusterVersionName string) (map[string]appsv1alpha1.ClusterComponentVersion, error) {
 	clusterVersion := &appsv1alpha1.ClusterVersion{}
 	if err := cli.Get(ctx, client.ObjectKey{Name: clusterVersionName}, clusterVersion); err != nil {
