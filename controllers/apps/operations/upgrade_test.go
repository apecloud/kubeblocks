/*
Copyright (C) 2022-2024 ApeCloud Co., Ltd

This file is part of KubeBlocks project

This program is free software: you can redistribute it and/or modify
it under the terms of the GNU Affero General Public License as published by
the Free Software Foundation, either version 3 of the License, or
(at your option) any later version.

This program is distributed in the hope that it will be useful
but WITHOUT ANY WARRANTY; without even the implied warranty of
MERCHANTABILITY or FITNESS FOR A PARTICULAR PURPOSE.  See the
GNU Affero General Public License for more details.

You should have received a copy of the GNU Affero General Public License
along with this program.  If not, see <http://www.gnu.org/licenses/>.
*/

package operations

import (
	"fmt"

	. "github.com/onsi/ginkgo/v2"
<<<<<<< HEAD
=======
	. "github.com/onsi/gomega"
	corev1 "k8s.io/api/core/v1"
	"k8s.io/utils/pointer"
>>>>>>> 0e34a119
	"sigs.k8s.io/controller-runtime/pkg/client"

	"github.com/apecloud/kubeblocks/pkg/generics"
	testapps "github.com/apecloud/kubeblocks/pkg/testutil/apps"
)

var _ = Describe("Upgrade OpsRequest", func() {
<<<<<<< HEAD
=======

	var (
		randomStr             = testCtx.GetRandomStr()
		clusterDefinitionName = "cluster-definition-for-ops-" + randomStr
		clusterVersionName    = "clusterversion-for-ops-" + randomStr
		clusterName           = "cluster-for-ops-" + randomStr
		serviceVer0           = testapps.ServiceVersion("v0")
		serviceVer1           = testapps.ServiceVersion("v1")
		serviceVer2           = testapps.ServiceVersion("v2")
		release0              = testapps.ReleaseID("r0")
		release1              = testapps.ReleaseID("r1")
		release2              = testapps.ReleaseID("r2")
		release3              = testapps.ReleaseID("r3")
		release4              = testapps.ReleaseID("r4")
	)
	const mysqlImageForUpdate = "docker.io/apecloud/apecloud-mysql-server:8.0.30"
>>>>>>> 0e34a119
	cleanEnv := func() {
		// must wait till resources deleted and no longer existed before the testcases start,
		// otherwise if later it needs to create some new resource objects with the same name,
		// in race conditions, it will find the existence of old objects, resulting failure to
		// create the new objects.
		By("clean resources")

		// delete cluster(and all dependent sub-resources), cluster definition
		testapps.ClearClusterResources(&testCtx)

		// delete rest resources
		inNS := client.InNamespace(testCtx.DefaultNamespace)
		ml := client.HasLabels{testCtx.TestObjLabelKey}
		// namespaced
		testapps.ClearResources(&testCtx, generics.OpsRequestSignature, inNS, ml)

		// non-namespaced
		testapps.ClearResourcesWithRemoveFinalizerOption(&testCtx, generics.ComponentDefinitionSignature, true, ml)
		testapps.ClearResourcesWithRemoveFinalizerOption(&testCtx, generics.ComponentVersionSignature, true, ml)

	}

	BeforeEach(cleanEnv)

	AfterEach(cleanEnv)

	makeUpgradeOpsIsRunning := func(reqCtx intctrlutil.RequestCtx, opsRes *OpsResource) {
		By("mock upgrade OpsRequest phase is Running")
		_, err := GetOpsManager().Do(reqCtx, k8sClient, opsRes)
		Expect(err).ShouldNot(HaveOccurred())
		Eventually(testapps.GetOpsRequestPhase(&testCtx, client.ObjectKeyFromObject(opsRes.OpsRequest))).Should(Equal(appsv1alpha1.OpsCreatingPhase))
		// do upgrade
		_, err = GetOpsManager().Do(reqCtx, k8sClient, opsRes)
		Expect(err).ShouldNot(HaveOccurred())
		mockComponentIsOperating(opsRes.Cluster, appsv1alpha1.UpdatingClusterCompPhase,
			consensusComp, statelessComp, statefulComp)
	}

	mockClusterRunning := func(clusterObject *appsv1alpha1.Cluster) {
		Expect(testapps.ChangeObjStatus(&testCtx, clusterObject, func() {
			clusterObject.Status.Phase = appsv1alpha1.RunningClusterPhase
			clusterObject.Status.Components = map[string]appsv1alpha1.ClusterComponentStatus{
				consensusComp: {
					Phase: appsv1alpha1.RunningClusterCompPhase,
				},
			}
		})).Should(Succeed())
	}

	initOpsResWithComponentDef := func(createCompVersion bool) (*appsv1alpha1.ComponentDefinition, *appsv1alpha1.ComponentDefinition, *OpsResource) {
		compDef1 := testapps.NewComponentDefinitionFactory(testapps.CompDefName("cmpd-1")).
			SetServiceVersion(testapps.ServiceVersion(serviceVer0)).
			SetRuntime(&corev1.Container{
				Name: testapps.DefaultMySQLContainerName, Image: testapps.AppImage(testapps.AppName, release0),
			}).Create(&testCtx).GetObject()

		compDef2 := testapps.NewComponentDefinitionFactory(testapps.CompDefName("cmpd-2")).
			SetServiceVersion(testapps.ServiceVersion(serviceVer2)).SetRuntime(&corev1.Container{
			Name: testapps.DefaultMySQLContainerName, Image: testapps.AppImage(testapps.AppName, release2),
		}).Create(&testCtx).GetObject()
		if createCompVersion {
			compVersion := testapps.NewComponentVersionFactory(testapps.CompVersionName).
				SetSpec(appsv1alpha1.ComponentVersionSpec{
					CompatibilityRules: []appsv1alpha1.ComponentVersionCompatibilityRule{
						{
							// use prefix
							CompDefs: []string{compDef1.Name},
							Releases: []string{release0, release1, release4}, // sv: v0, v1
						},
						{
							// use prefix
							CompDefs: []string{compDef2.Name},
							Releases: []string{release2, release3}, // sv: v2
						},
					},
					Releases: []appsv1alpha1.ComponentVersionRelease{
						{
							Name:           release0,
							Changes:        "init release",
							ServiceVersion: serviceVer0,
							Images: map[string]string{
								testapps.DefaultMySQLContainerName: testapps.AppImage(testapps.AppName, release0),
							},
						},
						{
							Name:           release1,
							Changes:        "update app image",
							ServiceVersion: serviceVer1,
							Images: map[string]string{
								testapps.DefaultMySQLContainerName: testapps.AppImage(testapps.AppName, release1),
							},
						},
						{
							Name:           release2,
							Changes:        "update app image",
							ServiceVersion: serviceVer2,
							Images: map[string]string{
								testapps.DefaultMySQLContainerName: testapps.AppImage(testapps.AppName, serviceVer2),
							},
						},
						{
							Name:           release3,
							Changes:        "publish a new service version",
							ServiceVersion: serviceVer2,
							Images: map[string]string{
								testapps.DefaultMySQLContainerName: testapps.AppImage(testapps.AppName, release3),
							},
						},
						{
							Name:           release4,
							Changes:        "update all app images for previous service version",
							ServiceVersion: serviceVer1,
							Images: map[string]string{
								testapps.DefaultMySQLContainerName: testapps.AppImage(testapps.AppName, release4),
							},
						},
					},
				}).
				Create(&testCtx).
				GetObject()
			// label the componentDef info to the ComponentVersion
			Expect(testapps.ChangeObj(&testCtx, compVersion, func(version *appsv1alpha1.ComponentVersion) {
				if version.Labels == nil {
					version.Labels = map[string]string{}
				}
				version.Labels[compDef1.Name] = compDef1.Name
				version.Labels[compDef2.Name] = compDef2.Name
			})).Should(Succeed())

			// mock ComponentVersion to Available
			Expect(testapps.ChangeObjStatus(&testCtx, compVersion, func() {
				compVersion.Status.Phase = appsv1alpha1.AvailablePhase
				compVersion.Status.ObservedGeneration = compVersion.Generation
			})).Should(Succeed())
		}
		// create the cluster with no clusterDefinition
		clusterObject := testapps.NewClusterFactory(testCtx.DefaultNamespace, clusterName, "", "").
			AddComponentV2(consensusComp, compDef1.Name).
			SetServiceVersion(testapps.ServiceVersion("v0")).
			SetReplicas(int32(3)).Create(&testCtx).GetObject()
		opsRes := &OpsResource{
			Cluster:  clusterObject,
			Recorder: k8sManager.GetEventRecorderFor("opsrequest-controller"),
		}
		// mock component phase to running
		mockClusterRunning(clusterObject)
		return compDef1, compDef2, opsRes
	}

	createUpgradeOpsRequest := func(clusterObject *appsv1alpha1.Cluster, upgradeSpec appsv1alpha1.Upgrade) *appsv1alpha1.OpsRequest {
		ops := testapps.NewOpsRequestObj("upgrade-ops-"+randomStr, testCtx.DefaultNamespace,
			clusterObject.Name, appsv1alpha1.UpgradeType)
		ops.Spec.Upgrade = &upgradeSpec
		opsRequest := testapps.CreateOpsRequest(ctx, testCtx, ops)
		// set ops phase to Pending
		opsRequest.Status.Phase = appsv1alpha1.OpsPendingPhase
		return opsRequest
	}

	expectOpsSucceed := func(reqCtx intctrlutil.RequestCtx, opsRes *OpsResource, compNames ...string) {
		// mock component to running
		mockComponentIsOperating(opsRes.Cluster, appsv1alpha1.RunningClusterCompPhase, compNames...)
		_, err := GetOpsManager().Reconcile(reqCtx, k8sClient, opsRes)
		Expect(err).ShouldNot(HaveOccurred())
		Eventually(testapps.GetOpsRequestPhase(&testCtx, client.ObjectKeyFromObject(opsRes.OpsRequest))).Should(Equal(appsv1alpha1.OpsSucceedPhase))
	}

	mockPodsAppliedImage := func(cluster *appsv1alpha1.Cluster, releaseVersion string) {
		pods := testapps.MockInstanceSetPods(&testCtx, nil, cluster, consensusComp)
		image := testapps.AppImage(testapps.AppName, releaseVersion)
		for i := range pods {
			pod := pods[i]
			Expect(testapps.ChangeObj(&testCtx, pod, func(pod *corev1.Pod) {
				pod.Spec.Containers[0].Image = image
			})).Should(Succeed())
			Expect(testapps.ChangeObjStatus(&testCtx, pod, func() {
				pod.Status.ContainerStatuses = []corev1.ContainerStatus{
					{
						Name: testapps.DefaultMySQLContainerName,
						// the latest release version will be selected.
						Image: image,
					},
				}
			})).Should(Succeed())
		}
	}

	Context("Test OpsRequest", func() {
<<<<<<< HEAD
		It("Test upgrade OpsRequest", func() {
			// TODO: impl
=======
		It("Test upgrade OpsRequest with ClusterVersion", func() {
			By("init operations resources ")
			reqCtx := intctrlutil.RequestCtx{Ctx: ctx}
			opsRes, _, clusterObject := initOperationsResources(clusterDefinitionName, clusterVersionName, clusterName)

			By("create Upgrade Ops")
			newClusterVersionName := "clusterversion-upgrade-" + randomStr
			_ = testapps.NewClusterVersionFactory(newClusterVersionName, clusterDefinitionName).
				AddComponentVersion(consensusComp).AddContainerShort(testapps.DefaultMySQLContainerName, mysqlImageForUpdate).
				Create(&testCtx).GetObject()
			opsRes.OpsRequest = createUpgradeOpsRequest(clusterObject, appsv1alpha1.Upgrade{ClusterVersionRef: &newClusterVersionName})

			By("mock upgrade OpsRequest phase is Running")
			makeUpgradeOpsIsRunning(reqCtx, opsRes)

			By("expect upgrade successfully")
			_ = testapps.MockInstanceSetPod(&testCtx, nil, clusterName, statelessComp, fmt.Sprintf(clusterName+"-"+statelessComp+"-0"), "", "")
			_ = testapps.MockInstanceSetPods(&testCtx, nil, clusterObject, statefulComp)
			pods := testapps.MockInstanceSetPods(&testCtx, nil, clusterObject, consensusComp)
			for i := range pods {
				pod := pods[i]
				Expect(testapps.ChangeObj(&testCtx, pod, func(pod *corev1.Pod) {
					pod.Spec.Containers[0].Image = mysqlImageForUpdate
				})).Should(Succeed())
				Expect(testapps.ChangeObjStatus(&testCtx, pod, func() {
					pod.Status.ContainerStatuses = []corev1.ContainerStatus{
						{
							Name:  testapps.DefaultMySQLContainerName,
							Image: mysqlImageForUpdate,
						},
					}
				})).Should(Succeed())
			}
			// mock component to running
			expectOpsSucceed(reqCtx, opsRes, consensusComp, statelessComp, statefulComp)
		})

		It("Test upgrade OpsRequest with ComponentDef and no ComponentVersion", func() {
			By("init operations resources ")
			compDef1, compDef2, opsRes := initOpsResWithComponentDef(false)

			By("create Upgrade Ops")
			opsRes.OpsRequest = createUpgradeOpsRequest(opsRes.Cluster, appsv1alpha1.Upgrade{
				Components: []appsv1alpha1.UpgradeComponent{
					{
						ComponentOps:            appsv1alpha1.ComponentOps{ComponentName: consensusComp},
						ComponentDefinitionName: &compDef2.Name,
					},
				},
			})

			By("mock upgrade OpsRequest phase is Running")
			reqCtx := intctrlutil.RequestCtx{Ctx: ctx}
			makeUpgradeOpsIsRunning(reqCtx, opsRes)
			Eventually(testapps.CheckObj(&testCtx, client.ObjectKeyFromObject(opsRes.OpsRequest), func(g Gomega, ops *appsv1alpha1.OpsRequest) {
				g.Expect(ops.Status.LastConfiguration.Components[consensusComp].ComponentDefinitionName).Should(Equal(compDef1.Name))
			})).Should(Succeed())

			By("expect upgrade successfully with the image that is provided in the specified componentDefinition")
			mockPodsAppliedImage(opsRes.Cluster, release2)
			expectOpsSucceed(reqCtx, opsRes, consensusComp)
		})

		It("Test upgrade OpsRequest with ComponentDef and ComponentVersion", func() {
			By("init operations resources")
			_, compDef2, opsRes := initOpsResWithComponentDef(true)

			By("create Upgrade Ops")
			opsRes.OpsRequest = createUpgradeOpsRequest(opsRes.Cluster, appsv1alpha1.Upgrade{
				Components: []appsv1alpha1.UpgradeComponent{
					{
						ComponentOps:            appsv1alpha1.ComponentOps{ComponentName: consensusComp},
						ServiceVersion:          pointer.String(serviceVer2),
						ComponentDefinitionName: &compDef2.Name,
					},
				},
			})

			By("expect for this opsRequest is Running")
			reqCtx := intctrlutil.RequestCtx{Ctx: ctx}
			makeUpgradeOpsIsRunning(reqCtx, opsRes)
			Eventually(testapps.CheckObj(&testCtx, client.ObjectKeyFromObject(opsRes.Cluster), func(g Gomega, cluster *appsv1alpha1.Cluster) {
				g.Expect(cluster.Spec.ComponentSpecs[0].ComponentDef).Should(Equal(compDef2.Name))
				g.Expect(cluster.Spec.ComponentSpecs[0].ServiceVersion).Should(Equal(serviceVer2))
			})).Should(Succeed())

			By("expect upgrade successfully")
			mockPodsAppliedImage(opsRes.Cluster, release3)
			expectOpsSucceed(reqCtx, opsRes, consensusComp)
		})

		It("Test upgrade OpsRequest without ComponentDefinitionName but the cluster is created without clusterDefinition", func() {
			By("init operations resources")
			compDef1, _, opsRes := initOpsResWithComponentDef(true)

			By("create Upgrade Ops")
			opsRes.OpsRequest = createUpgradeOpsRequest(opsRes.Cluster, appsv1alpha1.Upgrade{
				Components: []appsv1alpha1.UpgradeComponent{
					{
						ComponentOps:            appsv1alpha1.ComponentOps{ComponentName: consensusComp},
						ComponentDefinitionName: pointer.String(""),
						ServiceVersion:          pointer.String(serviceVer1),
					},
				},
			})

			By("expect for this opsRequest is Running and reuse the original ComponentDefinition")
			reqCtx := intctrlutil.RequestCtx{Ctx: ctx}
			makeUpgradeOpsIsRunning(reqCtx, opsRes)
			Eventually(testapps.CheckObj(&testCtx, client.ObjectKeyFromObject(opsRes.Cluster), func(g Gomega, cluster *appsv1alpha1.Cluster) {
				g.Expect(cluster.Spec.ComponentSpecs[0].ComponentDef).Should(Equal(compDef1.Name))
				g.Expect(cluster.Spec.ComponentSpecs[0].ServiceVersion).Should(Equal(serviceVer1))
			})).Should(Succeed())

			By("expect upgrade successfully with the latest release of the specified serviceVersion")
			mockPodsAppliedImage(opsRes.Cluster, release4)
			expectOpsSucceed(reqCtx, opsRes, consensusComp)
		})

		It("Test upgrade OpsRequest when specified serviceVersion is empty", func() {
			By("init operations resources")
			compDef1, _, opsRes := initOpsResWithComponentDef(true)

			By("create Upgrade Ops")
			opsRes.OpsRequest = createUpgradeOpsRequest(opsRes.Cluster, appsv1alpha1.Upgrade{
				Components: []appsv1alpha1.UpgradeComponent{
					{
						ComponentOps:            appsv1alpha1.ComponentOps{ComponentName: consensusComp},
						ComponentDefinitionName: pointer.String(compDef1.Name),
						ServiceVersion:          pointer.String(""),
					},
				},
			})

			By(" expect for this opsRequest is Running")
			reqCtx := intctrlutil.RequestCtx{Ctx: ctx}
			makeUpgradeOpsIsRunning(reqCtx, opsRes)
			Eventually(testapps.CheckObj(&testCtx, client.ObjectKeyFromObject(opsRes.Cluster), func(g Gomega, cluster *appsv1alpha1.Cluster) {
				g.Expect(cluster.Spec.ComponentSpecs[0].ComponentDef).Should(Equal(compDef1.Name))
				g.Expect(cluster.Spec.ComponentSpecs[0].ServiceVersion).Should(BeEmpty())
			})).Should(Succeed())

			By("looking forward to using the latest serviceVersion and releaseVersion")
			mockPodsAppliedImage(opsRes.Cluster, release4)
			expectOpsSucceed(reqCtx, opsRes, consensusComp)
		})

		It("Test upgrade OpsRequest when serviceVersion is nil", func() {
			By("init operations resources")
			_, compDef2, opsRes := initOpsResWithComponentDef(true)

			By("create Upgrade Ops")
			opsRes.OpsRequest = createUpgradeOpsRequest(opsRes.Cluster, appsv1alpha1.Upgrade{
				Components: []appsv1alpha1.UpgradeComponent{
					{
						ComponentOps:            appsv1alpha1.ComponentOps{ComponentName: consensusComp},
						ComponentDefinitionName: pointer.String(compDef2.Name),
					},
				},
			})

			By("expecting no changes to serviceVersion")
			reqCtx := intctrlutil.RequestCtx{Ctx: ctx}
			makeUpgradeOpsIsRunning(reqCtx, opsRes)
			Eventually(testapps.CheckObj(&testCtx, client.ObjectKeyFromObject(opsRes.Cluster), func(g Gomega, cluster *appsv1alpha1.Cluster) {
				g.Expect(cluster.Spec.ComponentSpecs[0].ComponentDef).Should(Equal(compDef2.Name))
				g.Expect(cluster.Spec.ComponentSpecs[0].ServiceVersion).Should(Equal(serviceVer0))
			})).Should(Succeed())
		})

		It("Test upgrade OpsRequest when componentDefinitionName is nil", func() {
			By("init operations resources")
			compDef1, _, opsRes := initOpsResWithComponentDef(true)

			By("create Upgrade Ops")
			opsRes.OpsRequest = createUpgradeOpsRequest(opsRes.Cluster, appsv1alpha1.Upgrade{
				Components: []appsv1alpha1.UpgradeComponent{
					{
						ComponentOps:   appsv1alpha1.ComponentOps{ComponentName: consensusComp},
						ServiceVersion: pointer.String(""),
					},
				},
			})

			By("expecting no changes to cluster.spec.componentSpec[0].componentDef")
			reqCtx := intctrlutil.RequestCtx{Ctx: ctx}
			makeUpgradeOpsIsRunning(reqCtx, opsRes)
			Eventually(testapps.CheckObj(&testCtx, client.ObjectKeyFromObject(opsRes.Cluster), func(g Gomega, cluster *appsv1alpha1.Cluster) {
				g.Expect(cluster.Spec.ComponentSpecs[0].ComponentDef).Should(Equal(compDef1.Name))
				g.Expect(cluster.Spec.ComponentSpecs[0].ServiceVersion).Should(Equal(""))
			})).Should(Succeed())
>>>>>>> 0e34a119
		})
		// TODO: add case with ClusterDefinition and topology
	})
})<|MERGE_RESOLUTION|>--- conflicted
+++ resolved
@@ -20,41 +20,34 @@
 package operations
 
 import (
-	"fmt"
-
 	. "github.com/onsi/ginkgo/v2"
-<<<<<<< HEAD
-=======
 	. "github.com/onsi/gomega"
+
 	corev1 "k8s.io/api/core/v1"
 	"k8s.io/utils/pointer"
->>>>>>> 0e34a119
 	"sigs.k8s.io/controller-runtime/pkg/client"
 
+	appsv1alpha1 "github.com/apecloud/kubeblocks/apis/apps/v1alpha1"
+	intctrlutil "github.com/apecloud/kubeblocks/pkg/controllerutil"
 	"github.com/apecloud/kubeblocks/pkg/generics"
 	testapps "github.com/apecloud/kubeblocks/pkg/testutil/apps"
 )
 
 var _ = Describe("Upgrade OpsRequest", func() {
-<<<<<<< HEAD
-=======
 
 	var (
-		randomStr             = testCtx.GetRandomStr()
-		clusterDefinitionName = "cluster-definition-for-ops-" + randomStr
-		clusterVersionName    = "clusterversion-for-ops-" + randomStr
-		clusterName           = "cluster-for-ops-" + randomStr
-		serviceVer0           = testapps.ServiceVersion("v0")
-		serviceVer1           = testapps.ServiceVersion("v1")
-		serviceVer2           = testapps.ServiceVersion("v2")
-		release0              = testapps.ReleaseID("r0")
-		release1              = testapps.ReleaseID("r1")
-		release2              = testapps.ReleaseID("r2")
-		release3              = testapps.ReleaseID("r3")
-		release4              = testapps.ReleaseID("r4")
+		randomStr   = testCtx.GetRandomStr()
+		clusterName = "cluster-for-ops-" + randomStr
+		serviceVer0 = testapps.ServiceVersion("v0")
+		serviceVer1 = testapps.ServiceVersion("v1")
+		serviceVer2 = testapps.ServiceVersion("v2")
+		release0    = testapps.ReleaseID("r0")
+		release1    = testapps.ReleaseID("r1")
+		release2    = testapps.ReleaseID("r2")
+		release3    = testapps.ReleaseID("r3")
+		release4    = testapps.ReleaseID("r4")
 	)
 	const mysqlImageForUpdate = "docker.io/apecloud/apecloud-mysql-server:8.0.30"
->>>>>>> 0e34a119
 	cleanEnv := func() {
 		// must wait till resources deleted and no longer existed before the testcases start,
 		// otherwise if later it needs to create some new resource objects with the same name,
@@ -191,7 +184,7 @@
 			})).Should(Succeed())
 		}
 		// create the cluster with no clusterDefinition
-		clusterObject := testapps.NewClusterFactory(testCtx.DefaultNamespace, clusterName, "", "").
+		clusterObject := testapps.NewClusterFactory(testCtx.DefaultNamespace, clusterName, "").
 			AddComponentV2(consensusComp, compDef1.Name).
 			SetServiceVersion(testapps.ServiceVersion("v0")).
 			SetReplicas(int32(3)).Create(&testCtx).GetObject()
@@ -243,47 +236,6 @@
 	}
 
 	Context("Test OpsRequest", func() {
-<<<<<<< HEAD
-		It("Test upgrade OpsRequest", func() {
-			// TODO: impl
-=======
-		It("Test upgrade OpsRequest with ClusterVersion", func() {
-			By("init operations resources ")
-			reqCtx := intctrlutil.RequestCtx{Ctx: ctx}
-			opsRes, _, clusterObject := initOperationsResources(clusterDefinitionName, clusterVersionName, clusterName)
-
-			By("create Upgrade Ops")
-			newClusterVersionName := "clusterversion-upgrade-" + randomStr
-			_ = testapps.NewClusterVersionFactory(newClusterVersionName, clusterDefinitionName).
-				AddComponentVersion(consensusComp).AddContainerShort(testapps.DefaultMySQLContainerName, mysqlImageForUpdate).
-				Create(&testCtx).GetObject()
-			opsRes.OpsRequest = createUpgradeOpsRequest(clusterObject, appsv1alpha1.Upgrade{ClusterVersionRef: &newClusterVersionName})
-
-			By("mock upgrade OpsRequest phase is Running")
-			makeUpgradeOpsIsRunning(reqCtx, opsRes)
-
-			By("expect upgrade successfully")
-			_ = testapps.MockInstanceSetPod(&testCtx, nil, clusterName, statelessComp, fmt.Sprintf(clusterName+"-"+statelessComp+"-0"), "", "")
-			_ = testapps.MockInstanceSetPods(&testCtx, nil, clusterObject, statefulComp)
-			pods := testapps.MockInstanceSetPods(&testCtx, nil, clusterObject, consensusComp)
-			for i := range pods {
-				pod := pods[i]
-				Expect(testapps.ChangeObj(&testCtx, pod, func(pod *corev1.Pod) {
-					pod.Spec.Containers[0].Image = mysqlImageForUpdate
-				})).Should(Succeed())
-				Expect(testapps.ChangeObjStatus(&testCtx, pod, func() {
-					pod.Status.ContainerStatuses = []corev1.ContainerStatus{
-						{
-							Name:  testapps.DefaultMySQLContainerName,
-							Image: mysqlImageForUpdate,
-						},
-					}
-				})).Should(Succeed())
-			}
-			// mock component to running
-			expectOpsSucceed(reqCtx, opsRes, consensusComp, statelessComp, statefulComp)
-		})
-
 		It("Test upgrade OpsRequest with ComponentDef and no ComponentVersion", func() {
 			By("init operations resources ")
 			compDef1, compDef2, opsRes := initOpsResWithComponentDef(false)
@@ -438,7 +390,6 @@
 				g.Expect(cluster.Spec.ComponentSpecs[0].ComponentDef).Should(Equal(compDef1.Name))
 				g.Expect(cluster.Spec.ComponentSpecs[0].ServiceVersion).Should(Equal(""))
 			})).Should(Succeed())
->>>>>>> 0e34a119
 		})
 		// TODO: add case with ClusterDefinition and topology
 	})
