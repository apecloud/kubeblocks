/*
Copyright (C) 2022-2024 ApeCloud Co., Ltd

This file is part of KubeBlocks project

This program is free software: you can redistribute it and/or modify
it under the terms of the GNU Affero General Public License as published by
the Free Software Foundation, either version 3 of the License, or
(at your option) any later version.

This program is distributed in the hope that it will be useful
but WITHOUT ANY WARRANTY; without even the implied warranty of
MERCHANTABILITY or FITNESS FOR A PARTICULAR PURPOSE.  See the
GNU Affero General Public License for more details.

You should have received a copy of the GNU Affero General Public License
along with this program.  If not, see <http://www.gnu.org/licenses/>.
*/

package operations

import (
	"time"

	. "github.com/onsi/ginkgo/v2"
	. "github.com/onsi/gomega"
	metav1 "k8s.io/apimachinery/pkg/apis/meta/v1"

	corev1 "k8s.io/api/core/v1"
	"k8s.io/apimachinery/pkg/api/resource"
	"sigs.k8s.io/controller-runtime/pkg/client"

	appsv1alpha1 "github.com/apecloud/kubeblocks/apis/apps/v1alpha1"
	opsutil "github.com/apecloud/kubeblocks/controllers/apps/operations/util"
	"github.com/apecloud/kubeblocks/pkg/constant"
	intctrlutil "github.com/apecloud/kubeblocks/pkg/controllerutil"
	"github.com/apecloud/kubeblocks/pkg/generics"
	testapps "github.com/apecloud/kubeblocks/pkg/testutil/apps"
	testk8s "github.com/apecloud/kubeblocks/pkg/testutil/k8s"
)

var _ = Describe("VerticalScaling OpsRequest", func() {

	var (
		randomStr             = testCtx.GetRandomStr()
		clusterDefinitionName = "cluster-definition-for-ops-" + randomStr
		clusterName           = "cluster-for-ops-" + randomStr
		reqCtx                intctrlutil.RequestCtx
	)
	cleanEnv := func() {
		reqCtx = intctrlutil.RequestCtx{Ctx: ctx}
		// must wait till resources deleted and no longer existed before the testcases start,
		// otherwise if later it needs to create some new resource objects with the same name,
		// in race conditions, it will find the existence of old objects, resulting failure to
		// create the new objects.
		By("clean resources")
		// delete cluster(and all dependent sub-resources), cluster definition
		testapps.ClearClusterResources(&testCtx)

		// delete rest resources
		inNS := client.InNamespace(testCtx.DefaultNamespace)
		ml := client.HasLabels{testCtx.TestObjLabelKey}
		// namespaced
		testapps.ClearResources(&testCtx, generics.OpsRequestSignature, inNS, ml)
	}

	BeforeEach(cleanEnv)

	AfterEach(cleanEnv)

	Context("Test OpsRequest", func() {

		testVerticalScaling := func(verticalScaling []appsv1alpha1.VerticalScaling) *OpsResource {
			By("init operations resources ")
			opsRes, _, _ := initOperationsResources(clusterDefinitionName, clusterName)

			By("create VerticalScaling ops")
			ops := testapps.NewOpsRequestObj("vertical-scaling-ops-"+randomStr, testCtx.DefaultNamespace,
				clusterName, appsv1alpha1.VerticalScalingType)

			ops.Spec.VerticalScalingList = verticalScaling
			opsRes.OpsRequest = testapps.CreateOpsRequest(ctx, testCtx, ops)
			// set ops phase to Pending
			opsRes.OpsRequest.Status.Phase = appsv1alpha1.OpsPendingPhase

			By("test save last configuration and OpsRequest phase is Running")
			_, err := GetOpsManager().Do(reqCtx, k8sClient, opsRes)
			Expect(err).ShouldNot(HaveOccurred())
			Eventually(testapps.GetOpsRequestPhase(&testCtx, client.ObjectKeyFromObject(ops))).Should(Equal(appsv1alpha1.OpsCreatingPhase))

			By("test vertical scale action function")
			vsHandler := verticalScalingHandler{}
			Expect(vsHandler.Action(reqCtx, k8sClient, opsRes)).Should(Succeed())
			_, _, err = vsHandler.ReconcileAction(reqCtx, k8sClient, opsRes)
			Expect(err).ShouldNot(HaveOccurred())
			return opsRes
		}

		It("vertical scaling by resource", func() {
			verticalScaling := []appsv1alpha1.VerticalScaling{
				{
					ComponentOps: appsv1alpha1.ComponentOps{ComponentName: consensusComp},
					ResourceRequirements: corev1.ResourceRequirements{
						Requests: corev1.ResourceList{
							corev1.ResourceCPU:    resource.MustParse("400m"),
							corev1.ResourceMemory: resource.MustParse("300Mi"),
						},
						Limits: corev1.ResourceList{
							corev1.ResourceCPU:    resource.MustParse("400m"),
							corev1.ResourceMemory: resource.MustParse("300Mi"),
						},
					},
				},
			}
			testVerticalScaling(verticalScaling)
		})

		It("cancel vertical scaling opsRequest", func() {
			By("init operations resources with CLusterDefinition/Hybrid components Cluster/consensus Pods")
			reqCtx := intctrlutil.RequestCtx{Ctx: ctx}
<<<<<<< HEAD
			opsRes, _, _ := initOperationsResources(clusterDefinitionName, clusterName)
			podList := initConsensusPods(ctx, k8sClient, opsRes, clusterName)
=======
			opsRes, _, _ := initOperationsResources(clusterDefinitionName, clusterVersionName, clusterName)
			podList := initInstanceSetPods(ctx, k8sClient, opsRes)
>>>>>>> 0e34a119

			By("create VerticalScaling ops")
			ops := testapps.NewOpsRequestObj("vertical-scaling-ops-"+randomStr, testCtx.DefaultNamespace,
				clusterName, appsv1alpha1.VerticalScalingType)
			ops.Spec.VerticalScalingList = []appsv1alpha1.VerticalScaling{
				{
					ComponentOps: appsv1alpha1.ComponentOps{ComponentName: consensusComp},
					ResourceRequirements: corev1.ResourceRequirements{
						Limits: corev1.ResourceList{
							corev1.ResourceCPU:    resource.MustParse("400m"),
							corev1.ResourceMemory: resource.MustParse("300Mi"),
						},
					},
				},
			}
			opsRes.OpsRequest = testapps.CreateOpsRequest(ctx, testCtx, ops)

			By("mock opsRequest is Running")
			mockComponentIsOperating(opsRes.Cluster, appsv1alpha1.UpdatingClusterCompPhase, consensusComp)
			Expect(testapps.ChangeObjStatus(&testCtx, opsRes.OpsRequest, func() {
				opsRes.OpsRequest.Status.Phase = appsv1alpha1.OpsRunningPhase
				opsRes.OpsRequest.Status.StartTimestamp = metav1.Time{Time: time.Now()}
			})).ShouldNot(HaveOccurred())
			// wait 1 second for checking progress
			time.Sleep(time.Second)
			reCreatePod := func(pod *corev1.Pod) {
				pod.Kind = constant.PodKind
				testk8s.MockPodIsTerminating(ctx, testCtx, pod)
				testk8s.RemovePodFinalizer(ctx, testCtx, pod)
				testapps.MockInstanceSetPod(&testCtx, nil, clusterName, consensusComp,
					pod.Name, "leader", "ReadWrite", ops.Spec.VerticalScalingList[0].ResourceRequirements)
			}

			By("mock podList[0] rolling update successfully by re-creating it")
			reCreatePod(podList[0])

			By("reconcile opsRequest status")
			_, err := GetOpsManager().Reconcile(reqCtx, k8sClient, opsRes)
			Expect(err).ShouldNot(HaveOccurred())

			By("the progress status of pod[0] should be Succeed ")
			progressDetails := opsRes.OpsRequest.Status.Components[consensusComp].ProgressDetails
			progressDetail := findStatusProgressDetail(progressDetails, getProgressObjectKey(constant.PodKind, podList[0].Name))
			Expect(progressDetail.Status).Should(Equal(appsv1alpha1.SucceedProgressStatus))

			By("cancel verticalScaling opsRequest")
			cancelOpsRequest(reqCtx, opsRes, opsRes.OpsRequest.Status.StartTimestamp.Time)

			By("mock podList[0] rolled back successfully by re-creating it")
			reCreatePod(podList[0])

			By("reconcile opsRequest status after canceling opsRequest and component is Running after rolling update")
			mockConsensusCompToRunning(opsRes)
			_, err = GetOpsManager().Reconcile(reqCtx, k8sClient, opsRes)
			Expect(err).ShouldNot(HaveOccurred())

			By("expect for cancelling opsRequest successfully")
			opsRequest := opsRes.OpsRequest
			Expect(opsRequest.Status.Phase).Should(Equal(appsv1alpha1.OpsCancelledPhase))
			Expect(opsRequest.Status.Progress).Should(Equal("1/1"))
			progressDetails = opsRequest.Status.Components[consensusComp].ProgressDetails
			Expect(len(progressDetails)).Should(Equal(1))
			progressDetail = findStatusProgressDetail(progressDetails, getProgressObjectKey(constant.PodKind, podList[0].Name))
			Expect(progressDetail.Status).Should(Equal(appsv1alpha1.SucceedProgressStatus))
			Expect(progressDetail.Message).Should(ContainSubstring("with rollback"))
		})

		It("force run vertical scaling opsRequests", func() {
			By("create the first vertical scaling")
			verticalScaling1 := []appsv1alpha1.VerticalScaling{
				{
					ComponentOps: appsv1alpha1.ComponentOps{ComponentName: consensusComp},
					ResourceRequirements: corev1.ResourceRequirements{
						Requests: corev1.ResourceList{
							corev1.ResourceCPU:    resource.MustParse("400m"),
							corev1.ResourceMemory: resource.MustParse("300Mi"),
						},
						Limits: corev1.ResourceList{
							corev1.ResourceCPU:    resource.MustParse("400m"),
							corev1.ResourceMemory: resource.MustParse("300Mi"),
						},
					},
				},
			}
			opsRes := testVerticalScaling(verticalScaling1)
			firstOpsRequest := opsRes.OpsRequest.DeepCopy()
			Expect(testapps.ChangeObjStatus(&testCtx, firstOpsRequest, func() {
				firstOpsRequest.Status.Phase = appsv1alpha1.OpsRunningPhase
			})).Should(Succeed())

			By("create the second opsRequest with force flag")
			ops := testapps.NewOpsRequestObj("vertical-scaling-ops-1-"+randomStr, testCtx.DefaultNamespace,
				clusterName, appsv1alpha1.VerticalScalingType)
			ops.Spec.Force = true
			ops.Spec.VerticalScalingList = []appsv1alpha1.VerticalScaling{
				{
					ComponentOps: appsv1alpha1.ComponentOps{ComponentName: consensusComp},
					ResourceRequirements: corev1.ResourceRequirements{
						Requests: corev1.ResourceList{
							corev1.ResourceCPU:    resource.MustParse("400m"),
							corev1.ResourceMemory: resource.MustParse("300Mi"),
						},
						Limits: corev1.ResourceList{
							corev1.ResourceCPU:    resource.MustParse("500m"),
							corev1.ResourceMemory: resource.MustParse("600Mi"),
						},
					},
				},
			}
			opsRes.OpsRequest = testapps.CreateOpsRequest(ctx, testCtx, ops)
			// set ops phase to Pending
			opsRes.OpsRequest.Status.Phase = appsv1alpha1.OpsPendingPhase

			By("mock the first reconcile and expect the opsPhase to Creating")
			_, err := GetOpsManager().Do(reqCtx, k8sClient, opsRes)
			Expect(err).ShouldNot(HaveOccurred())
			Eventually(testapps.GetOpsRequestPhase(&testCtx, client.ObjectKeyFromObject(ops))).Should(Equal(appsv1alpha1.OpsCreatingPhase))

			By("mock the next reconcile")
			_, err = GetOpsManager().Do(reqCtx, k8sClient, opsRes)
			Expect(err).ShouldNot(HaveOccurred())
			Expect(testapps.ChangeObjStatus(&testCtx, ops, func() {
				ops.Status.Phase = appsv1alpha1.OpsRunningPhase
			})).Should(Succeed())

			By("the first operations request is expected to be aborted.")
			Eventually(testapps.GetOpsRequestPhase(&testCtx, client.ObjectKeyFromObject(firstOpsRequest))).Should(Equal(appsv1alpha1.OpsAbortedPhase))
			opsRequestSlice, _ := opsutil.GetOpsRequestSliceFromCluster(opsRes.Cluster)
			Expect(len(opsRequestSlice)).Should(Equal(1))
		})
	})
})<|MERGE_RESOLUTION|>--- conflicted
+++ resolved
@@ -118,13 +118,8 @@
 		It("cancel vertical scaling opsRequest", func() {
 			By("init operations resources with CLusterDefinition/Hybrid components Cluster/consensus Pods")
 			reqCtx := intctrlutil.RequestCtx{Ctx: ctx}
-<<<<<<< HEAD
 			opsRes, _, _ := initOperationsResources(clusterDefinitionName, clusterName)
-			podList := initConsensusPods(ctx, k8sClient, opsRes, clusterName)
-=======
-			opsRes, _, _ := initOperationsResources(clusterDefinitionName, clusterVersionName, clusterName)
 			podList := initInstanceSetPods(ctx, k8sClient, opsRes)
->>>>>>> 0e34a119
 
 			By("create VerticalScaling ops")
 			ops := testapps.NewOpsRequestObj("vertical-scaling-ops-"+randomStr, testCtx.DefaultNamespace,
