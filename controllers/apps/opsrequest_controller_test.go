--- conflicted
+++ resolved
@@ -18,10 +18,12 @@
 
 import (
 	"fmt"
+	"github.com/apecloud/kubeblocks/controllers/apps/components/replication"
 	"time"
 
 	. "github.com/onsi/ginkgo/v2"
 	. "github.com/onsi/gomega"
+
 	"github.com/spf13/viper"
 	appsv1 "k8s.io/api/apps/v1"
 	corev1 "k8s.io/api/core/v1"
@@ -31,11 +33,6 @@
 	"sigs.k8s.io/controller-runtime/pkg/client"
 
 	appsv1alpha1 "github.com/apecloud/kubeblocks/apis/apps/v1alpha1"
-<<<<<<< HEAD
-=======
-	"github.com/apecloud/kubeblocks/controllers/apps/components/replicationset"
-	opsutil "github.com/apecloud/kubeblocks/controllers/apps/operations/util"
->>>>>>> 3692ffb8
 	"github.com/apecloud/kubeblocks/internal/constant"
 	intctrlutil "github.com/apecloud/kubeblocks/internal/generics"
 	testapps "github.com/apecloud/kubeblocks/internal/testutil/apps"
@@ -371,7 +368,7 @@
 			for i := int32(0); i < *sts.Spec.Replicas; i++ {
 				podName := fmt.Sprintf("%s-%d", sts.Name, i)
 				pod := testapps.MockReplicationComponentStsPod(nil, testCtx, sts, clusterObj.Name,
-					testapps.DefaultRedisCompName, podName, replicationset.DefaultRole(i))
+					testapps.DefaultRedisCompName, podName, replication.DefaultRole(i))
 				podList = append(podList, pod)
 			}
 		}
@@ -402,65 +399,10 @@
 			// mock sts ready and create pod
 			createStsPodAndMockStsReady()
 			// wait for cluster to running
-<<<<<<< HEAD
 			Eventually(testapps.GetClusterPhase(&testCtx, client.ObjectKeyFromObject(clusterObj))).Should(Equal(appsv1alpha1.RunningClusterPhase))
 		})
 
 		// TODO(refactor): support the start/stop ops
-		//It("test stop/start ops", func() {
-		//	By("Create a stop ops")
-		//	stopOpsName := "stop-ops" + testCtx.GetRandomStr()
-		//	stopOps := testapps.NewOpsRequestObj(stopOpsName, clusterObj.Namespace,
-		//		clusterObj.Name, appsv1alpha1.StopType)
-		//	Expect(testCtx.CreateObj(testCtx.Ctx, stopOps)).Should(Succeed())
-		//
-		//	clusterKey = client.ObjectKeyFromObject(clusterObj)
-		//	opsKey := client.ObjectKeyFromObject(stopOps)
-		//	Eventually(testapps.GetOpsRequestPhase(&testCtx, opsKey)).Should(Equal(appsv1alpha1.OpsRunningPhase))
-		//	// mock deleting pod
-		//	for _, pod := range podList {
-		//		testk8s.MockPodIsTerminating(ctx, testCtx, pod)
-		//	}
-		//	// reconcile opsRequest
-		//	Expect(testapps.ChangeObj(&testCtx, stopOps, func() {
-		//		stopOps.Annotations = map[string]string{
-		//			constant.ReconcileAnnotationKey: time.Now().Format(time.RFC3339Nano),
-		//		}
-		//	})).ShouldNot(HaveOccurred())
-		//	Eventually(testapps.GetClusterPhase(&testCtx, clusterKey)).Should(Equal(appsv1alpha1.StoppedClusterPhase))
-		//
-		//	By("should be Running before pods are not deleted successfully")
-		//	Eventually(testapps.GetOpsRequestPhase(&testCtx, opsKey)).Should(Equal(appsv1alpha1.OpsRunningPhase))
-		//	checkLatestOpsIsProcessing(clusterKey, stopOps.Spec.Type)
-		//	// mock pod deleted successfully
-		//	for _, pod := range podList {
-		//		Expect(testapps.ChangeObj(&testCtx, pod, func() {
-		//			pod.Finalizers = make([]string, 0)
-		//		})).ShouldNot(HaveOccurred())
-		//	}
-		//	By("ops phase should be Succeed")
-		//	// reconcile opsRequest
-		//	Expect(testapps.ChangeObj(&testCtx, stopOps, func() {
-		//		stopOps.Annotations = map[string]string{
-		//			constant.ReconcileAnnotationKey: time.Now().Format(time.RFC3339Nano),
-		//		}
-		//	})).ShouldNot(HaveOccurred())
-		//	Eventually(testapps.GetOpsRequestPhase(&testCtx, opsKey)).Should(Equal(appsv1alpha1.OpsSucceedPhase))
-		//	checkLatestOpsHasProcessed(clusterKey)
-		//
-		//	By("test start ops")
-		//	startOpsName := "start-ops" + testCtx.GetRandomStr()
-		//	startOps := testapps.NewOpsRequestObj(startOpsName, clusterObj.Namespace,
-		//		clusterObj.Name, appsv1alpha1.StartType)
-		//	opsKey = client.ObjectKeyFromObject(startOps)
-		//	Expect(testCtx.CreateObj(testCtx.Ctx, startOps)).Should(Succeed())
-		//	Eventually(testapps.GetOpsRequestPhase(&testCtx, opsKey)).Should(Equal(appsv1alpha1.OpsRunningPhase))
-		//	// mock sts ready and create pod
-		//	createStsPodAndMockStsReady()
-		//	Eventually(testapps.GetClusterPhase(&testCtx, clusterKey)).Should(Equal(appsv1alpha1.RunningClusterPhase))
-		//	Eventually(testapps.GetOpsRequestPhase(&testCtx, opsKey)).Should(Equal(appsv1alpha1.OpsSucceedPhase))
-		//})
-		//
 		//It("delete Running opsRequest", func() {
 		//	By("Create a volume-expand ops")
 		//	opsName := "volume-expand" + testCtx.GetRandomStr()
@@ -490,8 +432,8 @@
 		//
 		//	By("delete the Running ops")
 		//	testapps.DeleteObject(&testCtx, opsKey, volumeExpandOps)
-		//	Expect(testapps.ChangeObj(&testCtx, volumeExpandOps, func() {
-		//		volumeExpandOps.Finalizers = []string{}
+		//	Expect(testapps.ChangeObj(&testCtx, volumeExpandOps, func(lopsReq *appsv1alpha1.OpsRequest) {
+		//		lopsReq.SetFinalizers([]string{})
 		//	})).ShouldNot(HaveOccurred())
 		//
 		//	By("check the cluster annotation")
@@ -500,51 +442,5 @@
 		//		g.Expect(opsSlice).Should(HaveLen(0))
 		//	})).Should(Succeed())
 		//})
-
-=======
-			Eventually(testapps.GetClusterPhase(&testCtx, client.ObjectKeyFromObject(clusterObj))).
-				Should(Equal(appsv1alpha1.RunningClusterPhase))
-		})
-
-		It("delete Running opsRequest", func() {
-			By("Create a volume-expand ops")
-			opsName := "volume-expand" + testCtx.GetRandomStr()
-			volumeExpandOps := testapps.NewOpsRequestObj(opsName, clusterObj.Namespace,
-				clusterObj.Name, appsv1alpha1.VolumeExpansionType)
-			volumeExpandOps.Spec.VolumeExpansionList = []appsv1alpha1.VolumeExpansion{
-				{
-					ComponentOps: appsv1alpha1.ComponentOps{ComponentName: testapps.DefaultRedisCompName},
-					VolumeClaimTemplates: []appsv1alpha1.OpsRequestVolumeClaimTemplate{
-						{
-							Name:    testapps.DataVolumeName,
-							Storage: resource.MustParse("3Gi"),
-						},
-					},
-				},
-			}
-			Expect(testCtx.CreateObj(testCtx.Ctx, volumeExpandOps)).Should(Succeed())
-			clusterKey = client.ObjectKeyFromObject(clusterObj)
-			opsKey := client.ObjectKeyFromObject(volumeExpandOps)
-			Eventually(testapps.GetOpsRequestPhase(&testCtx, opsKey)).Should(Equal(appsv1alpha1.OpsRunningPhase))
-			Eventually(testapps.CheckObj(&testCtx, clusterKey, func(g Gomega, tmlCluster *appsv1alpha1.Cluster) {
-				opsSlice, _ := opsutil.GetOpsRequestSliceFromCluster(tmlCluster)
-				g.Expect(opsSlice).Should(HaveLen(1))
-				g.Expect(tmlCluster.Status.Components[testapps.DefaultRedisCompName].Phase).Should(Equal(appsv1alpha1.SpecReconcilingClusterCompPhase)) // VolumeExpandingPhase
-				// TODO: status conditions for VolumeExpandingPhase
-			})).Should(Succeed())
-
-			By("delete the Running ops")
-			testapps.DeleteObject(&testCtx, opsKey, volumeExpandOps)
-			Expect(testapps.ChangeObj(&testCtx, volumeExpandOps, func(lopsReq *appsv1alpha1.OpsRequest) {
-				lopsReq.SetFinalizers([]string{})
-			})).ShouldNot(HaveOccurred())
-
-			By("check the cluster annotation")
-			Eventually(testapps.CheckObj(&testCtx, clusterKey, func(g Gomega, tmlCluster *appsv1alpha1.Cluster) {
-				opsSlice, _ := opsutil.GetOpsRequestSliceFromCluster(tmlCluster)
-				g.Expect(opsSlice).Should(HaveLen(0))
-			})).Should(Succeed())
-		})
->>>>>>> 3692ffb8
 	})
 })