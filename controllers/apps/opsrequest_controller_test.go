--- conflicted
+++ resolved
@@ -52,11 +52,6 @@
 )
 
 var _ = Describe("OpsRequest Controller", func() {
-<<<<<<< HEAD
-	const clusterDefName = "test-clusterdef"
-	const clusterVersionName = "test-clusterversion"
-=======
->>>>>>> a22856f4
 	const compDefName = "test-compdef"
 	const clusterNamePrefix = "test-cluster"
 	const mysqlCompName = "mysql"
@@ -105,17 +100,9 @@
 	})
 
 	var (
-<<<<<<< HEAD
-		clusterDefObj     *appsv1alpha1.ClusterDefinition
-		clusterVersionObj *appsv1alpha1.ClusterVersion
-		compDefObj        *appsv1alpha1.ComponentDefinition
-		clusterObj        *appsv1alpha1.Cluster
-		clusterKey        types.NamespacedName
-=======
 		compDefObj *appsv1alpha1.ComponentDefinition
 		clusterObj *appsv1alpha1.Cluster
 		clusterKey types.NamespacedName
->>>>>>> a22856f4
 	)
 
 	mockSetClusterStatusPhaseToRunning := func(namespacedName types.NamespacedName) {
@@ -327,37 +314,12 @@
 			Eventually(testapps.GetClusterComponentPhase(&testCtx, clusterKey, mysqlCompName)).Should(Equal(appsv1alpha1.RunningClusterCompPhase))
 		}
 
-<<<<<<< HEAD
-		createMysqlClusterX := func(v2 bool, replicas int32) {
-			createBackupPolicyTpl(clusterDefObj, mysqlCompDefName)
-=======
 		createMysqlCluster := func(replicas int32) {
 			createBackupPolicyTpl(compDefObj.GetName())
->>>>>>> a22856f4
 
 			By("set component to horizontal with snapshot policy")
 			testk8s.MockEnableVolumeSnapshot(&testCtx, testk8s.DefaultStorageClassName)
-<<<<<<< HEAD
-			if clusterDefObj.Spec.ComponentDefs[0].HorizontalScalePolicy == nil {
-				Expect(testapps.GetAndChangeObj(&testCtx, client.ObjectKeyFromObject(clusterDefObj),
-					func(clusterDef *appsv1alpha1.ClusterDefinition) {
-						clusterDef.Spec.ComponentDefs[0].HorizontalScalePolicy =
-							&appsv1alpha1.HorizontalScalePolicy{Type: appsv1alpha1.HScaleDataClonePolicyCloneVolume}
-					})()).ShouldNot(HaveOccurred())
-			}
-
-			By("create a cluster object")
-			pvcSpec := testapps.NewPVCSpec("1Gi")
-			var builder *testapps.MockClusterFactory
-			if v2 {
-				builder = testapps.NewClusterFactory(testCtx.DefaultNamespace, clusterNamePrefix, "", "").
-					AddComponentV2(mysqlCompName, compDefObj.Name)
-			} else {
-				builder = testapps.NewClusterFactory(testCtx.DefaultNamespace, clusterNamePrefix, clusterDefObj.Name, clusterVersionObj.Name).
-					AddComponent(mysqlCompName, mysqlCompDefName)
-			}
-			clusterObj = builder.WithRandomName().
-=======
+
 			// TODO(v1.0): bpt
 			// if clusterDefObj.Spec.ComponentDefs[0].HorizontalScalePolicy == nil {
 			//	Expect(testapps.GetAndChangeObj(&testCtx, client.ObjectKeyFromObject(clusterDefObj),
@@ -371,7 +333,6 @@
 				WithRandomName().
 				AddComponent(mysqlCompName, compDefObj.GetName()).
 				SetServiceVersion(compDefObj.Spec.ServiceVersion).
->>>>>>> a22856f4
 				SetReplicas(replicas).
 				AddVolumeClaimTemplate(testapps.DataVolumeName, pvcSpec).
 				Create(&testCtx).GetObject()
@@ -405,14 +366,6 @@
 				g.Expect(cluster.Status.Phase).Should(Equal(appsv1alpha1.RunningClusterPhase))
 				g.Expect(cluster.Status.Components[mysqlCompName].Phase).Should(Equal(appsv1alpha1.RunningClusterCompPhase))
 			})).Should(Succeed())
-		}
-
-		createMysqlCluster := func(replicas int32) {
-			createMysqlClusterX(false, replicas)
-		}
-
-		createMysqlClusterV2 := func(replicas int32) {
-			createMysqlClusterX(true, replicas)
 		}
 
 		createClusterHscaleOps := func(replicas int32) *appsv1alpha1.OpsRequest {
@@ -609,7 +562,7 @@
 
 			// create it with new API since the scale-in operation depends on the member leave action.
 			By("create a cluster with 3 pods")
-			createMysqlClusterV2(3)
+			createMysqlCluster(3)
 
 			By("mock component replicas to 4 and actual pods is 3")
 			Expect(testapps.ChangeObj(&testCtx, clusterObj, func(clusterObj *appsv1alpha1.Cluster) {
