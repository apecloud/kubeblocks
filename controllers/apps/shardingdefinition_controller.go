/*
Copyright (C) 2022-2025 ApeCloud Co., Ltd

This file is part of KubeBlocks project

This program is free software: you can redistribute it and/or modify
it under the terms of the GNU Affero General Public License as published by
the Free Software Foundation, either version 3 of the License, or
(at your option) any later version.

This program is distributed in the hope that it will be useful
but WITHOUT ANY WARRANTY; without even the implied warranty of
MERCHANTABILITY or FITNESS FOR A PARTICULAR PURPOSE.  See the
GNU Affero General Public License for more details.

You should have received a copy of the GNU Affero General Public License
along with this program.  If not, see <http://www.gnu.org/licenses/>.
*/

package apps

import (
	"context"
	"encoding/json"
	"fmt"
	"hash/fnv"
	"strings"

	corev1 "k8s.io/api/core/v1"
	"k8s.io/apimachinery/pkg/runtime"
	"k8s.io/apimachinery/pkg/util/rand"
	"k8s.io/client-go/tools/record"
	ctrl "sigs.k8s.io/controller-runtime"
	"sigs.k8s.io/controller-runtime/pkg/client"
	"sigs.k8s.io/controller-runtime/pkg/log"

	appsv1 "github.com/apecloud/kubeblocks/apis/apps/v1"
	"github.com/apecloud/kubeblocks/pkg/constant"
	"github.com/apecloud/kubeblocks/pkg/controller/component"
	intctrlutil "github.com/apecloud/kubeblocks/pkg/controllerutil"
)

const (
	shardingDefinitionFinalizerName = "shardingdefinition.kubeblocks.io/finalizer"
)

//+kubebuilder:rbac:groups=apps.kubeblocks.io,resources=shardingdefinitions,verbs=get;list;watch;create;update;patch;delete
//+kubebuilder:rbac:groups=apps.kubeblocks.io,resources=shardingdefinitions/status,verbs=get;update;patch
//+kubebuilder:rbac:groups=apps.kubeblocks.io,resources=shardingdefinitions/finalizers,verbs=update

// ShardingDefinitionReconciler reconciles a ShardingDefinition object
type ShardingDefinitionReconciler struct {
	client.Client
	Scheme   *runtime.Scheme
	Recorder record.EventRecorder
	compDefs []*appsv1.ComponentDefinition
}

// Reconcile is part of the main kubernetes reconciliation loop which aims to
// move the current state of the cluster closer to the desired state.
//
// For more details, check Reconcile and its Result here:
// - https://pkg.go.dev/sigs.k8s.io/controller-runtime@v0.14.4/pkg/reconcile
func (r *ShardingDefinitionReconciler) Reconcile(ctx context.Context, req ctrl.Request) (ctrl.Result, error) {
	reqCtx := intctrlutil.RequestCtx{
		Ctx:      ctx,
		Req:      req,
		Log:      log.FromContext(ctx).WithValues("shardingDefinition", req.NamespacedName),
		Recorder: r.Recorder,
	}

	shardingDef := &appsv1.ShardingDefinition{}
	if err := r.Client.Get(reqCtx.Ctx, reqCtx.Req.NamespacedName, shardingDef); err != nil {
		return intctrlutil.CheckedRequeueWithError(err, reqCtx.Log, "")
	}

	if res, err := intctrlutil.HandleCRDeletion(reqCtx, r, shardingDef,
		shardingDefinitionFinalizerName, r.deletionHandler(reqCtx, shardingDef)); res != nil {
		return *res, err
	}

	if shardingDef.Status.ObservedGeneration == shardingDef.Generation &&
		shardingDef.Status.Phase == appsv1.AvailablePhase {
		return intctrlutil.Reconciled()
	}

	if err := r.validate(r.Client, reqCtx, shardingDef); err != nil {
		fmt.Printf("error: %v\n", err)
		if err1 := r.unavailable(reqCtx, shardingDef, err); err1 != nil {
			return intctrlutil.CheckedRequeueWithError(err1, reqCtx.Log, "")
		}
		return intctrlutil.CheckedRequeueWithError(err, reqCtx.Log, "")
	}

	if err := r.immutableHash(r.Client, reqCtx, shardingDef); err != nil {
		return intctrlutil.CheckedRequeueWithError(err, reqCtx.Log, "")
	}

	if err := r.available(reqCtx, shardingDef); err != nil {
		return intctrlutil.CheckedRequeueWithError(err, reqCtx.Log, "")
	}

	intctrlutil.RecordCreatedEvent(r.Recorder, shardingDef)

	return intctrlutil.Reconciled()
}

// SetupWithManager sets up the controller with the Manager.
func (r *ShardingDefinitionReconciler) SetupWithManager(mgr ctrl.Manager) error {
	return intctrlutil.NewControllerManagedBy(mgr).
		For(&appsv1.ShardingDefinition{}).
		Complete(r)
}

func (r *ShardingDefinitionReconciler) deletionHandler(rctx intctrlutil.RequestCtx, shardingDef *appsv1.ShardingDefinition) func() (*ctrl.Result, error) {
	return func() (*ctrl.Result, error) {
		recordEvent := func() {
			r.Recorder.Event(shardingDef, corev1.EventTypeWarning, "ExistsReferencedResources",
				"cannot be deleted because of existing referencing Cluster")
		}
		if res, err := intctrlutil.ValidateReferenceCR(rctx, r.Client, shardingDef, constant.ShardingDefLabelKey,
			recordEvent, &appsv1.ClusterList{}); res != nil || err != nil {
			return res, err
		}
		return nil, nil
	}
}

func (r *ShardingDefinitionReconciler) available(rctx intctrlutil.RequestCtx, shardingDef *appsv1.ShardingDefinition) error {
	return r.status(rctx, shardingDef, appsv1.AvailablePhase, "")
}

func (r *ShardingDefinitionReconciler) unavailable(rctx intctrlutil.RequestCtx, shardingDef *appsv1.ShardingDefinition, err error) error {
	message := ""
	if err != nil {
		message = err.Error()
	}
	return r.status(rctx, shardingDef, appsv1.UnavailablePhase, message)
}

func (r *ShardingDefinitionReconciler) status(rctx intctrlutil.RequestCtx,
	shardingDef *appsv1.ShardingDefinition, phase appsv1.Phase, message string) error {
	patch := client.MergeFrom(shardingDef.DeepCopy())
	shardingDef.Status.ObservedGeneration = shardingDef.Generation
	shardingDef.Status.Phase = phase
	shardingDef.Status.Message = message
	return r.Client.Status().Patch(rctx.Ctx, shardingDef, patch)
}

func (r *ShardingDefinitionReconciler) validate(cli client.Client, rctx intctrlutil.RequestCtx, shardingDef *appsv1.ShardingDefinition) error {
	for _, validator := range []func(context.Context, client.Client, *appsv1.ShardingDefinition) error{
		r.validateTemplate,
		r.validateShardsLimit,
		r.validateProvisionNUpdateStrategy,
		r.validateLifecycleActions,
		r.validateSystemAccounts,
	} {
		if err := validator(rctx.Ctx, cli, shardingDef); err != nil {
			return err
		}
	}
	return r.immutableCheck(shardingDef)
}

func (r *ShardingDefinitionReconciler) validateTemplate(ctx context.Context, cli client.Client,
	shardingDef *appsv1.ShardingDefinition) error {
	template := shardingDef.Spec.Template

	if err := component.ValidateDefNameRegexp(template.CompDef); err != nil {
		return err
	}

	compDefs, err := listCompDefinitionsWithPattern(ctx, cli, template.CompDef)
	if err != nil {
		return err
	}
	if len(compDefs) == 0 {
		return fmt.Errorf("no component definition found for the specified template")
	}

	r.compDefs = compDefs // carry the component definitions for later use

	return nil
}

func (r *ShardingDefinitionReconciler) validateShardsLimit(ctx context.Context, cli client.Client,
	shardingDef *appsv1.ShardingDefinition) error {
	return nil
}

func (r *ShardingDefinitionReconciler) validateProvisionNUpdateStrategy(ctx context.Context, cli client.Client,
	shardingDef *appsv1.ShardingDefinition) error {
<<<<<<< HEAD
	supported := func(strategy *appsv1.UpdateConcurrency) bool {
=======
	var (
		provision = shardingDef.Spec.ProvisionStrategy
		update    = shardingDef.Spec.UpdateStrategy
	)

	supported := func(strategy *appsv1.UpdateStrategy) bool {
>>>>>>> 7381d596
		if strategy == nil {
			return true
		}
		return *strategy == appsv1.SerialConcurrency || *strategy == appsv1.ParallelConcurrency
	}
	if !supported(provision) {
		return fmt.Errorf("unsupported provision strategy: %s", *provision)
	}
	if !supported(update) {
		return fmt.Errorf("unsupported update strategy: %s", *update)
	}

	if provision != nil && *provision == appsv1.SerialStrategy && r.requireParallelProvision() {
		return fmt.Errorf("serial provision strategy is conflicted with vars that requires parallel provision when mutiple objects matched")
	}
	return nil
}

// requireParallelProvision checks whether the provision strategy must be parallel.
//
// If any Vars in the ShardingDefinition have requireAllComponentObjects set to true,
// all sharding components must exist before Vars resolving can proceed. This requirement
// conflicts with a serial provision strategy, where components are created one at a time,
// potentially leading to a logical deadlock.
func (r *ShardingDefinitionReconciler) requireParallelProvision() bool {
	requireAll := func(opt *appsv1.MultipleClusterObjectOption) bool {
		return opt != nil && opt.RequireAllComponentObjects != nil && *opt.RequireAllComponentObjects
	}
	require := func(v appsv1.EnvVar) bool {
		if v.ValueFrom != nil {
			if v.ValueFrom.HostNetworkVarRef != nil {
				return requireAll(v.ValueFrom.HostNetworkVarRef.MultipleClusterObjectOption)
			}
			if v.ValueFrom.ServiceVarRef != nil {
				return requireAll(v.ValueFrom.ServiceVarRef.MultipleClusterObjectOption)
			}
			if v.ValueFrom.CredentialVarRef != nil {
				return requireAll(v.ValueFrom.CredentialVarRef.MultipleClusterObjectOption)
			}
			if v.ValueFrom.TLSVarRef != nil {
				return requireAll(v.ValueFrom.TLSVarRef.MultipleClusterObjectOption)
			}
			if v.ValueFrom.ServiceRefVarRef != nil {
				return requireAll(v.ValueFrom.ServiceRefVarRef.MultipleClusterObjectOption)
			}
			if v.ValueFrom.ComponentVarRef != nil {
				return requireAll(v.ValueFrom.ComponentVarRef.MultipleClusterObjectOption)
			}
		}
		return false
	}
	for _, compDef := range r.compDefs {
		for _, v := range compDef.Spec.Vars {
			if require(v) {
				return true
			}
		}
	}
	return false
}

func (r *ShardingDefinitionReconciler) validateLifecycleActions(ctx context.Context, cli client.Client,
	shardingDef *appsv1.ShardingDefinition) error {
	return nil
}

func (r *ShardingDefinitionReconciler) validateSystemAccounts(ctx context.Context, cli client.Client,
	shardingDef *appsv1.ShardingDefinition) error {
	if !checkUniqueItemWithValue(shardingDef.Spec.SystemAccounts, "Name", nil) {
		return fmt.Errorf("duplicate system accounts are specified")
	}

	for _, account := range shardingDef.Spec.SystemAccounts {
		if err := r.validateSystemAccountDefined(account.Name); err != nil {
			return err
		}
	}
	return nil
}

func (r *ShardingDefinitionReconciler) validateSystemAccountDefined(name string) error {
	for _, compDef := range r.compDefs {
		found := false
		for _, account := range compDef.Spec.SystemAccounts {
			if account.Name == name {
				found = true
				break
			}
		}
		if !found {
			return fmt.Errorf("system account %s is not defined in component definition %s", name, compDef.Name)
		}
	}
	return nil
}

func (r *ShardingDefinitionReconciler) immutableCheck(shardingDef *appsv1.ShardingDefinition) error {
	if r.skipImmutableCheck(shardingDef) {
		return nil
	}

	newHashValue, err := r.specHash(shardingDef)
	if err != nil {
		return err
	}

	hashValue, ok := shardingDef.Annotations[immutableHashAnnotationKey]
	if ok && hashValue != newHashValue {
		// TODO: fields been updated
		return fmt.Errorf("immutable fields can't be updated")
	}
	return nil
}

func (r *ShardingDefinitionReconciler) skipImmutableCheck(sdd *appsv1.ShardingDefinition) bool {
	if sdd.Annotations == nil {
		return false
	}
	skip, ok := sdd.Annotations[constant.SkipImmutableCheckAnnotationKey]
	return ok && strings.ToLower(skip) == "true"
}

func (r *ShardingDefinitionReconciler) specHash(shardingDef *appsv1.ShardingDefinition) (string, error) {
	data, err := json.Marshal(shardingDef.Spec)
	if err != nil {
		return "", err
	}
	hash := fnv.New32a()
	hash.Write(data)
	return rand.SafeEncodeString(fmt.Sprintf("%d", hash.Sum32())), nil
}

func (r *ShardingDefinitionReconciler) immutableHash(cli client.Client, rctx intctrlutil.RequestCtx,
	shardingDef *appsv1.ShardingDefinition) error {
	if r.skipImmutableCheck(shardingDef) {
		return nil
	}

	if shardingDef.Annotations != nil {
		_, ok := shardingDef.Annotations[immutableHashAnnotationKey]
		if ok {
			return nil
		}
	}

	patch := client.MergeFrom(shardingDef.DeepCopy())
	if shardingDef.Annotations == nil {
		shardingDef.Annotations = map[string]string{}
	}
	shardingDef.Annotations[immutableHashAnnotationKey], _ = r.specHash(shardingDef)
	return cli.Patch(rctx.Ctx, shardingDef, patch)
}<|MERGE_RESOLUTION|>--- conflicted
+++ resolved
@@ -190,16 +190,12 @@
 
 func (r *ShardingDefinitionReconciler) validateProvisionNUpdateStrategy(ctx context.Context, cli client.Client,
 	shardingDef *appsv1.ShardingDefinition) error {
-<<<<<<< HEAD
-	supported := func(strategy *appsv1.UpdateConcurrency) bool {
-=======
 	var (
 		provision = shardingDef.Spec.ProvisionStrategy
 		update    = shardingDef.Spec.UpdateStrategy
 	)
 
-	supported := func(strategy *appsv1.UpdateStrategy) bool {
->>>>>>> 7381d596
+	supported := func(strategy *appsv1.UpdateConcurrency) bool {
 		if strategy == nil {
 			return true
 		}
@@ -212,7 +208,7 @@
 		return fmt.Errorf("unsupported update strategy: %s", *update)
 	}
 
-	if provision != nil && *provision == appsv1.SerialStrategy && r.requireParallelProvision() {
+	if provision != nil && *provision == appsv1.SerialConcurrency && r.requireParallelProvision() {
 		return fmt.Errorf("serial provision strategy is conflicted with vars that requires parallel provision when mutiple objects matched")
 	}
 	return nil
