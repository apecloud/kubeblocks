--- conflicted
+++ resolved
@@ -228,7 +228,7 @@
 					return err
 				}
 			case appsv1alpha1.ReferToExisting:
-				if err := r.createByReferToExisting(reqCtx, cluster, compKey, account); err != nil {
+				if err := r.createByReferringToExisting(reqCtx, cluster, compKey, account); err != nil {
 					return err
 				}
 			}
@@ -274,11 +274,7 @@
 // SetupWithManager sets up the controller with the Manager.
 func (r *SystemAccountReconciler) SetupWithManager(mgr ctrl.Manager) error {
 	return ctrl.NewControllerManagedBy(mgr).
-<<<<<<< HEAD
-		For(&appsv1alpha1.Cluster{}, r.clusterDeletionHandler()).
-=======
 		For(&appsv1alpha1.Cluster{}).
->>>>>>> 0edb8df8
 		Owns(&corev1.Secret{}).
 		Watches(&source.Kind{Type: &batchv1.Job{}}, r.jobCompletionHandler()).
 		Complete(r)
@@ -331,13 +327,7 @@
 	return nil
 }
 
-<<<<<<< HEAD
-func (r *SystemAccountReconciler) createByReferToExisting(reqCtx intctrlutil.RequestCtx, cluster *appsv1alpha1.Cluster, key componentUniqueKey, account appsv1alpha1.SystemAccountConfig) error {
-	scheme, _ := appsv1alpha1.SchemeBuilder.Build()
-
-=======
 func (r *SystemAccountReconciler) createByReferingToExisting(reqCtx intctrlutil.RequestCtx, cluster *appsv1alpha1.Cluster, key componentUniqueKey, account appsv1alpha1.SystemAccountConfig) error {
->>>>>>> 0edb8df8
 	// get secret
 	secret := &corev1.Secret{}
 	secretRef := account.ProvisionPolicy.SecretRef
@@ -518,20 +508,10 @@
 				return
 			}
 
-<<<<<<< HEAD
-// clusterDeletionHandler removes cached entries from SystemAccountReconciler.SecretMapStore
-func (r *SystemAccountReconciler) clusterDeletionHandler() builder.Predicates {
-	logger := systemAccountLog.WithName("clusterDeletionHandler")
-	predicate := predicate.Funcs{
-		DeleteFunc: func(e event.DeleteEvent) bool {
-			if e.Object == nil {
-				return false
-=======
 			compKey := componentUniqueKey{
 				namespace:     job.Namespace,
 				clusterName:   clusterName,
 				componentName: componentName,
->>>>>>> 0edb8df8
 			}
 			// get password from job
 			passwd := job.Annotations[systemAccountPasswdAnnotation]
