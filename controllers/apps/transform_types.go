/*
Copyright (C) 2022-2024 ApeCloud Co., Ltd

This file is part of KubeBlocks project

This program is free software: you can redistribute it and/or modify
it under the terms of the GNU Affero General Public License as published by
the Free Software Foundation, either version 3 of the License, or
(at your option) any later version.

This program is distributed in the hope that it will be useful
but WITHOUT ANY WARRANTY; without even the implied warranty of
MERCHANTABILITY or FITNESS FOR A PARTICULAR PURPOSE.  See the
GNU Affero General Public License for more details.

You should have received a copy of the GNU Affero General Public License
along with this program.  If not, see <http://www.gnu.org/licenses/>.
*/

package apps

import (
	snapshotv1 "github.com/kubernetes-csi/external-snapshotter/client/v6/apis/volumesnapshot/v1"
	batchv1 "k8s.io/api/batch/v1"
	"k8s.io/apimachinery/pkg/runtime"
	"k8s.io/apimachinery/pkg/runtime/schema"
	utilruntime "k8s.io/apimachinery/pkg/util/runtime"
	clientgoscheme "k8s.io/client-go/kubernetes/scheme"
	"sigs.k8s.io/controller-runtime/pkg/client"

	appsv1alpha1 "github.com/apecloud/kubeblocks/apis/apps/v1alpha1"
	dpv1alpha1 "github.com/apecloud/kubeblocks/apis/dataprotection/v1alpha1"
	extensionsv1alpha1 "github.com/apecloud/kubeblocks/apis/extensions/v1alpha1"
	workloads "github.com/apecloud/kubeblocks/apis/workloads/v1alpha1"
)

var (
	rscheme = runtime.NewScheme()
)

func init() {
	utilruntime.Must(clientgoscheme.AddToScheme(rscheme))

	utilruntime.Must(appsv1alpha1.AddToScheme(rscheme))
	utilruntime.Must(dpv1alpha1.AddToScheme(rscheme))
	utilruntime.Must(snapshotv1.AddToScheme(rscheme))
	utilruntime.Must(extensionsv1alpha1.AddToScheme(rscheme))
	utilruntime.Must(batchv1.AddToScheme(rscheme))
	utilruntime.Must(workloads.AddToScheme(rscheme))
}

type gvkNObjKey struct {
	schema.GroupVersionKind
	client.ObjectKey
}

<<<<<<< HEAD
type clusterOwningObjects map[gvkNObjKey]client.Object
=======
type owningObjects map[gvkNObjKey]client.Object

type delegateClient struct {
	client.Client
}

var _ client.Reader = delegateClient{}
>>>>>>> ea1cfd25
<|MERGE_RESOLUTION|>--- conflicted
+++ resolved
@@ -54,14 +54,4 @@
 	client.ObjectKey
 }
 
-<<<<<<< HEAD
-type clusterOwningObjects map[gvkNObjKey]client.Object
-=======
-type owningObjects map[gvkNObjKey]client.Object
-
-type delegateClient struct {
-	client.Client
-}
-
-var _ client.Reader = delegateClient{}
->>>>>>> ea1cfd25
+type owningObjects map[gvkNObjKey]client.Object