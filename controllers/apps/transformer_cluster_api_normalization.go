/*
Copyright (C) 2022-2023 ApeCloud Co., Ltd

This file is part of KubeBlocks project

This program is free software: you can redistribute it and/or modify
it under the terms of the GNU Affero General Public License as published by
the Free Software Foundation, either version 3 of the License, or
(at your option) any later version.

This program is distributed in the hope that it will be useful
but WITHOUT ANY WARRANTY; without even the implied warranty of
MERCHANTABILITY or FITNESS FOR A PARTICULAR PURPOSE.  See the
GNU Affero General Public License for more details.

You should have received a copy of the GNU Affero General Public License
along with this program.  If not, see <http://www.gnu.org/licenses/>.
*/

package apps

import (
	"context"
	"fmt"
	"strings"

	"golang.org/x/exp/maps"
	"golang.org/x/exp/slices"
	"k8s.io/apimachinery/pkg/util/sets"
	"k8s.io/apimachinery/pkg/util/version"
	"sigs.k8s.io/controller-runtime/pkg/client"

	appsv1alpha1 "github.com/apecloud/kubeblocks/apis/apps/v1alpha1"
	"github.com/apecloud/kubeblocks/pkg/constant"
	"github.com/apecloud/kubeblocks/pkg/controller/apiconversion"
	"github.com/apecloud/kubeblocks/pkg/controller/component"
	"github.com/apecloud/kubeblocks/pkg/controller/graph"
	"github.com/apecloud/kubeblocks/pkg/controller/model"
	"github.com/apecloud/kubeblocks/pkg/controllerutil"
)

// ClusterAPINormalizationTransformer handles cluster and component API conversion.
type ClusterAPINormalizationTransformer struct{}

var _ graph.Transformer = &ClusterAPINormalizationTransformer{}

func (t *ClusterAPINormalizationTransformer) Transform(ctx graph.TransformContext, dag *graph.DAG) error {
	transCtx, _ := ctx.(*clusterTransformContext)
	if model.IsObjectDeleting(transCtx.OrigCluster) {
		return nil
	}

	// build all component specs
<<<<<<< HEAD
=======
	transCtx.ComponentSpecs = make([]*appsv1alpha1.ClusterComponentSpec, 0)
	transCtx.ShardingComponentSpecs = make(map[string][]*appsv1alpha1.ClusterComponentSpec, 0)
	transCtx.Labels = make(map[string]map[string]string, 0)
>>>>>>> d608a572
	cluster := transCtx.Cluster
	transCtx.ComponentSpecs = t.buildCompSpecs(transCtx, cluster)

	// resolve all component definitions referenced
	return t.resolveCompDefinitions(transCtx, cluster)
}

func (t *ClusterAPINormalizationTransformer) buildCompSpecs(transCtx *clusterTransformContext, cluster *appsv1alpha1.Cluster) []*appsv1alpha1.ClusterComponentSpec {
	if withClusterTopology(cluster) {
		return t.buildCompSpecs4ClusterTopology(transCtx.ClusterDef, cluster)
	}
	if withLegacyClusterDef(cluster) {
		return t.buildCompSpecs4LegacyCluster(cluster)
	}
	if withSimplifiedClusterAPI(cluster) {
		return t.buildCompSpecs4SimplifiedAPI(transCtx.ClusterDef, cluster)
	}
	return nil
}

func (t *ClusterAPINormalizationTransformer) buildCompSpecs4ClusterTopology(clusterDef *appsv1alpha1.ClusterDefinition,
	cluster *appsv1alpha1.Cluster) []*appsv1alpha1.ClusterComponentSpec {
	newCompSpec := func(comp appsv1alpha1.ClusterTopologyComponent) *appsv1alpha1.ClusterComponentSpec {
		return &appsv1alpha1.ClusterComponentSpec{
			Name:           comp.Name,
			ComponentDef:   comp.CompDef,
			ServiceVersion: comp.ServiceVersion,
			ServiceRefs:    comp.ServiceRefs,
		}
	}

	mergeCompSpec := func(comp appsv1alpha1.ClusterTopologyComponent, compSpec *appsv1alpha1.ClusterComponentSpec) *appsv1alpha1.ClusterComponentSpec {
		if len(compSpec.ComponentDef) == 0 {
			compSpec.ComponentDef = comp.CompDef
		}
		if len(compSpec.ServiceVersion) == 0 {
			compSpec.ServiceVersion = comp.ServiceVersion
		}
		serviceRefs := make(map[string]bool)
		for _, ref := range compSpec.ServiceRefs {
			serviceRefs[ref.Name] = true
		}
		for i, ref := range comp.ServiceRefs {
			if _, ok := serviceRefs[ref.Name]; ok {
				continue
			}
			compSpec.ServiceRefs = append(compSpec.ServiceRefs, comp.ServiceRefs[i])
		}
		return compSpec
	}

	// TODO: the default topology may be changed
	clusterTopology := referredClusterTopology(clusterDef, cluster.Spec.Topology)
	if clusterTopology == nil {
		panic(fmt.Sprintf("runtime error - cluster topology not found : %s", cluster.Spec.Topology))
	}

	specifiedCompSpecs := make(map[string]*appsv1alpha1.ClusterComponentSpec)
	for i, compSpec := range cluster.Spec.ComponentSpecs {
		specifiedCompSpecs[compSpec.Name] = cluster.Spec.ComponentSpecs[i].DeepCopy()
	}

<<<<<<< HEAD
	compSpecs := make([]*appsv1alpha1.ClusterComponentSpec, 0)
	for i := range clusterTopology.Components {
		comp := clusterTopology.Components[i]
		if _, ok := specifiedCompSpecs[comp.Name]; ok {
			compSpecs = append(compSpecs, mergeCompSpec(comp, specifiedCompSpecs[comp.Name]))
		} else {
			compSpecs = append(compSpecs, newCompSpec(comp))
		}
	}
	return compSpecs
}

func (t *ClusterAPINormalizationTransformer) buildCompSpecs4LegacyCluster(cluster *appsv1alpha1.Cluster) []*appsv1alpha1.ClusterComponentSpec {
	compSpecs := make([]*appsv1alpha1.ClusterComponentSpec, 0)
	for i := range cluster.Spec.ComponentSpecs {
		clusterComSpec := cluster.Spec.ComponentSpecs[i]
		compSpecs = append(compSpecs, &clusterComSpec)
=======
	for i := range cluster.Spec.ComponentSpecs {
		clusterComSpec := cluster.Spec.ComponentSpecs[i]
		transCtx.ComponentSpecs = append(transCtx.ComponentSpecs, &clusterComSpec)
	}
	for i := range cluster.Spec.ShardingSpecs {
		shardingSpec := cluster.Spec.ShardingSpecs[i]
		genShardingCompSpecList, err := controllerutil.GenShardingCompSpecList(transCtx.Context, transCtx.Client, cluster, &shardingSpec)
		if err != nil {
			return err
		}
		transCtx.ShardingComponentSpecs[shardingSpec.Name] = genShardingCompSpecList
		for j := range genShardingCompSpecList {
			genShardCompSpec := genShardingCompSpecList[j]
			transCtx.ComponentSpecs = append(transCtx.ComponentSpecs, genShardCompSpec)
			transCtx.Labels[genShardCompSpec.Name] = constant.GetShardingNameLabel(shardingSpec.Name)
		}
	}

	if compSpec := apiconversion.HandleSimplifiedClusterAPI(transCtx.ClusterDef, cluster); compSpec != nil {
		transCtx.ComponentSpecs = append(transCtx.ComponentSpecs, compSpec)
>>>>>>> d608a572
	}
	return compSpecs
}

<<<<<<< HEAD
func (t *ClusterAPINormalizationTransformer) buildCompSpecs4SimplifiedAPI(clusterDef *appsv1alpha1.ClusterDefinition,
	cluster *appsv1alpha1.Cluster) []*appsv1alpha1.ClusterComponentSpec {
	return []*appsv1alpha1.ClusterComponentSpec{apiconversion.HandleSimplifiedClusterAPI(clusterDef, cluster)}
}

func (t *ClusterAPINormalizationTransformer) resolveCompDefinitions(transCtx *clusterTransformContext, cluster *appsv1alpha1.Cluster) error {
=======
	// validate componentDef and componentDefRef
	if err := validateComponentDefNComponentDefRef(transCtx); err != nil {
		return err
	}

	// build all component definitions referenced
>>>>>>> d608a572
	if transCtx.ComponentDefs == nil {
		transCtx.ComponentDefs = make(map[string]*appsv1alpha1.ComponentDefinition)
	}
	for i, compSpec := range transCtx.ComponentSpecs {
		if len(compSpec.ComponentDef) == 0 {
			compDef, err := t.buildCompDefinition4Legacy(transCtx, compSpec)
			if err != nil {
				return err
			}
			transCtx.ComponentDefs[compDef.Name] = compDef
			transCtx.ComponentSpecs[i].ComponentDef = compDef.Name
			compDef.Name = "" // TODO
		} else {
			compDef, serviceVersion, err := t.resolveCompDefinitionNServiceVersion(transCtx, compSpec)
			if err != nil {
				return err
			}
			transCtx.ComponentDefs[compDef.Name] = compDef
			// set the componentDef and serviceVersion as resolved
			transCtx.ComponentSpecs[i].ComponentDef = compDef.Name
			transCtx.ComponentSpecs[i].ServiceVersion = serviceVersion
		}
	}
	return nil
}

<<<<<<< HEAD
func (t *ClusterAPINormalizationTransformer) buildCompDefinition4Legacy(transCtx *clusterTransformContext,
	compSpec *appsv1alpha1.ClusterComponentSpec) (*appsv1alpha1.ComponentDefinition, error) {
	compDef, err := component.BuildComponentDefinition(transCtx.ClusterDef, transCtx.ClusterVer, compSpec)
	if err != nil {
		return nil, err
	}
	compDef.Name = constant.GenerateVirtualComponentDefinition(compSpec.ComponentDefRef)
	return compDef, nil
}

func (t *ClusterAPINormalizationTransformer) resolveCompDefinitionNServiceVersion(transCtx *clusterTransformContext,
	compSpec *appsv1alpha1.ClusterComponentSpec) (*appsv1alpha1.ComponentDefinition, string, error) {
	var (
		compDef        *appsv1alpha1.ComponentDefinition
		serviceVersion string
	)
	compDefs, err := t.listCompDefinitions(transCtx, compSpec.ComponentDef)
	if err != nil {
		return compDef, serviceVersion, err
	}

	serviceVersionToCompDefs, err := t.buildServiceVersionToCompDefsMapping(transCtx.Context, transCtx.Client, compDefs, compSpec.ServiceVersion)
	if err != nil {
		return compDef, serviceVersion, err
	}

	// use specified service version or the latest.
	serviceVersion = compSpec.ServiceVersion
	if len(compSpec.ServiceVersion) == 0 {
		serviceVersions := maps.Keys(serviceVersionToCompDefs)
		slices.Sort(serviceVersions)
		serviceVersion = serviceVersions[len(serviceVersions)-1]
	}

	compatibleCompDefs := serviceVersionToCompDefs[serviceVersion]
	if len(compatibleCompDefs) == 0 {
		return compDef, serviceVersion, fmt.Errorf("no matched component definition found: %s", compSpec.ComponentDef)
	}

	compatibleCompDefNames := maps.Keys(compatibleCompDefs)
	slices.Sort(compatibleCompDefNames)
	compatibleCompDefName := compatibleCompDefNames[len(compatibleCompDefNames)-1]

	return compatibleCompDefs[compatibleCompDefName], serviceVersion, nil
}

func (t *ClusterAPINormalizationTransformer) listCompDefinitions(transCtx *clusterTransformContext, compDef string) ([]*appsv1alpha1.ComponentDefinition, error) {
	compDefList := &appsv1alpha1.ComponentDefinitionList{}
	if err := transCtx.Client.List(transCtx.Context, compDefList); err != nil {
		return nil, err
	}
	compDefsFullyMatched := make([]*appsv1alpha1.ComponentDefinition, 0)
	compDefsPrefixMatched := make([]*appsv1alpha1.ComponentDefinition, 0)
	for i, item := range compDefList.Items {
		if item.Name == compDef {
			compDefsFullyMatched = append(compDefsFullyMatched, &compDefList.Items[i])
=======
func validateComponentDefNComponentDefRef(transCtx *clusterTransformContext) error {
	if len(transCtx.ComponentSpecs) == 0 {
		return nil
	}
	hasCompDef := false
	for _, compSpec := range transCtx.ComponentSpecs {
		if len(compSpec.ComponentDefRef) == 0 && len(compSpec.ComponentDef) == 0 {
			return fmt.Errorf("componentDef and componentDefRef cannot be both empty")
>>>>>>> d608a572
		}
		if strings.HasPrefix(item.Name, compDef) {
			compDefsPrefixMatched = append(compDefsPrefixMatched, &compDefList.Items[i])
		}
	}
	if len(compDefsFullyMatched) > 0 {
		return compDefsFullyMatched, nil
	}
	return compDefsPrefixMatched, nil
}

func (t *ClusterAPINormalizationTransformer) buildServiceVersionToCompDefsMapping(ctx context.Context, cli client.Reader,
	compDefs []*appsv1alpha1.ComponentDefinition, serviceVersion string) (map[string]map[string]*appsv1alpha1.ComponentDefinition, error) {
	result := make(map[string]map[string]*appsv1alpha1.ComponentDefinition)

	insert := func(version string, compDef *appsv1alpha1.ComponentDefinition) {
		if _, ok := result[version]; !ok {
			result[version] = make(map[string]*appsv1alpha1.ComponentDefinition)
		}
		result[version][compDef.Name] = compDef
	}

	checkedInsert := func(version string, compDef *appsv1alpha1.ComponentDefinition) {
		if len(serviceVersion) == 0 {
			insert(version, compDef)
		} else if compareServiceVersion(serviceVersion, version) {
			insert(version, compDef)
		}
	}

	for _, compDef := range compDefs {
		compVersions, err := compatibleCompVersions(ctx, cli, compDef)
		if err != nil {
			return nil, err
		}

		serviceVersions := sets.New[string]()
		for _, compVersion := range compVersions {
			serviceVersions = serviceVersions.Union(compatibleServiceVersions(compDef, compVersion))
		}

		for version := range serviceVersions {
			checkedInsert(version, compDef)
		}
	}
	return result, nil
}

// compatibleCompVersions returns all component versions that are compatible with specified component definition.
func compatibleCompVersions(ctx context.Context, cli client.Reader, compDef *appsv1alpha1.ComponentDefinition) ([]*appsv1alpha1.ComponentVersion, error) {
	compVersionList := &appsv1alpha1.ComponentVersionList{}
	labels := client.MatchingLabels{
		compDef.Name: compDef.Name,
	}
	if err := cli.List(ctx, compVersionList, labels); err != nil {
		return nil, err
	}

	if len(compVersionList.Items) == 0 {
		return nil, nil
	}

	compVersions := make([]*appsv1alpha1.ComponentVersion, 0)
	for i, compVersion := range compVersionList.Items {
		if compVersion.Status.Phase != appsv1alpha1.AvailablePhase {
			return nil, fmt.Errorf("matched ComponentVersion %s is not available", compVersion.Name)
		}
		compVersions = append(compVersions, &compVersionList.Items[i])
	}
	return compVersions, nil
}

// compatibleServiceVersions returns service versions that are compatible with specified component definition.
func compatibleServiceVersions(compDef *appsv1alpha1.ComponentDefinition, compVersion *appsv1alpha1.ComponentVersion) sets.Set[string] {
	prefixMatch := func(prefix string) bool {
		return strings.HasPrefix(compDef.Name, prefix)
	}
	releases := make(map[string]bool, 0)
	for _, rule := range compVersion.Spec.CompatibilityRules {
		if slices.IndexFunc(rule.CompDefs, prefixMatch) >= 0 {
			for _, release := range rule.Releases {
				releases[release] = true
			}
		}
	}
	serviceVersions := sets.New[string]()
	for _, release := range compVersion.Spec.Releases {
		if releases[release.Name] {
			serviceVersions = serviceVersions.Insert(release.ServiceVersion)
		}
	}
	return serviceVersions
}

// TODO
func compareServiceVersion(required, provide string) bool {
	ret, err := version.MustParseSemantic(required).Compare(provide)
	return err == nil && ret == 0
}<|MERGE_RESOLUTION|>--- conflicted
+++ resolved
@@ -36,7 +36,6 @@
 	"github.com/apecloud/kubeblocks/pkg/controller/component"
 	"github.com/apecloud/kubeblocks/pkg/controller/graph"
 	"github.com/apecloud/kubeblocks/pkg/controller/model"
-	"github.com/apecloud/kubeblocks/pkg/controllerutil"
 )
 
 // ClusterAPINormalizationTransformer handles cluster and component API conversion.
@@ -51,18 +50,40 @@
 	}
 
 	// build all component specs
-<<<<<<< HEAD
-=======
 	transCtx.ComponentSpecs = make([]*appsv1alpha1.ClusterComponentSpec, 0)
 	transCtx.ShardingComponentSpecs = make(map[string][]*appsv1alpha1.ClusterComponentSpec, 0)
 	transCtx.Labels = make(map[string]map[string]string, 0)
->>>>>>> d608a572
+
 	cluster := transCtx.Cluster
 	transCtx.ComponentSpecs = t.buildCompSpecs(transCtx, cluster)
 
 	// resolve all component definitions referenced
 	return t.resolveCompDefinitions(transCtx, cluster)
 }
+
+// func shardingComps() {
+//	for i := range cluster.Spec.ComponentSpecs {
+//		clusterComSpec := cluster.Spec.ComponentSpecs[i]
+//		transCtx.ComponentSpecs = append(transCtx.ComponentSpecs, &clusterComSpec)
+//	}
+//	for i := range cluster.Spec.ShardingSpecs {
+//		shardingSpec := cluster.Spec.ShardingSpecs[i]
+//		genShardingCompSpecList, err := controllerutil.GenShardingCompSpecList(transCtx.Context, transCtx.Client, cluster, &shardingSpec)
+//		if err != nil {
+//			return err
+//		}
+//		transCtx.ShardingComponentSpecs[shardingSpec.Name] = genShardingCompSpecList
+//		for j := range genShardingCompSpecList {
+//			genShardCompSpec := genShardingCompSpecList[j]
+//			transCtx.ComponentSpecs = append(transCtx.ComponentSpecs, genShardCompSpec)
+//			transCtx.Labels[genShardCompSpec.Name] = constant.GetShardingNameLabel(shardingSpec.Name)
+//		}
+//	}
+//
+//	if compSpec := apiconversion.HandleSimplifiedClusterAPI(transCtx.ClusterDef, cluster); compSpec != nil {
+//		transCtx.ComponentSpecs = append(transCtx.ComponentSpecs, compSpec)
+//	}
+// }
 
 func (t *ClusterAPINormalizationTransformer) buildCompSpecs(transCtx *clusterTransformContext, cluster *appsv1alpha1.Cluster) []*appsv1alpha1.ClusterComponentSpec {
 	if withClusterTopology(cluster) {
@@ -119,7 +140,6 @@
 		specifiedCompSpecs[compSpec.Name] = cluster.Spec.ComponentSpecs[i].DeepCopy()
 	}
 
-<<<<<<< HEAD
 	compSpecs := make([]*appsv1alpha1.ClusterComponentSpec, 0)
 	for i := range clusterTopology.Components {
 		comp := clusterTopology.Components[i]
@@ -137,47 +157,16 @@
 	for i := range cluster.Spec.ComponentSpecs {
 		clusterComSpec := cluster.Spec.ComponentSpecs[i]
 		compSpecs = append(compSpecs, &clusterComSpec)
-=======
-	for i := range cluster.Spec.ComponentSpecs {
-		clusterComSpec := cluster.Spec.ComponentSpecs[i]
-		transCtx.ComponentSpecs = append(transCtx.ComponentSpecs, &clusterComSpec)
-	}
-	for i := range cluster.Spec.ShardingSpecs {
-		shardingSpec := cluster.Spec.ShardingSpecs[i]
-		genShardingCompSpecList, err := controllerutil.GenShardingCompSpecList(transCtx.Context, transCtx.Client, cluster, &shardingSpec)
-		if err != nil {
-			return err
-		}
-		transCtx.ShardingComponentSpecs[shardingSpec.Name] = genShardingCompSpecList
-		for j := range genShardingCompSpecList {
-			genShardCompSpec := genShardingCompSpecList[j]
-			transCtx.ComponentSpecs = append(transCtx.ComponentSpecs, genShardCompSpec)
-			transCtx.Labels[genShardCompSpec.Name] = constant.GetShardingNameLabel(shardingSpec.Name)
-		}
-	}
-
-	if compSpec := apiconversion.HandleSimplifiedClusterAPI(transCtx.ClusterDef, cluster); compSpec != nil {
-		transCtx.ComponentSpecs = append(transCtx.ComponentSpecs, compSpec)
->>>>>>> d608a572
 	}
 	return compSpecs
 }
 
-<<<<<<< HEAD
 func (t *ClusterAPINormalizationTransformer) buildCompSpecs4SimplifiedAPI(clusterDef *appsv1alpha1.ClusterDefinition,
 	cluster *appsv1alpha1.Cluster) []*appsv1alpha1.ClusterComponentSpec {
 	return []*appsv1alpha1.ClusterComponentSpec{apiconversion.HandleSimplifiedClusterAPI(clusterDef, cluster)}
 }
 
 func (t *ClusterAPINormalizationTransformer) resolveCompDefinitions(transCtx *clusterTransformContext, cluster *appsv1alpha1.Cluster) error {
-=======
-	// validate componentDef and componentDefRef
-	if err := validateComponentDefNComponentDefRef(transCtx); err != nil {
-		return err
-	}
-
-	// build all component definitions referenced
->>>>>>> d608a572
 	if transCtx.ComponentDefs == nil {
 		transCtx.ComponentDefs = make(map[string]*appsv1alpha1.ComponentDefinition)
 	}
@@ -204,7 +193,6 @@
 	return nil
 }
 
-<<<<<<< HEAD
 func (t *ClusterAPINormalizationTransformer) buildCompDefinition4Legacy(transCtx *clusterTransformContext,
 	compSpec *appsv1alpha1.ClusterComponentSpec) (*appsv1alpha1.ComponentDefinition, error) {
 	compDef, err := component.BuildComponentDefinition(transCtx.ClusterDef, transCtx.ClusterVer, compSpec)
@@ -261,16 +249,6 @@
 	for i, item := range compDefList.Items {
 		if item.Name == compDef {
 			compDefsFullyMatched = append(compDefsFullyMatched, &compDefList.Items[i])
-=======
-func validateComponentDefNComponentDefRef(transCtx *clusterTransformContext) error {
-	if len(transCtx.ComponentSpecs) == 0 {
-		return nil
-	}
-	hasCompDef := false
-	for _, compSpec := range transCtx.ComponentSpecs {
-		if len(compSpec.ComponentDefRef) == 0 && len(compSpec.ComponentDef) == 0 {
-			return fmt.Errorf("componentDef and componentDefRef cannot be both empty")
->>>>>>> d608a572
 		}
 		if strings.HasPrefix(item.Name, compDef) {
 			compDefsPrefixMatched = append(compDefsPrefixMatched, &compDefList.Items[i])
