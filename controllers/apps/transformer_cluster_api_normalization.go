--- conflicted
+++ resolved
@@ -52,12 +52,12 @@
 	}()
 
 	// build all component specs
-<<<<<<< HEAD
 	transCtx.ComponentSpecs, err = t.buildCompSpecs(transCtx, cluster)
 	if err != nil {
 		return err
 	}
 	transCtx.Labels = t.buildCompLabelsInheritedFromCluster(transCtx, cluster)
+	transCtx.Annotations = t.buildCompAnnotationsInheritedFromCluster(transCtx, cluster)
 
 	// resolve all component definitions referenced
 	if err = t.resolveCompDefinitions(transCtx); err != nil {
@@ -69,15 +69,6 @@
 
 	return nil
 }
-=======
-	transCtx.ComponentSpecs = make([]*appsv1alpha1.ClusterComponentSpec, 0)
-	transCtx.ShardingComponentSpecs = make(map[string][]*appsv1alpha1.ClusterComponentSpec, 0)
-	transCtx.Labels = make(map[string]map[string]string, 0)
-	transCtx.Annotations = make(map[string]map[string]string, 0)
-	cluster := transCtx.Cluster
-	filteredClusterLabels := filterReservedLabels(cluster.Labels)
-	filteredClusterAnnotations := filterReservedAnnotations(cluster.Annotations)
->>>>>>> 6a563a44
 
 func (t *ClusterAPINormalizationTransformer) buildCompSpecs(transCtx *clusterTransformContext,
 	cluster *appsv1alpha1.Cluster) ([]*appsv1alpha1.ClusterComponentSpec, error) {
@@ -139,51 +130,23 @@
 	cluster *appsv1alpha1.Cluster) ([]*appsv1alpha1.ClusterComponentSpec, error) {
 	compSpecs := make([]*appsv1alpha1.ClusterComponentSpec, 0)
 	for i := range cluster.Spec.ComponentSpecs {
-<<<<<<< HEAD
 		compSpecs = append(compSpecs, cluster.Spec.ComponentSpecs[i].DeepCopy())
 	}
 	if cluster.Spec.ShardingSpecs != nil {
 		shardingCompSpecs, err := t.buildCompSpecs4Sharding(transCtx, cluster)
 		if err != nil {
 			return nil, err
-=======
-		clusterComSpec := cluster.Spec.ComponentSpecs[i]
-		transCtx.ComponentSpecs = append(transCtx.ComponentSpecs, &clusterComSpec)
-		// inherit cluster labels and annotations
-		transCtx.Labels[clusterComSpec.Name] = filteredClusterLabels
-		transCtx.Annotations[clusterComSpec.Name] = filteredClusterAnnotations
-	}
-	for i := range cluster.Spec.ShardingSpecs {
-		shardingSpec := cluster.Spec.ShardingSpecs[i]
-		genShardingCompSpecList, err := controllerutil.GenShardingCompSpecList(transCtx.Context, transCtx.Client, cluster, &shardingSpec)
-		if err != nil {
-			return err
-		}
-		transCtx.ShardingComponentSpecs[shardingSpec.Name] = genShardingCompSpecList
-		for j := range genShardingCompSpecList {
-			genShardCompSpec := genShardingCompSpecList[j]
-			transCtx.ComponentSpecs = append(transCtx.ComponentSpecs, genShardCompSpec)
-			transCtx.Labels[genShardCompSpec.Name] = controllerutil.MergeMetadataMaps(filteredClusterLabels, constant.GetShardingNameLabel(shardingSpec.Name))
-			transCtx.Annotations[genShardCompSpec.Name] = filteredClusterAnnotations
->>>>>>> 6a563a44
 		}
 		compSpecs = append(compSpecs, shardingCompSpecs...)
 	}
 	return compSpecs, nil
 }
 
-<<<<<<< HEAD
 func (t *ClusterAPINormalizationTransformer) buildCompSpecs4Sharding(transCtx *clusterTransformContext,
 	cluster *appsv1alpha1.Cluster) ([]*appsv1alpha1.ClusterComponentSpec, error) {
 	compSpecs := make([]*appsv1alpha1.ClusterComponentSpec, 0)
 	if transCtx.ShardingComponentSpecs == nil {
 		transCtx.ShardingComponentSpecs = make(map[string][]*appsv1alpha1.ClusterComponentSpec, 0)
-=======
-	if compSpec := apiconversion.HandleSimplifiedClusterAPI(transCtx.ClusterDef, cluster); compSpec != nil {
-		transCtx.ComponentSpecs = append(transCtx.ComponentSpecs, compSpec)
-		transCtx.Labels[compSpec.Name] = filteredClusterLabels
-		transCtx.Annotations[compSpec.Name] = filteredClusterAnnotations
->>>>>>> 6a563a44
 	}
 	for i, sharding := range cluster.Spec.ShardingSpecs {
 		shardingComps, err := controllerutil.GenShardingCompSpecList(transCtx.Context, transCtx.Client, cluster, &cluster.Spec.ShardingSpecs[i])
@@ -214,6 +177,16 @@
 		}
 	}
 	return labels
+}
+
+func (t *ClusterAPINormalizationTransformer) buildCompAnnotationsInheritedFromCluster(transCtx *clusterTransformContext,
+	cluster *appsv1alpha1.Cluster) map[string]map[string]string {
+	clusterAnnotations := filterReservedAnnotations(cluster.Annotations)
+	annotations := make(map[string]map[string]string)
+	for _, compSpec := range transCtx.ComponentSpecs {
+		annotations[compSpec.Name] = clusterAnnotations
+	}
+	return annotations
 }
 
 func (t *ClusterAPINormalizationTransformer) resolveCompDefinitions(transCtx *clusterTransformContext) error {
