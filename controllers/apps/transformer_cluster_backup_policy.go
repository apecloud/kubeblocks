--- conflicted
+++ resolved
@@ -159,8 +159,8 @@
 			return err
 		}
 	}
-	for i := range r.Cluster.Spec.ShardingSpecs {
-		shardingSpec := r.Cluster.Spec.ShardingSpecs[i]
+	for i := range r.Cluster.Spec.Shardings {
+		shardingSpec := r.Cluster.Spec.Shardings[i]
 		if err := transformComponentBackupPolicy(&shardingSpec.Template, shardingSpec.Name, true); err != nil {
 			return err
 		}
@@ -651,52 +651,8 @@
 	return backupSchedule
 }
 
-<<<<<<< HEAD
-func (r *clusterBackupPolicyTransformer) getClusterComponentItems() []componentItem {
-	matchedCompDef := func(compSpec appsv1.ClusterComponentSpec) bool {
-		// TODO: support to create bp when using cluster topology and componentDef is empty
-		if len(compSpec.ComponentDef) > 0 {
-			for _, compDef := range r.backupPolicy.ComponentDefs {
-				if strings.HasPrefix(compSpec.ComponentDef, compDef) || strings.HasPrefix(compDef, compSpec.ComponentDef) {
-					return true
-				}
-			}
-		}
-		return false
-	}
-	var compSpecItems []componentItem
-	for i, v := range r.clusterTransformContext.Cluster.Spec.ComponentSpecs {
-		if matchedCompDef(v) {
-			compSpecItems = append(compSpecItems, componentItem{
-				compSpec:          &r.clusterTransformContext.Cluster.Spec.ComponentSpecs[i],
-				componentName:     v.Name,
-				fullComponentName: v.Name,
-			})
-		}
-	}
-	for i, v := range r.clusterTransformContext.Cluster.Spec.Shardings {
-		shardComponents, _ := intctrlutil.ListShardingComponents(r.Context, r.Client, r.Cluster, v.Name)
-		if len(shardComponents) == 0 {
-			// waiting for sharding component to be created
-			continue
-		}
-		if matchedCompDef(v.Template) {
-			compSpecItems = append(compSpecItems, componentItem{
-				compSpec:      &r.clusterTransformContext.Cluster.Spec.Shardings[i].Template,
-				componentName: v.Name,
-				isSharding:    true,
-			})
-		}
-	}
-	return compSpecItems
-}
-
-func (r *clusterBackupPolicyTransformer) defaultPolicyAnnotationValue() string {
-	if r.tplCount > 1 && r.isDefaultTemplate != trueVal {
-=======
 func (r *backupPolicyBuilder) defaultPolicyAnnotationValue() string {
 	if r.isHScaleTPL {
->>>>>>> 4fce4473
 		return "false"
 	}
 	return trueVal
