/*
Copyright (C) 2022-2024 ApeCloud Co., Ltd

This file is part of KubeBlocks project

This program is free software: you can redistribute it and/or modify
it under the terms of the GNU Affero General Public License as published by
the Free Software Foundation, either version 3 of the License, or
(at your option) any later version.

This program is distributed in the hope that it will be useful
but WITHOUT ANY WARRANTY; without even the implied warranty of
MERCHANTABILITY or FITNESS FOR A PARTICULAR PURPOSE.  See the
GNU Affero General Public License for more details.

You should have received a copy of the GNU Affero General Public License
along with this program.  If not, see <http://www.gnu.org/licenses/>.
*/

package apps

import (
	"fmt"
	"reflect"
<<<<<<< HEAD
	"slices"
	"strconv"
	"strings"

	apierrors "k8s.io/apimachinery/pkg/api/errors"
	metav1 "k8s.io/apimachinery/pkg/apis/meta/v1"
=======

	apierrors "k8s.io/apimachinery/pkg/api/errors"
>>>>>>> 48494b86
	"k8s.io/apimachinery/pkg/types"
	"k8s.io/apimachinery/pkg/util/sets"
	"sigs.k8s.io/controller-runtime/pkg/client"

	appsv1alpha1 "github.com/apecloud/kubeblocks/apis/apps/v1alpha1"
	"github.com/apecloud/kubeblocks/pkg/constant"
	"github.com/apecloud/kubeblocks/pkg/controller/component"
	"github.com/apecloud/kubeblocks/pkg/controller/graph"
	"github.com/apecloud/kubeblocks/pkg/controller/model"
	ictrlutil "github.com/apecloud/kubeblocks/pkg/controllerutil"
)

// clusterComponentTransformer transforms all cluster.Spec.ComponentSpecs to mapping Component objects
type clusterComponentTransformer struct{}

var _ graph.Transformer = &clusterComponentTransformer{}

func (t *clusterComponentTransformer) Transform(ctx graph.TransformContext, dag *graph.DAG) error {
	transCtx, _ := ctx.(*clusterTransformContext)
	if model.IsObjectDeleting(transCtx.OrigCluster) {
		return nil
	}

	if len(transCtx.ComponentSpecs) == 0 {
		return nil
	}

	allCompsReady, err := checkAllCompsReady(transCtx, transCtx.Cluster)
	if err != nil {
		return err
	}

	// if all component objects ready and cluster is not updating, skip reconciling components
	if !transCtx.OrigCluster.IsUpdating() && allCompsReady {
		return nil
	}

	return t.reconcileComponents(transCtx, dag)
}

func (t *clusterComponentTransformer) reconcileComponents(transCtx *clusterTransformContext, dag *graph.DAG) error {
	cluster := transCtx.Cluster

	protoCompSpecMap := make(map[string]*appsv1alpha1.ClusterComponentSpec)
	for _, compSpec := range transCtx.ComponentSpecs {
		protoCompSpecMap[compSpec.Name] = compSpec
	}

	protoCompSet := sets.KeySet(protoCompSpecMap)
	runningCompSet, err := component.GetClusterComponentShortNameSet(transCtx.Context, transCtx.Client, cluster)
	if err != nil {
		return err
	}

	createCompSet := protoCompSet.Difference(runningCompSet)
	updateCompSet := protoCompSet.Intersection(runningCompSet)
	deleteCompSet := runningCompSet.Difference(protoCompSet)

	// component objects to be deleted
	if err := t.handleCompsDelete(transCtx, dag, protoCompSpecMap, deleteCompSet, transCtx.Labels, transCtx.Annotations); err != nil {
		return err
	}

	// component objects to be updated
	if err := t.handleCompsUpdate(transCtx, dag, protoCompSpecMap, updateCompSet, transCtx.Labels, transCtx.Annotations); err != nil {
		return err
	}

<<<<<<< HEAD
	// component objects to be created
	if err := t.handleCompsCreate(transCtx, dag, protoCompSpecMap, createCompSet, transCtx.Labels, transCtx.Annotations); err != nil {
=======
	// component objects to be deleted
	if err := t.handleCompsDelete(transCtx, dag, deleteCompSet); err != nil {
>>>>>>> 48494b86
		return err
	}

	return nil
}

func (t *clusterComponentTransformer) handleCompsCreate(transCtx *clusterTransformContext, dag *graph.DAG,
	protoCompSpecMap map[string]*appsv1alpha1.ClusterComponentSpec, createCompSet sets.Set[string],
	protoCompLabelsMap, protoCompAnnotationsMap map[string]map[string]string) error {
	handler := newCompHandler(transCtx, protoCompSpecMap, protoCompLabelsMap, protoCompAnnotationsMap, createOp)
	return t.handleComps(transCtx, dag, createCompSet, handler)
}

func (t *clusterComponentTransformer) handleCompsDelete(transCtx *clusterTransformContext, dag *graph.DAG,
	protoCompSpecMap map[string]*appsv1alpha1.ClusterComponentSpec, deleteCompSet sets.Set[string],
	protoCompLabelsMap, protoCompAnnotationsMap map[string]map[string]string) error {
	handler := newCompHandler(transCtx, protoCompSpecMap, protoCompLabelsMap, protoCompAnnotationsMap, deleteOp)
	return t.handleComps(transCtx, dag, deleteCompSet, handler)
}

func (t *clusterComponentTransformer) handleCompsUpdate(transCtx *clusterTransformContext, dag *graph.DAG,
	protoCompSpecMap map[string]*appsv1alpha1.ClusterComponentSpec, updateCompSet sets.Set[string],
	protoCompLabelsMap, protoCompAnnotationsMap map[string]map[string]string) error {
	handler := newCompHandler(transCtx, protoCompSpecMap, protoCompLabelsMap, protoCompAnnotationsMap, updateOp)
	return t.handleComps(transCtx, dag, updateCompSet, handler)
}

func (t *clusterComponentTransformer) handleComps(transCtx *clusterTransformContext, dag *graph.DAG,
	compNameSet sets.Set[string], handler compConditionalHandler) error {
	var unmatched []string
	for _, compName := range handler.ordered(sets.List(compNameSet)) {
		ok, err := handler.match(transCtx, dag, compName)
		if err != nil {
			return err
		}
		if ok {
			if err = handler.handle(transCtx, dag, compName); err != nil {
				return err
			}
		} else {
			unmatched = append(unmatched, compName)
		}
	}
	if len(unmatched) > 0 {
		return fmt.Errorf("retry later: %s are not ready", strings.Join(unmatched, ","))
	}
	return nil
}

func (t *clusterComponentTransformer) handleCompsDelete(transCtx *clusterTransformContext, dag *graph.DAG, deleteCompSet sets.Set[string]) error {
	cluster := transCtx.Cluster
	graphCli, _ := transCtx.Client.(model.GraphClient)
	for compName := range deleteCompSet {
		runningComp, err := getRunningCompObject(transCtx, cluster, compName)
		if err != nil && !apierrors.IsNotFound(err) {
			return err
		} else if apierrors.IsNotFound(err) || model.IsObjectDeleting(runningComp) {
			// component object not found or is being deleted, skip
			transCtx.Logger.Info(fmt.Sprintf("component %s not found or is being deleted, skip it", compName))
			continue
		}
		transCtx.Logger.Info(fmt.Sprintf("deleting component %s", runningComp.Name))
		runningCompCopy := runningComp.DeepCopy()
		if runningComp.Annotations == nil {
			runningComp.Annotations = make(map[string]string)
		}
		// update the scale-in annotation to component before deleting
		runningComp.Annotations[constant.ComponentScaleInAnnotationKey] = trueVal
		deleteCompVertex := graphCli.Do(dag, nil, runningComp, model.ActionDeletePtr(), nil)
		graphCli.Do(dag, runningCompCopy, runningComp, model.ActionUpdatePtr(), deleteCompVertex)
	}
	return nil
}

func checkAllCompsReady(transCtx *clusterTransformContext, cluster *appsv1alpha1.Cluster) (bool, error) {
	compList := &appsv1alpha1.ComponentList{}
	labels := constant.GetClusterWellKnownLabels(cluster.Name)
	if err := transCtx.Client.List(transCtx.Context, compList, client.InNamespace(cluster.Namespace), client.MatchingLabels(labels)); err != nil {
		return false, err
	}
	if len(compList.Items) != len(transCtx.ComponentSpecs) {
		return false, nil
	}
	return true, nil
}

// getRunningCompObject gets the component object from cache snapshot
func getRunningCompObject(transCtx *clusterTransformContext, cluster *appsv1alpha1.Cluster, compName string) (*appsv1alpha1.Component, error) {
	compKey := types.NamespacedName{
		Namespace: cluster.Namespace,
		Name:      component.FullName(cluster.Name, compName),
	}
	comp := &appsv1alpha1.Component{}
	if err := transCtx.Client.Get(transCtx.Context, compKey, comp); err != nil {
		return nil, err
	}
	return comp, nil
}

// copyAndMergeComponent merges two component objects for updating:
// 1. new a component object targetCompObj by copying from oldCompObj
// 2. merge all fields can be updated from newCompObj into targetCompObj
func copyAndMergeComponent(oldCompObj, newCompObj *appsv1alpha1.Component) *appsv1alpha1.Component {
	compObjCopy := oldCompObj.DeepCopy()
	compProto := newCompObj

	// merge labels and annotations
	ictrlutil.MergeMetadataMapInplace(compObjCopy.Annotations, &compProto.Annotations)
	ictrlutil.MergeMetadataMapInplace(compObjCopy.Labels, &compProto.Labels)
	compObjCopy.Annotations = compProto.Annotations
	compObjCopy.Labels = compProto.Labels

	// merge spec
	compObjCopy.Spec.CompDef = compProto.Spec.CompDef
	compObjCopy.Spec.ServiceVersion = compProto.Spec.ServiceVersion
	compObjCopy.Spec.ClassDefRef = compProto.Spec.ClassDefRef
	compObjCopy.Spec.ServiceRefs = compProto.Spec.ServiceRefs
	compObjCopy.Spec.Resources = compProto.Spec.Resources
	compObjCopy.Spec.VolumeClaimTemplates = compProto.Spec.VolumeClaimTemplates
	compObjCopy.Spec.Replicas = compProto.Spec.Replicas
	compObjCopy.Spec.Configs = compProto.Spec.Configs
	compObjCopy.Spec.Monitor = compProto.Spec.Monitor
	compObjCopy.Spec.EnabledLogs = compProto.Spec.EnabledLogs
	compObjCopy.Spec.ServiceAccountName = compProto.Spec.ServiceAccountName
	compObjCopy.Spec.Affinity = compProto.Spec.Affinity
	compObjCopy.Spec.Tolerations = compProto.Spec.Tolerations
	compObjCopy.Spec.TLSConfig = compProto.Spec.TLSConfig

	if reflect.DeepEqual(oldCompObj.Annotations, compObjCopy.Annotations) &&
		reflect.DeepEqual(oldCompObj.Labels, compObjCopy.Labels) &&
		reflect.DeepEqual(oldCompObj.Spec, compObjCopy.Spec) {
		return nil
	}
	return compObjCopy
}

const (
	createOp int = 0
	deleteOp int = 1
	updateOp int = 2
)

func newCompHandler(transCtx *clusterTransformContext, compSpecs map[string]*appsv1alpha1.ClusterComponentSpec,
	labels, annotations map[string]map[string]string, op int) compConditionalHandler {
	orders := definedOrders(transCtx, op)
	if len(orders) == 0 {
		return newParallelHandler(compSpecs, labels, annotations, op)
	}
	return newOrderedHandler(compSpecs, labels, annotations, orders, op)
}

func definedOrders(transCtx *clusterTransformContext, op int) []string {
	var (
		cluster    = transCtx.Cluster
		clusterDef = transCtx.ClusterDef
	)
	if len(cluster.Spec.Topology) != 0 && clusterDef != nil {
		for _, topology := range clusterDef.Spec.Topologies {
			if topology.Name == cluster.Spec.Topology {
				if topology.Orders != nil {
					switch op {
					case createOp:
						return topology.Orders.Provision
					case deleteOp:
						return topology.Orders.Terminate
					case updateOp:
						return topology.Orders.Update
					default:
						panic("runtime error: unknown component op: " + strconv.Itoa(op))
					}
				}
			}
		}
	}
	return nil
}

func newParallelHandler(compSpecs map[string]*appsv1alpha1.ClusterComponentSpec,
	labels, annotations map[string]map[string]string, op int) compConditionalHandler {
	switch op {
	case createOp:
		return &parallelCreateCompHandler{
			createCompHandler: createCompHandler{
				compSpecs:   compSpecs,
				labels:      labels,
				annotations: annotations,
			},
		}
	case deleteOp:
		return &parallelDeleteCompHandler{}
	case updateOp:
		return &parallelUpdateCompHandler{
			updateCompHandler: updateCompHandler{
				compSpecs:   compSpecs,
				labels:      labels,
				annotations: annotations,
			},
		}
	default:
		panic("runtime error: unknown component op: " + strconv.Itoa(op))
	}
}

func newOrderedHandler(compSpecs map[string]*appsv1alpha1.ClusterComponentSpec,
	labels, annotations map[string]map[string]string, orders []string, op int) compConditionalHandler {
	switch op {
	case createOp:
		return &orderedCreateCompHandler{
			compOrderedOrder: compOrderedOrder{
				orders: orders,
			},
			compPhasePrecondition: compPhasePrecondition{
				orders:         orders,
				expectedPhases: []appsv1alpha1.ClusterComponentPhase{appsv1alpha1.RunningClusterCompPhase},
			},
			createCompHandler: createCompHandler{
				compSpecs:   compSpecs,
				labels:      labels,
				annotations: annotations,
			},
		}
	case deleteOp:
		return &orderedDeleteCompHandler{
			compOrderedOrder: compOrderedOrder{
				orders: orders,
			},
			compNotExistPrecondition: compNotExistPrecondition{
				orders: orders,
			},
			deleteCompHandler: deleteCompHandler{},
		}
	case updateOp:
		return &orderedUpdateCompHandler{
			compOrderedOrder: compOrderedOrder{
				orders: orders,
			},
			compPhasePrecondition: compPhasePrecondition{
				orders:         orders,
				expectedPhases: []appsv1alpha1.ClusterComponentPhase{appsv1alpha1.RunningClusterCompPhase},
			},
			updateCompHandler: updateCompHandler{
				compSpecs:   compSpecs,
				labels:      labels,
				annotations: annotations,
			},
		}
	default:
		panic("runtime error: unknown component op: " + strconv.Itoa(op))
	}
}

type compConditionalHandler interface {
	ordered([]string) []string
	match(transCtx *clusterTransformContext, dag *graph.DAG, compName string) (bool, error)
	handle(transCtx *clusterTransformContext, dag *graph.DAG, compName string) error
}

type compParallelOrder struct{}

func (o *compParallelOrder) ordered(compNames []string) []string {
	return compNames
}

type compOrderedOrder struct {
	orders []string
}

func (o *compOrderedOrder) ordered(compNames []string) []string {
	result := make([]string, 0)
	for _, order := range o.orders {
		comps := strings.Split(order, ",")
		for _, comp := range compNames {
			if slices.Index(comps, comp) >= 0 {
				result = append(result, comp)
			}
		}
	}
	if len(result) != len(compNames) {
		panic("runtime error: cannot find order for components " + strings.Join(compNames, ","))
	}
	return result
}

type compDummyPrecondition struct{}

func (c *compDummyPrecondition) match(*clusterTransformContext, *graph.DAG, string) (bool, error) {
	return true, nil
}

type compNotExistPrecondition struct {
	orders []string
}

func (c *compNotExistPrecondition) match(transCtx *clusterTransformContext, dag *graph.DAG, compName string) (bool, error) {
	get := func(compKey types.NamespacedName) (bool, error) {
		comp := &appsv1alpha1.Component{}
		err := transCtx.Client.Get(transCtx.Context, compKey, comp)
		if err != nil && !apierrors.IsNotFound(err) {
			return false, err
		}
		return err == nil, nil
	}
	dagCreate := func(compKey types.NamespacedName) bool {
		graphCli, _ := transCtx.Client.(model.GraphClient)
		comp := &appsv1alpha1.Component{
			ObjectMeta: metav1.ObjectMeta{
				Namespace: compKey.Namespace,
				Name:      compKey.Name,
			},
		}
		return graphCli.IsAction(dag, comp, model.ActionCreatePtr())
	}
	for _, predecessor := range predecessors(c.orders, compName) {
		compKey := types.NamespacedName{
			Namespace: transCtx.Cluster.Namespace,
			Name:      component.FullName(transCtx.Cluster.Name, predecessor),
		}
		exist, err := get(compKey)
		if err != nil {
			return false, err
		}
		if exist {
			return false, nil
		}
		if dagCreate(compKey) {
			return false, nil
		}
	}
	return true, nil
}

type compPhasePrecondition struct {
	orders         []string
	expectedPhases []appsv1alpha1.ClusterComponentPhase
}

func (c *compPhasePrecondition) match(transCtx *clusterTransformContext, dag *graph.DAG, compName string) (bool, error) {
	dagGet := func(compKey types.NamespacedName) bool {
		graphCli, _ := transCtx.Client.(model.GraphClient)
		for _, obj := range graphCli.FindAll(dag, &appsv1alpha1.Component{}) {
			if client.ObjectKeyFromObject(obj) == compKey {
				return true
			}
		}
		return false
	}
	for _, predecessor := range predecessors(c.orders, compName) {
		comp := &appsv1alpha1.Component{}
		compKey := types.NamespacedName{
			Namespace: transCtx.Cluster.Namespace,
			Name:      component.FullName(transCtx.Cluster.Name, predecessor),
		}
		if err := transCtx.Client.Get(transCtx.Context, compKey, comp); err != nil {
			return false, client.IgnoreNotFound(err)
		}
		if comp.Generation != comp.Status.ObservedGeneration || slices.Index(c.expectedPhases, comp.Status.Phase) < 0 {
			return false, nil
		}
		// create or update if exists in DAG
		if dagGet(compKey) {
			return false, nil
		}
	}
	return true, nil
}

func predecessors(orders []string, compName string) []string {
	var previous []string
	for _, comps := range orders {
		compNames := strings.Split(comps, ",")
		if index := slices.Index(compNames, compName); index >= 0 {
			return previous
		}
		previous = compNames
	}
	panic("runtime error: cannot find predecessor for component " + compName)
}

type createCompHandler struct {
	compSpecs   map[string]*appsv1alpha1.ClusterComponentSpec
	labels      map[string]map[string]string
	annotations map[string]map[string]string
}

func (h *createCompHandler) handle(transCtx *clusterTransformContext, dag *graph.DAG, compName string) error {
	cluster := transCtx.Cluster
	graphCli, _ := transCtx.Client.(model.GraphClient)
	comp, err := component.BuildComponent(cluster, h.compSpecs[compName], h.labels[compName], h.annotations[compName])
	if err != nil {
		return err
	}
	graphCli.Create(dag, comp)
	h.initClusterCompStatus(cluster, compName)
	return nil
}

func (h *createCompHandler) initClusterCompStatus(cluster *appsv1alpha1.Cluster, compName string) {
	if cluster.Status.Components == nil {
		cluster.Status.Components = make(map[string]appsv1alpha1.ClusterComponentStatus)
	}
	cluster.Status.Components[compName] = appsv1alpha1.ClusterComponentStatus{}
}

type deleteCompHandler struct{}

func (h *deleteCompHandler) handle(transCtx *clusterTransformContext, dag *graph.DAG, compName string) error {
	return nil
}

type updateCompHandler struct {
	compSpecs   map[string]*appsv1alpha1.ClusterComponentSpec
	labels      map[string]map[string]string
	annotations map[string]map[string]string
}

func (h *updateCompHandler) handle(transCtx *clusterTransformContext, dag *graph.DAG, compName string) error {
	cluster := transCtx.Cluster
	graphCli, _ := transCtx.Client.(model.GraphClient)
	runningComp, getErr := getRunningCompObject(transCtx, cluster, compName)
	if getErr != nil {
		return getErr
	}
	comp, buildErr := component.BuildComponent(cluster, h.compSpecs[compName], h.labels[compName], h.annotations[compName])
	if buildErr != nil {
		return buildErr
	}
	if newCompObj := copyAndMergeComponent(runningComp, comp); newCompObj != nil {
		graphCli.Update(dag, runningComp, newCompObj)
	}
	return nil
}

type parallelCreateCompHandler struct {
	compParallelOrder
	compDummyPrecondition
	createCompHandler
}

type parallelDeleteCompHandler struct {
	compParallelOrder
	compDummyPrecondition
	deleteCompHandler
}

type parallelUpdateCompHandler struct {
	compParallelOrder
	compDummyPrecondition
	updateCompHandler
}

type orderedCreateCompHandler struct {
	compOrderedOrder
	compPhasePrecondition
	createCompHandler
}

type orderedDeleteCompHandler struct {
	compOrderedOrder
	compNotExistPrecondition
	deleteCompHandler
}

type orderedUpdateCompHandler struct {
	compOrderedOrder
	compPhasePrecondition
	updateCompHandler
}<|MERGE_RESOLUTION|>--- conflicted
+++ resolved
@@ -22,17 +22,12 @@
 import (
 	"fmt"
 	"reflect"
-<<<<<<< HEAD
 	"slices"
 	"strconv"
 	"strings"
 
 	apierrors "k8s.io/apimachinery/pkg/api/errors"
 	metav1 "k8s.io/apimachinery/pkg/apis/meta/v1"
-=======
-
-	apierrors "k8s.io/apimachinery/pkg/api/errors"
->>>>>>> 48494b86
 	"k8s.io/apimachinery/pkg/types"
 	"k8s.io/apimachinery/pkg/util/sets"
 	"sigs.k8s.io/controller-runtime/pkg/client"
@@ -101,13 +96,8 @@
 		return err
 	}
 
-<<<<<<< HEAD
 	// component objects to be created
 	if err := t.handleCompsCreate(transCtx, dag, protoCompSpecMap, createCompSet, transCtx.Labels, transCtx.Annotations); err != nil {
-=======
-	// component objects to be deleted
-	if err := t.handleCompsDelete(transCtx, dag, deleteCompSet); err != nil {
->>>>>>> 48494b86
 		return err
 	}
 
@@ -153,31 +143,6 @@
 	}
 	if len(unmatched) > 0 {
 		return fmt.Errorf("retry later: %s are not ready", strings.Join(unmatched, ","))
-	}
-	return nil
-}
-
-func (t *clusterComponentTransformer) handleCompsDelete(transCtx *clusterTransformContext, dag *graph.DAG, deleteCompSet sets.Set[string]) error {
-	cluster := transCtx.Cluster
-	graphCli, _ := transCtx.Client.(model.GraphClient)
-	for compName := range deleteCompSet {
-		runningComp, err := getRunningCompObject(transCtx, cluster, compName)
-		if err != nil && !apierrors.IsNotFound(err) {
-			return err
-		} else if apierrors.IsNotFound(err) || model.IsObjectDeleting(runningComp) {
-			// component object not found or is being deleted, skip
-			transCtx.Logger.Info(fmt.Sprintf("component %s not found or is being deleted, skip it", compName))
-			continue
-		}
-		transCtx.Logger.Info(fmt.Sprintf("deleting component %s", runningComp.Name))
-		runningCompCopy := runningComp.DeepCopy()
-		if runningComp.Annotations == nil {
-			runningComp.Annotations = make(map[string]string)
-		}
-		// update the scale-in annotation to component before deleting
-		runningComp.Annotations[constant.ComponentScaleInAnnotationKey] = trueVal
-		deleteCompVertex := graphCli.Do(dag, nil, runningComp, model.ActionDeletePtr(), nil)
-		graphCli.Do(dag, runningCompCopy, runningComp, model.ActionUpdatePtr(), deleteCompVertex)
 	}
 	return nil
 }
@@ -514,6 +479,24 @@
 type deleteCompHandler struct{}
 
 func (h *deleteCompHandler) handle(transCtx *clusterTransformContext, dag *graph.DAG, compName string) error {
+	cluster := transCtx.Cluster
+	graphCli, _ := transCtx.Client.(model.GraphClient)
+	comp, err := getRunningCompObject(transCtx, cluster, compName)
+	if err != nil && !apierrors.IsNotFound(err) {
+		return err
+	}
+	if apierrors.IsNotFound(err) || model.IsObjectDeleting(comp) {
+		return nil
+	}
+	transCtx.Logger.Info(fmt.Sprintf("deleting component %s", comp.Name))
+	compCopy := comp.DeepCopy()
+	if comp.Annotations == nil {
+		comp.Annotations = make(map[string]string)
+	}
+	// update the scale-in annotation to component before deleting
+	comp.Annotations[constant.ComponentScaleInAnnotationKey] = trueVal
+	deleteCompVertex := graphCli.Do(dag, nil, comp, model.ActionDeletePtr(), nil)
+	graphCli.Do(dag, compCopy, comp, model.ActionUpdatePtr(), deleteCompVertex)
 	return nil
 }
 
