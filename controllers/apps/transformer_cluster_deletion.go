/*
Copyright (C) 2022-2024 ApeCloud Co., Ltd

This file is part of KubeBlocks project

This program is free software: you can redistribute it and/or modify
it under the terms of the GNU Affero General Public License as published by
the Free Software Foundation, either version 3 of the License, or
(at your option) any later version.

This program is distributed in the hope that it will be useful
but WITHOUT ANY WARRANTY; without even the implied warranty of
MERCHANTABILITY or FITNESS FOR A PARTICULAR PURPOSE.  See the
GNU Affero General Public License for more details.

You should have received a copy of the GNU Affero General Public License
along with this program.  If not, see <http://www.gnu.org/licenses/>.
*/

package apps

import (
	"fmt"
	"reflect"
	"strings"
	"time"

	"golang.org/x/exp/maps"
	appsv1 "k8s.io/api/apps/v1"
	batchv1 "k8s.io/api/batch/v1"
	corev1 "k8s.io/api/core/v1"
	policyv1 "k8s.io/api/policy/v1"
	rbacv1 "k8s.io/api/rbac/v1"
	"k8s.io/apimachinery/pkg/util/sets"
	"sigs.k8s.io/controller-runtime/pkg/client"

	kbappsv1 "github.com/apecloud/kubeblocks/apis/apps/v1"
	appsv1alpha1 "github.com/apecloud/kubeblocks/apis/apps/v1alpha1"
	dpv1alpha1 "github.com/apecloud/kubeblocks/apis/dataprotection/v1alpha1"
	"github.com/apecloud/kubeblocks/pkg/constant"
	"github.com/apecloud/kubeblocks/pkg/controller/component"
	"github.com/apecloud/kubeblocks/pkg/controller/graph"
	"github.com/apecloud/kubeblocks/pkg/controller/model"
)

// clusterDeletionTransformer handles cluster deletion
type clusterDeletionTransformer struct{}

var _ graph.Transformer = &clusterDeletionTransformer{}

func (t *clusterDeletionTransformer) Transform(ctx graph.TransformContext, dag *graph.DAG) error {
	transCtx, _ := ctx.(*clusterTransformContext)
	cluster := transCtx.OrigCluster
	if !cluster.IsDeleting() {
		return nil
	}

	graphCli, _ := transCtx.Client.(model.GraphClient)

	transCtx.Cluster.Status.Phase = kbappsv1.DeletingClusterPhase

	// list all kinds to be deleted based on v1alpha1.TerminationPolicyType
	var toDeleteNamespacedKinds, toDeleteNonNamespacedKinds []client.ObjectList
	switch cluster.Spec.TerminationPolicy {
	case kbappsv1.DoNotTerminate:
		transCtx.EventRecorder.Eventf(cluster, corev1.EventTypeWarning, "DoNotTerminate",
			"spec.terminationPolicy %s is preventing deletion.", cluster.Spec.TerminationPolicy)
		return graph.ErrPrematureStop
<<<<<<< HEAD
	case kbappsv1.Halt:
		toDeleteNamespacedKinds, toDeleteNonNamespacedKinds = kindsForHalt()
	case kbappsv1.Delete:
=======
	case appsv1alpha1.Halt:
		transCtx.EventRecorder.Eventf(cluster, corev1.EventTypeWarning, "Halt",
			"spec.terminationPolicy %s is preventing deletion. Halt policy is deprecated is 0.9.1 and will have same meaning as DoNotTerminate.", cluster.Spec.TerminationPolicy)
		return graph.ErrPrematureStop
	case appsv1alpha1.Delete:
>>>>>>> 448ac3ca
		toDeleteNamespacedKinds, toDeleteNonNamespacedKinds = kindsForDelete()
	case kbappsv1.WipeOut:
		toDeleteNamespacedKinds, toDeleteNonNamespacedKinds = kindsForWipeOut()
	}

	transCtx.EventRecorder.Eventf(cluster, corev1.EventTypeNormal, constant.ReasonDeletingCR, "Deleting %s: %s",
		strings.ToLower(cluster.GetObjectKind().GroupVersionKind().Kind), cluster.GetName())

	// firstly, delete components in the order that topology defined.
	deleteCompSet, err := deleteCompsInOrder4Terminate(transCtx, dag)
	if err != nil {
		return err
	}
	if len(deleteCompSet) > 0 {
		// wait for the components to be deleted to trigger the next reconcile
		transCtx.Logger.Info(fmt.Sprintf("wait for the components to be deleted: %v", deleteCompSet))
		return nil
	}

	// then list all the others objects owned by this cluster in cache, and delete them all
	ml := getAppInstanceML(*cluster)

	toDeleteObjs := func(objs owningObjects) []client.Object {
		var delObjs []client.Object
		for _, obj := range objs {
			// retain backup for data protection even if the cluster is wiped out.
			if strings.EqualFold(obj.GetLabels()[constant.BackupProtectionLabelKey], constant.BackupRetain) {
				continue
			}
			delObjs = append(delObjs, obj)
		}
		return delObjs
	}

	// add namespaced objects deletion vertex
	namespacedObjs, err := getOwningNamespacedObjects(transCtx.Context, transCtx.Client, cluster.Namespace, ml, toDeleteNamespacedKinds)
	if err != nil {
		// PDB or CRDs that not present in data-plane clusters
		if !strings.Contains(err.Error(), "the server could not find the requested resource") {
			return err
		}
	}
	delObjs := toDeleteObjs(namespacedObjs)

	// add non-namespaced objects deletion vertex
	nonNamespacedObjs, err := getOwningNonNamespacedObjects(transCtx.Context, transCtx.Client, ml, toDeleteNonNamespacedKinds)
	if err != nil {
		// PDB or CRDs that not present in data-plane clusters
		if !strings.Contains(err.Error(), "the server could not find the requested resource") {
			return err
		}
	}
	delObjs = append(delObjs, toDeleteObjs(nonNamespacedObjs)...)

	delKindMap := map[string]sets.Empty{}
	for _, o := range delObjs {
		// skip the objects owned by the component and InstanceSet controller
		if shouldSkipObjOwnedByComp(o, *cluster) || isOwnedByInstanceSet(o) {
			continue
		}
		graphCli.Delete(dag, o, inUniversalContext4G())
		delKindMap[o.GetObjectKind().GroupVersionKind().Kind] = sets.Empty{}
	}

	// set cluster action to noop until all the sub-resources deleted
	if len(delObjs) == 0 {
		graphCli.Delete(dag, cluster)
	} else {
		transCtx.Logger.Info(fmt.Sprintf("deleting the sub-resource kinds: %v", maps.Keys(delKindMap)))
		graphCli.Status(dag, cluster, transCtx.Cluster)
		// requeue since pvc isn't owned by cluster, and deleting it won't trigger event
		return newRequeueError(time.Second*1, "not all sub-resources deleted")
	}

	// fast return, that is stopping the plan.Build() stage and jump to plan.Execute() directly
	return graph.ErrPrematureStop
}

func kindsForDoNotTerminate() ([]client.ObjectList, []client.ObjectList) {
	return []client.ObjectList{}, []client.ObjectList{}
}

func kindsForHalt() ([]client.ObjectList, []client.ObjectList) {
	namespacedKinds, nonNamespacedKinds := kindsForDoNotTerminate()
	namespacedKindsPlus := []client.ObjectList{
		&kbappsv1.ComponentList{},
		&appsv1alpha1.OpsRequestList{},
		&appsv1.StatefulSetList{},           // be compatible with 0.6 workloads.
		&policyv1.PodDisruptionBudgetList{}, // be compatible with 0.6 workloads.
		&corev1.ServiceList{},
		&corev1.ServiceAccountList{}, // be backward compatible
		&rbacv1.RoleBindingList{},    // be backward compatible
		&dpv1alpha1.BackupPolicyList{},
		&dpv1alpha1.BackupScheduleList{},
		&dpv1alpha1.RestoreList{},
		&batchv1.JobList{},
		// The owner of the configuration in version 0.9 has been adjusted to component cr.
		// for compatible with version 0.8
		&appsv1alpha1.ConfigurationList{},
	}
	nonNamespacedKindsPlus := []client.ObjectList{
		&rbacv1.ClusterRoleBindingList{},
	}
	return append(namespacedKinds, namespacedKindsPlus...), append(nonNamespacedKinds, nonNamespacedKindsPlus...)
}

func kindsForDelete() ([]client.ObjectList, []client.ObjectList) {
	namespacedKinds, nonNamespacedKinds := kindsForHalt()
	return append(namespacedKinds, haltPreserveKinds()...), nonNamespacedKinds
}

func kindsForWipeOut() ([]client.ObjectList, []client.ObjectList) {
	namespacedKinds, nonNamespacedKinds := kindsForDelete()
	namespacedKindsPlus := []client.ObjectList{
		&dpv1alpha1.BackupList{},
	}
	return append(namespacedKinds, namespacedKindsPlus...), nonNamespacedKinds
}

// shouldSkipObjOwnedByComp is used to judge whether the object owned by component should be skipped when deleting the cluster
func shouldSkipObjOwnedByComp(obj client.Object, cluster kbappsv1.Cluster) bool {
	ownByComp := isOwnedByComp(obj)
	if !ownByComp {
		// if the object is not owned by component, it should not be skipped
		return false
	}

	// Due to compatibility reasons, the component controller creates cluster-scoped RoleBinding and ServiceAccount objects in the following two scenarios:
	// 1. When the user does not specify a ServiceAccount, KubeBlocks automatically creates a ServiceAccount and a RoleBinding with named pattern kb-{cluster.Name}.
	// 2. When the user specifies a ServiceAccount that does not exist, KubeBlocks will automatically create a ServiceAccount and a RoleBinding with the same name.
	// In both cases, the lifecycle of the RoleBinding and ServiceAccount should not be tied to the component. They should be deleted when the cluster is deleted.
	doNotSkipTypes := []interface{}{
		&rbacv1.RoleBinding{},
		&corev1.ServiceAccount{},
	}
	for _, t := range doNotSkipTypes {
		if objType, ok := obj.(interface{ GetName() string }); ok && reflect.TypeOf(obj) == reflect.TypeOf(t) {
			if strings.EqualFold(objType.GetName(), constant.GenerateDefaultServiceAccountName(cluster.GetName())) {
				return false
			}
			labels := obj.GetLabels()
			value, ok := labels[constant.AppManagedByLabelKey]
			if ok && value == constant.AppName {
				return false
			}
		}
	}
	return true
}

func deleteCompsInOrder4Terminate(transCtx *clusterTransformContext, dag *graph.DAG) (sets.Set[string], error) {
	compNameSet, err := component.GetClusterComponentShortNameSet(transCtx.Context, transCtx.Client, transCtx.Cluster)
	if err != nil {
		return nil, err
	}
	if len(compNameSet) == 0 {
		return nil, nil
	}
	if err = loadNCheckClusterDefinition(transCtx, transCtx.Cluster); err != nil {
		return nil, err
	}
	err = deleteCompsInOrder(transCtx, dag, compNameSet, true)
	if err != nil {
		return nil, err
	}
	return compNameSet, nil
}<|MERGE_RESOLUTION|>--- conflicted
+++ resolved
@@ -66,17 +66,11 @@
 		transCtx.EventRecorder.Eventf(cluster, corev1.EventTypeWarning, "DoNotTerminate",
 			"spec.terminationPolicy %s is preventing deletion.", cluster.Spec.TerminationPolicy)
 		return graph.ErrPrematureStop
-<<<<<<< HEAD
 	case kbappsv1.Halt:
-		toDeleteNamespacedKinds, toDeleteNonNamespacedKinds = kindsForHalt()
-	case kbappsv1.Delete:
-=======
-	case appsv1alpha1.Halt:
 		transCtx.EventRecorder.Eventf(cluster, corev1.EventTypeWarning, "Halt",
 			"spec.terminationPolicy %s is preventing deletion. Halt policy is deprecated is 0.9.1 and will have same meaning as DoNotTerminate.", cluster.Spec.TerminationPolicy)
 		return graph.ErrPrematureStop
-	case appsv1alpha1.Delete:
->>>>>>> 448ac3ca
+	case kbappsv1.Delete:
 		toDeleteNamespacedKinds, toDeleteNonNamespacedKinds = kindsForDelete()
 	case kbappsv1.WipeOut:
 		toDeleteNamespacedKinds, toDeleteNonNamespacedKinds = kindsForWipeOut()
