--- conflicted
+++ resolved
@@ -172,40 +172,6 @@
 	return append(namespacedKinds, namespacedKindsPlus...), nonNamespacedKinds
 }
 
-<<<<<<< HEAD
-=======
-// shouldSkipObjOwnedByComp is used to judge whether the object owned by component should be skipped when deleting the cluster
-func shouldSkipObjOwnedByComp(obj client.Object, cluster appsv1.Cluster) bool {
-	ownByComp := isOwnedByComp(obj)
-	if !ownByComp {
-		// if the object is not owned by component, it should not be skipped
-		return false
-	}
-
-	// Due to compatibility reasons, the component controller creates cluster-scoped RoleBinding and ServiceAccount objects in the following two scenarios:
-	// 1. When the user does not specify a ServiceAccount, KubeBlocks automatically creates a ServiceAccount and a RoleBinding with named pattern kb-{cluster.Name}.
-	// 2. When the user specifies a ServiceAccount that does not exist, KubeBlocks will automatically create a ServiceAccount and a RoleBinding with the same name.
-	// In both cases, the lifecycle of the RoleBinding and ServiceAccount should not be tied to the component. They should be deleted when the cluster is deleted.
-	doNotSkipTypes := []interface{}{
-		&rbacv1.RoleBinding{},
-		&corev1.ServiceAccount{},
-	}
-	for _, t := range doNotSkipTypes {
-		if objType, ok := obj.(interface{ GetName() string }); ok && reflect.TypeOf(obj) == reflect.TypeOf(t) {
-			if strings.EqualFold(objType.GetName(), constant.GenerateDefaultServiceAccountName(cluster.GetName())) {
-				return false
-			}
-			labels := obj.GetLabels()
-			value, ok := labels[constant.AppManagedByLabelKey]
-			if ok && value == constant.AppName {
-				return false
-			}
-		}
-	}
-	return true
-}
-
->>>>>>> 269d4ff2
 func deleteCompNShardingInOrder4Terminate(transCtx *clusterTransformContext, dag *graph.DAG) (sets.Set[string], error) {
 	nameSet, err := clusterRunningCompNShardingSet(transCtx.Context, transCtx.Client, transCtx.Cluster)
 	if err != nil {
