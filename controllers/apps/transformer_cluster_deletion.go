--- conflicted
+++ resolved
@@ -170,22 +170,15 @@
 	kinds := kindsForDoNotTerminate()
 	kindsPlus := []client.ObjectList{
 		&policyv1.PodDisruptionBudgetList{},
-		&corev1.ServiceList{},
-<<<<<<< HEAD
-=======
-		&appsv1.StatefulSetList{},
-		&appsv1.DeploymentList{},
-		&corev1.ServiceList{},
 		&corev1.ServiceAccountList{},
 		&rbacv1.RoleBindingList{},
 		&policyv1.PodDisruptionBudgetList{},
->>>>>>> d191e717
 	}
 	kindsPlus = append(kindsPlus, kinds...)
 	if viper.GetBool(constant.FeatureGateReplicatedStateMachine) {
 		kindsPlus = append(kindsPlus, &workloads.ReplicatedStateMachineList{})
 	} else {
-		kindsPlus = append(kindsPlus, &appsv1.StatefulSetList{}, &appsv1.DeploymentList{})
+		kindsPlus = append(kindsPlus, &corev1.ServiceList{}, &appsv1.StatefulSetList{}, &appsv1.DeploymentList{})
 	}
 	return kindsPlus
 }
