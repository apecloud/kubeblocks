--- conflicted
+++ resolved
@@ -54,13 +54,6 @@
 		return newRequeueError(requeueDuration, err.Error())
 	}
 
-<<<<<<< HEAD
-=======
-	if err = loadNCheckClusterVersion(transCtx, cluster); err != nil {
-		return newRequeueError(requeueDuration, err.Error())
-	}
-
->>>>>>> 0e34a119
 	if withClusterTopology(cluster) {
 		// check again with cluster definition loaded,
 		// and update topology to cluster spec in case the default topology changed.
@@ -129,53 +122,6 @@
 	return nil
 }
 
-<<<<<<< HEAD
-func (t *clusterLoadRefResourcesTransformer) checkNUpdateClusterTopology(transCtx *clusterTransformContext, cluster *appsv1alpha1.Cluster) error {
-	clusterTopology := referredClusterTopology(transCtx.ClusterDef, cluster.Spec.Topology)
-	if clusterTopology == nil {
-		return fmt.Errorf("specified cluster topology not found: %s", cluster.Spec.Topology)
-	}
-
-	comps := make(map[string]bool, 0)
-	for _, comp := range clusterTopology.Components {
-		comps[comp.Name] = true
-	}
-	for _, comp := range cluster.Spec.ComponentSpecs {
-		if !comps[comp.Name] {
-			return fmt.Errorf("component %s not defined in topology %s", comp.Name, clusterTopology.Name)
-		}
-	}
-
-	cluster.Spec.Topology = clusterTopology.Name
-
-=======
-func loadNCheckClusterVersion(transCtx *clusterTransformContext, cluster *appsv1alpha1.Cluster) error {
-	var cv *appsv1alpha1.ClusterVersion
-	if len(cluster.Spec.ClusterVersionRef) > 0 {
-		cv = &appsv1alpha1.ClusterVersion{}
-		key := types.NamespacedName{Name: cluster.Spec.ClusterVersionRef}
-		if err := transCtx.Client.Get(transCtx.Context, key, cv); err != nil {
-			return err
-		}
-	}
-
-	if cv != nil {
-		if cv.Generation != cv.Status.ObservedGeneration {
-			return fmt.Errorf("the referenced ClusterVersion is not up to date: %s", cv.Name)
-		}
-		if cv.Status.Phase != appsv1alpha1.AvailablePhase {
-			return fmt.Errorf("the referenced ClusterVersion is unavailable: %s", cv.Name)
-		}
-	}
-
-	if cv == nil {
-		cv = &appsv1alpha1.ClusterVersion{}
-	}
-	transCtx.ClusterVer = cv
->>>>>>> 0e34a119
-	return nil
-}
-
 func withClusterTopology(cluster *appsv1alpha1.Cluster) bool {
 	return len(cluster.Spec.ClusterDefRef) > 0 && legacyClusterCompCnt(cluster) == 0 && !compatibleUserDefinedInNewAPI(cluster)
 }
