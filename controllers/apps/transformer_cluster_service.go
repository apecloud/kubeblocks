/*
Copyright (C) 2022-2024 ApeCloud Co., Ltd

This file is part of KubeBlocks project

This program is free software: you can redistribute it and/or modify
it under the terms of the GNU Affero General Public License as published by
the Free Software Foundation, either version 3 of the License, or
(at your option) any later version.

This program is distributed in the hope that it will be useful
but WITHOUT ANY WARRANTY; without even the implied warranty of
MERCHANTABILITY or FITNESS FOR A PARTICULAR PURPOSE.  See the
GNU Affero General Public License for more details.

You should have received a copy of the GNU Affero General Public License
along with this program.  If not, see <http://www.gnu.org/licenses/>.
*/

package apps

import (
	"context"
	"fmt"
	"reflect"
	"strings"

	corev1 "k8s.io/api/core/v1"
	apierrors "k8s.io/apimachinery/pkg/api/errors"
	"k8s.io/apimachinery/pkg/types"
	"sigs.k8s.io/controller-runtime/pkg/client"

	appsv1 "github.com/apecloud/kubeblocks/apis/apps/v1"
	"github.com/apecloud/kubeblocks/pkg/common"
	"github.com/apecloud/kubeblocks/pkg/constant"
	"github.com/apecloud/kubeblocks/pkg/controller/builder"
	"github.com/apecloud/kubeblocks/pkg/controller/graph"
	"github.com/apecloud/kubeblocks/pkg/controller/model"
	ctrlutil "github.com/apecloud/kubeblocks/pkg/controllerutil"
)

// clusterServiceTransformer handles cluster services.
type clusterServiceTransformer struct{}

var _ graph.Transformer = &clusterServiceTransformer{}

func (t *clusterServiceTransformer) Transform(ctx graph.TransformContext, dag *graph.DAG) error {
	transCtx, _ := ctx.(*clusterTransformContext)
	if model.IsObjectDeleting(transCtx.OrigCluster) {
		return nil
	}
	if common.IsCompactMode(transCtx.OrigCluster.Annotations) {
		transCtx.V(1).Info("Cluster is in compact mode, no need to create service objects", "cluster", client.ObjectKeyFromObject(transCtx.OrigCluster))
		return nil
	}

	cluster := transCtx.Cluster
	graphCli, _ := transCtx.Client.(model.GraphClient)

	// list all owned cluster services and filter out the services with sharding defined
	services, err := listOwnedClusterServices(transCtx.Context, transCtx.Client, cluster, withShardingDefined)
	if err != nil {
		return err
	}

<<<<<<< HEAD
=======
	handleServiceFunc := func(origSvc, genSvc *appsv1.ClusterService) error {
		service, err := t.buildService(transCtx, cluster, origSvc, genSvc)
		if err != nil {
			return err
		}
		if err = t.createOrUpdateService(ctx, dag, graphCli, service); err != nil {
			return err
		}
		delete(services, service.Name)
		return nil
	}

>>>>>>> a382a84b
	for i := range cluster.Spec.Services {
		svc := &cluster.Spec.Services[i]
		// cluster service with sharding selector will be handled in sharding controller
		if len(svc.ShardingSelector) > 0 {
			continue
		}
		service, err := t.buildService(transCtx, cluster, svc)
		if err != nil {
			return err
		}
		if err = createOrUpdateService(ctx, dag, graphCli, service, nil); err != nil {
			return err
		}
		delete(services, service.Name)
	}

	for svc := range services {
		graphCli.Delete(dag, services[svc])
	}

	return nil
}

func (t *clusterServiceTransformer) buildService(transCtx *clusterTransformContext, cluster *appsv1.Cluster, svc *appsv1.ClusterService) (*corev1.Service, error) {
	var (
		namespace   = cluster.Namespace
		clusterName = cluster.Name
	)

	serviceName := constant.GenerateClusterServiceName(cluster.Name, svc.ServiceName)
	builder := builder.NewServiceBuilder(namespace, serviceName).
		AddLabelsInMap(constant.GetClusterLabels(clusterName)).
		AddAnnotationsInMap(svc.Annotations).
		SetSpec(&svc.Spec).
		AddSelectorsInMap(t.buildServiceSelector(cluster)).
		Optimize4ExternalTraffic()

	if len(svc.ComponentSelector) > 0 {
		builder.AddSelector(constant.KBAppComponentLabelKey, svc.ComponentSelector)
	}

	if len(svc.RoleSelector) > 0 {
		compDef, err := t.checkComponent(transCtx, svc)
		if err != nil {
			return nil, err
		}
		if err := checkComponentRoles(compDef, svc); err != nil {
			return nil, err
		}
		builder.AddSelector(constant.RoleLabelKey, svc.RoleSelector)
	}

	return builder.GetObject(), nil
}

func (t *clusterServiceTransformer) buildServiceSelector(cluster *appsv1.Cluster) map[string]string {
	selectors := map[string]string{
		constant.AppManagedByLabelKey: constant.AppName,
		constant.AppInstanceLabelKey:  cluster.Name,
	}
	return selectors
}

func (t *clusterServiceTransformer) checkComponent(transCtx *clusterTransformContext, clusterService *appsv1.ClusterService) (*appsv1.ComponentDefinition, error) {
	compName := clusterService.ComponentSelector
	for _, compSpec := range transCtx.ComponentSpecs {
		if compSpec.Name == compName {
			compDef, ok := transCtx.ComponentDefs[compSpec.ComponentDef]
			if !ok {
				return nil, fmt.Errorf("the component definition of service selector is not defined, service: %s, component: %s", clusterService.Name, compName)
			}
			return compDef, nil
		}
	}
	return nil, fmt.Errorf("the component of service selector is not exist, service: %s, component: %s", clusterService.Name, compName)
}

func checkComponentRoles(compDef *appsv1.ComponentDefinition, clusterService *appsv1.ClusterService) error {
	definedRoles := make(map[string]bool)
	for _, role := range compDef.Spec.Roles {
		definedRoles[strings.ToLower(role.Name)] = true
	}
	if !definedRoles[strings.ToLower(clusterService.RoleSelector)] {
		return fmt.Errorf("role selector for service is not defined, service: %s, role: %s", clusterService.Name, clusterService.RoleSelector)
	}
	return nil
}

func listOwnedClusterServices(ctx context.Context, cli client.Reader,
	cluster *appsv1.Cluster, filter func(obj client.Object) bool) (map[string]*corev1.Service, error) {
	svcList := &corev1.ServiceList{}
	labels := client.MatchingLabels(constant.GetClusterLabels(cluster.Name))
	if err := cli.List(ctx, svcList, labels, client.InNamespace(cluster.Namespace)); err != nil {
		return nil, err
	}

	services := make(map[string]*corev1.Service)
	for i, svc := range svcList.Items {
		if model.IsOwnerOf(cluster, &svc) && (filter == nil || filter(&svc)) {
			services[svc.Name] = &svcList.Items[i]
		}
	}
	return services, nil
}

func (t *clusterServiceTransformer) createOrUpdateService(ctx graph.TransformContext, dag *graph.DAG, graphCli model.GraphClient, service *corev1.Service) error {
	key := types.NamespacedName{
		Namespace: service.Namespace,
		Name:      service.Name,
	}
	originSvc := &corev1.Service{}
	if err := ctx.GetClient().Get(ctx.GetContext(), key, originSvc, inDataContext4C()); err != nil {
		if apierrors.IsNotFound(err) {
			graphCli.Create(dag, service, inDataContext4G())
			return nil
		}
		return err
	}

	newSvc := originSvc.DeepCopy()
	newSvc.Spec = service.Spec
	ctrlutil.MergeMetadataMapInplace(service.Labels, &newSvc.Labels)
	ctrlutil.MergeMetadataMapInplace(service.Annotations, &newSvc.Annotations)
	resolveServiceDefaultFields(&originSvc.Spec, &newSvc.Spec)

	if !reflect.DeepEqual(originSvc, newSvc) {
		graphCli.Update(dag, originSvc, newSvc, inDataContext4G())
	}
	return nil
}

<<<<<<< HEAD
func resolveServiceDefaultFields(obj, objCopy *corev1.ServiceSpec) {
	// TODO: how about the order changed?
	for i, port := range objCopy.Ports {
		if i == len(obj.Ports) {
			break
		}
		// if the service type is NodePort or LoadBalancer, and the nodeport is not set, we should use the nodeport of the exist service
		if (objCopy.Type == corev1.ServiceTypeNodePort || objCopy.Type == corev1.ServiceTypeLoadBalancer) && port.NodePort == 0 && obj.Ports[i].NodePort != 0 {
			objCopy.Ports[i].NodePort = obj.Ports[i].NodePort
		}
		if port.TargetPort.IntVal != 0 {
			continue
		}
		port.TargetPort = obj.Ports[i].TargetPort
		if reflect.DeepEqual(port, obj.Ports[i]) {
			objCopy.Ports[i].TargetPort = obj.Ports[i].TargetPort
		}
	}
	if len(objCopy.ClusterIP) == 0 {
		objCopy.ClusterIP = obj.ClusterIP
	}
	if len(objCopy.ClusterIPs) == 0 {
		objCopy.ClusterIPs = obj.ClusterIPs
	}
	if len(objCopy.Type) == 0 {
		objCopy.Type = obj.Type
	}
	if len(objCopy.SessionAffinity) == 0 {
		objCopy.SessionAffinity = obj.SessionAffinity
	}
	if len(objCopy.IPFamilies) == 0 || (len(objCopy.IPFamilies) == 1 && *objCopy.IPFamilyPolicy != corev1.IPFamilyPolicySingleStack) {
		objCopy.IPFamilies = obj.IPFamilies
	}
	if objCopy.IPFamilyPolicy == nil {
		objCopy.IPFamilyPolicy = obj.IPFamilyPolicy
	}
	if objCopy.InternalTrafficPolicy == nil {
		objCopy.InternalTrafficPolicy = obj.InternalTrafficPolicy
	}
	if objCopy.ExternalTrafficPolicy == "" && obj.ExternalTrafficPolicy != "" {
		objCopy.ExternalTrafficPolicy = obj.ExternalTrafficPolicy
	}
=======
// func checkLegacyServiceExist(ctx graph.TransformContext, serviceName, namespace string) (bool, error) {
//	key := types.NamespacedName{
//		Namespace: namespace,
//		Name:      serviceName,
//	}
//	obj := &corev1.Service{}
//	if err := ctx.GetClient().Get(ctx.GetContext(), key, obj); err != nil {
//		if apierrors.IsNotFound(err) {
//			return false, nil
//		}
//		return false, err
//	}
//	return true, nil
// }

func enableShardService(cluster *appsv1.Cluster, shardingName string) bool {
	enableShardSvcList, ok := cluster.Annotations[constant.ShardSvcAnnotationKey]
	if !ok || !slices.Contains(strings.Split(enableShardSvcList, ","), shardingName) {
		return false
	}
	return true
}

// genComponentSelector generates component selector for sharding service.
func genComponentSelector(origSvc, genSvc *appsv1.ClusterService) string {
	origSvcPrefix := constant.GenerateShardingNameSvcPrefix(origSvc.Name)
	if strings.HasPrefix(genSvc.Name, origSvcPrefix) {
		return strings.TrimPrefix(genSvc.Name, origSvcPrefix)
	}
	return genSvc.Name
>>>>>>> a382a84b
}<|MERGE_RESOLUTION|>--- conflicted
+++ resolved
@@ -63,21 +63,6 @@
 		return err
 	}
 
-<<<<<<< HEAD
-=======
-	handleServiceFunc := func(origSvc, genSvc *appsv1.ClusterService) error {
-		service, err := t.buildService(transCtx, cluster, origSvc, genSvc)
-		if err != nil {
-			return err
-		}
-		if err = t.createOrUpdateService(ctx, dag, graphCli, service); err != nil {
-			return err
-		}
-		delete(services, service.Name)
-		return nil
-	}
-
->>>>>>> a382a84b
 	for i := range cluster.Spec.Services {
 		svc := &cluster.Spec.Services[i]
 		// cluster service with sharding selector will be handled in sharding controller
@@ -88,7 +73,7 @@
 		if err != nil {
 			return err
 		}
-		if err = createOrUpdateService(ctx, dag, graphCli, service, nil); err != nil {
+		if err = createOrUpdateService(transCtx.Context, transCtx.Client, dag, graphCli, service); err != nil {
 			return err
 		}
 		delete(services, service.Name)
@@ -183,13 +168,13 @@
 	return services, nil
 }
 
-func (t *clusterServiceTransformer) createOrUpdateService(ctx graph.TransformContext, dag *graph.DAG, graphCli model.GraphClient, service *corev1.Service) error {
+func createOrUpdateService(ctx context.Context, cli client.Reader, dag *graph.DAG, graphCli model.GraphClient, service *corev1.Service) error {
 	key := types.NamespacedName{
 		Namespace: service.Namespace,
 		Name:      service.Name,
 	}
 	originSvc := &corev1.Service{}
-	if err := ctx.GetClient().Get(ctx.GetContext(), key, originSvc, inDataContext4C()); err != nil {
+	if err := cli.Get(ctx, key, originSvc, inDataContext4C()); err != nil {
 		if apierrors.IsNotFound(err) {
 			graphCli.Create(dag, service, inDataContext4G())
 			return nil
@@ -207,81 +192,4 @@
 		graphCli.Update(dag, originSvc, newSvc, inDataContext4G())
 	}
 	return nil
-}
-
-<<<<<<< HEAD
-func resolveServiceDefaultFields(obj, objCopy *corev1.ServiceSpec) {
-	// TODO: how about the order changed?
-	for i, port := range objCopy.Ports {
-		if i == len(obj.Ports) {
-			break
-		}
-		// if the service type is NodePort or LoadBalancer, and the nodeport is not set, we should use the nodeport of the exist service
-		if (objCopy.Type == corev1.ServiceTypeNodePort || objCopy.Type == corev1.ServiceTypeLoadBalancer) && port.NodePort == 0 && obj.Ports[i].NodePort != 0 {
-			objCopy.Ports[i].NodePort = obj.Ports[i].NodePort
-		}
-		if port.TargetPort.IntVal != 0 {
-			continue
-		}
-		port.TargetPort = obj.Ports[i].TargetPort
-		if reflect.DeepEqual(port, obj.Ports[i]) {
-			objCopy.Ports[i].TargetPort = obj.Ports[i].TargetPort
-		}
-	}
-	if len(objCopy.ClusterIP) == 0 {
-		objCopy.ClusterIP = obj.ClusterIP
-	}
-	if len(objCopy.ClusterIPs) == 0 {
-		objCopy.ClusterIPs = obj.ClusterIPs
-	}
-	if len(objCopy.Type) == 0 {
-		objCopy.Type = obj.Type
-	}
-	if len(objCopy.SessionAffinity) == 0 {
-		objCopy.SessionAffinity = obj.SessionAffinity
-	}
-	if len(objCopy.IPFamilies) == 0 || (len(objCopy.IPFamilies) == 1 && *objCopy.IPFamilyPolicy != corev1.IPFamilyPolicySingleStack) {
-		objCopy.IPFamilies = obj.IPFamilies
-	}
-	if objCopy.IPFamilyPolicy == nil {
-		objCopy.IPFamilyPolicy = obj.IPFamilyPolicy
-	}
-	if objCopy.InternalTrafficPolicy == nil {
-		objCopy.InternalTrafficPolicy = obj.InternalTrafficPolicy
-	}
-	if objCopy.ExternalTrafficPolicy == "" && obj.ExternalTrafficPolicy != "" {
-		objCopy.ExternalTrafficPolicy = obj.ExternalTrafficPolicy
-	}
-=======
-// func checkLegacyServiceExist(ctx graph.TransformContext, serviceName, namespace string) (bool, error) {
-//	key := types.NamespacedName{
-//		Namespace: namespace,
-//		Name:      serviceName,
-//	}
-//	obj := &corev1.Service{}
-//	if err := ctx.GetClient().Get(ctx.GetContext(), key, obj); err != nil {
-//		if apierrors.IsNotFound(err) {
-//			return false, nil
-//		}
-//		return false, err
-//	}
-//	return true, nil
-// }
-
-func enableShardService(cluster *appsv1.Cluster, shardingName string) bool {
-	enableShardSvcList, ok := cluster.Annotations[constant.ShardSvcAnnotationKey]
-	if !ok || !slices.Contains(strings.Split(enableShardSvcList, ","), shardingName) {
-		return false
-	}
-	return true
-}
-
-// genComponentSelector generates component selector for sharding service.
-func genComponentSelector(origSvc, genSvc *appsv1.ClusterService) string {
-	origSvcPrefix := constant.GenerateShardingNameSvcPrefix(origSvc.Name)
-	if strings.HasPrefix(genSvc.Name, origSvcPrefix) {
-		return strings.TrimPrefix(genSvc.Name, origSvcPrefix)
-	}
-	return genSvc.Name
->>>>>>> a382a84b
 }