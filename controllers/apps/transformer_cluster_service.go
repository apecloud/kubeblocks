/*
Copyright (C) 2022-2023 ApeCloud Co., Ltd

This file is part of KubeBlocks project

This program is free software: you can redistribute it and/or modify
it under the terms of the GNU Affero General Public License as published by
the Free Software Foundation, either version 3 of the License, or
(at your option) any later version.

This program is distributed in the hope that it will be useful
but WITHOUT ANY WARRANTY; without even the implied warranty of
MERCHANTABILITY or FITNESS FOR A PARTICULAR PURPOSE.  See the
GNU Affero General Public License for more details.

You should have received a copy of the GNU Affero General Public License
along with this program.  If not, see <http://www.gnu.org/licenses/>.
*/

package apps

import (
	"fmt"
	"reflect"
	"strings"

	"golang.org/x/exp/slices"
	corev1 "k8s.io/api/core/v1"
	apierrors "k8s.io/apimachinery/pkg/api/errors"
	"k8s.io/apimachinery/pkg/types"
	"sigs.k8s.io/controller-runtime/pkg/client"

	appsv1alpha1 "github.com/apecloud/kubeblocks/apis/apps/v1alpha1"
	"github.com/apecloud/kubeblocks/pkg/common"
	"github.com/apecloud/kubeblocks/pkg/constant"
	"github.com/apecloud/kubeblocks/pkg/controller/builder"
	"github.com/apecloud/kubeblocks/pkg/controller/graph"
	"github.com/apecloud/kubeblocks/pkg/controller/model"
)

// clusterServiceTransformer handles cluster services.
type clusterServiceTransformer struct{}

var _ graph.Transformer = &clusterServiceTransformer{}

func (t *clusterServiceTransformer) Transform(ctx graph.TransformContext, dag *graph.DAG) error {
	transCtx, _ := ctx.(*clusterTransformContext)
	if model.IsObjectDeleting(transCtx.OrigCluster) {
		return nil
	}
	if common.IsCompactMode(transCtx.OrigCluster.Annotations) {
		transCtx.V(1).Info("Cluster is in compact mode, no need to create service objects", "cluster", client.ObjectKeyFromObject(transCtx.OrigCluster))
		return nil
	}

	cluster := transCtx.Cluster
	graphCli, _ := transCtx.Client.(model.GraphClient)

	services, err := t.listOwnedClusterServices(transCtx, cluster)
	if err != nil {
		return err
	}

	convertedServices, err := t.convertLegacyClusterCompSpecServices(transCtx, cluster)
	if err != nil {
		return err
	}

	handleServiceFunc := func(origSvc, genSvc *appsv1alpha1.ClusterService) error {
		service, err := t.buildService(transCtx, cluster, origSvc, genSvc)
		if err != nil {
			return err
		}
		if err = createOrUpdateService(ctx, dag, graphCli, service, nil); err != nil {
			return err
		}
		delete(services, service.Name)
		return nil
	}

<<<<<<< HEAD
	for _, svc := range cluster.Spec.Services {
		if len(svc.ShardingSelector) > 0 && len(svc.ComponentSelector) > 0 {
			return fmt.Errorf("the ShardingSelector and ComponentSelector of service can't be defined at the same time, service: %s", svc.Name)
		}
		genServices, err := t.genMultiServiceIfNeed(transCtx, cluster, &svc)
		if err != nil {
=======
	for i := range cluster.Spec.Services {
		if err = handleServiceFunc(&cluster.Spec.Services[i]); err != nil {
>>>>>>> 5886d6af
			return err
		}
		for _, genService := range genServices {
			if err = handleServiceFunc(&svc, genService); err != nil {
				return err
			}
		}
	}

<<<<<<< HEAD
	for _, svc := range convertedServices {
		if err = handleServiceFunc(&svc, &svc); err != nil {
=======
	for i := range convertedServices {
		if err = handleServiceFunc(&convertedServices[i]); err != nil {
>>>>>>> 5886d6af
			return err
		}
	}

	for svc := range services {
		graphCli.Delete(dag, services[svc])
	}

	return nil
}

// convertLegacyClusterCompSpecServices converts legacy services defined in Cluster.Spec.ComponentSpecs[x].Services to Cluster.Spec.Services.
func (t *clusterServiceTransformer) convertLegacyClusterCompSpecServices(transCtx *clusterTransformContext, cluster *appsv1alpha1.Cluster) ([]appsv1alpha1.ClusterService, error) {
	convertedServices := make([]appsv1alpha1.ClusterService, 0)
	for _, compSpec := range transCtx.ComponentSpecs {
		if len(compSpec.Services) == 0 {
			continue
		}

		// We only handle legacy services defined based on Cluster.Spec.ComponentSpecs[x].Services prior to version 0.8.0 of kubeblocks.
		// After kubeblocks 0.8.0 it should be defined via Cluster.Spec.Services.
		if transCtx.ClusterDef == nil || len(compSpec.ComponentDefRef) == 0 {
			continue
		}

		clusterCompDef := transCtx.ClusterDef.GetComponentDefByName(compSpec.ComponentDefRef)
		if clusterCompDef == nil {
			continue
		}
		defaultLegacyServicePorts := clusterCompDef.Service.ToSVCPorts()

		for _, item := range compSpec.Services {
			legacyService := &appsv1alpha1.ClusterService{
				Service: appsv1alpha1.Service{
					Name:        constant.GenerateClusterServiceName(cluster.Name, item.Name),
					ServiceName: constant.GenerateClusterServiceName(cluster.Name, item.Name),
					Annotations: item.Annotations,
					Spec: corev1.ServiceSpec{
						Ports: defaultLegacyServicePorts,
						Type:  item.ServiceType,
					},
				},
				ComponentSelector: compSpec.Name,
			}
			legacyServiceName := constant.GenerateComponentServiceName(cluster.Name, compSpec.Name, item.Name)
			legacyServiceExist, err := checkLegacyServiceExist(transCtx, legacyServiceName, cluster.Namespace)
			if err != nil {
				return nil, err
			}
			// the generation converted service name is different with the exist legacy service name, if the legacy service exist, we should use the legacy service name
			if legacyServiceExist {
				legacyService.Name = legacyServiceName
				legacyService.ServiceName = legacyServiceName
			}
			switch clusterCompDef.WorkloadType {
			case appsv1alpha1.Replication:
				legacyService.RoleSelector = constant.Primary
			case appsv1alpha1.Consensus:
				legacyService.RoleSelector = constant.Leader
				if clusterCompDef.ConsensusSpec != nil {
					legacyService.RoleSelector = clusterCompDef.ConsensusSpec.Leader.Name
				}
			}
			convertedServices = append(convertedServices, *legacyService)
		}
	}
	return convertedServices, nil
}

func (t *clusterServiceTransformer) buildService(transCtx *clusterTransformContext, cluster *appsv1alpha1.Cluster,
	origSvc, genSvc *appsv1alpha1.ClusterService) (*corev1.Service, error) {
	var (
		namespace   = cluster.Namespace
		clusterName = cluster.Name
	)

	serviceName := constant.GenerateClusterServiceName(cluster.Name, genSvc.ServiceName)
	builder := builder.NewServiceBuilder(namespace, serviceName).
		AddLabelsInMap(constant.GetClusterWellKnownLabels(clusterName)).
		AddAnnotationsInMap(genSvc.Annotations).
		SetSpec(&genSvc.Spec).
		AddSelectorsInMap(t.builtinSelector(cluster)).
		Optimize4ExternalTraffic()

	if len(genSvc.ShardingSelector) > 0 {
		builder.AddSelector(constant.KBAppShardingNameLabelKey, genSvc.ShardingSelector)
		if enableShardService(cluster, genSvc.ShardingSelector) {
			builder.AddSelector(constant.KBAppComponentLabelKey, genComponentSelector(origSvc, genSvc))
		}
	} else if len(genSvc.ComponentSelector) > 0 {
		builder.AddSelector(constant.KBAppComponentLabelKey, genSvc.ComponentSelector)
	}

	if len(genSvc.RoleSelector) > 0 {
		compDef, err := t.checkComponent(transCtx, genSvc)
		if err != nil {
			return nil, err
		}
		if err := t.checkComponentRoles(compDef, genSvc); err != nil {
			return nil, err
		}
		builder.AddSelector(constant.RoleLabelKey, genSvc.RoleSelector)
	}

	return builder.GetObject(), nil
}

func (t *clusterServiceTransformer) genMultiServiceIfNeed(transCtx *clusterTransformContext,
	cluster *appsv1alpha1.Cluster, clusterService *appsv1alpha1.ClusterService) ([]*appsv1alpha1.ClusterService, error) {
	if len(clusterService.ShardingSelector) == 0 || len(cluster.Spec.ShardingSpecs) == 0 {
		return []*appsv1alpha1.ClusterService{clusterService}, nil
	}

	shardingName := ""
	shardingCompSpecs := make([]*appsv1alpha1.ClusterComponentSpec, 0)
	for k, v := range transCtx.ShardingComponentSpecs {
		if k != clusterService.ShardingSelector {
			continue
		}
		shardingName = k
		shardingCompSpecs = v
	}

	if len(shardingName) == 0 {
		return nil, fmt.Errorf("the ShardingSelector of service is not defined, service: %s, shard: %s", clusterService.Name, clusterService.ShardingSelector)
	}

	if !enableShardService(cluster, shardingName) {
		return []*appsv1alpha1.ClusterService{clusterService}, nil
	}

	shardOrdinalClusterSvcs := make([]*appsv1alpha1.ClusterService, 0, len(shardingCompSpecs))
	for _, shardingCompSpec := range shardingCompSpecs {
		svc := clusterService.DeepCopy()
		svc.Name = fmt.Sprintf("%s-%s", clusterService.Name, shardingCompSpec.Name)
		if len(clusterService.ServiceName) == 0 {
			svc.ServiceName = shardingCompSpec.Name
		} else {
			svc.ServiceName = fmt.Sprintf("%s-%s", clusterService.ServiceName, shardingCompSpec.Name)
		}
		shardOrdinalClusterSvcs = append(shardOrdinalClusterSvcs, svc)
	}
	return shardOrdinalClusterSvcs, nil
}

func (t *clusterServiceTransformer) builtinSelector(cluster *appsv1alpha1.Cluster) map[string]string {
	selectors := map[string]string{
		constant.AppManagedByLabelKey: constant.AppName,
		constant.AppInstanceLabelKey:  cluster.Name,
	}
	return selectors
}

func (t *clusterServiceTransformer) checkComponent(transCtx *clusterTransformContext, clusterService *appsv1alpha1.ClusterService) (*appsv1alpha1.ComponentDefinition, error) {
	compName := clusterService.ComponentSelector
	for _, compSpec := range transCtx.ComponentSpecs {
		if compSpec.Name == compName {
			compDef, ok := transCtx.ComponentDefs[compSpec.ComponentDef]
			if !ok {
				return nil, fmt.Errorf("the component definition of service selector is not defined, service: %s, component: %s", clusterService.Name, compName)
			}
			return compDef, nil
		}
	}
	return nil, fmt.Errorf("the component of service selector is not exist, service: %s, component: %s", clusterService.Name, compName)
}

func (t *clusterServiceTransformer) checkComponentRoles(compDef *appsv1alpha1.ComponentDefinition, clusterService *appsv1alpha1.ClusterService) error {
	definedRoles := make(map[string]bool)
	for _, role := range compDef.Spec.Roles {
		definedRoles[strings.ToLower(role.Name)] = true
	}
	if !definedRoles[strings.ToLower(clusterService.RoleSelector)] {
		return fmt.Errorf("role selector for service is not defined, service: %s, role: %s", clusterService.Name, clusterService.RoleSelector)
	}
	return nil
}

func (t *clusterServiceTransformer) listOwnedClusterServices(transCtx *clusterTransformContext,
	cluster *appsv1alpha1.Cluster) (map[string]*corev1.Service, error) {
	svcList := &corev1.ServiceList{}
	labels := client.MatchingLabels(constant.GetClusterWellKnownLabels(cluster.Name))
	if err := transCtx.Client.List(transCtx.Context, svcList, labels, client.InNamespace(cluster.Namespace)); err != nil {
		return nil, err
	}

	services := make(map[string]*corev1.Service)
	for i, svc := range svcList.Items {
		if model.IsOwnerOf(cluster, &svc) {
			services[svc.Name] = &svcList.Items[i]
		}
	}
	return services, nil
}

func createOrUpdateService(ctx graph.TransformContext, dag *graph.DAG, graphCli model.GraphClient, service *corev1.Service, owner client.Object) error {
	key := types.NamespacedName{
		Namespace: service.Namespace,
		Name:      service.Name,
	}
	obj := &corev1.Service{}
	if err := ctx.GetClient().Get(ctx.GetContext(), key, obj); err != nil {
		if apierrors.IsNotFound(err) {
			graphCli.Create(dag, service)
			return nil
		}
		return err
	}

	// don't update service not owned by the owner, to keep compatible with existed cluster
	if owner != nil && !model.IsOwnerOf(owner, obj) {
		return nil
	}

	objCopy := obj.DeepCopy()
	objCopy.Spec = service.Spec

	resolveServiceDefaultFields(&obj.Spec, &objCopy.Spec)

	if !reflect.DeepEqual(obj, objCopy) {
		graphCli.Update(dag, obj, objCopy)
	}
	return nil
}

func resolveServiceDefaultFields(obj, objCopy *corev1.ServiceSpec) {
	// TODO: how about the order changed?
	for i, port := range objCopy.Ports {
		// if the service type is NodePort or LoadBalancer, and the nodeport is not set, we should use the nodeport of the exist service
		if (objCopy.Type == corev1.ServiceTypeNodePort || objCopy.Type == corev1.ServiceTypeLoadBalancer) && port.NodePort == 0 && obj.Ports[i].NodePort != 0 {
			objCopy.Ports[i].NodePort = obj.Ports[i].NodePort
		}
		if port.TargetPort.IntVal != 0 {
			continue
		}
		port.TargetPort = obj.Ports[i].TargetPort
		if reflect.DeepEqual(port, obj.Ports[i]) {
			objCopy.Ports[i].TargetPort = obj.Ports[i].TargetPort
		}
	}
	if len(objCopy.ClusterIP) == 0 {
		objCopy.ClusterIP = obj.ClusterIP
	}
	if len(objCopy.ClusterIPs) == 0 {
		objCopy.ClusterIPs = obj.ClusterIPs
	}
	if len(objCopy.Type) == 0 {
		objCopy.Type = obj.Type
	}
	if len(objCopy.SessionAffinity) == 0 {
		objCopy.SessionAffinity = obj.SessionAffinity
	}
	if len(objCopy.IPFamilies) == 0 {
		objCopy.IPFamilies = obj.IPFamilies
	}
	if objCopy.IPFamilyPolicy == nil {
		objCopy.IPFamilyPolicy = obj.IPFamilyPolicy
	}
	if objCopy.InternalTrafficPolicy == nil {
		objCopy.InternalTrafficPolicy = obj.InternalTrafficPolicy
	}
	if objCopy.ExternalTrafficPolicy == "" && obj.ExternalTrafficPolicy != "" {
		objCopy.ExternalTrafficPolicy = obj.ExternalTrafficPolicy
	}
}

func checkLegacyServiceExist(ctx graph.TransformContext, serviceName, namespace string) (bool, error) {
	key := types.NamespacedName{
		Namespace: namespace,
		Name:      serviceName,
	}
	obj := &corev1.Service{}
	if err := ctx.GetClient().Get(ctx.GetContext(), key, obj); err != nil {
		if apierrors.IsNotFound(err) {
			return false, nil
		}
		return false, err
	}
	return true, nil
}

func enableShardService(cluster *appsv1alpha1.Cluster, shardingName string) bool {
	enableShardSvcList, ok := cluster.Annotations[constant.ShardSvcAnnotationKey]
	if !ok || !slices.Contains(strings.Split(enableShardSvcList, ","), shardingName) {
		return false
	}
	return true
}

// genComponentSelector generates component selector for sharding service.
func genComponentSelector(origSvc, genSvc *appsv1alpha1.ClusterService) string {
	origSvcPrefix := constant.GenerateShardingNameSvcPrefix(origSvc.Name)
	if strings.HasPrefix(genSvc.Name, origSvcPrefix) {
		return strings.TrimPrefix(genSvc.Name, origSvcPrefix)
	}
	return genSvc.Name
}<|MERGE_RESOLUTION|>--- conflicted
+++ resolved
@@ -78,33 +78,25 @@
 		return nil
 	}
 
-<<<<<<< HEAD
-	for _, svc := range cluster.Spec.Services {
+	for i := range cluster.Spec.Services {
+		svc := &cluster.Spec.Services[i]
 		if len(svc.ShardingSelector) > 0 && len(svc.ComponentSelector) > 0 {
 			return fmt.Errorf("the ShardingSelector and ComponentSelector of service can't be defined at the same time, service: %s", svc.Name)
 		}
-		genServices, err := t.genMultiServiceIfNeed(transCtx, cluster, &svc)
+		genServices, err := t.genMultiServiceIfNeed(transCtx, cluster, svc)
 		if err != nil {
-=======
-	for i := range cluster.Spec.Services {
-		if err = handleServiceFunc(&cluster.Spec.Services[i]); err != nil {
->>>>>>> 5886d6af
 			return err
 		}
-		for _, genService := range genServices {
-			if err = handleServiceFunc(&svc, genService); err != nil {
+		for j := range genServices {
+			genSvc := genServices[j]
+			if err = handleServiceFunc(svc, genSvc); err != nil {
 				return err
 			}
 		}
 	}
 
-<<<<<<< HEAD
-	for _, svc := range convertedServices {
-		if err = handleServiceFunc(&svc, &svc); err != nil {
-=======
 	for i := range convertedServices {
-		if err = handleServiceFunc(&convertedServices[i]); err != nil {
->>>>>>> 5886d6af
+		if err = handleServiceFunc(&convertedServices[i], &convertedServices[i]); err != nil {
 			return err
 		}
 	}
