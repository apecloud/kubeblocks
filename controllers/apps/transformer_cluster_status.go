--- conflicted
+++ resolved
@@ -85,29 +85,6 @@
 	return nil
 }
 
-// func (t *clusterStatusTransformer) removeDeletedCompNSharding(transCtx *clusterTransformContext, cluster *appsv1.Cluster) {
-//	func() {
-//		tmp := map[string]appsv1.ClusterComponentStatus{}
-//		compsStatus := cluster.Status.Components
-//		for _, v := range transCtx.components {
-//			if status, ok := compsStatus[v.Name]; ok {
-//				tmp[v.Name] = status
-//			}
-//		}
-//		cluster.Status.Components = tmp
-//	}()
-//	func() {
-//		tmp := map[string]appsv1.ClusterComponentStatus{}
-//		shardingsStatus := cluster.Status.Shardings
-//		for _, v := range transCtx.shardings {
-//			if status, ok := shardingsStatus[v.Name]; ok {
-//				tmp[v.Name] = status
-//			}
-//		}
-//		cluster.Status.Shardings = tmp
-//	}()
-// }
-
 func (t *clusterStatusTransformer) reconcileClusterPhase(cluster *appsv1.Cluster) appsv1.ClusterPhase {
 	statusList := make([]appsv1.ClusterComponentStatus, 0)
 	if cluster.Status.Components != nil {
@@ -137,7 +114,7 @@
 		"sharding":  cluster.Status.Shardings,
 	} {
 		for name, status := range statusMap {
-			if status.Phase == appsv1.AbnormalClusterCompPhase || status.Phase == appsv1.FailedClusterCompPhase {
+			if status.Phase == appsv1.FailedClusterCompPhase {
 				if _, ok := kindNames[kind]; !ok {
 					kindNames[kind] = []string{}
 				}
@@ -211,103 +188,4 @@
 	default:
 		return ""
 	}
-<<<<<<< HEAD
-}
-
-// reconcileClusterStatus reconciles phase and conditions of the Cluster.status.
-func (t *clusterStatusTransformer) reconcileClusterStatus(transCtx *clusterTransformContext, cluster *appsv1.Cluster) error {
-	if len(cluster.Status.Components) == 0 {
-		return nil
-	}
-	initClusterStatusParams := func() {
-		t.notReadyCompNames = map[string]struct{}{}
-		t.replicasNotReadyCompNames = map[string]struct{}{}
-	}
-	initClusterStatusParams()
-
-	// removes the invalid component of status.components which is deleted from spec.components.
-	t.removeInvalidCompStatus(transCtx, cluster)
-
-	// do analysis of Cluster.Status.component and update the results to status synchronizer.
-	t.doAnalysisAndUpdateSynchronizer(cluster)
-
-	// handle the ready condition.
-	t.syncReadyConditionForCluster(cluster)
-
-	// sync the cluster phase.
-	t.reconcileClusterPhase(cluster)
-
-	// removes the component of status.components which is created by simplified API.
-	t.removeInnerCompStatus(transCtx, cluster)
-	return nil
-}
-
-// removeInvalidCompStatus removes the invalid component of status.components which is deleted from spec.components.
-func (t *clusterStatusTransformer) removeInvalidCompStatus(transCtx *clusterTransformContext, cluster *appsv1.Cluster) {
-	// removes deleted components and keeps created components by simplified API
-	t.removeCompStatus(cluster, transCtx.ComponentSpecs)
-}
-
-// removeInnerCompStatus removes the component of status.components which is created by simplified API.
-func (t *clusterStatusTransformer) removeInnerCompStatus(transCtx *clusterTransformContext, cluster *appsv1.Cluster) {
-	compSpecs := make([]*appsv1.ClusterComponentSpec, 0)
-	for i := range cluster.Spec.ComponentSpecs {
-		compSpecs = append(compSpecs, &cluster.Spec.ComponentSpecs[i])
-	}
-	// TODO: how to display the status of sharding components
-	/*	for _, v := range transCtx.ShardingComponentSpecs {
-		compSpecs = append(compSpecs, v...)
-	}*/
-	t.removeCompStatus(cluster, compSpecs)
-}
-
-// removeCompStatus removes the component of status.components which is not in comp specs.
-func (t *clusterStatusTransformer) removeCompStatus(cluster *appsv1.Cluster, compSpecs []*appsv1.ClusterComponentSpec) {
-	tmpCompsStatus := map[string]appsv1.ClusterComponentStatus{}
-	compsStatus := cluster.Status.Components
-	for _, v := range compSpecs {
-		if compStatus, ok := compsStatus[v.Name]; ok {
-			tmpCompsStatus[v.Name] = compStatus
-		}
-	}
-	// keep valid components' status
-	cluster.Status.Components = tmpCompsStatus
-}
-
-// doAnalysisAndUpdateSynchronizer analyzes the Cluster.Status.Components and updates the results to the synchronizer.
-func (t *clusterStatusTransformer) doAnalysisAndUpdateSynchronizer(cluster *appsv1.Cluster) {
-	// analysis the status of components and calculate the cluster phase.
-	for k, v := range cluster.Status.Components {
-		if v.Phase == appsv1.FailedClusterCompPhase {
-			t.notReadyCompNames[k] = struct{}{}
-		}
-	}
-}
-
-// syncReadyConditionForCluster syncs the cluster conditions with ClusterReady and ReplicasReady type.
-func (t *clusterStatusTransformer) syncReadyConditionForCluster(cluster *appsv1.Cluster) {
-	if len(t.replicasNotReadyCompNames) == 0 {
-		// if all replicas of cluster are ready, set ReasonAllReplicasReady to status.conditions
-		readyCondition := newAllReplicasPodsReadyConditions()
-		meta.SetStatusCondition(&cluster.Status.Conditions, readyCondition)
-	} else {
-		meta.SetStatusCondition(&cluster.Status.Conditions, newReplicasNotReadyCondition(t.replicasNotReadyCompNames))
-	}
-
-	if len(t.notReadyCompNames) > 0 {
-		meta.SetStatusCondition(&cluster.Status.Conditions, newComponentsNotReadyCondition(t.notReadyCompNames))
-	}
-}
-
-// syncClusterPhaseToRunning syncs the cluster phase to Running.
-func (t *clusterStatusTransformer) syncClusterPhaseToRunning(cluster *appsv1.Cluster) {
-	cluster.Status.Phase = appsv1.RunningClusterPhase
-	meta.SetStatusCondition(&cluster.Status.Conditions, newClusterReadyCondition(cluster.Name))
-}
-
-// syncClusterPhaseToStopped syncs the cluster phase to Stopped.
-func (t *clusterStatusTransformer) syncClusterPhaseToStopped(cluster *appsv1.Cluster) {
-	cluster.Status.Phase = appsv1.StoppedClusterPhase
-=======
->>>>>>> 7d1753dc
 }