/*
Copyright (C) 2022-2023 ApeCloud Co., Ltd

This file is part of KubeBlocks project

This program is free software: you can redistribute it and/or modify
it under the terms of the GNU Affero General Public License as published by
the Free Software Foundation, either version 3 of the License, or
(at your option) any later version.

This program is distributed in the hope that it will be useful
but WITHOUT ANY WARRANTY; without even the implied warranty of
MERCHANTABILITY or FITNESS FOR A PARTICULAR PURPOSE.  See the
GNU Affero General Public License for more details.

You should have received a copy of the GNU Affero General Public License
along with this program.  If not, see <http://www.gnu.org/licenses/>.
*/

package apps

import (
	"fmt"

<<<<<<< HEAD
=======
	"golang.org/x/exp/slices"
>>>>>>> 3a55ca7b
	"k8s.io/apimachinery/pkg/api/meta"

	appsv1alpha1 "github.com/apecloud/kubeblocks/apis/apps/v1alpha1"
	"github.com/apecloud/kubeblocks/internal/controller/graph"
	ictrltypes "github.com/apecloud/kubeblocks/internal/controller/types"
<<<<<<< HEAD
=======
)

// phaseSyncLevel defines a phase synchronization level to notify the status synchronizer how to handle cluster phase.
type phaseSyncLevel int

const (
	clusterPhaseNoChange         phaseSyncLevel = iota
	clusterIsRunning                            // cluster is running
	clusterIsStopped                            // cluster is stopped
	clusterExistFailedOrAbnormal                // cluster exists failed or abnormal component
>>>>>>> 3a55ca7b
)

type ClusterStatusTransformer struct {
	// replicasNotReadyCompNames records the component names that are not ready.
	notReadyCompNames map[string]struct{}
	// replicasNotReadyCompNames records the component names which replicas are not ready.
	replicasNotReadyCompNames map[string]struct{}
}

var _ graph.Transformer = &ClusterStatusTransformer{}

func (t *ClusterStatusTransformer) Transform(ctx graph.TransformContext, dag *graph.DAG) error {
	transCtx, _ := ctx.(*ClusterTransformContext)
	origCluster := transCtx.OrigCluster
	cluster := transCtx.Cluster
	rootVertex, err := ictrltypes.FindRootVertex(dag)
	if err != nil {
		return err
	}

	updateObservedGeneration := func() {
		cluster.Status.ObservedGeneration = cluster.Generation
		cluster.Status.ClusterDefGeneration = transCtx.ClusterDef.Generation
	}

	switch {
	case origCluster.IsUpdating():
		transCtx.Logger.Info(fmt.Sprintf("update cluster status after applying resources, generation: %d", cluster.Generation))
		updateObservedGeneration()
		rootVertex.Action = ictrltypes.ActionStatusPtr()
	case origCluster.IsStatusUpdating():
		defer func() { rootVertex.Action = ictrltypes.ActionPtr(ictrltypes.STATUS) }()
		// reconcile the phase and conditions of the Cluster.status
		if err := t.reconcileClusterStatus(cluster); err != nil {
			return err
		}
	case origCluster.IsDeleting():
		return fmt.Errorf("unexpected cluster status: %+v", origCluster)
	default:
		panic(fmt.Sprintf("runtime error - unknown cluster status: %+v", origCluster))
	}

	return nil
}

func (t *ClusterStatusTransformer) reconcileClusterPhase(cluster *appsv1alpha1.Cluster) {
	isFirstGeneration := func() bool {
		return cluster.Generation == 1
	}()
	var (
		isAllComponentWorking = true
		isAllComponentRunning = true
		hasComponentStopping  = false
		isAllComponentStopped = true
		isAllComponentFailed  = true
	)
	isPhaseIn := func(phase appsv1alpha1.ClusterComponentPhase, phases ...appsv1alpha1.ClusterComponentPhase) bool {
		for _, p := range phases {
			if p == phase {
				return true
			}
		}
		return false
	}
	for _, status := range cluster.Status.Components {
		phase := status.Phase
		if !isPhaseIn(phase, appsv1alpha1.CreatingClusterCompPhase,
			appsv1alpha1.RunningClusterCompPhase,
			appsv1alpha1.SpecReconcilingClusterCompPhase) {
			isAllComponentWorking = false
		}
		if !isPhaseIn(phase, appsv1alpha1.RunningClusterCompPhase) {
			isAllComponentRunning = false
		}
		if isPhaseIn(phase, appsv1alpha1.StoppingClusterCompPhase) {
			hasComponentStopping = true
		}
		if !isPhaseIn(phase, appsv1alpha1.StoppedClusterCompPhase) {
			isAllComponentStopped = false
		}
		if !isPhaseIn(phase, appsv1alpha1.FailedClusterCompPhase) {
			isAllComponentFailed = false
		}
	}

	switch {
	case isAllComponentRunning:
		if cluster.Status.Phase != appsv1alpha1.RunningClusterPhase {
			t.syncClusterPhaseToRunning(cluster)
		}
	case isAllComponentWorking && isFirstGeneration:
		cluster.Status.Phase = appsv1alpha1.CreatingClusterPhase
	case isAllComponentWorking:
		cluster.Status.Phase = appsv1alpha1.SpecReconcilingClusterPhase
	case isAllComponentStopped:
		if cluster.Status.Phase != appsv1alpha1.StoppedClusterPhase {
			t.syncClusterPhaseToStopped(cluster)
		}
	case hasComponentStopping:
		cluster.Status.Phase = appsv1alpha1.StoppingClusterPhase
	case isAllComponentFailed:
		cluster.Status.Phase = appsv1alpha1.FailedClusterPhase
	default:
		cluster.Status.Phase = appsv1alpha1.UnknownClusterPhase
	}
}

// reconcileClusterStatus reconciles phase and conditions of the Cluster.status.
func (t *ClusterStatusTransformer) reconcileClusterStatus(cluster *appsv1alpha1.Cluster) error {
	if len(cluster.Status.Components) == 0 {
		return nil
	}
	initClusterStatusParams := func() {
		t.notReadyCompNames = map[string]struct{}{}
		t.replicasNotReadyCompNames = map[string]struct{}{}
	}
	initClusterStatusParams()

	// removes the invalid component of status.components which is deleted from spec.components.
	t.removeInvalidCompStatus(cluster)

	// do analysis of Cluster.Status.component and update the results to status synchronizer.
	t.doAnalysisAndUpdateSynchronizer(cluster)

	// handle the ready condition.
	t.syncReadyConditionForCluster(cluster)

	// sync the cluster phase.
	t.reconcileClusterPhase(cluster)
	return nil
}

// removeInvalidCompStatus removes the invalid component of status.components which is deleted from spec.components.
func (t *ClusterStatusTransformer) removeInvalidCompStatus(cluster *appsv1alpha1.Cluster) {
	// remove the invalid component in status.components when the component is deleted from spec.components.
	tmpCompsStatus := map[string]appsv1alpha1.ClusterComponentStatus{}
	compsStatus := cluster.Status.Components
	for _, v := range cluster.Spec.ComponentSpecs {
		if compStatus, ok := compsStatus[v.Name]; ok {
			tmpCompsStatus[v.Name] = compStatus
		}
	}
	// keep valid components' status
	cluster.Status.Components = tmpCompsStatus
}

// doAnalysisAndUpdateSynchronizer analyzes the Cluster.Status.Components and updates the results to the synchronizer.
func (t *ClusterStatusTransformer) doAnalysisAndUpdateSynchronizer(cluster *appsv1alpha1.Cluster) {
	// analysis the status of components and calculate the cluster phase.
	for k, v := range cluster.Status.Components {
		if v.PodsReady == nil || !*v.PodsReady {
			t.replicasNotReadyCompNames[k] = struct{}{}
			t.notReadyCompNames[k] = struct{}{}
		}
		switch v.Phase {
		case appsv1alpha1.UnknownClusterCompPhase, appsv1alpha1.FailedClusterCompPhase:
			t.notReadyCompNames[k] = struct{}{}
		}
	}
}

// syncReadyConditionForCluster syncs the cluster conditions with ClusterReady and ReplicasReady type.
func (t *ClusterStatusTransformer) syncReadyConditionForCluster(cluster *appsv1alpha1.Cluster) {
	if len(t.replicasNotReadyCompNames) == 0 {
		// if all replicas of cluster are ready, set ReasonAllReplicasReady to status.conditions
		readyCondition := newAllReplicasPodsReadyConditions()
		meta.SetStatusCondition(&cluster.Status.Conditions, readyCondition)
	} else {
		meta.SetStatusCondition(&cluster.Status.Conditions, newReplicasNotReadyCondition(t.replicasNotReadyCompNames))
	}

	if len(t.notReadyCompNames) > 0 {
		meta.SetStatusCondition(&cluster.Status.Conditions, newComponentsNotReadyCondition(t.notReadyCompNames))
	}
}

// syncClusterPhaseToRunning syncs the cluster phase to Running.
func (t *ClusterStatusTransformer) syncClusterPhaseToRunning(cluster *appsv1alpha1.Cluster) {
	cluster.Status.Phase = appsv1alpha1.RunningClusterPhase
	meta.SetStatusCondition(&cluster.Status.Conditions, newClusterReadyCondition(cluster.Name))
}

// syncClusterPhaseToStopped syncs the cluster phase to Stopped.
func (t *ClusterStatusTransformer) syncClusterPhaseToStopped(cluster *appsv1alpha1.Cluster) {
	cluster.Status.Phase = appsv1alpha1.StoppedClusterPhase
}<|MERGE_RESOLUTION|>--- conflicted
+++ resolved
@@ -22,28 +22,12 @@
 import (
 	"fmt"
 
-<<<<<<< HEAD
-=======
 	"golang.org/x/exp/slices"
->>>>>>> 3a55ca7b
 	"k8s.io/apimachinery/pkg/api/meta"
 
 	appsv1alpha1 "github.com/apecloud/kubeblocks/apis/apps/v1alpha1"
 	"github.com/apecloud/kubeblocks/internal/controller/graph"
 	ictrltypes "github.com/apecloud/kubeblocks/internal/controller/types"
-<<<<<<< HEAD
-=======
-)
-
-// phaseSyncLevel defines a phase synchronization level to notify the status synchronizer how to handle cluster phase.
-type phaseSyncLevel int
-
-const (
-	clusterPhaseNoChange         phaseSyncLevel = iota
-	clusterIsRunning                            // cluster is running
-	clusterIsStopped                            // cluster is stopped
-	clusterExistFailedOrAbnormal                // cluster exists failed or abnormal component
->>>>>>> 3a55ca7b
 )
 
 type ClusterStatusTransformer struct {
