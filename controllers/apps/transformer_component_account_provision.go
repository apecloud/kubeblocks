--- conflicted
+++ resolved
@@ -135,7 +135,8 @@
 	if err != nil {
 		return nil, err
 	}
-	lfa, err := lifecycle.New(transCtx.SynthesizeComponent, nil, pods...)
+	lfa, err := lifecycle.New(synthesizedComp.Namespace, synthesizedComp.ClusterName, synthesizedComp.Name,
+		synthesizedComp.LifecycleActions, synthesizedComp.TemplateVars, nil, pods...)
 	if err != nil {
 		return nil, err
 	}
@@ -288,40 +289,10 @@
 	cond.Message = strings.Join(accounts, ",")
 }
 
-<<<<<<< HEAD
 func (t *componentAccountProvisionTransformer) removeProvisionedAccount(cond *metav1.Condition, account string) {
 	accounts := make([]string, 0)
 	if len(cond.Message) > 0 {
 		accounts = strings.Split(cond.Message, ",")
-=======
-func (t *componentAccountProvisionTransformer) lifecycleAction(transCtx *componentTransformContext) (lifecycle.Lifecycle, error) {
-	synthesizedComp := transCtx.SynthesizeComponent
-	pods, err := component.ListOwnedPods(transCtx.Context, transCtx.Client,
-		synthesizedComp.Namespace, synthesizedComp.ClusterName, synthesizedComp.Name)
-	if err != nil {
-		return nil, err
-	}
-	lfa, err := lifecycle.New(synthesizedComp.Namespace, synthesizedComp.ClusterName, synthesizedComp.Name,
-		synthesizedComp.LifecycleActions, synthesizedComp.TemplateVars, nil, pods...)
-	if err != nil {
-		return nil, err
-	}
-	return lfa, nil
-}
-
-func (t *componentAccountProvisionTransformer) provisionAccount(transCtx *componentTransformContext,
-	_ metav1.Condition, lfa lifecycle.Lifecycle, account appsv1.SystemAccount) error {
-
-	synthesizedComp := transCtx.SynthesizeComponent
-	secret, err := t.getAccountSecret(transCtx, synthesizedComp, account)
-	if err != nil {
-		return err
-	}
-
-	username, password := secret.Data[constant.AccountNameForSecret], secret.Data[constant.AccountPasswdForSecret]
-	if len(username) == 0 || len(password) == 0 {
-		return nil
->>>>>>> fd21c31a
 	}
 	accounts = slices.DeleteFunc(accounts, func(s string) bool {
 		return strings.HasPrefix(s, fmt.Sprintf("%s:", account))
