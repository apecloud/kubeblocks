/*
Copyright (C) 2022-2024 ApeCloud Co., Ltd

This file is part of KubeBlocks project

This program is free software: you can redistribute it and/or modify
it under the terms of the GNU Affero General Public License as published by
the Free Software Foundation, either version 3 of the License, or
(at your option) any later version.

This program is distributed in the hope that it will be useful
but WITHOUT ANY WARRANTY; without even the implied warranty of
MERCHANTABILITY or FITNESS FOR A PARTICULAR PURPOSE.  See the
GNU Affero General Public License for more details.

You should have received a copy of the GNU Affero General Public License
along with this program.  If not, see <http://www.gnu.org/licenses/>.
*/

package apps

import (
	"fmt"

	"k8s.io/apimachinery/pkg/types"

	appsv1alpha1 "github.com/apecloud/kubeblocks/apis/apps/v1alpha1"
	"github.com/apecloud/kubeblocks/pkg/controller/component"
	"github.com/apecloud/kubeblocks/pkg/controller/graph"
	ictrlutil "github.com/apecloud/kubeblocks/pkg/controllerutil"
)

// componentLoadResourcesTransformer handles referenced resources validation and load them into context
type componentLoadResourcesTransformer struct{}

var _ graph.Transformer = &componentLoadResourcesTransformer{}

func (t *componentLoadResourcesTransformer) Transform(ctx graph.TransformContext, dag *graph.DAG) error {
	transCtx, _ := ctx.(*componentTransformContext)
	comp := transCtx.Component

	var err error
	defer func() {
		setProvisioningStartedCondition(&comp.Status.Conditions, comp.Name, comp.Generation, err)
	}()

	clusterName, err := component.GetClusterName(comp)
	if err != nil {
		return newRequeueError(requeueDuration, err.Error())
	}

	cluster := &appsv1alpha1.Cluster{}
	err = transCtx.Client.Get(transCtx.Context, types.NamespacedName{Name: clusterName, Namespace: comp.Namespace}, cluster)
	if err != nil {
		return newRequeueError(requeueDuration, err.Error())
	}
	transCtx.Cluster = cluster

<<<<<<< HEAD
	generated := false
	generated, err = isGeneratedComponent(transCtx.Context, transCtx.Client, cluster, comp)
	if err != nil {
		return newRequeueError(requeueDuration, err.Error())
	}

	if generated {
		err = t.transformForGeneratedComponent(transCtx)
	} else {
		err = t.transformForNativeComponent(transCtx)
=======
	if isGeneratedComponent(transCtx.ComponentOrig) {
		return t.transformForGeneratedComponent(transCtx)
>>>>>>> 65c95ba4
	}
	if err != nil {
		return newRequeueError(requeueDuration, err.Error())
	}
	return nil
}

func (t *componentLoadResourcesTransformer) transformForGeneratedComponent(transCtx *componentTransformContext) error {
	reqCtx := ictrlutil.RequestCtx{
		Ctx:      transCtx.Context,
		Log:      transCtx.Logger,
		Recorder: transCtx.EventRecorder,
	}
	comp := transCtx.Component

	compDef, synthesizedComp, err := component.BuildSynthesizedComponent4Generated(reqCtx, transCtx.Client, transCtx.Cluster, comp)
	if err != nil {
		message := fmt.Sprintf("build synthesized component for %s failed: %s", comp.Name, err.Error())
		return newRequeueError(requeueDuration, message)
	}
	transCtx.CompDef = compDef
	transCtx.SynthesizeComponent = synthesizedComp

	return nil
}

func (t *componentLoadResourcesTransformer) transformForNativeComponent(transCtx *componentTransformContext) error {
	var (
		ctx  = transCtx.Context
		cli  = transCtx.Client
		comp = transCtx.Component
	)
	compDef, err := getNCheckCompDefinition(ctx, cli, comp.Spec.CompDef)
	if err != nil {
		return newRequeueError(requeueDuration, err.Error())
	}
	if err = updateCompDefinitionImages4ServiceVersion(ctx, cli, compDef, comp.Spec.ServiceVersion); err != nil {
		return newRequeueError(requeueDuration, err.Error())
	}
	transCtx.CompDef = compDef

	reqCtx := ictrlutil.RequestCtx{
		Ctx:      transCtx.Context,
		Log:      transCtx.Logger,
		Recorder: transCtx.EventRecorder,
	}
	synthesizedComp, err := component.BuildSynthesizedComponent(reqCtx, transCtx.Client, transCtx.Cluster, compDef, comp)
	if err != nil {
		message := fmt.Sprintf("build synthesized component for %s failed: %s", comp.Name, err.Error())
		return newRequeueError(requeueDuration, message)
	}
	transCtx.SynthesizeComponent = synthesizedComp

	return nil
}

// isGeneratedComponent checks if the component is generated from legacy cluster definitions.
func isGeneratedComponent(comp *appsv1alpha1.Component) bool {
	return len(comp.Spec.CompDef) == 0
}<|MERGE_RESOLUTION|>--- conflicted
+++ resolved
@@ -56,21 +56,10 @@
 	}
 	transCtx.Cluster = cluster
 
-<<<<<<< HEAD
-	generated := false
-	generated, err = isGeneratedComponent(transCtx.Context, transCtx.Client, cluster, comp)
-	if err != nil {
-		return newRequeueError(requeueDuration, err.Error())
-	}
-
-	if generated {
+	if isGeneratedComponent(transCtx.ComponentOrig) {
 		err = t.transformForGeneratedComponent(transCtx)
 	} else {
 		err = t.transformForNativeComponent(transCtx)
-=======
-	if isGeneratedComponent(transCtx.ComponentOrig) {
-		return t.transformForGeneratedComponent(transCtx)
->>>>>>> 65c95ba4
 	}
 	if err != nil {
 		return newRequeueError(requeueDuration, err.Error())
