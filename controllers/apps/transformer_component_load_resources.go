--- conflicted
+++ resolved
@@ -111,61 +111,7 @@
 	return nil
 }
 
-<<<<<<< HEAD
-func (t *componentLoadResourcesTransformer) getNCheckCompDef(transCtx *componentTransformContext) (*appsv1alpha1.ComponentDefinition, error) {
-	compKey := types.NamespacedName{
-		Namespace: transCtx.Component.Namespace,
-		Name:      transCtx.Component.Spec.CompDef,
-	}
-	compDef := &appsv1alpha1.ComponentDefinition{}
-	if err := transCtx.Client.Get(transCtx.Context, compKey, compDef); err != nil {
-		return nil, err
-	}
-	if compDef.Status.Phase != appsv1alpha1.AvailablePhase {
-		return nil, fmt.Errorf("ComponentDefinition referenced is unavailable: %s", compDef.Name)
-	}
-	return compDef, nil
-}
-
-// isGeneratedComponent checks if the component is generated from componentDefRef.
-// TODO: remove the dependency on cluster.Spec
-func isGeneratedComponent(ctx context.Context, cli client.Reader, cluster *appsv1alpha1.Cluster, comp *appsv1alpha1.Component) (bool, error) {
-	compName, err := component.ShortName(cluster.Name, comp.Name)
-	if err != nil {
-		return false, err
-	}
-
-	validateCompDef := func(compDefName string) (bool, error) {
-		if len(compDefName) > 0 {
-			if compDefName != comp.Spec.CompDef {
-				err = fmt.Errorf("component definitions referred in cluster and component are different: %s vs %s",
-					compDefName, comp.Spec.CompDef)
-			}
-			return false, err
-		}
-		return true, nil
-	}
-
-	for _, compSpec := range cluster.Spec.ComponentSpecs {
-		if compSpec.Name == compName {
-			return validateCompDef(compSpec.ComponentDef)
-		}
-	}
-
-	for _, shardingSpec := range cluster.Spec.ShardingSpecs {
-		undeletedShardCompNames, _, err := ictrlutil.ListShardingCompNames(ctx, cli, cluster, &shardingSpec)
-		if err != nil {
-			return false, err
-		}
-		if slices.Contains(undeletedShardCompNames, compName) {
-			return validateCompDef(shardingSpec.Template.ComponentDef)
-		}
-	}
-
-	return true, fmt.Errorf("component %s is not found in cluster %s", compName, cluster.Name)
-=======
 // isGeneratedComponent checks if the component is generated from legacy cluster definitions.
 func isGeneratedComponent(comp *appsv1alpha1.Component) bool {
 	return len(comp.Spec.CompDef) == 0
->>>>>>> 12ab7bc1
 }