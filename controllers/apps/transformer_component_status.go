/*
Copyright (C) 2022-2024 ApeCloud Co., Ltd

This file is part of KubeBlocks project

This program is free software: you can redistribute it and/or modify
it under the terms of the GNU Affero General Public License as published by
the Free Software Foundation, either version 3 of the License, or
(at your option) any later version.

This program is distributed in the hope that it will be useful
but WITHOUT ANY WARRANTY; without even the implied warranty of
MERCHANTABILITY or FITNESS FOR A PARTICULAR PURPOSE.  See the
GNU Affero General Public License for more details.

You should have received a copy of the GNU Affero General Public License
along with this program.  If not, see <http://www.gnu.org/licenses/>.
*/

package apps

import (
	"fmt"
	"strconv"
	"strings"
	"time"

	corev1 "k8s.io/api/core/v1"
	apierrors "k8s.io/apimachinery/pkg/api/errors"
	"k8s.io/apimachinery/pkg/api/meta"
	metav1 "k8s.io/apimachinery/pkg/apis/meta/v1"
	"k8s.io/apimachinery/pkg/types"
	"sigs.k8s.io/controller-runtime/pkg/client"

	appsv1alpha1 "github.com/apecloud/kubeblocks/apis/apps/v1alpha1"
	dpv1alpha1 "github.com/apecloud/kubeblocks/apis/dataprotection/v1alpha1"
	workloads "github.com/apecloud/kubeblocks/apis/workloads/v1alpha1"
	cfgcore "github.com/apecloud/kubeblocks/pkg/configuration/core"
	"github.com/apecloud/kubeblocks/pkg/constant"
	"github.com/apecloud/kubeblocks/pkg/controller/component"
	"github.com/apecloud/kubeblocks/pkg/controller/graph"
	"github.com/apecloud/kubeblocks/pkg/controller/instanceset"
	"github.com/apecloud/kubeblocks/pkg/controller/model"
	intctrlutil "github.com/apecloud/kubeblocks/pkg/controllerutil"
	"github.com/apecloud/kubeblocks/pkg/generics"
)

const (
	// componentPhaseTransition the event reason indicates that the component transits to a new phase.
	componentPhaseTransition = "ComponentPhaseTransition"
)

// componentStatusTransformer computes the current status: read the underlying workload status and update the component status
type componentStatusTransformer struct {
	client.Client
}

// componentStatusHandler handles the component status
type componentStatusHandler struct {
	cli            client.Client
	reqCtx         intctrlutil.RequestCtx
	cluster        *appsv1alpha1.Cluster
	comp           *appsv1alpha1.Component
	synthesizeComp *component.SynthesizedComponent
	dag            *graph.DAG

	// runningITS is a snapshot of the ITS that is already running
	runningITS *workloads.InstanceSet
	// protoITS is the ITS object that is rebuilt from scratch during each reconcile process
	protoITS *workloads.InstanceSet
	// podsReady indicates if the component's underlying pods are ready
	podsReady bool
}

var _ graph.Transformer = &componentStatusTransformer{}

func (t *componentStatusTransformer) Transform(ctx graph.TransformContext, dag *graph.DAG) error {
	transCtx, _ := ctx.(*componentTransformContext)
	comp := transCtx.Component
	if model.IsObjectDeleting(transCtx.ComponentOrig) {
		return nil
	}
	if transCtx.RunningWorkload == nil {
		transCtx.Logger.Info(fmt.Sprintf("skip reconcile component status because underlying workload object not found, generation: %d", comp.Generation))
		return nil
	}

	reqCtx := intctrlutil.RequestCtx{
		Ctx:      transCtx.Context,
		Log:      transCtx.Logger,
		Recorder: transCtx.EventRecorder,
	}
	cluster := transCtx.Cluster
	synthesizeComp := transCtx.SynthesizeComponent
	runningITS, _ := transCtx.RunningWorkload.(*workloads.InstanceSet)
	protoITS, _ := transCtx.ProtoWorkload.(*workloads.InstanceSet)
	switch {
	case model.IsObjectUpdating(transCtx.ComponentOrig):
		transCtx.Logger.Info(fmt.Sprintf("update component status after applying resources, generation: %d", comp.Generation))
		comp.Status.ObservedGeneration = comp.Generation
	case model.IsObjectStatusUpdating(transCtx.ComponentOrig):
		// reconcile the component status and sync the component status to cluster status
		csh := newComponentStatusHandler(reqCtx, t.Client, cluster, comp, synthesizeComp, runningITS, protoITS, dag)
		if err := csh.reconcileComponentStatus(); err != nil {
			return err
		}
		comp = csh.comp
	}

	graphCli, _ := transCtx.Client.(model.GraphClient)
	if vertex := graphCli.FindMatchedVertex(dag, comp); vertex != nil {
		// check if the component needs to do other action.
		ov, _ := vertex.(*model.ObjectVertex)
		if ov.Action != model.ActionNoopPtr() {
			return nil
		}
	}
	graphCli.Status(dag, transCtx.ComponentOrig, comp)
	return nil
}

// reconcileComponentStatus reconciles component status.
func (r *componentStatusHandler) reconcileComponentStatus() error {
	if r.runningITS == nil {
		return nil
	}

	// check if the ITS is deleting
	isDeleting := func() bool {
		return !r.runningITS.DeletionTimestamp.IsZero()
	}()

	// check if the ITS replicas is zero
	isZeroReplica := func() bool {
		return (r.runningITS.Spec.Replicas == nil || *r.runningITS.Spec.Replicas == 0) && r.synthesizeComp.Replicas == 0
	}()

	hasComponentPod := func() bool {
		return r.runningITS.Status.Replicas > 0
	}()

	// check if the ITS is running
	isITSUpdatedNRunning := r.isInstanceSetRunning()

	// check if all configTemplates are synced
	isAllConfigSynced, err := r.isAllConfigSynced()
	if err != nil {
		return err
	}

	// check if the component has failed pod
	hasFailedPod, messages := r.hasFailedPod()

	// check if the component scale out failed
	isScaleOutFailed, err := r.isScaleOutFailed()
	if err != nil {
		return err
	}

	// check if the volume expansion is running
	hasRunningVolumeExpansion, hasFailedVolumeExpansion, err := r.hasVolumeExpansionRunning()
	if err != nil {
		return err
	}

	// calculate if the component has failure
	hasFailure := func() bool {
		return hasFailedPod || isScaleOutFailed || hasFailedVolumeExpansion
	}()

	// check if the component is available
	isComponentAvailable := r.isComponentAvailable()

	// check if the component is in creating phase
	isInCreatingPhase := func() bool {
		phase := r.comp.Status.Phase
		return phase == "" || phase == appsv1alpha1.CreatingClusterCompPhase
	}()

	r.reqCtx.Log.Info(
		fmt.Sprintf("component status conditions, isInstanceSetRunning: %v, isAllConfigSynced: %v, hasRunningVolumeExpansion: %v, hasFailure: %v,  isInCreatingPhase: %v, isComponentAvailable: %v",
			isITSUpdatedNRunning, isAllConfigSynced, hasRunningVolumeExpansion, hasFailure, isInCreatingPhase, isComponentAvailable))

	r.podsReady = false
	switch {
	case isDeleting:
		r.setComponentStatusPhase(appsv1alpha1.DeletingClusterCompPhase, nil, "component is Deleting")
	case isZeroReplica && hasComponentPod:
		r.setComponentStatusPhase(appsv1alpha1.StoppingClusterCompPhase, nil, "component is Stopping")
		r.podsReady = true
	case isZeroReplica:
		r.setComponentStatusPhase(appsv1alpha1.StoppedClusterCompPhase, nil, "component is Stopped")
		r.podsReady = true
	case isITSUpdatedNRunning && isAllConfigSynced && !hasRunningVolumeExpansion:
		r.setComponentStatusPhase(appsv1alpha1.RunningClusterCompPhase, nil, "component is Running")
		r.podsReady = true
	case !hasFailure && isInCreatingPhase:
		r.setComponentStatusPhase(appsv1alpha1.CreatingClusterCompPhase, nil, "component is Creating")
	case !hasFailure:
		r.setComponentStatusPhase(appsv1alpha1.UpdatingClusterCompPhase, nil, "component is Updating")
	case !isComponentAvailable:
		r.setComponentStatusPhase(appsv1alpha1.FailedClusterCompPhase, messages, "component is Failed")
	default:
		r.setComponentStatusPhase(appsv1alpha1.AbnormalClusterCompPhase, nil, "component is Abnormal")
	}

	return nil
}

func (r *componentStatusHandler) isWorkloadUpdated() bool  {
	if r.cluster == nil || r.runningITS == nil {
		return false
	}
	// check whether component spec has been sent to the underlying workload
	itsComponentGeneration := r.runningITS.GetAnnotations()[constant.KubeBlocksGenerationKey]
	return itsComponentGeneration == strconv.FormatInt(r.cluster.Generation, 10)
}

// isComponentAvailable tells whether the component is basically available, ether working well or in a fragile state:
// 1. at least one pod is available
// 2. with latest revision
// 3. and with leader role label set
func (r *componentStatusHandler) isComponentAvailable() bool {
	if !r.isWorkloadUpdated() {
		return false
	}
	if r.runningITS.Status.CurrentRevision != r.runningITS.Status.UpdateRevision {
		return false
	}
	if r.runningITS.Status.AvailableReplicas <= 0 {
		return false
	}
	if len(r.synthesizeComp.Roles) == 0 {
		return true
	}
	for _, status := range r.runningITS.Status.MembersStatus {
		if status.ReplicaRole.IsLeader {
			return true
		}
	}
	return false
}

// isRunning checks if the component underlying workload is running.
func (r *componentStatusHandler) isInstanceSetRunning() bool {
	if r.runningITS == nil {
		return false
	}
	if !r.isWorkloadUpdated() {
		return false
	}
	return instanceset.IsInstanceSetReady(r.runningITS)
}

// isAllConfigSynced checks if all configTemplates are synced.
func (r *componentStatusHandler) isAllConfigSynced() (bool, error) {
	var (
		cmKey client.ObjectKey
		cmObj = &corev1.ConfigMap{}
	)

	if len(r.synthesizeComp.ConfigTemplates) == 0 {
		return true, nil
	}

	configurationKey := client.ObjectKey{
		Namespace: r.cluster.Namespace,
		Name:      cfgcore.GenerateComponentConfigurationName(r.cluster.Name, r.synthesizeComp.Name),
	}
	configuration := &appsv1alpha1.Configuration{}
	if err := r.cli.Get(r.reqCtx.Ctx, configurationKey, configuration); err != nil {
		return false, err
	}
	for _, configSpec := range r.synthesizeComp.ConfigTemplates {
		item := configuration.Spec.GetConfigurationItem(configSpec.Name)
		status := configuration.Status.GetItemStatus(configSpec.Name)
		// for creating phase
		if item == nil || status == nil {
			return false, nil
		}
		cmKey = client.ObjectKey{
			Namespace: r.cluster.Namespace,
			Name:      cfgcore.GetComponentCfgName(r.cluster.Name, r.synthesizeComp.Name, configSpec.Name),
		}
		if err := r.cli.Get(r.reqCtx.Ctx, cmKey, cmObj, inDataContext4C()); err != nil {
			return false, err
		}
		if intctrlutil.GetConfigSpecReconcilePhase(cmObj, *item, status) != appsv1alpha1.CFinishedPhase {
			return false, nil
		}
	}
	return true, nil
}

// isScaleOutFailed checks if the component scale out failed.
func (r *componentStatusHandler) isScaleOutFailed() (bool, error) {
	if r.runningITS == nil {
		return false, nil
	}
	if r.runningITS.Spec.Replicas == nil {
		return false, nil
	}
	if r.synthesizeComp.Replicas <= *r.runningITS.Spec.Replicas {
		return false, nil
	}

	backupKey := types.NamespacedName{
		Namespace: r.runningITS.Namespace,
		Name:      constant.GenerateResourceNameWithScalingSuffix(r.runningITS.Name),
	}
	d, err := newDataClone(r.reqCtx, r.cli, r.cluster, r.synthesizeComp, r.runningITS, r.protoITS, backupKey)
	if err != nil {
		return false, err
	}
	if status, err := d.CheckBackupStatus(); err != nil {
		return false, err
	} else if status == backupStatusFailed {
		return true, nil
	}
	for i := *r.runningITS.Spec.Replicas; i < r.synthesizeComp.Replicas; i++ {
		if status, err := d.CheckRestoreStatus(i); err != nil {
			return false, err
		} else if status == dpv1alpha1.RestorePhaseFailed {
			return true, nil
		}
	}
	return false, nil
}

// hasVolumeExpansionRunning checks if the volume expansion is running.
func (r *componentStatusHandler) hasVolumeExpansionRunning() (bool, bool, error) {
	var (
		running bool
		failed  bool
	)
	for _, vct := range r.runningITS.Spec.VolumeClaimTemplates {
		volumes, err := r.getRunningVolumes(r.reqCtx, r.cli, vct.Name, r.runningITS)
		if err != nil {
			return false, false, err
		}
		for _, v := range volumes {
			if v.Status.Capacity == nil || v.Status.Capacity.Storage().Cmp(v.Spec.Resources.Requests[corev1.ResourceStorage]) >= 0 {
				continue
			}
			running = true
			// TODO: how to check the expansion failed?
		}
	}
	return running, failed, nil
}

// getRunningVolumes gets the running volumes of the ITS.
func (r *componentStatusHandler) getRunningVolumes(reqCtx intctrlutil.RequestCtx, cli client.Client, vctName string,
	itsObj *workloads.InstanceSet) ([]*corev1.PersistentVolumeClaim, error) {
	labels := constant.GetComponentWellKnownLabels(r.cluster.Name, r.synthesizeComp.Name)
	pvcs, err := component.ListObjWithLabelsInNamespace(reqCtx.Ctx, cli,
		generics.PersistentVolumeClaimSignature, r.cluster.Namespace, labels, inDataContext4C())
	if err != nil {
		if apierrors.IsNotFound(err) {
			return nil, nil
		}
		return nil, err
	}
	matchedPVCs := make([]*corev1.PersistentVolumeClaim, 0)
	prefix := fmt.Sprintf("%s-%s", vctName, itsObj.Name)
	for _, pvc := range pvcs {
		if strings.HasPrefix(pvc.Name, prefix) {
			matchedPVCs = append(matchedPVCs, pvc)
		}
	}
	return matchedPVCs, nil
}

// hasFailedPod checks if the instance set has failed pod.
func (r *componentStatusHandler) hasFailedPod() (bool, appsv1alpha1.ComponentMessageMap) {
	messages := appsv1alpha1.ComponentMessageMap{}
	// check InstanceFailure condition
	hasFailedPod := meta.IsStatusConditionTrue(r.runningITS.Status.Conditions, string(workloads.InstanceFailure))
	if hasFailedPod {
		failureCondition := meta.FindStatusCondition(r.runningITS.Status.Conditions, string(workloads.InstanceFailure))
		messages.SetObjectMessage(workloads.Kind, r.runningITS.Name, failureCondition.Message)
		return true, messages
	}

	// check InstanceReady condition
	condition := meta.FindStatusCondition(r.runningITS.Status.Conditions, string(workloads.InstanceReady))
	if condition == nil {
		return false, nil
	}
	if condition.Status == metav1.ConditionFalse {
		if time.Now().After(condition.LastTransitionTime.Add(intctrlutil.PodScheduledFailedTimeout)) {
			messages.SetObjectMessage(workloads.Kind, r.runningITS.Name, condition.Message)
			return true, messages
		}
		return false, nil
	}

	// all instances are in Ready condition, check role probe
	if len(r.runningITS.Spec.Roles) == 0 {
		return false, nil
	}
	if len(r.runningITS.Status.MembersStatus) == int(r.runningITS.Status.Replicas) {
		return false, nil
	}
	probeTimeoutDuration := time.Duration(appsv1alpha1.DefaultRoleProbeTimeoutAfterPodsReady) * time.Second
	if time.Now().After(condition.LastTransitionTime.Add(probeTimeoutDuration)) {
		messages.SetObjectMessage(workloads.Kind, r.runningITS.Name, "Role probe timeout, check whether the application is available")
		return true, messages
	}

	return false, nil
}

// setComponentStatusPhase sets the component phase and messages conditionally.
func (r *componentStatusHandler) setComponentStatusPhase(phase appsv1alpha1.ClusterComponentPhase, statusMessage appsv1alpha1.ComponentMessageMap, phaseTransitionMsg string) {
	updateFn := func(status *appsv1alpha1.ComponentStatus) error {
		if status.Phase == phase {
			return nil
		}
		status.Phase = phase
		if status.Message == nil {
			status.Message = statusMessage
		} else {
			for k, v := range statusMessage {
				status.Message[k] = v
			}
		}
		return nil
	}
	if err := r.updateComponentStatus(phaseTransitionMsg, updateFn); err != nil {
		panic(fmt.Sprintf("unexpected error occurred while updating component status: %s", err.Error()))
	}
}

// updateComponentStatus updates the component status by @updateFn, with additional message to explain the transition occurred.
func (r *componentStatusHandler) updateComponentStatus(phaseTransitionMsg string, updateFn func(status *appsv1alpha1.ComponentStatus) error) error {
	if updateFn == nil {
		return nil
	}
	phase := r.comp.Status.Phase
	err := updateFn(&r.comp.Status)
	if err != nil {
		return err
	}
	if phase != r.comp.Status.Phase {
		if r.reqCtx.Recorder != nil && phaseTransitionMsg != "" {
			r.reqCtx.Recorder.Eventf(r.comp, corev1.EventTypeNormal, componentPhaseTransition, phaseTransitionMsg)
		}
	}
	return nil
}

<<<<<<< HEAD
// updatePrimaryIndex updates the primary pod index to the pod annotations.
// TODO: the need to update primary info is because some database engines currently require external specification of the primary node.
// Based on the specified primary node, the primary-secondary relationship can be established during startup. Examples of such engines include primary-secondary Redis.
// In the future, there is a need for a better design to replace this kind of workaround.
func (r *componentStatusHandler) updatePrimaryIndex() error {
	// TODO(xingran): consider if there are alternative ways to determine whether it is necessary to specify primary info in the Controller
	if r.synthesizeComp.RoleArbitrator == nil || *r.synthesizeComp.RoleArbitrator != appsv1alpha1.LorryRoleArbitrator {
		return nil
	}
	podList, err := component.ListPodOwnedByComponent(r.reqCtx.Ctx, r.cli, r.cluster.Namespace,
		constant.GetComponentWellKnownLabels(r.cluster.Name, r.synthesizeComp.Name), inDataContext4C())
	if err != nil {
		return err
	}
	if len(podList) == 0 {
		return nil
	}
	slices.SortFunc(podList, func(a, b *corev1.Pod) bool {
		return a.GetName() < b.GetName()
	})
	primaryPods := make([]string, 0)
	emptyRolePods := make([]string, 0)
	for _, pod := range podList {
		role, ok := pod.Labels[constant.RoleLabelKey]
		if !ok || role == "" {
			emptyRolePods = append(emptyRolePods, pod.Name)
			continue
		}
		if role == constant.Primary {
			primaryPods = append(primaryPods, pod.Name)
		}
	}
	primaryPodName, err := func() (string, error) {
		switch {
		// if the workload is newly created, and the role label is not set, we set the pod with index=0 as the primary by default.
		case len(emptyRolePods) == len(podList):
			return podList[0].Name, nil
		case len(primaryPods) != 1:
			return "", fmt.Errorf("the number of primary pod is not equal to 1, primary pods: %v, emptyRole pods: %v", primaryPods, emptyRolePods)
		default:
			return primaryPods[0], nil
		}
	}()
	if err != nil {
		return err
	}
	graphCli := model.NewGraphClient(r.cli)
	for _, pod := range podList {
		if pod.Annotations == nil {
			pod.Annotations = map[string]string{}
		}
		pi, ok := pod.Annotations[constant.PrimaryAnnotationKey]
		if !ok || pi != primaryPodName {
			origPod := pod.DeepCopy()
			pod.Annotations[constant.PrimaryAnnotationKey] = primaryPodName
			graphCli.Do(r.dag, origPod, pod, model.ActionUpdatePtr(), nil, inDataContext4G())
		}
	}
	return nil
=======
// hasFailedAndTimedOutPod returns whether the pods of components are still failed after a PodFailedTimeout period.
func hasFailedAndTimedOutPod(pods []*corev1.Pod) (bool, appsv1alpha1.ComponentMessageMap, time.Duration) {
	var (
		hasTimedOutPod bool
		messages       = appsv1alpha1.ComponentMessageMap{}
		hasFailedPod   bool
		requeueAfter   time.Duration
	)
	for _, pod := range pods {
		isFailed, isTimedOut, messageStr := intctrlutil.IsPodFailedAndTimedOut(pod)
		if !isFailed {
			continue
		}
		if isTimedOut {
			hasTimedOutPod = true
			messages.SetObjectMessage(pod.Kind, pod.Name, messageStr)
		} else {
			hasFailedPod = true
		}
	}
	if hasFailedPod && !hasTimedOutPod {
		requeueAfter = intctrlutil.PodContainerFailedTimeout
	}
	return hasTimedOutPod, messages, requeueAfter
>>>>>>> 5b2c44d9
}

// newComponentStatusHandler creates a new componentStatusHandler
func newComponentStatusHandler(reqCtx intctrlutil.RequestCtx,
	cli client.Client,
	cluster *appsv1alpha1.Cluster,
	comp *appsv1alpha1.Component,
	synthesizeComp *component.SynthesizedComponent,
	runningITS *workloads.InstanceSet,
	protoITS *workloads.InstanceSet,
	dag *graph.DAG) *componentStatusHandler {
	return &componentStatusHandler{
		cli:            cli,
		reqCtx:         reqCtx,
		cluster:        cluster,
		comp:           comp,
		synthesizeComp: synthesizeComp,
		runningITS:     runningITS,
		protoITS:       protoITS,
		dag:            dag,
		podsReady:      false,
	}
}<|MERGE_RESOLUTION|>--- conflicted
+++ resolved
@@ -25,6 +25,7 @@
 	"strings"
 	"time"
 
+	"golang.org/x/exp/slices"
 	corev1 "k8s.io/api/core/v1"
 	apierrors "k8s.io/apimachinery/pkg/api/errors"
 	"k8s.io/apimachinery/pkg/api/meta"
@@ -450,7 +451,6 @@
 	return nil
 }
 
-<<<<<<< HEAD
 // updatePrimaryIndex updates the primary pod index to the pod annotations.
 // TODO: the need to update primary info is because some database engines currently require external specification of the primary node.
 // Based on the specified primary node, the primary-secondary relationship can be established during startup. Examples of such engines include primary-secondary Redis.
@@ -510,32 +510,6 @@
 		}
 	}
 	return nil
-=======
-// hasFailedAndTimedOutPod returns whether the pods of components are still failed after a PodFailedTimeout period.
-func hasFailedAndTimedOutPod(pods []*corev1.Pod) (bool, appsv1alpha1.ComponentMessageMap, time.Duration) {
-	var (
-		hasTimedOutPod bool
-		messages       = appsv1alpha1.ComponentMessageMap{}
-		hasFailedPod   bool
-		requeueAfter   time.Duration
-	)
-	for _, pod := range pods {
-		isFailed, isTimedOut, messageStr := intctrlutil.IsPodFailedAndTimedOut(pod)
-		if !isFailed {
-			continue
-		}
-		if isTimedOut {
-			hasTimedOutPod = true
-			messages.SetObjectMessage(pod.Kind, pod.Name, messageStr)
-		} else {
-			hasFailedPod = true
-		}
-	}
-	if hasFailedPod && !hasTimedOutPod {
-		requeueAfter = intctrlutil.PodContainerFailedTimeout
-	}
-	return hasTimedOutPod, messages, requeueAfter
->>>>>>> 5b2c44d9
 }
 
 // newComponentStatusHandler creates a new componentStatusHandler
