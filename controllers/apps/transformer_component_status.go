--- conflicted
+++ resolved
@@ -214,21 +214,6 @@
 		r.setComponentStatusPhase(appsv1alpha1.AbnormalClusterCompPhase, nil, "component is Abnormal")
 	}
 
-<<<<<<< HEAD
-	// update component info to pods' annotations
-	// TODO(xingran): should be move this to rsm controller
-	if err := updateComponentInfoToPods(r.reqCtx.Ctx, r.cli, r.cluster, r.synthesizeComp, r.dag); err != nil {
-		return err
-	}
-
-	// patch the current componentSpec workload's custom labels and annotations.
-	if err := updateCustomLabelsAndAnnotationsToPods(r.reqCtx.Ctx, r.cli, r.cluster, r.synthesizeComp, r.dag); err != nil {
-		r.reqCtx.Event(r.cluster, corev1.EventTypeWarning, "component controller patch custom labels and annotations failed", err.Error())
-		return err
-	}
-
-=======
->>>>>>> ea1cfd25
 	// set primary-pod annotation
 	// TODO(free6om): primary-pod is only used in redis to bootstrap the redis cluster correctly.
 	// it is too hacky to be replaced by a better design.
