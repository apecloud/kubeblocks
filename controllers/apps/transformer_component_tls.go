--- conflicted
+++ resolved
@@ -73,13 +73,8 @@
 		return nil
 	}
 
-<<<<<<< HEAD
-	synthesizedComp.CharacterType = "kafka"
-=======
 	// TODO: (good-first-issue) don't hard code the tls keyword
->>>>>>> 2ac0a0bd
 	tlsKeyword := plan.GetTLSKeyWord(synthesizedComp.CharacterType)
-
 	if tlsKeyword == "unsupported-character-type" {
 		return nil
 	}
