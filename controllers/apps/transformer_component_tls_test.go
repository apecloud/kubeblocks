/*
Copyright (C) 2022-2024 ApeCloud Co., Ltd

This file is part of KubeBlocks project

This program is free software: you can redistribute it and/or modify
it under the terms of the GNU Affero General Public License as published by
the Free Software Foundation, either version 3 of the License, or
(at your option) any later version.

This program is distributed in the hope that it will be useful
but WITHOUT ANY WARRANTY; without even the implied warranty of
MERCHANTABILITY or FITNESS FOR A PARTICULAR PURPOSE.  See the
GNU Affero General Public License for more details.

You should have received a copy of the GNU Affero General Public License
along with this program.  If not, see <http://www.gnu.org/licenses/>.
*/

package apps

import (
	"context"
	"strings"

	. "github.com/onsi/ginkgo/v2"
	. "github.com/onsi/gomega"

	corev1 "k8s.io/api/core/v1"
	apierrors "k8s.io/apimachinery/pkg/api/errors"
	"k8s.io/apimachinery/pkg/types"
	"sigs.k8s.io/controller-runtime/pkg/client"

	appsv1alpha1 "github.com/apecloud/kubeblocks/apis/apps/v1alpha1"
	appsv1beta1 "github.com/apecloud/kubeblocks/apis/apps/v1beta1"
	cfgcore "github.com/apecloud/kubeblocks/pkg/configuration/core"
	"github.com/apecloud/kubeblocks/pkg/constant"
	"github.com/apecloud/kubeblocks/pkg/controller/component"
	"github.com/apecloud/kubeblocks/pkg/controller/graph"
	"github.com/apecloud/kubeblocks/pkg/controller/plan"
	"github.com/apecloud/kubeblocks/pkg/generics"
	testapps "github.com/apecloud/kubeblocks/pkg/testutil/apps"
	testk8s "github.com/apecloud/kubeblocks/pkg/testutil/k8s"
)

var _ = Describe("TLS self-signed cert function", func() {
	const (
		compDefName        = "test-compdef"
		clusterNamePrefix  = "test-cluster"
		serviceKind        = "mysql"
		defaultCompName    = "mysql"
		configTemplateName = "mysql-config-tpl"
	)

	var (
		compDefObj *appsv1alpha1.ComponentDefinition
	)

	ctx := context.Background()

	// Cleanups

	cleanEnv := func() {
		// must wait until resources deleted and no longer exist before the testcases start,
		// otherwise if later it needs to create some new resource objects with the same name,
		// in race conditions, it will find the existence of old objects, resulting failure to
		// create the new objects.
		By("clean resources")

		// delete cluster(and all dependent sub-resources), cluster definition
		testapps.ClearClusterResourcesWithRemoveFinalizerOption(&testCtx)

		// delete rest configurations
		ml := client.HasLabels{testCtx.TestObjLabelKey}
		// non-namespaced
		testapps.ClearResources(&testCtx, generics.ConfigConstraintSignature, ml)
		testapps.ClearResources(&testCtx, generics.BackupPolicyTemplateSignature, ml)
	}

	BeforeEach(cleanEnv)

	AfterEach(cleanEnv)

	Context("tls is enabled/disabled", func() {
		BeforeEach(func() {
			configMapObj := testapps.CheckedCreateCustomizedObj(&testCtx,
				"resources/mysql-tls-config-template.yaml",
				&corev1.ConfigMap{},
				testCtx.UseDefaultNamespace(),
				testapps.WithAnnotations(constant.CMInsEnableRerenderTemplateKey, "true"))

			configConstraintObj := testapps.CheckedCreateCustomizedObj(&testCtx,
				"resources/mysql-config-constraint.yaml",
				&appsv1beta1.ConfigConstraint{})

<<<<<<< HEAD
			By("Create a clusterDef obj")
			testapps.NewClusterDefFactory(clusterDefName).
				AddComponentDef(testapps.ConsensusMySQLComponent, statefulCompDefName).
				AddConfigTemplate(configSpecName, configMapObj.Name, configConstraintObj.Name, testCtx.DefaultNamespace, testapps.ConfVolumeName).
				AddContainerEnv(mysqlContainerName, corev1.EnvVar{Name: "MYSQL_ALLOW_EMPTY_PASSWORD", Value: "yes"}).
				CheckedCreate(&testCtx).GetObject()
=======
			By("Create a componentDefinition obj")
			compDefObj = testapps.NewComponentDefinitionFactory(compDefName).
				WithRandomName().
				AddAnnotations(constant.SkipImmutableCheckAnnotationKey, "true").
				SetDefaultSpec().
				SetServiceKind(serviceKind).
				AddConfigTemplate(configTemplateName, configMapObj.Name, configConstraintObj.Name, testCtx.DefaultNamespace, testapps.ConfVolumeName).
				AddEnv(testapps.DefaultMySQLContainerName, corev1.EnvVar{Name: "MYSQL_ALLOW_EMPTY_PASSWORD", Value: "yes"}).
				Create(&testCtx).
				GetObject()
>>>>>>> 0565e797
		})

		Context("when issuer is UserProvided", func() {
			var userProvidedTLSSecretObj *corev1.Secret

			BeforeEach(func() {
				// prepare self provided tls certs secret
				var err error
				userProvidedTLSSecretObj, err = plan.ComposeTLSSecret(testCtx.DefaultNamespace, "test", "self-provided")
				Expect(err).Should(BeNil())
				Expect(k8sClient.Create(ctx, userProvidedTLSSecretObj)).Should(Succeed())
			})

			AfterEach(func() {
				// delete self provided tls certs secret
				Expect(k8sClient.Delete(ctx, userProvidedTLSSecretObj)).Should(Succeed())
				Eventually(func() bool {
					err := k8sClient.Get(ctx,
						client.ObjectKeyFromObject(userProvidedTLSSecretObj),
						userProvidedTLSSecretObj)
					return apierrors.IsNotFound(err)
				}).Should(BeTrue())
			})

			It("should create the cluster when secret referenced exist", func() {
				tlsIssuer := &appsv1alpha1.Issuer{
					Name: appsv1alpha1.IssuerUserProvided,
					SecretRef: &appsv1alpha1.TLSSecretRef{
						Name: userProvidedTLSSecretObj.Name,
						CA:   "ca.crt",
						Cert: "tls.crt",
						Key:  "tls.key",
					},
				}
				By("create cluster obj")
				clusterObj := testapps.NewClusterFactory(testCtx.DefaultNamespace, clusterNamePrefix, "").
					WithRandomName().
					AddComponentV2(defaultCompName, compDefObj.Name).
					SetReplicas(3).
					SetTLS(true).
					SetIssuer(tlsIssuer).
					Create(&testCtx).
					GetObject()
				Eventually(k8sClient.Get(ctx,
					client.ObjectKeyFromObject(clusterObj),
					clusterObj)).
					Should(Succeed())
			})
		})

		Context("when switch between disabled and enabled", func() {
			It("should handle tls settings properly", func() {
				By("create cluster with tls disabled")
				clusterObj := testapps.NewClusterFactory(testCtx.DefaultNamespace, clusterNamePrefix, "").
					WithRandomName().
					AddComponentV2(defaultCompName, compDefObj.Name).
					SetReplicas(3).
					SetTLS(false).
					Create(&testCtx).
					GetObject()
				clusterKey := client.ObjectKeyFromObject(clusterObj)
				Eventually(k8sClient.Get(ctx, clusterKey, clusterObj)).Should(Succeed())
				Eventually(testapps.GetClusterObservedGeneration(&testCtx, clusterKey)).Should(BeEquivalentTo(1))
				Eventually(testapps.GetClusterPhase(&testCtx, clusterKey)).Should(Equal(appsv1alpha1.CreatingClusterPhase))

				itsList := testk8s.ListAndCheckInstanceSet(&testCtx, clusterKey)
				its := itsList.Items[0]
				cmName := cfgcore.GetInstanceCMName(&its, &compDefObj.Spec.Configs[0].ComponentTemplateSpec)
				cmKey := client.ObjectKey{Namespace: its.Namespace, Name: cmName}
				hasTLSSettings := func() bool {
					cm := &corev1.ConfigMap{}
					Expect(k8sClient.Get(ctx, cmKey, cm)).Should(Succeed())
					tlsKeyWord := plan.GetTLSKeyWord(serviceKind)
					for _, cfgFile := range cm.Data {
						index := strings.Index(cfgFile, tlsKeyWord)
						if index >= 0 {
							return true
						}
					}
					return false
				}

				Eventually(hasTLSSettings).Should(BeFalse())

				By("update tls to enabled")
				Expect(k8sClient.Get(ctx, client.ObjectKeyFromObject(clusterObj), clusterObj)).Should(Succeed())
				patch := client.MergeFrom(clusterObj.DeepCopy())
				clusterObj.Spec.ComponentSpecs[0].TLS = true
				clusterObj.Spec.ComponentSpecs[0].Issuer = &appsv1alpha1.Issuer{Name: appsv1alpha1.IssuerKubeBlocks}
				Expect(k8sClient.Patch(ctx, clusterObj, patch)).Should(Succeed())
				Eventually(hasTLSSettings).Should(BeTrue())

				By("update tls to disabled")
				patch = client.MergeFrom(clusterObj.DeepCopy())
				clusterObj.Spec.ComponentSpecs[0].TLS = false
				clusterObj.Spec.ComponentSpecs[0].Issuer = nil
				Expect(k8sClient.Patch(ctx, clusterObj, patch)).Should(Succeed())
				Eventually(hasTLSSettings).Should(BeFalse())

				By("delete a cluster cleanly when tls enabled")
				Expect(k8sClient.Get(ctx, client.ObjectKeyFromObject(clusterObj), clusterObj)).Should(Succeed())
				patch = client.MergeFrom(clusterObj.DeepCopy())
				clusterObj.Spec.ComponentSpecs[0].TLS = true
				clusterObj.Spec.ComponentSpecs[0].Issuer = &appsv1alpha1.Issuer{Name: appsv1alpha1.IssuerKubeBlocks}
				Expect(k8sClient.Patch(ctx, clusterObj, patch)).Should(Succeed())
				Eventually(hasTLSSettings).Should(BeTrue())

				testapps.DeleteObject(&testCtx, clusterKey, &appsv1alpha1.Cluster{})
				Eventually(testapps.CheckObjExists(&testCtx, clusterKey, &appsv1alpha1.Cluster{}, false)).Should(Succeed())
			})
		})

		Context("when issuer is KubeBlocks check secret exists or not", func() {
			var (
				kbTLSSecretObj  *corev1.Secret
				synthesizedComp component.SynthesizedComponent
				dag             *graph.DAG
				err             error
			)

			BeforeEach(func() {
				synthesizedComp = component.SynthesizedComponent{
					Namespace:   testCtx.DefaultNamespace,
					ClusterName: "test-kb",
					Name:        "test-kb-tls",
					TLSConfig: &appsv1alpha1.TLSConfig{
						Enable: true,
						Issuer: &appsv1alpha1.Issuer{
							Name: appsv1alpha1.IssuerKubeBlocks,
						},
					},
				}
				dag = &graph.DAG{}
				kbTLSSecretObj, err = plan.ComposeTLSSecret(testCtx.DefaultNamespace, synthesizedComp.ClusterName, synthesizedComp.Name)
				Expect(err).Should(BeNil())
				Expect(k8sClient.Create(ctx, kbTLSSecretObj)).Should(Succeed())
			})

			AfterEach(func() {
				// delete self provided tls certs secret
				Expect(k8sClient.Delete(ctx, kbTLSSecretObj)).Should(Succeed())
				Eventually(func() bool {
					err := k8sClient.Get(ctx,
						client.ObjectKeyFromObject(kbTLSSecretObj),
						kbTLSSecretObj)
					return apierrors.IsNotFound(err)
				}).Should(BeTrue())
			})

			It("should skip if the existence of the secret is confirmed", func() {
				err := buildTLSCert(ctx, k8sClient, synthesizedComp, dag)
				Expect(err).Should(BeNil())
				createdSecret := &corev1.Secret{}
				err = k8sClient.Get(ctx, types.NamespacedName{Namespace: testCtx.DefaultNamespace, Name: kbTLSSecretObj.Name}, createdSecret)
				Expect(err).Should(BeNil())
				Expect(createdSecret.Data).To(Equal(kbTLSSecretObj.Data))
			})
		})
	})
})<|MERGE_RESOLUTION|>--- conflicted
+++ resolved
@@ -93,14 +93,6 @@
 				"resources/mysql-config-constraint.yaml",
 				&appsv1beta1.ConfigConstraint{})
 
-<<<<<<< HEAD
-			By("Create a clusterDef obj")
-			testapps.NewClusterDefFactory(clusterDefName).
-				AddComponentDef(testapps.ConsensusMySQLComponent, statefulCompDefName).
-				AddConfigTemplate(configSpecName, configMapObj.Name, configConstraintObj.Name, testCtx.DefaultNamespace, testapps.ConfVolumeName).
-				AddContainerEnv(mysqlContainerName, corev1.EnvVar{Name: "MYSQL_ALLOW_EMPTY_PASSWORD", Value: "yes"}).
-				CheckedCreate(&testCtx).GetObject()
-=======
 			By("Create a componentDefinition obj")
 			compDefObj = testapps.NewComponentDefinitionFactory(compDefName).
 				WithRandomName().
@@ -111,7 +103,6 @@
 				AddEnv(testapps.DefaultMySQLContainerName, corev1.EnvVar{Name: "MYSQL_ALLOW_EMPTY_PASSWORD", Value: "yes"}).
 				Create(&testCtx).
 				GetObject()
->>>>>>> 0565e797
 		})
 
 		Context("when issuer is UserProvided", func() {
