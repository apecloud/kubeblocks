--- conflicted
+++ resolved
@@ -27,17 +27,12 @@
 
 	corev1 "k8s.io/api/core/v1"
 	apierrors "k8s.io/apimachinery/pkg/api/errors"
+	"k8s.io/apimachinery/pkg/types"
 	"sigs.k8s.io/controller-runtime/pkg/client"
 
 	appsv1alpha1 "github.com/apecloud/kubeblocks/apis/apps/v1alpha1"
-<<<<<<< HEAD
-=======
-	appsv1beta1 "github.com/apecloud/kubeblocks/apis/apps/v1beta1"
-	cfgcore "github.com/apecloud/kubeblocks/pkg/configuration/core"
-	"github.com/apecloud/kubeblocks/pkg/constant"
 	"github.com/apecloud/kubeblocks/pkg/controller/component"
 	"github.com/apecloud/kubeblocks/pkg/controller/graph"
->>>>>>> 07e620f0
 	"github.com/apecloud/kubeblocks/pkg/controller/plan"
 	"github.com/apecloud/kubeblocks/pkg/generics"
 	testapps "github.com/apecloud/kubeblocks/pkg/testutil/apps"
@@ -135,71 +130,10 @@
 
 		Context("when switch between disabled and enabled", func() {
 			It("should handle tls settings properly", func() {
-<<<<<<< HEAD
 				// TODO(v1.0): config template
-=======
-				By("create cluster with tls disabled")
-				clusterObj := testapps.NewClusterFactory(testCtx.DefaultNamespace, clusterNamePrefix, clusterDefName).
-					WithRandomName().
-					AddComponent(statefulCompName, statefulCompDefName).
-					SetReplicas(3).
-					SetTLS(false).
-					Create(&testCtx).
-					GetObject()
-				clusterKey := client.ObjectKeyFromObject(clusterObj)
-				Eventually(k8sClient.Get(ctx, clusterKey, clusterObj)).Should(Succeed())
-				Eventually(testapps.GetClusterObservedGeneration(&testCtx, clusterKey)).Should(BeEquivalentTo(1))
-				Eventually(testapps.GetClusterPhase(&testCtx, clusterKey)).Should(Equal(appsv1alpha1.CreatingClusterPhase))
-
-				itsList := testk8s.ListAndCheckInstanceSet(&testCtx, clusterKey)
-				its := itsList.Items[0]
-				cd := &appsv1alpha1.ClusterDefinition{}
-				Expect(k8sClient.Get(ctx, types.NamespacedName{Name: clusterDefName, Namespace: testCtx.DefaultNamespace}, cd)).Should(Succeed())
-				cmName := cfgcore.GetInstanceCMName(&its, &cd.Spec.ComponentDefs[0].ConfigSpecs[0].ComponentTemplateSpec)
-				cmKey := client.ObjectKey{Namespace: its.Namespace, Name: cmName}
-				hasTLSSettings := func() bool {
-					cm := &corev1.ConfigMap{}
-					Expect(k8sClient.Get(ctx, cmKey, cm)).Should(Succeed())
-					tlsKeyWord := plan.GetTLSKeyWord("mysql")
-					for _, cfgFile := range cm.Data {
-						index := strings.Index(cfgFile, tlsKeyWord)
-						if index >= 0 {
-							return true
-						}
-					}
-					return false
-				}
-
-				Eventually(hasTLSSettings).Should(BeFalse())
-
-				By("update tls to enabled")
-				Expect(k8sClient.Get(ctx, client.ObjectKeyFromObject(clusterObj), clusterObj)).Should(Succeed())
-				patch := client.MergeFrom(clusterObj.DeepCopy())
-				clusterObj.Spec.ComponentSpecs[0].TLS = true
-				clusterObj.Spec.ComponentSpecs[0].Issuer = &appsv1alpha1.Issuer{Name: appsv1alpha1.IssuerKubeBlocks}
-				Expect(k8sClient.Patch(ctx, clusterObj, patch)).Should(Succeed())
-				Eventually(hasTLSSettings).Should(BeTrue())
-
-				By("update tls to disabled")
-				patch = client.MergeFrom(clusterObj.DeepCopy())
-				clusterObj.Spec.ComponentSpecs[0].TLS = false
-				clusterObj.Spec.ComponentSpecs[0].Issuer = nil
-				Expect(k8sClient.Patch(ctx, clusterObj, patch)).Should(Succeed())
-				Eventually(hasTLSSettings).Should(BeFalse())
-
-				By("delete a cluster cleanly when tls enabled")
-				Expect(k8sClient.Get(ctx, client.ObjectKeyFromObject(clusterObj), clusterObj)).Should(Succeed())
-				patch = client.MergeFrom(clusterObj.DeepCopy())
-				clusterObj.Spec.ComponentSpecs[0].TLS = true
-				clusterObj.Spec.ComponentSpecs[0].Issuer = &appsv1alpha1.Issuer{Name: appsv1alpha1.IssuerKubeBlocks}
-				Expect(k8sClient.Patch(ctx, clusterObj, patch)).Should(Succeed())
-				Eventually(hasTLSSettings).Should(BeTrue())
-
-				testapps.DeleteObject(&testCtx, clusterKey, &appsv1alpha1.Cluster{})
-				Eventually(testapps.CheckObjExists(&testCtx, clusterKey, &appsv1alpha1.Cluster{}, false)).Should(Succeed())
->>>>>>> 07e620f0
 			})
 		})
+
 		Context("when issuer is KubeBlocks check secret exists or not", func() {
 			var (
 				kbTLSSecretObj  *corev1.Secret
