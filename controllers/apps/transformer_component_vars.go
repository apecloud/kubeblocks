/*
Copyright (C) 2022-2024 ApeCloud Co., Ltd

This file is part of KubeBlocks project

This program is free software: you can redistribute it and/or modify
it under the terms of the GNU Affero General Public License as published by
the Free Software Foundation, either version 3 of the License, or
(at your option) any later version.

This program is distributed in the hope that it will be useful
but WITHOUT ANY WARRANTY; without even the implied warranty of
MERCHANTABILITY or FITNESS FOR A PARTICULAR PURPOSE.  See the
GNU Affero General Public License for more details.

You should have received a copy of the GNU Affero General Public License
along with this program.  If not, see <http://www.gnu.org/licenses/>.
*/

package apps

import (
	"context"
	"fmt"
	"reflect"

	corev1 "k8s.io/api/core/v1"
	apierrors "k8s.io/apimachinery/pkg/api/errors"
	"k8s.io/apimachinery/pkg/labels"
	"k8s.io/apimachinery/pkg/types"
	"k8s.io/apimachinery/pkg/util/sets"
	"sigs.k8s.io/controller-runtime/pkg/client"

	"github.com/apecloud/kubeblocks/pkg/common"
	"github.com/apecloud/kubeblocks/pkg/constant"
	"github.com/apecloud/kubeblocks/pkg/controller/builder"
	"github.com/apecloud/kubeblocks/pkg/controller/component"
	"github.com/apecloud/kubeblocks/pkg/controller/graph"
	"github.com/apecloud/kubeblocks/pkg/controller/model"
)

// componentVarsTransformer resolves and builds vars for template and Env.
type componentVarsTransformer struct{}

var _ graph.Transformer = &componentVarsTransformer{}

func (t *componentVarsTransformer) Transform(ctx graph.TransformContext, dag *graph.DAG) error {
	transCtx, _ := ctx.(*componentTransformContext)

	if model.IsObjectDeleting(transCtx.ComponentOrig) {
		return nil
	}
	if common.IsCompactMode(transCtx.ComponentOrig.Annotations) {
		transCtx.V(1).Info("Component is in compact mode, no need to create var related objects", "component", client.ObjectKeyFromObject(transCtx.ComponentOrig))
		return nil
	}

	graphCli, _ := transCtx.Client.(model.GraphClient)
	reader := &varsReader{transCtx.Client, graphCli, dag}
	synthesizedComp := transCtx.SynthesizeComponent

	templateVars, envVars, err := component.ResolveTemplateNEnvVars(transCtx.Context, reader,
		synthesizedComp, transCtx.CompDef.Spec.Vars)
	if err != nil {
		return err
	}

	// pass all direct value env vars through CM
	envVars2, envData := buildEnvVarsNData(envVars)
	setTemplateNEnvVars(synthesizedComp, templateVars, envVars2)

	if err := createOrUpdateEnvConfigMap(ctx, dag, envData); err != nil {
		return err
	}
	return nil
}

func buildEnvVarsNData(vars []corev1.EnvVar) ([]corev1.EnvVar, map[string]string) {
	hasReference := func(v corev1.EnvVar) bool {
		return len(component.VarReferenceRegExp().FindAllStringSubmatchIndex(v.Value, -1)) > 0
	}

	envVars := make([]corev1.EnvVar, 0)
	envData := make(map[string]string)
	for i, v := range vars {
		if v.ValueFrom != nil || hasReference(v) {
			envVars = append(envVars, vars[i])
		} else {
			envData[v.Name] = v.Value
		}
	}
	return envVars, envData
}

func setTemplateNEnvVars(synthesizedComp *component.SynthesizedComponent, templateVars map[string]any, envVars []corev1.EnvVar) {
	envSource := envConfigMapSource(synthesizedComp.ClusterName, synthesizedComp.Name)
	synthesizedComp.TemplateVars = templateVars
	synthesizedComp.EnvVars = envVars
	synthesizedComp.EnvFromSources = []corev1.EnvFromSource{envSource}

	component.InjectEnvVars(synthesizedComp, envVars, []corev1.EnvFromSource{envSource})
}

func envConfigMapSource(clusterName, compName string) corev1.EnvFromSource {
	return corev1.EnvFromSource{
		ConfigMapRef: &corev1.ConfigMapEnvSource{
			LocalObjectReference: corev1.LocalObjectReference{
				Name: constant.GenerateClusterComponentEnvPattern(clusterName, compName),
			},
			Optional: func() *bool { optional := false; return &optional }(),
		},
	}
}

func createOrUpdateEnvConfigMap(ctx graph.TransformContext, dag *graph.DAG, data map[string]string) error {
	var (
		transCtx, _     = ctx.(*componentTransformContext)
		synthesizedComp = transCtx.SynthesizeComponent
		envKey          = types.NamespacedName{
			Namespace: synthesizedComp.Namespace,
			Name:      constant.GenerateClusterComponentEnvPattern(synthesizedComp.ClusterName, synthesizedComp.Name),
		}
	)
	envObj := &corev1.ConfigMap{}
	err := transCtx.Client.Get(transCtx.Context, envKey, envObj, inDataContext4C())
	if err != nil && !apierrors.IsNotFound(err) {
		return err
	}

	graphCli, _ := transCtx.Client.(model.GraphClient)
	if err != nil { // not-found
		obj := builder.NewConfigMapBuilder(envKey.Namespace, envKey.Name).
<<<<<<< HEAD
			AddLabelsInMap(constant.GetCompLabels(synthesizedComp.ClusterName, synthesizedComp.Name)).
			AddLabelsInMap(synthesizedComp.Labels).
=======
			AddLabelsInMap(constant.GetComponentWellKnownLabels(synthesizedComp.ClusterName, synthesizedComp.Name)).
			AddAnnotationsInMap(synthesizedComp.Annotations).
>>>>>>> 49b8eef4
			SetData(data).
			GetObject()
		if err := setCompOwnershipNFinalizer(transCtx.Component, obj); err != nil {
			return err
		}
		graphCli.Create(dag, obj, inDataContext4G())
	} else if !reflect.DeepEqual(envObj.Data, data) {
		envObjCopy := envObj.DeepCopy()
		envObjCopy.Data = data
		graphCli.Update(dag, envObj, envObjCopy, inDataContext4G())
	}
	return nil
}

type varsReader struct {
	cli      client.Reader
	graphCli model.GraphClient
	dag      *graph.DAG
}

func (r *varsReader) Get(ctx context.Context, key client.ObjectKey, obj client.Object, opts ...client.GetOption) error {
	for _, val := range r.graphCli.FindAll(r.dag, obj) {
		if client.ObjectKeyFromObject(val) == key {
			reflect.ValueOf(obj).Elem().Set(reflect.ValueOf(val).Elem())
			return nil
		}
	}
	return r.cli.Get(ctx, key, obj, opts...)
}

func (r *varsReader) List(ctx context.Context, list client.ObjectList, opts ...client.ListOption) error {
	items := reflect.ValueOf(list).Elem().FieldByName("Items")
	if !items.IsValid() {
		return fmt.Errorf("ObjectList has no Items field: %s", list.GetObjectKind().GroupVersionKind().String())
	}

	if err := r.cli.List(ctx, list, opts...); err != nil {
		return err
	}

	objects := r.listFromGraph(items.Type(), opts...)

	// remove duplicated items
	names := sets.New[string]()
	for i := 0; i < objects.Len(); i++ {
		names.Insert(objects.Index(i).FieldByName("Name").String())
	}
	for i := 0; i < items.Len(); i++ {
		obj := items.Index(i)
		name := obj.FieldByName("Name").String()
		if !names.Has(name) {
			names.Insert(name)
			objects = reflect.Append(objects, obj)
		}
	}
	items.Set(objects)
	return nil
}

func (r *varsReader) listFromGraph(objectListType reflect.Type, opts ...client.ListOption) reflect.Value {
	objects := reflect.MakeSlice(objectListType, 0, 0)
	graphObjs := r.graphCli.FindAll(r.dag, reflect.New(objectListType.Elem()).Interface())
	if len(graphObjs) > 0 {
		listOpts := &client.ListOptions{}
		for _, opt := range opts {
			opt.ApplyToList(listOpts)
		}
		for i, obj := range graphObjs {
			if listOpts.LabelSelector != nil {
				if !listOpts.LabelSelector.Matches(labels.Set(obj.GetLabels())) {
					continue
				}
			}
			objects = reflect.Append(objects, reflect.ValueOf(graphObjs[i]).Elem())
		}
	}
	return objects
}<|MERGE_RESOLUTION|>--- conflicted
+++ resolved
@@ -130,13 +130,9 @@
 	graphCli, _ := transCtx.Client.(model.GraphClient)
 	if err != nil { // not-found
 		obj := builder.NewConfigMapBuilder(envKey.Namespace, envKey.Name).
-<<<<<<< HEAD
 			AddLabelsInMap(constant.GetCompLabels(synthesizedComp.ClusterName, synthesizedComp.Name)).
 			AddLabelsInMap(synthesizedComp.Labels).
-=======
-			AddLabelsInMap(constant.GetComponentWellKnownLabels(synthesizedComp.ClusterName, synthesizedComp.Name)).
 			AddAnnotationsInMap(synthesizedComp.Annotations).
->>>>>>> 49b8eef4
 			SetData(data).
 			GetObject()
 		if err := setCompOwnershipNFinalizer(transCtx.Component, obj); err != nil {
