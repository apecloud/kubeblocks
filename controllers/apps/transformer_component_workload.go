/*
Copyright (C) 2022-2024 ApeCloud Co., Ltd

This file is part of KubeBlocks project

This program is free software: you can redistribute it and/or modify
it under the terms of the GNU Affero General Public License as published by
the Free Software Foundation, either version 3 of the License, or
(at your option) any later version.

This program is distributed in the hope that it will be useful
but WITHOUT ANY WARRANTY; without even the implied warranty of
MERCHANTABILITY or FITNESS FOR A PARTICULAR PURPOSE.  See the
GNU Affero General Public License for more details.

You should have received a copy of the GNU Affero General Public License
along with this program.  If not, see <http://www.gnu.org/licenses/>.
*/

package apps

import (
	"context"
	"encoding/json"
	"errors"
	"fmt"
	"reflect"
	"slices"
	"strings"
	"time"

	"github.com/spf13/viper"
	"golang.org/x/exp/maps"
	corev1 "k8s.io/api/core/v1"
	apierrors "k8s.io/apimachinery/pkg/api/errors"
	metav1 "k8s.io/apimachinery/pkg/apis/meta/v1"
	"k8s.io/apimachinery/pkg/types"
	"k8s.io/apimachinery/pkg/util/intstr"
	"k8s.io/apimachinery/pkg/util/sets"
	"k8s.io/utils/ptr"
	"sigs.k8s.io/controller-runtime/pkg/client"

	appsv1 "github.com/apecloud/kubeblocks/apis/apps/v1"
	workloads "github.com/apecloud/kubeblocks/apis/workloads/v1"
	"github.com/apecloud/kubeblocks/pkg/constant"
	"github.com/apecloud/kubeblocks/pkg/controller/component"
	"github.com/apecloud/kubeblocks/pkg/controller/component/lifecycle"
	"github.com/apecloud/kubeblocks/pkg/controller/configuration"
	"github.com/apecloud/kubeblocks/pkg/controller/factory"
	"github.com/apecloud/kubeblocks/pkg/controller/graph"
	"github.com/apecloud/kubeblocks/pkg/controller/model"
	intctrlutil "github.com/apecloud/kubeblocks/pkg/controllerutil"
)

const (
	// TODO: use replicas status
	stopReplicasSnapshotKey = "apps.kubeblocks.io/stop-replicas-snapshot"
)

// componentWorkloadTransformer handles component workload generation
type componentWorkloadTransformer struct {
	client.Client
}

// componentWorkloadOps handles component workload ops
type componentWorkloadOps struct {
	cli            client.Client
	reqCtx         intctrlutil.RequestCtx
	cluster        *appsv1.Cluster
	component      *appsv1.Component
	synthesizeComp *component.SynthesizedComponent
	dag            *graph.DAG

	// runningITS is a snapshot of the InstanceSet that is already running
	runningITS *workloads.InstanceSet
	// protoITS is the InstanceSet object that is rebuilt from scratch during each reconcile process
	protoITS              *workloads.InstanceSet
	desiredCompPodNames   []string
	runningItsPodNames    []string
	desiredCompPodNameSet sets.Set[string]
	runningItsPodNameSet  sets.Set[string]
}

var _ graph.Transformer = &componentWorkloadTransformer{}

func (t *componentWorkloadTransformer) Transform(ctx graph.TransformContext, dag *graph.DAG) error {
	transCtx, _ := ctx.(*componentTransformContext)
	if model.IsObjectDeleting(transCtx.ComponentOrig) {
		return nil
	}

	cluster := transCtx.Cluster
	compDef := transCtx.CompDef
	comp := transCtx.Component
	synthesizeComp := transCtx.SynthesizeComponent
	reqCtx := intctrlutil.RequestCtx{
		Ctx:      transCtx.Context,
		Log:      transCtx.Logger,
		Recorder: transCtx.EventRecorder,
	}

	runningITS, err := t.runningInstanceSetObject(ctx, synthesizeComp)
	if err != nil {
		return err
	}
	transCtx.RunningWorkload = runningITS

	// inject volume mounts and build its proto
	buildPodSpecVolumeMounts(synthesizeComp)
	protoITS, err := factory.BuildInstanceSet(synthesizeComp, compDef)
	if err != nil {
		return err
	}
	transCtx.ProtoWorkload = protoITS

	if err = t.reconcileWorkload(transCtx.Context, t.Client, synthesizeComp, comp, runningITS, protoITS); err != nil {
		return err
	}

	graphCli, _ := transCtx.Client.(model.GraphClient)
	if runningITS == nil {
		if protoITS != nil {
			if err := setCompOwnershipNFinalizer(comp, protoITS); err != nil {
				return err
			}
			graphCli.Create(dag, protoITS)
			return nil
		}
	} else {
		if protoITS == nil {
			graphCli.Delete(dag, runningITS)
		} else {
			err = t.handleUpdate(reqCtx, graphCli, dag, cluster, synthesizeComp, comp, runningITS, protoITS)
		}
	}
	return err
}

func (t *componentWorkloadTransformer) runningInstanceSetObject(ctx graph.TransformContext,
	synthesizeComp *component.SynthesizedComponent) (*workloads.InstanceSet, error) {
	objs, err := component.ListOwnedWorkloads(ctx.GetContext(), ctx.GetClient(),
		synthesizeComp.Namespace, synthesizeComp.ClusterName, synthesizeComp.Name)
	if err != nil {
		return nil, err
	}
	if len(objs) == 0 {
		return nil, nil
	}
	return objs[0], nil
}

func (t *componentWorkloadTransformer) reconcileWorkload(ctx context.Context, cli client.Reader,
	synthesizedComp *component.SynthesizedComponent, comp *appsv1.Component, runningITS, protoITS *workloads.InstanceSet) error {
<<<<<<< HEAD
	if runningITS != nil {
		*protoITS.Spec.Selector = *runningITS.Spec.Selector
		protoITS.Spec.Template.Labels = intctrlutil.MergeMetadataMaps(runningITS.Spec.Template.Labels, synthesizedComp.DynamicLabels)
	}

	// if runningITS already exists, the image changes in protoITS will be
	// rollback to the original image in `checkNRollbackProtoImages`.
	// So changing registry configs won't affect existing clusters.
	for i, container := range protoITS.Spec.Template.Spec.Containers {
		protoITS.Spec.Template.Spec.Containers[i].Image = intctrlutil.ReplaceImageRegistry(container.Image)
	}
	for i, container := range protoITS.Spec.Template.Spec.InitContainers {
		protoITS.Spec.Template.Spec.InitContainers[i].Image = intctrlutil.ReplaceImageRegistry(container.Image)
	}

=======
>>>>>>> d23e2e8f
	buildInstanceSetPlacementAnnotation(comp, protoITS)

	if err := t.reconcileReplicasStatus(ctx, cli, synthesizedComp, runningITS, protoITS); err != nil {
		return err
	}

	// build configuration template annotations to workload
	configuration.BuildConfigTemplateAnnotations(protoITS, synthesizedComp)

	return nil
}

func (t *componentWorkloadTransformer) reconcileReplicasStatus(ctx context.Context, cli client.Reader,
	synthesizedComp *component.SynthesizedComponent, runningITS, protoITS *workloads.InstanceSet) error {
	var (
		namespace   = synthesizedComp.Namespace
		clusterName = synthesizedComp.ClusterName
		compName    = synthesizedComp.Name
	)

	// HACK: sync replicas status from runningITS to protoITS
	component.BuildReplicasStatus(runningITS, protoITS)

	replicas, err := func() ([]string, error) {
		pods, err := component.ListOwnedPods(ctx, cli, namespace, clusterName, compName)
		if err != nil {
			return nil, err
		}
		podNameSet := sets.New[string]()
		for _, pod := range pods {
			podNameSet.Insert(pod.Name)
		}

		desiredPodNames, err := generatePodNames(synthesizedComp)
		if err != nil {
			return nil, err
		}
		desiredPodNameSet := sets.New(desiredPodNames...)

		return desiredPodNameSet.Intersection(podNameSet).UnsortedList(), nil
	}()
	if err != nil {
		return err
	}

	hasMemberJoinDefined, hasDataActionDefined := hasMemberJoinNDataActionDefined(synthesizedComp.LifecycleActions)
	return component.StatusReplicasStatus(protoITS, replicas, hasMemberJoinDefined, hasDataActionDefined)
}

func hasMemberJoinNDataActionDefined(lifecycleActions *appsv1.ComponentLifecycleActions) (bool, bool) {
	if lifecycleActions == nil {
		return false, false
	}
	hasActionDefined := func(actions []*appsv1.Action) bool {
		for _, action := range actions {
			if action == nil || action.Exec == nil {
				return false
			}
		}
		return true
	}
	return hasActionDefined([]*appsv1.Action{lifecycleActions.MemberJoin}),
		hasActionDefined([]*appsv1.Action{lifecycleActions.DataDump, lifecycleActions.DataLoad})
}

func (t *componentWorkloadTransformer) handleUpdate(reqCtx intctrlutil.RequestCtx, cli model.GraphClient, dag *graph.DAG,
	cluster *appsv1.Cluster, synthesizedComp *component.SynthesizedComponent, comp *appsv1.Component, runningITS, protoITS *workloads.InstanceSet) error {
	start, stop, err := t.handleWorkloadStartNStop(synthesizedComp, runningITS, &protoITS)
	if err != nil {
		return err
	}

	if !(start || stop) {
		// postpone the update of the workload until the component is back to running.
		if err := t.handleWorkloadUpdate(reqCtx, dag, cluster, synthesizedComp, comp, runningITS, protoITS); err != nil {
			return err
		}
	}

	objCopy := copyAndMergeITS(runningITS, protoITS)
	if objCopy != nil {
		cli.Update(dag, nil, objCopy, &model.ReplaceIfExistingOption{})
		// make sure the workload is updated after the env CM
		cli.DependOn(dag, &corev1.ConfigMap{
			ObjectMeta: metav1.ObjectMeta{
				Namespace: synthesizedComp.Namespace,
				Name:      constant.GenerateClusterComponentEnvPattern(synthesizedComp.ClusterName, synthesizedComp.Name),
			},
		})
	}

	// if start {
	//	return intctrlutil.NewDelayedRequeueError(time.Second, "workload is starting")
	// }
	return nil
}

func (t *componentWorkloadTransformer) handleWorkloadStartNStop(
	synthesizedComp *component.SynthesizedComponent, runningITS *workloads.InstanceSet, protoITS **workloads.InstanceSet) (bool, bool, error) {
	var (
		stop  = isCompStopped(synthesizedComp)
		start = !stop && isWorkloadStopped(runningITS)
	)
	if start || stop {
		*protoITS = runningITS.DeepCopy() // don't modify the runningITS except for the replicas
	}
	if stop {
		return start, stop, t.stopWorkload(synthesizedComp, runningITS, *protoITS)
	}
	if start {
		return start, stop, t.startWorkload(synthesizedComp, runningITS, *protoITS)
	}
	return start, stop, nil
}

func isCompStopped(synthesizedComp *component.SynthesizedComponent) bool {
	return synthesizedComp.Stop != nil && *synthesizedComp.Stop
}

func isWorkloadStopped(runningITS *workloads.InstanceSet) bool {
	_, ok := runningITS.Annotations[stopReplicasSnapshotKey]
	return ok
}

func (t *componentWorkloadTransformer) stopWorkload(
	synthesizedComp *component.SynthesizedComponent, runningITS, protoITS *workloads.InstanceSet) error {
	// since its doesn't support stop, we achieve it by setting replicas to 0.
	protoITS.Spec.Replicas = ptr.To(int32(0))
	for i := range protoITS.Spec.Instances {
		protoITS.Spec.Instances[i].Replicas = ptr.To(int32(0))
	}

	// backup the replicas of runningITS
	snapshot, ok := runningITS.Annotations[stopReplicasSnapshotKey]
	if !ok {
		replicas := map[string]int32{}
		if runningITS.Spec.Replicas != nil {
			replicas[""] = *runningITS.Spec.Replicas
		}
		for i := range runningITS.Spec.Instances {
			if runningITS.Spec.Instances[i].Replicas != nil {
				replicas[protoITS.Spec.Instances[i].Name] = *runningITS.Spec.Instances[i].Replicas
			}
		}
		out, err := json.Marshal(replicas)
		if err != nil {
			return err
		}
		snapshot = string(out)

		protoITS.Annotations[constant.KubeBlocksGenerationKey] = synthesizedComp.Generation
	}
	protoITS.Annotations[stopReplicasSnapshotKey] = snapshot
	return nil
}

func (t *componentWorkloadTransformer) startWorkload(
	synthesizedComp *component.SynthesizedComponent, runningITS, protoITS *workloads.InstanceSet) error {
	snapshot := runningITS.Annotations[stopReplicasSnapshotKey]
	replicas := map[string]int32{}
	if err := json.Unmarshal([]byte(snapshot), &replicas); err != nil {
		return err
	}

	restore := func(p **int32, key string) {
		val, ok := replicas[key]
		if ok {
			*p = ptr.To(val)
		} else {
			*p = nil
		}
	}

	// restore the replicas of runningITS
	restore(&protoITS.Spec.Replicas, "")
	for i := range runningITS.Spec.Instances {
		for j := range protoITS.Spec.Instances {
			if runningITS.Spec.Instances[i].Name == protoITS.Spec.Instances[j].Name {
				restore(&protoITS.Spec.Instances[j].Replicas, runningITS.Spec.Instances[i].Name)
				break
			}
		}
	}

	delete(protoITS.Annotations, stopReplicasSnapshotKey)
	delete(runningITS.Annotations, stopReplicasSnapshotKey)

	return nil
}

func (t *componentWorkloadTransformer) handleWorkloadUpdate(reqCtx intctrlutil.RequestCtx, dag *graph.DAG,
	cluster *appsv1.Cluster, synthesizeComp *component.SynthesizedComponent, comp *appsv1.Component, obj, its *workloads.InstanceSet) error {
	cwo, err := newComponentWorkloadOps(reqCtx, t.Client, cluster, synthesizeComp, comp, obj, its, dag)
	if err != nil {
		return err
	}

	// handle expand volume
	if err := cwo.expandVolume(); err != nil {
		return err
	}

	// handle workload horizontal scale
	if err := cwo.horizontalScale(); err != nil {
		return err
	}

	return nil
}

// buildPodSpecVolumeMounts builds podSpec volumeMounts
func buildPodSpecVolumeMounts(synthesizeComp *component.SynthesizedComponent) {
	kbScriptAndConfigVolumeNames := make([]string, 0)
	for _, v := range synthesizeComp.ScriptTemplates {
		kbScriptAndConfigVolumeNames = append(kbScriptAndConfigVolumeNames, v.VolumeName)
	}
	for _, v := range synthesizeComp.ConfigTemplates {
		kbScriptAndConfigVolumeNames = append(kbScriptAndConfigVolumeNames, v.VolumeName)
	}

	podSpec := synthesizeComp.PodSpec
	for _, cc := range []*[]corev1.Container{&podSpec.Containers, &podSpec.InitContainers} {
		volumes := podSpec.Volumes
		for _, c := range *cc {
			for _, v := range c.VolumeMounts {
				// if volumeMounts belongs to kbScriptAndConfigVolumeNames, skip
				if slices.Contains(kbScriptAndConfigVolumeNames, v.Name) {
					continue
				}
				// if persistence is not found, add an emptyDir to pod.spec.volumes
				createFn := func(_ string) corev1.Volume {
					return corev1.Volume{
						Name: v.Name,
						VolumeSource: corev1.VolumeSource{
							EmptyDir: &corev1.EmptyDirVolumeSource{},
						},
					}
				}
				volumes, _ = intctrlutil.CreateOrUpdateVolume(volumes, v.Name, createFn, nil)
			}
		}
		podSpec.Volumes = volumes
	}
	synthesizeComp.PodSpec = podSpec
}

// copyAndMergeITS merges two ITS objects for updating:
//  1. new an object targetObj by copying from oldObj
//  2. merge all fields can be updated from newObj into targetObj
func copyAndMergeITS(oldITS, newITS *workloads.InstanceSet) *workloads.InstanceSet {

	updateUpdateStrategy := func(itsObj, itsProto *workloads.InstanceSet) {
		var objMaxUnavailable *intstr.IntOrString
		if itsObj.Spec.UpdateStrategy.RollingUpdate != nil {
			objMaxUnavailable = itsObj.Spec.UpdateStrategy.RollingUpdate.MaxUnavailable
		}
		itsObj.Spec.UpdateStrategy = itsProto.Spec.UpdateStrategy
		if objMaxUnavailable == nil && itsObj.Spec.UpdateStrategy.RollingUpdate != nil {
			// HACK: This field is alpha-level (since v1.24) and is only honored by servers that enable the
			// MaxUnavailableStatefulSet feature.
			// When we get a nil MaxUnavailable from k8s, we consider that the field is not supported by the server,
			// and set the MaxUnavailable as nil explicitly to avoid the workload been updated unexpectedly.
			// Ref: https://kubernetes.io/docs/concepts/workloads/controllers/statefulset/#maximum-unavailable-pods
			itsObj.Spec.UpdateStrategy.RollingUpdate.MaxUnavailable = nil
		}
	}

	itsObjCopy := oldITS.DeepCopy()
	itsProto := newITS

	// If the service version and component definition are not updated, we should not update the images in workload.
	checkNRollbackProtoImages(itsObjCopy, itsProto)

	// remove original monitor annotations
	if len(itsObjCopy.Annotations) > 0 {
		maps.DeleteFunc(itsObjCopy.Annotations, func(k, v string) bool {
			return strings.HasPrefix(k, "monitor.kubeblocks.io")
		})
	}
	intctrlutil.MergeMetadataMapInplace(itsProto.Annotations, &itsObjCopy.Annotations)
	intctrlutil.MergeMetadataMapInplace(itsProto.Labels, &itsObjCopy.Labels)
	itsObjCopy.Spec.Template = *itsProto.Spec.Template.DeepCopy()
	itsObjCopy.Spec.Replicas = itsProto.Spec.Replicas
	itsObjCopy.Spec.Roles = itsProto.Spec.Roles
	itsObjCopy.Spec.RoleProbe = itsProto.Spec.RoleProbe
	itsObjCopy.Spec.MembershipReconfiguration = itsProto.Spec.MembershipReconfiguration
	itsObjCopy.Spec.MemberUpdateStrategy = itsProto.Spec.MemberUpdateStrategy
	itsObjCopy.Spec.Credential = itsProto.Spec.Credential
	itsObjCopy.Spec.Instances = itsProto.Spec.Instances
	itsObjCopy.Spec.OfflineInstances = itsProto.Spec.OfflineInstances
	itsObjCopy.Spec.MinReadySeconds = itsProto.Spec.MinReadySeconds
	itsObjCopy.Spec.VolumeClaimTemplates = itsProto.Spec.VolumeClaimTemplates
	itsObjCopy.Spec.ParallelPodManagementConcurrency = itsProto.Spec.ParallelPodManagementConcurrency
	itsObjCopy.Spec.PodUpdatePolicy = itsProto.Spec.PodUpdatePolicy

	if itsProto.Spec.UpdateStrategy.Type != "" || itsProto.Spec.UpdateStrategy.RollingUpdate != nil {
		updateUpdateStrategy(itsObjCopy, itsProto)
	}

	intctrlutil.ResolvePodSpecDefaultFields(oldITS.Spec.Template.Spec, &itsObjCopy.Spec.Template.Spec)
	delayUpdateInstanceSetSystemFields(oldITS.Spec, &itsObjCopy.Spec)

	isSpecUpdated := !reflect.DeepEqual(&oldITS.Spec, &itsObjCopy.Spec)
	if isSpecUpdated {
		updateInstanceSetSystemFields(itsProto.Spec, &itsObjCopy.Spec)
	}

	isLabelsUpdated := !reflect.DeepEqual(oldITS.Labels, itsObjCopy.Labels)
	isAnnotationsUpdated := !reflect.DeepEqual(oldITS.Annotations, itsObjCopy.Annotations)
	if !isSpecUpdated && !isLabelsUpdated && !isAnnotationsUpdated {
		return nil
	}
	return itsObjCopy
}

func checkNRollbackProtoImages(itsObj, itsProto *workloads.InstanceSet) {
	if itsObj.Annotations == nil || itsProto.Annotations == nil {
		return
	}

	annotationUpdated := func(key string) bool {
		using, ok1 := itsObj.Annotations[key]
		proto, ok2 := itsProto.Annotations[key]
		if !ok1 || !ok2 {
			return true
		}
		if len(using) == 0 || len(proto) == 0 {
			return true
		}
		return using != proto
	}

	compDefUpdated := func() bool {
		return annotationUpdated(constant.AppComponentLabelKey)
	}

	serviceVersionUpdated := func() bool {
		return annotationUpdated(constant.KBAppServiceVersionKey)
	}

	if compDefUpdated() || serviceVersionUpdated() {
		return
	}

	// otherwise, roll-back the images in proto
	images := make([]map[string]string, 2)
	for i, cc := range [][]corev1.Container{itsObj.Spec.Template.Spec.InitContainers, itsObj.Spec.Template.Spec.Containers} {
		images[i] = make(map[string]string)
		for _, c := range cc {
			// skip the kb-agent container
			if component.IsKBAgentContainer(&c) {
				continue
			}
			images[i][c.Name] = c.Image
		}
	}
	rollback := func(idx int, c *corev1.Container) {
		if image, ok := images[idx][c.Name]; ok {
			c.Image = image
		}
	}
	for i := range itsProto.Spec.Template.Spec.InitContainers {
		rollback(0, &itsProto.Spec.Template.Spec.InitContainers[i])
	}
	for i := range itsProto.Spec.Template.Spec.Containers {
		rollback(1, &itsProto.Spec.Template.Spec.Containers[i])
	}
}

// expandVolume handles workload expand volume
func (r *componentWorkloadOps) expandVolume() error {
	// 1. expand the volumes without instance template name.
	if err := r.expandVolumeClaimTemplates(r.runningITS.Spec.VolumeClaimTemplates, r.synthesizeComp.VolumeClaimTemplates, ""); err != nil {
		return err
	}
	if len(r.runningITS.Spec.Instances) == 0 {
		return nil
	}
	// 2. expand the volumes with instance template name.
	for i := range r.runningITS.Spec.Instances {
		runningInsSpec := r.runningITS.Spec.DeepCopy()
		runningInsTPL := runningInsSpec.Instances[i]
		intctrlutil.MergeList(&runningInsTPL.VolumeClaimTemplates, &runningInsSpec.VolumeClaimTemplates,
			func(item corev1.PersistentVolumeClaim) func(corev1.PersistentVolumeClaim) bool {
				return func(claim corev1.PersistentVolumeClaim) bool {
					return claim.Name == item.Name
				}
			})

		var protoVCTs []corev1.PersistentVolumeClaimTemplate
		protoVCTs = append(protoVCTs, r.synthesizeComp.VolumeClaimTemplates...)
		for _, v := range r.synthesizeComp.Instances {
			if runningInsTPL.Name == v.Name {
				insVCTs := component.ToVolumeClaimTemplates(v.VolumeClaimTemplates)
				intctrlutil.MergeList(&insVCTs, &protoVCTs,
					func(item corev1.PersistentVolumeClaimTemplate) func(corev1.PersistentVolumeClaimTemplate) bool {
						return func(claim corev1.PersistentVolumeClaimTemplate) bool {
							return claim.Name == item.Name
						}
					})
				break
			}
		}
		if err := r.expandVolumeClaimTemplates(runningInsSpec.VolumeClaimTemplates, protoVCTs, runningInsTPL.Name); err != nil {
			return err
		}
	}
	return nil
}

func (r *componentWorkloadOps) expandVolumeClaimTemplates(runningVCTs []corev1.PersistentVolumeClaim, protoVCTs []corev1.PersistentVolumeClaimTemplate, insTPLName string) error {
	for _, vct := range runningVCTs {
		var proto *corev1.PersistentVolumeClaimTemplate
		for i, v := range protoVCTs {
			if v.Name == vct.Name {
				proto = &protoVCTs[i]
				break
			}
		}
		// REVIEW: seems we can remove a volume claim from templates at runtime, without any changes and warning messages?
		if proto == nil {
			continue
		}

		if err := r.expandVolumes(insTPLName, vct.Name, proto); err != nil {
			return err
		}
	}
	return nil
}

func (r *componentWorkloadOps) horizontalScale() error {
	var (
		in  = r.runningItsPodNameSet.Difference(r.desiredCompPodNameSet)
		out = r.desiredCompPodNameSet.Difference(r.runningItsPodNameSet)
	)
	if in.Len() == 0 && out.Len() == 0 {
		return r.postHorizontalScale() // TODO: how about consecutive horizontal scales?
	}

	if in.Len() > 0 {
		if err := r.scaleIn(); err != nil {
			return err
		}
	}

	if out.Len() > 0 {
		if err := r.scaleOut(); err != nil {
			return err
		}
	}

	r.reqCtx.Recorder.Eventf(r.cluster,
		corev1.EventTypeNormal,
		"HorizontalScale",
		"start horizontal scale component %s of cluster %s from %d to %d",
		r.synthesizeComp.Name, r.cluster.Name, int(*r.runningITS.Spec.Replicas), r.synthesizeComp.Replicas)

	return nil
}

func (r *componentWorkloadOps) scaleIn() error {
	deleteReplicas := r.runningItsPodNameSet.Difference(r.desiredCompPodNameSet).UnsortedList()
	joinedReplicas := make([]string, 0)
	err := component.DeleteReplicasStatus(r.protoITS, deleteReplicas, func(s component.ReplicaStatus) {
		// has no member join defined or has joined successfully
		if s.Provisioned && (s.MemberJoined == nil || *s.MemberJoined) {
			joinedReplicas = append(joinedReplicas, s.Name)
		}
	})
	if err != nil {
		return err
	}

	// TODO: check the component definition to determine whether we need to call leave member before deleting replicas.
	if err := r.leaveMember4ScaleIn(deleteReplicas, joinedReplicas); err != nil {
		r.reqCtx.Log.Error(err, "leave member at scaling-in error")
		return err
	}

	// TODO: if scale in to 0, do not delete pvcs, remove this later
	if r.synthesizeComp.Replicas == 0 {
		r.reqCtx.Log.Info("scale in to 0, keep all PVCs")
		return nil
	}

	return r.deletePVCs4ScaleIn(r.runningITS)
}

func (r *componentWorkloadOps) leaveMember4ScaleIn(deleteReplicas, joinedReplicas []string) error {
	pods, err := component.ListOwnedPods(r.reqCtx.Ctx, r.cli, r.cluster.Namespace, r.cluster.Name, r.synthesizeComp.Name)
	if err != nil {
		return err
	}

	deleteReplicasSet := sets.New(deleteReplicas...)
	joinedReplicasSet := sets.New(joinedReplicas...)
	hasMemberLeaveDefined := r.synthesizeComp.LifecycleActions != nil && r.synthesizeComp.LifecycleActions.MemberLeave != nil
	r.reqCtx.Log.Info("leave member at scaling-in", "delete replicas", deleteReplicas,
		"joined replicas", joinedReplicas, "has member-leave action defined", hasMemberLeaveDefined)

	leaveErrors := make([]error, 0)
	for _, pod := range pods {
		if deleteReplicasSet.Has(pod.Name) {
			if joinedReplicasSet.Has(pod.Name) { // else: hasn't joined yet, no need to leave
				if err = r.leaveMemberForPod(pod, pods); err != nil {
					leaveErrors = append(leaveErrors, err)
				}
				joinedReplicasSet.Delete(pod.Name)
			}
			deleteReplicasSet.Delete(pod.Name)
		}
	}

	if hasMemberLeaveDefined && len(joinedReplicasSet) > 0 {
		leaveErrors = append(leaveErrors,
			fmt.Errorf("some replicas have joined but not leaved since the Pod object is not exist: %v", sets.List(joinedReplicasSet)))
	}
	if len(leaveErrors) > 0 {
		return newRequeueError(time.Second, fmt.Sprintf("%v", leaveErrors))
	}
	return nil
}

func (r *componentWorkloadOps) leaveMemberForPod(pod *corev1.Pod, pods []*corev1.Pod) error {
	isLeader := func(pod *corev1.Pod) bool {
		if pod == nil || len(pod.Labels) == 0 {
			return false
		}
		roleName, ok := pod.Labels[constant.RoleLabelKey]
		if !ok {
			return false
		}

		for _, replicaRole := range r.runningITS.Spec.Roles {
			if roleName == replicaRole.Name && replicaRole.IsLeader {
				return true
			}
		}
		return false
	}

	tryToSwitchover := func(lfa lifecycle.Lifecycle, pod *corev1.Pod) error {
		// if pod is not leader/primary, no need to switchover
		if !isLeader(pod) {
			return nil
		}
		// if HA functionality is not enabled, no need to switchover
		err := lfa.Switchover(r.reqCtx.Ctx, r.cli, nil, "")
		if err != nil && errors.Is(err, lifecycle.ErrActionNotDefined) {
			return nil
		}
		if err == nil {
			return fmt.Errorf("switchover succeed, wait role label to be updated")
		}
		return err
	}

	if !(isLeader(pod) || // if the pod is leader, it needs to call switchover
		(r.synthesizeComp.LifecycleActions != nil && r.synthesizeComp.LifecycleActions.MemberLeave != nil)) { // if the memberLeave action is defined, it needs to call it
		return nil
	}

	lfa, err := lifecycle.New(r.synthesizeComp, pod, pods...)
	if err != nil {
		return err
	}

	// switchover if the leaving pod is leader
	if switchoverErr := tryToSwitchover(lfa, pod); switchoverErr != nil {
		return switchoverErr
	}

	if err = lfa.MemberLeave(r.reqCtx.Ctx, r.cli, nil); err != nil {
		if !errors.Is(err, lifecycle.ErrActionNotDefined) {
			return err
		}
	}
	r.reqCtx.Log.Info("succeed to leave member for pod", "pod", pod.Name)
	return nil
}

func (r *componentWorkloadOps) deletePVCs4ScaleIn(itsObj *workloads.InstanceSet) error {
	graphCli := model.NewGraphClient(r.cli)
	for _, podName := range r.runningItsPodNames {
		if _, ok := r.desiredCompPodNameSet[podName]; ok {
			continue
		}
		for _, vct := range itsObj.Spec.VolumeClaimTemplates {
			pvcKey := types.NamespacedName{
				Namespace: itsObj.Namespace,
				Name:      fmt.Sprintf("%s-%s", vct.Name, podName),
			}
			pvc := corev1.PersistentVolumeClaim{}
			if err := r.cli.Get(r.reqCtx.Ctx, pvcKey, &pvc, inDataContext4C()); err != nil {
				if apierrors.IsNotFound(err) {
					continue // the pvc is already deleted or not created
				}
				return err
			}
			// Since there are no order guarantee between updating ITS and deleting PVCs, if there is any error occurred
			// after updating ITS and before deleting PVCs, the PVCs intended to scale-in will be leaked.
			// For simplicity, the updating dependency is added between them to guarantee that the PVCs to scale-in
			// will be deleted or the scaling-in operation will be failed.
			graphCli.Delete(r.dag, &pvc, inDataContext4G())
		}
	}
	return nil
}

func (r *componentWorkloadOps) scaleOut() error {
	// replicas in provisioning that the data has not been loaded
	provisioningReplicas, err := component.GetReplicasStatusFunc(r.protoITS, func(s component.ReplicaStatus) bool {
		return s.DataLoaded != nil && !*s.DataLoaded
	})
	if err != nil {
		return err
	}

	// replicas to be created
	newReplicas := r.desiredCompPodNameSet.Difference(r.runningItsPodNameSet).UnsortedList()

	hasMemberJoinDefined, hasDataActionDefined := hasMemberJoinNDataActionDefined(r.synthesizeComp.LifecycleActions)

	// build and assign data replication tasks
	if err := func() error {
		if !hasDataActionDefined {
			return nil
		}

		source, err := r.sourceReplica(r.synthesizeComp.LifecycleActions.DataDump)
		if err != nil {
			return err
		}

		replicas := append(slices.Clone(newReplicas), provisioningReplicas...)
		parameters, err := component.NewReplicaTask(r.synthesizeComp.FullCompName, r.synthesizeComp.Generation, source, replicas)
		if err != nil {
			return err
		}
		// apply the updated env to the env CM
		transCtx := &componentTransformContext{
			Context:             r.reqCtx.Ctx,
			Client:              model.NewGraphClient(r.cli),
			SynthesizeComponent: r.synthesizeComp,
			Component:           r.component,
		}
		if err = createOrUpdateEnvConfigMap(transCtx, r.dag, nil, parameters); err != nil {
			return err
		}
		return nil
	}(); err != nil {
		return err
	}

	return component.NewReplicasStatus(r.protoITS, newReplicas, hasMemberJoinDefined, hasDataActionDefined)
}

func (r *componentWorkloadOps) sourceReplica(dataDump *appsv1.Action) (*corev1.Pod, error) {
	pods, err := component.ListOwnedPods(r.reqCtx.Ctx, r.cli, r.cluster.Namespace, r.cluster.Name, r.synthesizeComp.Name)
	if err != nil {
		return nil, err
	}
	if len(pods) > 0 {
		if len(dataDump.Exec.TargetPodSelector) == 0 {
			dataDump.Exec.TargetPodSelector = appsv1.AnyReplica
		}
		pods, err = lifecycle.SelectTargetPods(pods, nil, dataDump)
		if err != nil {
			return nil, err
		}
		if len(pods) > 0 {
			return pods[0], nil
		}
	}
	return nil, fmt.Errorf("no available pod to dump data")
}

func (r *componentWorkloadOps) postHorizontalScale() error {
	if err := r.joinMember4ScaleOut(); err != nil {
		return err
	}
	return nil
}

func (r *componentWorkloadOps) joinMember4ScaleOut() error {
	pods, err := component.ListOwnedPods(r.reqCtx.Ctx, r.cli, r.cluster.Namespace, r.cluster.Name, r.synthesizeComp.Name)
	if err != nil {
		return err
	}

	joinErrors := make([]error, 0)
	if err = component.UpdateReplicasStatusFunc(r.protoITS, func(replicas *component.ReplicasStatus) error {
		for _, pod := range pods {
			i := slices.IndexFunc(replicas.Status, func(r component.ReplicaStatus) bool {
				return r.Name == pod.Name
			})
			if i < 0 {
				continue // the pod is not in the replicas status?
			}

			status := replicas.Status[i]
			if status.MemberJoined == nil || *status.MemberJoined {
				continue // no need to join or already joined
			}

			// TODO: should wait for the data to be loaded before joining the member?

			if err := r.joinMemberForPod(pod, pods); err != nil {
				joinErrors = append(joinErrors, fmt.Errorf("pod %s: %w", pod.Name, err))
			} else {
				replicas.Status[i].MemberJoined = ptr.To(true)
			}
		}

		notJoinedReplicas := make([]string, 0)
		for _, r := range replicas.Status {
			if r.MemberJoined != nil && !*r.MemberJoined {
				notJoinedReplicas = append(notJoinedReplicas, r.Name)
			}
		}
		if len(notJoinedReplicas) > 0 {
			joinErrors = append(joinErrors, fmt.Errorf("some replicas have not joined: %v", notJoinedReplicas))
		}
		return nil
	}); err != nil {
		return err
	}

	if len(joinErrors) > 0 {
		return newRequeueError(time.Second, fmt.Sprintf("%v", joinErrors))
	}
	return nil
}

func (r *componentWorkloadOps) joinMemberForPod(pod *corev1.Pod, pods []*corev1.Pod) error {
	lfa, err := lifecycle.New(r.synthesizeComp, pod, pods...)
	if err != nil {
		return err
	}
	if err = lfa.MemberJoin(r.reqCtx.Ctx, r.cli, nil); err != nil {
		if !errors.Is(err, lifecycle.ErrActionNotDefined) {
			return err
		}
	}
	r.reqCtx.Log.Info("succeed to join member for pod", "pod", pod.Name)
	return nil
}

func (r *componentWorkloadOps) expandVolumes(insTPLName string, vctName string, proto *corev1.PersistentVolumeClaimTemplate) error {
	for _, pod := range r.runningItsPodNames {
		pvc := &corev1.PersistentVolumeClaim{}
		pvcKey := types.NamespacedName{
			Namespace: r.cluster.Namespace,
			Name:      fmt.Sprintf("%s-%s", vctName, pod),
		}
		pvcNotFound := false
		if err := r.cli.Get(r.reqCtx.Ctx, pvcKey, pvc, inDataContext4C()); err != nil {
			if apierrors.IsNotFound(err) {
				pvcNotFound = true
			} else {
				return err
			}
		}
		if insTPLName != pvc.Labels[constant.KBAppComponentInstanceTemplateLabelKey] {
			continue
		}
		if !pvcNotFound {
			quantity := pvc.Spec.Resources.Requests.Storage()
			newQuantity := proto.Spec.Resources.Requests.Storage()
			if quantity.Cmp(*pvc.Status.Capacity.Storage()) == 0 && newQuantity.Cmp(*quantity) < 0 {
				errMsg := fmt.Sprintf("shrinking the volume is not supported, volume: %s, quantity: %s, new quantity: %s",
					pvc.GetName(), quantity.String(), newQuantity.String())
				r.reqCtx.Event(r.cluster, corev1.EventTypeWarning, "VolumeExpansionFailed", errMsg)
				return fmt.Errorf("%s", errMsg)
			}
		}

		if err := r.updatePVCSize(pvcKey, pvc, pvcNotFound, proto); err != nil {
			return err
		}
	}
	return nil
}

func (r *componentWorkloadOps) updatePVCSize(pvcKey types.NamespacedName,
	pvc *corev1.PersistentVolumeClaim, pvcNotFound bool, vctProto *corev1.PersistentVolumeClaimTemplate) error {
	// reference: https://kubernetes.io/docs/concepts/storage/persistent-volumes/#recovering-from-failure-when-expanding-volumes
	// 1. Mark the PersistentVolume(PV) that is bound to the PersistentVolumeClaim(PVC) with Retain reclaim policy.
	// 2. Delete the PVC. Since PV has Retain reclaim policy - we will not lose any data when we recreate the PVC.
	// 3. Delete the claimRef entry from PV specs, so as new PVC can bind to it. This should make the PV Available.
	// 4. Re-create the PVC with smaller size than PV and set volumeName field of the PVC to the name of the PV. This should bind new PVC to existing PV.
	// 5. Don't forget to restore the reclaim policy of the PV.
	newPVC := pvc.DeepCopy()
	if pvcNotFound {
		newPVC.Name = pvcKey.Name
		newPVC.Namespace = pvcKey.Namespace
		newPVC.SetLabels(vctProto.Labels)
		newPVC.Spec = vctProto.Spec
		ml := client.MatchingLabels{
			constant.PVCNameLabelKey: pvcKey.Name,
		}
		pvList := corev1.PersistentVolumeList{}
		if err := r.cli.List(r.reqCtx.Ctx, &pvList, ml, inDataContext4C()); err != nil {
			return err
		}
		for _, pv := range pvList.Items {
			// find pv referenced this pvc
			if pv.Spec.ClaimRef == nil {
				continue
			}
			if pv.Spec.ClaimRef.Name == pvcKey.Name {
				newPVC.Spec.VolumeName = pv.Name
				break
			}
		}
	} else {
		newPVC.Spec.Resources.Requests[corev1.ResourceStorage] = vctProto.Spec.Resources.Requests[corev1.ResourceStorage]
		// delete annotation to make it re-bind
		delete(newPVC.Annotations, "pv.kubernetes.io/bind-completed")
	}

	pvNotFound := false

	// step 1: update pv to retain
	pv := &corev1.PersistentVolume{}
	if len(newPVC.Spec.VolumeName) == 0 {
		// the PV may be under provisioning
		pvNotFound = true
	} else {
		pvKey := types.NamespacedName{
			Namespace: pvcKey.Namespace,
			Name:      newPVC.Spec.VolumeName,
		}
		if err := r.cli.Get(r.reqCtx.Ctx, pvKey, pv, inDataContext4C()); err != nil {
			if apierrors.IsNotFound(err) {
				pvNotFound = true
			} else {
				return err
			}
		}
	}

	graphCli := model.NewGraphClient(r.cli)

	type pvcRecreateStep int
	const (
		pvPolicyRetainStep pvcRecreateStep = iota
		deletePVCStep
		removePVClaimRefStep
		createPVCStep
		pvRestorePolicyStep
	)

	addStepMap := map[pvcRecreateStep]func(fromVertex *model.ObjectVertex, step pvcRecreateStep) *model.ObjectVertex{
		pvPolicyRetainStep: func(fromVertex *model.ObjectVertex, step pvcRecreateStep) *model.ObjectVertex {
			// step 1: update pv to retain
			retainPV := pv.DeepCopy()
			if retainPV.Labels == nil {
				retainPV.Labels = make(map[string]string)
			}
			// add label to pv, in case pvc get deleted, and we can't find pv
			retainPV.Labels[constant.PVCNameLabelKey] = pvcKey.Name
			if retainPV.Annotations == nil {
				retainPV.Annotations = make(map[string]string)
			}
			retainPV.Annotations[constant.PVLastClaimPolicyAnnotationKey] = string(pv.Spec.PersistentVolumeReclaimPolicy)
			retainPV.Spec.PersistentVolumeReclaimPolicy = corev1.PersistentVolumeReclaimRetain
			return graphCli.Do(r.dag, pv, retainPV, model.ActionPatchPtr(), fromVertex, inDataContext4G())
		},
		deletePVCStep: func(fromVertex *model.ObjectVertex, step pvcRecreateStep) *model.ObjectVertex {
			// step 2: delete pvc, this will not delete pv because policy is 'retain'
			removeFinalizerPVC := pvc.DeepCopy()
			removeFinalizerPVC.SetFinalizers([]string{})
			removeFinalizerPVCVertex := graphCli.Do(r.dag, pvc, removeFinalizerPVC, model.ActionPatchPtr(), fromVertex, inDataContext4G())
			return graphCli.Do(r.dag, nil, removeFinalizerPVC, model.ActionDeletePtr(), removeFinalizerPVCVertex, inDataContext4G())
		},
		removePVClaimRefStep: func(fromVertex *model.ObjectVertex, step pvcRecreateStep) *model.ObjectVertex {
			// step 3: remove claimRef in pv
			removeClaimRefPV := pv.DeepCopy()
			if removeClaimRefPV.Spec.ClaimRef != nil {
				removeClaimRefPV.Spec.ClaimRef.UID = ""
				removeClaimRefPV.Spec.ClaimRef.ResourceVersion = ""
			}
			return graphCli.Do(r.dag, pv, removeClaimRefPV, model.ActionPatchPtr(), fromVertex, inDataContext4G())
		},
		createPVCStep: func(fromVertex *model.ObjectVertex, step pvcRecreateStep) *model.ObjectVertex {
			// step 4: create new pvc
			newPVC.SetResourceVersion("")
			return graphCli.Do(r.dag, nil, newPVC, model.ActionCreatePtr(), fromVertex, inDataContext4G())
		},
		pvRestorePolicyStep: func(fromVertex *model.ObjectVertex, step pvcRecreateStep) *model.ObjectVertex {
			// step 5: restore to previous pv policy
			restorePV := pv.DeepCopy()
			policy := corev1.PersistentVolumeReclaimPolicy(restorePV.Annotations[constant.PVLastClaimPolicyAnnotationKey])
			if len(policy) == 0 {
				policy = corev1.PersistentVolumeReclaimDelete
			}
			restorePV.Spec.PersistentVolumeReclaimPolicy = policy
			return graphCli.Do(r.dag, pv, restorePV, model.ActionPatchPtr(), fromVertex, inDataContext4G())
		},
	}

	updatePVCByRecreateFromStep := func(fromStep pvcRecreateStep) {
		lastVertex := r.buildProtoITSWorkloadVertex()
		// The steps here are decremented in reverse order because during the plan execution, dag.WalkReverseTopoOrder
		// is called to execute all vertices on the graph according to the reverse topological order.
		// Therefore, the vertices need to maintain the following edge linkages:
		// root -> its -> step5 -> step4 -> step3 -> step2 -> step1
		// So that, during execution, the sequence becomes step1 -> step2 -> step3 -> step4 -> step5
		for step := pvRestorePolicyStep; step >= fromStep && step >= pvPolicyRetainStep; step-- {
			lastVertex = addStepMap[step](lastVertex, step)
		}
	}

	targetQuantity := vctProto.Spec.Resources.Requests[corev1.ResourceStorage]
	if pvcNotFound && !pvNotFound {
		// this could happen if create pvc step failed when recreating pvc
		updatePVCByRecreateFromStep(removePVClaimRefStep)
		return nil
	}
	if pvcNotFound && pvNotFound {
		// if both pvc and pv not found, do nothing
		return nil
	}
	if reflect.DeepEqual(pvc.Spec.Resources, newPVC.Spec.Resources) && pv.Spec.PersistentVolumeReclaimPolicy == corev1.PersistentVolumeReclaimRetain {
		// this could happen if create pvc succeeded but last step failed
		updatePVCByRecreateFromStep(pvRestorePolicyStep)
		return nil
	}
	if pvcQuantity := pvc.Spec.Resources.Requests[corev1.ResourceStorage]; !viper.GetBool(constant.CfgRecoverVolumeExpansionFailure) &&
		pvcQuantity.Cmp(targetQuantity) == 1 && // check if it's compressing volume
		targetQuantity.Cmp(*pvc.Status.Capacity.Storage()) >= 0 { // check if target size is greater than or equal to actual size
		// this branch means we can update pvc size by recreate it
		updatePVCByRecreateFromStep(pvPolicyRetainStep)
		return nil
	}
	if pvcQuantity := pvc.Spec.Resources.Requests[corev1.ResourceStorage]; pvcQuantity.Cmp(vctProto.Spec.Resources.Requests[corev1.ResourceStorage]) != 0 {
		// use pvc's update without anything extra
		graphCli.Update(r.dag, nil, newPVC, inDataContext4G())
		return nil
	}
	// all the else means no need to update

	return nil
}

// buildProtoITSWorkloadVertex builds protoITS workload vertex
func (r *componentWorkloadOps) buildProtoITSWorkloadVertex() *model.ObjectVertex {
	for _, vertex := range r.dag.Vertices() {
		v, _ := vertex.(*model.ObjectVertex)
		if v.Obj == r.protoITS {
			return v
		}
	}
	return nil
}

func getRunningVolumes(ctx context.Context, cli client.Client, synthesizedComp *component.SynthesizedComponent,
	itsObj *workloads.InstanceSet, vctName string) ([]*corev1.PersistentVolumeClaim, error) {
	pvcs, err := component.ListOwnedPVCs(ctx, cli, synthesizedComp.Namespace, synthesizedComp.ClusterName, synthesizedComp.Name)
	if err != nil {
		if apierrors.IsNotFound(err) {
			return nil, nil
		}
		return nil, err
	}
	matchedPVCs := make([]*corev1.PersistentVolumeClaim, 0)
	prefix := fmt.Sprintf("%s-%s", vctName, itsObj.Name)
	for _, pvc := range pvcs {
		if strings.HasPrefix(pvc.Name, prefix) {
			matchedPVCs = append(matchedPVCs, pvc)
		}
	}
	return matchedPVCs, nil
}

func buildInstanceSetPlacementAnnotation(comp *appsv1.Component, its *workloads.InstanceSet) {
	p := placement(comp)
	if len(p) > 0 {
		if its.Annotations == nil {
			its.Annotations = make(map[string]string)
		}
		its.Annotations[constant.KBAppMultiClusterPlacementKey] = p
	}
}

func newComponentWorkloadOps(reqCtx intctrlutil.RequestCtx,
	cli client.Client,
	cluster *appsv1.Cluster,
	synthesizeComp *component.SynthesizedComponent,
	comp *appsv1.Component,
	runningITS *workloads.InstanceSet,
	protoITS *workloads.InstanceSet,
	dag *graph.DAG) (*componentWorkloadOps, error) {
	compPodNames, err := generatePodNames(synthesizeComp)
	if err != nil {
		return nil, err
	}
	itsPodNames, err := generatePodNamesByITS(runningITS)
	if err != nil {
		return nil, err
	}
	return &componentWorkloadOps{
		cli:                   cli,
		reqCtx:                reqCtx,
		cluster:               cluster,
		component:             comp,
		synthesizeComp:        synthesizeComp,
		runningITS:            runningITS,
		protoITS:              protoITS,
		dag:                   dag,
		desiredCompPodNames:   compPodNames,
		runningItsPodNames:    itsPodNames,
		desiredCompPodNameSet: sets.New(compPodNames...),
		runningItsPodNameSet:  sets.New(itsPodNames...),
	}, nil
}<|MERGE_RESOLUTION|>--- conflicted
+++ resolved
@@ -151,12 +151,6 @@
 
 func (t *componentWorkloadTransformer) reconcileWorkload(ctx context.Context, cli client.Reader,
 	synthesizedComp *component.SynthesizedComponent, comp *appsv1.Component, runningITS, protoITS *workloads.InstanceSet) error {
-<<<<<<< HEAD
-	if runningITS != nil {
-		*protoITS.Spec.Selector = *runningITS.Spec.Selector
-		protoITS.Spec.Template.Labels = intctrlutil.MergeMetadataMaps(runningITS.Spec.Template.Labels, synthesizedComp.DynamicLabels)
-	}
-
 	// if runningITS already exists, the image changes in protoITS will be
 	// rollback to the original image in `checkNRollbackProtoImages`.
 	// So changing registry configs won't affect existing clusters.
@@ -167,8 +161,6 @@
 		protoITS.Spec.Template.Spec.InitContainers[i].Image = intctrlutil.ReplaceImageRegistry(container.Image)
 	}
 
-=======
->>>>>>> d23e2e8f
 	buildInstanceSetPlacementAnnotation(comp, protoITS)
 
 	if err := t.reconcileReplicasStatus(ctx, cli, synthesizedComp, runningITS, protoITS); err != nil {
