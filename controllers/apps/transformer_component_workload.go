--- conflicted
+++ resolved
@@ -668,11 +668,8 @@
 	if err := tryMemberLeave(lfa); err != nil {
 		return err
 	}
-<<<<<<< HEAD
-
-=======
 	r.reqCtx.Log.Info("succeed to leave member for pod", "pod", pod.Name)
->>>>>>> 25360ba2
+
 	return nil
 }
 
