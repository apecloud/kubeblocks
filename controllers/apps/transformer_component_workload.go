/*
Copyright (C) 2022-2023 ApeCloud Co., Ltd

This file is part of KubeBlocks project

This program is free software: you can redistribute it and/or modify
it under the terms of the GNU Affero General Public License as published by
the Free Software Foundation, either version 3 of the License, or
(at your option) any later version.

This program is distributed in the hope that it will be useful
but WITHOUT ANY WARRANTY; without even the implied warranty of
MERCHANTABILITY or FITNESS FOR A PARTICULAR PURPOSE.  See the
GNU Affero General Public License for more details.

You should have received a copy of the GNU Affero General Public License
along with this program.  If not, see <http://www.gnu.org/licenses/>.
*/

package apps

import (
	"context"
	"fmt"
	"reflect"
	"sort"
	"strconv"
	"strings"

	"github.com/spf13/viper"
	"golang.org/x/exp/maps"
	"golang.org/x/exp/slices"
	apps "k8s.io/api/apps/v1"
	corev1 "k8s.io/api/core/v1"
	apierrors "k8s.io/apimachinery/pkg/api/errors"
	"k8s.io/apimachinery/pkg/types"
	"k8s.io/apimachinery/pkg/util/intstr"
	"k8s.io/apimachinery/pkg/util/sets"
	"k8s.io/apiserver/pkg/storage/names"
	"k8s.io/kubectl/pkg/util/podutils"
	"sigs.k8s.io/controller-runtime/pkg/client"

	appsv1alpha1 "github.com/apecloud/kubeblocks/apis/apps/v1alpha1"
	workloads "github.com/apecloud/kubeblocks/apis/workloads/v1alpha1"
	"github.com/apecloud/kubeblocks/pkg/configuration/core"
	cfgutil "github.com/apecloud/kubeblocks/pkg/configuration/util"
	"github.com/apecloud/kubeblocks/pkg/constant"
	"github.com/apecloud/kubeblocks/pkg/controller/component"
	"github.com/apecloud/kubeblocks/pkg/controller/factory"
	"github.com/apecloud/kubeblocks/pkg/controller/graph"
	"github.com/apecloud/kubeblocks/pkg/controller/model"
	rsmcore "github.com/apecloud/kubeblocks/pkg/controller/rsm"
	intctrlutil "github.com/apecloud/kubeblocks/pkg/controllerutil"
	"github.com/apecloud/kubeblocks/pkg/generics"
	lorry "github.com/apecloud/kubeblocks/pkg/lorry/client"
)

// componentWorkloadTransformer handles component rsm workload generation
type componentWorkloadTransformer struct {
	client.Client
}

// componentWorkloadOps handles component rsm workload ops
type componentWorkloadOps struct {
	cli            client.Client
	reqCtx         intctrlutil.RequestCtx
	cluster        *appsv1alpha1.Cluster
	synthesizeComp *component.SynthesizedComponent
	dag            *graph.DAG

	// runningRSM is a snapshot of the rsm that is already running
	runningRSM *workloads.ReplicatedStateMachine
	// protoRSM is the rsm object that is rebuilt from scratch during each reconcile process
	protoRSM *workloads.ReplicatedStateMachine
}

var _ graph.Transformer = &componentWorkloadTransformer{}

func (t *componentWorkloadTransformer) Transform(ctx graph.TransformContext, dag *graph.DAG) error {
	transCtx, _ := ctx.(*componentTransformContext)
	if model.IsObjectDeleting(transCtx.ComponentOrig) {
		return nil
	}

	cluster := transCtx.Cluster
	synthesizeComp := transCtx.SynthesizeComponent
	reqCtx := intctrlutil.RequestCtx{
		Ctx:      transCtx.Context,
		Log:      transCtx.Logger,
		Recorder: transCtx.EventRecorder,
	}

	runningRSM, err := t.runningRSMObject(ctx, synthesizeComp)
	if err != nil {
		return err
	}
	transCtx.RunningWorkload = runningRSM

	// build synthesizeComp podSpec volumeMounts
	buildPodSpecVolumeMounts(synthesizeComp)

	// build rsm workload
	if synthesizeComp.RsmTransformPolicy == workloads.ToPod {
		err = BuildNodesAssignment(transCtx.Context, t.Client, synthesizeComp, runningRSM, cluster)
		if err != nil {
			return err
		}
	}

	protoRSM, err := factory.BuildRSM(cluster, synthesizeComp)
	if err != nil {
		return err
	}
	if runningRSM != nil {
		*protoRSM.Spec.Selector = *runningRSM.Spec.Selector
		protoRSM.Spec.Template.Labels = runningRSM.Spec.Template.Labels
	}
	transCtx.ProtoWorkload = protoRSM

	// build configuration template annotations to rsm workload
	buildRSMConfigTplAnnotations(protoRSM, synthesizeComp)

	graphCli, _ := transCtx.Client.(model.GraphClient)
	if runningRSM == nil {
		if protoRSM != nil {
			graphCli.Create(dag, protoRSM)
			return nil
		}
	} else {
		if protoRSM == nil {
			graphCli.Delete(dag, runningRSM)
		} else {
			err = t.handleUpdate(reqCtx, graphCli, dag, cluster, synthesizeComp, runningRSM, protoRSM)
		}
	}
	return err
}

func (t *componentWorkloadTransformer) runningRSMObject(ctx graph.TransformContext,
	synthesizeComp *component.SynthesizedComponent) (*workloads.ReplicatedStateMachine, error) {
	rsmKey := types.NamespacedName{
		Namespace: synthesizeComp.Namespace,
		Name:      constant.GenerateRSMNamePattern(synthesizeComp.ClusterName, synthesizeComp.Name),
	}
	rsm := &workloads.ReplicatedStateMachine{}
	if err := ctx.GetClient().Get(ctx.GetContext(), rsmKey, rsm); err != nil {
		if apierrors.IsNotFound(err) {
			return nil, nil
		}
		return nil, err
	}
	return rsm, nil
}

func (t *componentWorkloadTransformer) handleUpdate(reqCtx intctrlutil.RequestCtx, cli model.GraphClient, dag *graph.DAG,
	cluster *appsv1alpha1.Cluster, synthesizeComp *component.SynthesizedComponent, runningRSM, protoRSM *workloads.ReplicatedStateMachine) error {
	// TODO(xingran): Some RSM workload operations should be moved down to Lorry implementation. Subsequent operations such as horizontal scaling will be removed from the component controller
	if err := t.handleWorkloadUpdate(reqCtx, dag, cluster, synthesizeComp, runningRSM, protoRSM); err != nil {
		return err
	}

	objCopy := copyAndMergeRSM(runningRSM, protoRSM, synthesizeComp)
	if objCopy != nil && !cli.IsAction(dag, objCopy, model.ActionNoopPtr()) {
		cli.Update(dag, nil, objCopy, model.ReplaceIfExistingOption)
	}

	// to work around that the scaled PVC will be deleted at object action.
	if err := updateVolumes(reqCtx, t.Client, synthesizeComp, runningRSM, dag); err != nil {
		return err
	}
	return nil
}

func (t *componentWorkloadTransformer) handleWorkloadUpdate(reqCtx intctrlutil.RequestCtx, dag *graph.DAG,
	cluster *appsv1alpha1.Cluster, synthesizeComp *component.SynthesizedComponent, obj, rsm *workloads.ReplicatedStateMachine) error {
	cwo := newComponentWorkloadOps(reqCtx, t.Client, cluster, synthesizeComp, obj, rsm, dag)

	// handle rsm expand volume
	if err := cwo.expandVolume(); err != nil {
		return err
	}

	// handle rsm workload horizontal scale
	if err := cwo.horizontalScale(); err != nil {
		return err
	}

	// dag = cwo.dag

	return nil
}

// buildPodSpecVolumeMounts builds podSpec volumeMounts
func buildPodSpecVolumeMounts(synthesizeComp *component.SynthesizedComponent) {
	kbScriptAndConfigVolumeNames := make([]string, 0)
	for _, v := range synthesizeComp.ScriptTemplates {
		kbScriptAndConfigVolumeNames = append(kbScriptAndConfigVolumeNames, v.VolumeName)
	}
	for _, v := range synthesizeComp.ConfigTemplates {
		kbScriptAndConfigVolumeNames = append(kbScriptAndConfigVolumeNames, v.VolumeName)
	}

	podSpec := synthesizeComp.PodSpec
	for _, cc := range []*[]corev1.Container{&podSpec.Containers, &podSpec.InitContainers} {
		volumes := podSpec.Volumes
		for _, c := range *cc {
			for _, v := range c.VolumeMounts {
				// if volumeMounts belongs to kbScriptAndConfigVolumeNames, skip
				if slices.Contains(kbScriptAndConfigVolumeNames, v.Name) {
					continue
				}
				// if persistence is not found, add emptyDir pod.spec.volumes[]
				createFn := func(_ string) corev1.Volume {
					return corev1.Volume{
						Name: v.Name,
						VolumeSource: corev1.VolumeSource{
							EmptyDir: &corev1.EmptyDirVolumeSource{},
						},
					}
				}
				volumes, _ = intctrlutil.CreateOrUpdateVolume(volumes, v.Name, createFn, nil)
			}
		}
		podSpec.Volumes = volumes
	}
	synthesizeComp.PodSpec = podSpec
}

// copyAndMergeRSM merges two RSM objects for updating:
//  1. new an object targetObj by copying from oldObj
//  2. merge all fields can be updated from newObj into targetObj
func copyAndMergeRSM(oldRsm, newRsm *workloads.ReplicatedStateMachine, synthesizeComp *component.SynthesizedComponent) *workloads.ReplicatedStateMachine {
	// mergeAnnotations keeps the original annotations.
	mergeMetadataMap := func(originalMap map[string]string, targetMap *map[string]string) {
		if targetMap == nil || originalMap == nil {
			return
		}
		if *targetMap == nil {
			*targetMap = map[string]string{}
		}
		for k, v := range originalMap {
			// if the annotation not exist in targetAnnotations, copy it from original.
			if _, ok := (*targetMap)[k]; !ok {
				(*targetMap)[k] = v
			}
		}
	}

	// buildWorkLoadAnnotations builds the annotations for Deployment/StatefulSet
	buildWorkLoadAnnotations := func(obj client.Object) {
		workloadAnnotations := obj.GetAnnotations()
		if workloadAnnotations == nil {
			workloadAnnotations = map[string]string{}
		}
		// record the cluster generation to check if the sts is latest
		workloadAnnotations[constant.KubeBlocksGenerationKey] = synthesizeComp.ClusterGeneration
		obj.SetAnnotations(workloadAnnotations)
	}

	updateUpdateStrategy := func(rsmObj, rsmProto *workloads.ReplicatedStateMachine) {
		var objMaxUnavailable *intstr.IntOrString
		if rsmObj.Spec.UpdateStrategy.RollingUpdate != nil {
			objMaxUnavailable = rsmObj.Spec.UpdateStrategy.RollingUpdate.MaxUnavailable
		}
		rsmObj.Spec.UpdateStrategy = rsmProto.Spec.UpdateStrategy
		if objMaxUnavailable == nil && rsmObj.Spec.UpdateStrategy.RollingUpdate != nil {
			// HACK: This field is alpha-level (since v1.24) and is only honored by servers that enable the
			// MaxUnavailableStatefulSet feature.
			// When we get a nil MaxUnavailable from k8s, we consider that the field is not supported by the server,
			// and set the MaxUnavailable as nil explicitly to avoid the workload been updated unexpectedly.
			// Ref: https://kubernetes.io/docs/concepts/workloads/controllers/statefulset/#maximum-unavailable-pods
			rsmObj.Spec.UpdateStrategy.RollingUpdate.MaxUnavailable = nil
		}
	}

	rsmObjCopy := oldRsm.DeepCopy()
	rsmProto := newRsm

	// remove original monitor annotations
	if len(rsmObjCopy.Annotations) > 0 {
		maps.DeleteFunc(rsmObjCopy.Annotations, func(k, v string) bool {
			return strings.HasPrefix(k, "monitor.kubeblocks.io")
		})
	}
	mergeMetadataMap(rsmObjCopy.Annotations, &rsmProto.Annotations)
	rsmObjCopy.Annotations = rsmProto.Annotations
	buildWorkLoadAnnotations(rsmObjCopy)

	// keep the original template annotations.
	// if annotations exist and are replaced, the rsm will be updated.
	mergeMetadataMap(rsmObjCopy.Spec.Template.Annotations, &rsmProto.Spec.Template.Annotations)
	rsmObjCopy.Spec.Template = rsmProto.Spec.Template
	rsmObjCopy.Spec.Replicas = rsmProto.Spec.Replicas
	updateUpdateStrategy(rsmObjCopy, rsmProto)
	rsmObjCopy.Spec.Service = rsmProto.Spec.Service
	rsmObjCopy.Spec.AlternativeServices = rsmProto.Spec.AlternativeServices
	rsmObjCopy.Spec.Roles = rsmProto.Spec.Roles
	rsmObjCopy.Spec.RoleProbe = rsmProto.Spec.RoleProbe
	rsmObjCopy.Spec.MembershipReconfiguration = rsmProto.Spec.MembershipReconfiguration
	rsmObjCopy.Spec.MemberUpdateStrategy = rsmProto.Spec.MemberUpdateStrategy
	rsmObjCopy.Spec.Credential = rsmProto.Spec.Credential
	rsmObjCopy.Spec.NodeAssignment = rsmProto.Spec.NodeAssignment

	ResolvePodSpecDefaultFields(oldRsm.Spec.Template.Spec, &rsmObjCopy.Spec.Template.Spec)
	DelayUpdatePodSpecSystemFields(oldRsm.Spec.Template.Spec, &rsmObjCopy.Spec.Template.Spec)

	isSpecUpdated := !reflect.DeepEqual(&oldRsm.Spec, &rsmObjCopy.Spec)
	if isSpecUpdated {
		UpdatePodSpecSystemFields(&rsmProto.Spec.Template.Spec, &rsmObjCopy.Spec.Template.Spec)
	}

	isLabelsUpdated := !reflect.DeepEqual(oldRsm.Labels, rsmObjCopy.Labels)
	isAnnotationsUpdated := !reflect.DeepEqual(oldRsm.Annotations, rsmObjCopy.Annotations)
	if !isSpecUpdated && !isLabelsUpdated && !isAnnotationsUpdated {
		return nil
	}
	return rsmObjCopy
}

// expandVolume handles rsm workload expand volume
func (r *componentWorkloadOps) expandVolume() error {
	for _, vct := range r.runningRSM.Spec.VolumeClaimTemplates {
		var proto *corev1.PersistentVolumeClaimTemplate
		for i, v := range r.synthesizeComp.VolumeClaimTemplates {
			if v.Name == vct.Name {
				proto = &r.synthesizeComp.VolumeClaimTemplates[i]
				break
			}
		}
		// REVIEW: seems we can remove a volume claim from templates at runtime, without any changes and warning messages?
		if proto == nil {
			continue
		}

		if err := r.expandVolumes(vct.Name, proto); err != nil {
			return err
		}
	}
	return nil
}

// horizontalScale handles rsm workload horizontal scale
func (r *componentWorkloadOps) horizontalScale() error {
	sts := rsmcore.ConvertRSMToSTS(r.runningRSM)
	if sts.Status.ReadyReplicas == r.synthesizeComp.Replicas {
		return nil
	}
	ret := r.horizontalScaling(r.synthesizeComp, sts)
	if ret == 0 {
		if err := r.postScaleIn(); err != nil {
			return err
		}
		if err := r.postScaleOut(sts); err != nil {
			return err
		}
		return nil
	}
	if ret < 0 {
		if err := r.scaleIn(sts); err != nil {
			return err
		}
	} else {
		if err := r.scaleOut(sts); err != nil {
			return err
		}
	}

	if r.synthesizeComp.RsmTransformPolicy != workloads.ToPod {
		if err := r.updatePodReplicaLabel4Scaling(r.synthesizeComp.Replicas); err != nil {
			return err
		}
	}

	r.reqCtx.Recorder.Eventf(r.cluster,
		corev1.EventTypeNormal,
		"HorizontalScale",
		"start horizontal scale component %s of cluster %s from %d to %d",
		r.synthesizeComp.Name, r.cluster.Name, int(r.synthesizeComp.Replicas)-ret, r.synthesizeComp.Replicas)

	return nil
}

// < 0 for scale in, > 0 for scale out, and == 0 for nothing
func (r *componentWorkloadOps) horizontalScaling(synthesizeComp *component.SynthesizedComponent, stsObj *apps.StatefulSet) int {
	return int(synthesizeComp.Replicas - *stsObj.Spec.Replicas)
}

func (r *componentWorkloadOps) postScaleIn() error {
	return nil
}

func (r *componentWorkloadOps) postScaleOut(stsObj *apps.StatefulSet) error {
	var (
		snapshotKey = types.NamespacedName{
			Namespace: stsObj.Namespace,
			Name:      stsObj.Name + "-scaling",
		}
	)

	d, err := newDataClone(r.reqCtx, r.cli, r.cluster, r.synthesizeComp, stsObj, stsObj, snapshotKey)
	if err != nil {
		return err
	}
	if d != nil {
		// clean backup resources.
		// there will not be any backup resources other than scale out.
		tmpObjs, err := d.ClearTmpResources()
		if err != nil {
			return err
		}
		graphCli := model.NewGraphClient(r.cli)
		for _, obj := range tmpObjs {
			graphCli.Do(r.dag, nil, obj, model.ActionDeletePtr(), nil)
		}
	}

	return nil
}

func (r *componentWorkloadOps) scaleIn(stsObj *apps.StatefulSet) error {
	// if scale in to 0, do not delete pvcs
	if r.synthesizeComp.Replicas == 0 {
		r.reqCtx.Log.Info("scale in to 0, keep all PVCs")
		return nil
	}
	// TODO: check the component definition to determine whether we need to call leave member before deleting replicas.
	err := r.leaveMember4ScaleIn(stsObj)
	if err != nil {
		r.reqCtx.Log.Info(fmt.Sprintf("leave member at scaling-in error, retry later: %s", err.Error()))
		return err
	}
	return r.deletePVCs4ScaleIn(stsObj)
}

func (r *componentWorkloadOps) scaleOut(stsObj *apps.StatefulSet) error {
	var (
		backupKey = types.NamespacedName{
			Namespace: stsObj.Namespace,
			Name:      stsObj.Name + "-scaling",
		}
	)

	// sts's replicas=0 means it's starting not scaling, skip all the scaling work.
	if *stsObj.Spec.Replicas == 0 {
		return nil
	}
	graphCli := model.NewGraphClient(r.cli)
	graphCli.Noop(r.dag, r.protoRSM)
	stsProto := rsmcore.ConvertRSMToSTS(r.protoRSM)
	d, err := newDataClone(r.reqCtx, r.cli, r.cluster, r.synthesizeComp, stsObj, stsProto, backupKey)
	if err != nil {
		return err
	}
	var succeed bool
	if d == nil {
		succeed = true
	} else {
		succeed, err = d.Succeed()
		if err != nil {
			return err
		}
	}
	if succeed {
		// pvcs are ready, rsm.replicas should be updated
		graphCli.Update(r.dag, nil, r.protoRSM)
		return r.postScaleOut(stsObj)
	} else {
		graphCli.Noop(r.dag, r.protoRSM)
		// update objs will trigger reconcile, no need to requeue error
		objs, err := d.CloneData(d)
		if err != nil {
			return err
		}
		for _, obj := range objs {
			graphCli.Do(r.dag, nil, obj, model.ActionCreatePtr(), nil)
		}
		return nil
	}
}

func (r *componentWorkloadOps) updatePodReplicaLabel4Scaling(replicas int32) error {
	graphCli := model.NewGraphClient(r.cli)
	pods, err := component.ListPodOwnedByComponent(r.reqCtx.Ctx, r.cli, r.cluster.Namespace, constant.GetComponentWellKnownLabels(r.cluster.Name, r.synthesizeComp.Name))
	if err != nil {
		return err
	}
	for _, pod := range pods {
		obj := pod.DeepCopy()
		if obj.Annotations == nil {
			obj.Annotations = make(map[string]string)
		}
		obj.Annotations[constant.ComponentReplicasAnnotationKey] = strconv.Itoa(int(replicas))
		graphCli.Update(r.dag, nil, obj)
	}
	return nil
}

func (r *componentWorkloadOps) leaveMember4ScaleIn(stsObj *apps.StatefulSet) error {
	pods, err := component.ListPodOwnedByComponent(r.reqCtx.Ctx, r.cli, r.cluster.Namespace, constant.GetComponentWellKnownLabels(r.cluster.Name, r.synthesizeComp.Name))
	if err != nil {
		return err
	}
	tryToSwitchover := func(lorryCli lorry.Client, pod *corev1.Pod) error {
		if pod == nil || len(pod.Labels) == 0 {
			return nil
		}
		// if pod is not leader/primary, no need to switchover
		isLeader := func() bool {
			roleName, ok := pod.Labels[constant.RoleLabelKey]
			if !ok {
				return false
			}

			for _, replicaRole := range r.runningRSM.Spec.Roles {
				if roleName == replicaRole.Name && replicaRole.IsLeader {
					return true
				}
			}
			return false
		}
		if !isLeader() {
			return nil
		}
		// if HA functionality is not enabled, no need to switchover
<<<<<<< HEAD
		err := lorryCli.Switchover(r.reqCtx.Ctx, pod.Name, "", false)
=======
		err := lorryCli.Switchover(r.reqCtx.Ctx, pod.Name, "")
		if err == lorry.NotImplemented {
			// For the purpose of upgrade compatibility, if the version of Lorry is 0.7 and
			// the version of KB is upgraded to 0.8 or newer, lorry client will return an NotImplemented error,
			// in this case, here just return success.
			r.reqCtx.Log.Info("lorry switchover api is not implemented")
			return nil
		}
>>>>>>> 5e52fe15
		if err == nil {
			return fmt.Errorf("switchover succeed, wait role label to be updated")
		}
		if strings.Contains(err.Error(), "cluster's ha is disabled") {
			return nil
		}
		return err
	}
	deletePodList, err := calculateDeletePods(pods, r.synthesizeComp.RsmTransformPolicy, *stsObj.Spec.Replicas-r.synthesizeComp.Replicas,
		r.synthesizeComp.Replicas, r.synthesizeComp.Instances)
	if err != nil {
		return err
	}
	for _, pod := range deletePodList {
		lorryCli, err1 := lorry.NewClient(*pod)
		if err1 != nil {
			if err == nil {
				err = err1
			}
			continue
		}

		if intctrlutil.IsNil(lorryCli) {
			// no lorry in the pod
			continue
		}

		// switchover if the leaving pod is leader
		if switchoverErr := tryToSwitchover(lorryCli, pod); switchoverErr != nil {
			return switchoverErr
		}

		if err2 := lorryCli.LeaveMember(r.reqCtx.Ctx); err2 != nil {
			// For the purpose of upgrade compatibility, if the version of Lorry is 0.7 and
			// the version of KB is upgraded to 0.8 or newer, lorry client will return an NotImplemented error,
			// in this case, here just ignore it.
			if err2 == lorry.NotImplemented {
				r.reqCtx.Log.Info("lorry leave member api is not implemented")
			} else if err == nil {
				err = err2
			}
		}
	}
	return err // TODO: use requeue-after
}

func (r *componentWorkloadOps) deletePVCs4ScaleIn(stsObj *apps.StatefulSet) error {
	graphCli := model.NewGraphClient(r.cli)
	for i := r.synthesizeComp.Replicas; i < *stsObj.Spec.Replicas; i++ {
		for _, vct := range stsObj.Spec.VolumeClaimTemplates {
			pvcKey := types.NamespacedName{
				Namespace: stsObj.Namespace,
				Name:      fmt.Sprintf("%s-%s-%d", vct.Name, stsObj.Name, i),
			}
			pvc := corev1.PersistentVolumeClaim{}
			if err := r.cli.Get(r.reqCtx.Ctx, pvcKey, &pvc); err != nil {
				return err
			}
			// Since there are no order guarantee between updating STS and deleting PVCs, if there is any error occurred
			// after updating STS and before deleting PVCs, the PVCs intended to scale-in will be leaked.
			// For simplicity, the updating dependency is added between them to guarantee that the PVCs to scale-in
			// will be deleted or the scaling-in operation will be failed.
			graphCli.Delete(r.dag, &pvc)
		}
	}
	return nil
}

func (r *componentWorkloadOps) expandVolumes(vctName string, proto *corev1.PersistentVolumeClaimTemplate) error {
	for i := *r.runningRSM.Spec.Replicas - 1; i >= 0; i-- {
		pvc := &corev1.PersistentVolumeClaim{}
		pvcKey := types.NamespacedName{
			Namespace: r.cluster.Namespace,
			Name:      fmt.Sprintf("%s-%s-%d", vctName, r.runningRSM.Name, i),
		}
		pvcNotFound := false
		if err := r.cli.Get(r.reqCtx.Ctx, pvcKey, pvc); err != nil {
			if apierrors.IsNotFound(err) {
				pvcNotFound = true
			} else {
				return err
			}
		}

		if !pvcNotFound {
			quantity := pvc.Spec.Resources.Requests.Storage()
			newQuantity := proto.Spec.Resources.Requests.Storage()
			if quantity.Cmp(*pvc.Status.Capacity.Storage()) == 0 && newQuantity.Cmp(*quantity) < 0 {
				errMsg := fmt.Sprintf("shrinking the volume is not supported, volume: %s, quantity: %s, new quantity: %s",
					pvc.GetName(), quantity.String(), newQuantity.String())
				r.reqCtx.Event(r.cluster, corev1.EventTypeWarning, "VolumeExpansionFailed", errMsg)
				return fmt.Errorf("%s", errMsg)
			}
		}

		if err := r.updatePVCSize(pvcKey, pvc, pvcNotFound, proto); err != nil {
			return err
		}
	}
	return nil
}

func (r *componentWorkloadOps) updatePVCSize(pvcKey types.NamespacedName,
	pvc *corev1.PersistentVolumeClaim, pvcNotFound bool, vctProto *corev1.PersistentVolumeClaimTemplate) error {
	// reference: https://kubernetes.io/docs/concepts/storage/persistent-volumes/#recovering-from-failure-when-expanding-volumes
	// 1. Mark the PersistentVolume(PV) that is bound to the PersistentVolumeClaim(PVC) with Retain reclaim policy.
	// 2. Delete the PVC. Since PV has Retain reclaim policy - we will not lose any data when we recreate the PVC.
	// 3. Delete the claimRef entry from PV specs, so as new PVC can bind to it. This should make the PV Available.
	// 4. Re-create the PVC with smaller size than PV and set volumeName field of the PVC to the name of the PV. This should bind new PVC to existing PV.
	// 5. Don't forget to restore the reclaim policy of the PV.
	newPVC := pvc.DeepCopy()
	if pvcNotFound {
		newPVC.Name = pvcKey.Name
		newPVC.Namespace = pvcKey.Namespace
		newPVC.SetLabels(vctProto.Labels)
		newPVC.Spec = vctProto.Spec
		ml := client.MatchingLabels{
			constant.PVCNameLabelKey: pvcKey.Name,
		}
		pvList := corev1.PersistentVolumeList{}
		if err := r.cli.List(r.reqCtx.Ctx, &pvList, ml); err != nil {
			return err
		}
		for _, pv := range pvList.Items {
			// find pv referenced this pvc
			if pv.Spec.ClaimRef == nil {
				continue
			}
			if pv.Spec.ClaimRef.Name == pvcKey.Name {
				newPVC.Spec.VolumeName = pv.Name
				break
			}
		}
	} else {
		newPVC.Spec.Resources.Requests[corev1.ResourceStorage] = vctProto.Spec.Resources.Requests[corev1.ResourceStorage]
		// delete annotation to make it re-bind
		delete(newPVC.Annotations, "pv.kubernetes.io/bind-completed")
	}

	pvNotFound := false

	// step 1: update pv to retain
	pv := &corev1.PersistentVolume{}
	pvKey := types.NamespacedName{
		Namespace: pvcKey.Namespace,
		Name:      newPVC.Spec.VolumeName,
	}
	if err := r.cli.Get(r.reqCtx.Ctx, pvKey, pv); err != nil {
		if apierrors.IsNotFound(err) {
			pvNotFound = true
		} else {
			return err
		}
	}

	graphCli := model.NewGraphClient(r.cli)

	type pvcRecreateStep int
	const (
		pvPolicyRetainStep pvcRecreateStep = iota
		deletePVCStep
		removePVClaimRefStep
		createPVCStep
		pvRestorePolicyStep
	)

	addStepMap := map[pvcRecreateStep]func(fromVertex *model.ObjectVertex, step pvcRecreateStep) *model.ObjectVertex{
		pvPolicyRetainStep: func(fromVertex *model.ObjectVertex, step pvcRecreateStep) *model.ObjectVertex {
			// step 1: update pv to retain
			retainPV := pv.DeepCopy()
			if retainPV.Labels == nil {
				retainPV.Labels = make(map[string]string)
			}
			// add label to pv, in case pvc get deleted, and we can't find pv
			retainPV.Labels[constant.PVCNameLabelKey] = pvcKey.Name
			if retainPV.Annotations == nil {
				retainPV.Annotations = make(map[string]string)
			}
			retainPV.Annotations[constant.PVLastClaimPolicyAnnotationKey] = string(pv.Spec.PersistentVolumeReclaimPolicy)
			retainPV.Spec.PersistentVolumeReclaimPolicy = corev1.PersistentVolumeReclaimRetain
			return graphCli.Do(r.dag, pv, retainPV, model.ActionPatchPtr(), fromVertex)
		},
		deletePVCStep: func(fromVertex *model.ObjectVertex, step pvcRecreateStep) *model.ObjectVertex {
			// step 2: delete pvc, this will not delete pv because policy is 'retain'
			removeFinalizerPVC := pvc.DeepCopy()
			removeFinalizerPVC.SetFinalizers([]string{})
			removeFinalizerPVCVertex := graphCli.Do(r.dag, pvc, removeFinalizerPVC, model.ActionPatchPtr(), fromVertex)
			return graphCli.Do(r.dag, nil, removeFinalizerPVC, model.ActionDeletePtr(), removeFinalizerPVCVertex)
		},
		removePVClaimRefStep: func(fromVertex *model.ObjectVertex, step pvcRecreateStep) *model.ObjectVertex {
			// step 3: remove claimRef in pv
			removeClaimRefPV := pv.DeepCopy()
			if removeClaimRefPV.Spec.ClaimRef != nil {
				removeClaimRefPV.Spec.ClaimRef.UID = ""
				removeClaimRefPV.Spec.ClaimRef.ResourceVersion = ""
			}
			return graphCli.Do(r.dag, pv, removeClaimRefPV, model.ActionPatchPtr(), fromVertex)
		},
		createPVCStep: func(fromVertex *model.ObjectVertex, step pvcRecreateStep) *model.ObjectVertex {
			// step 4: create new pvc
			newPVC.SetResourceVersion("")
			return graphCli.Do(r.dag, nil, newPVC, model.ActionCreatePtr(), fromVertex)
		},
		pvRestorePolicyStep: func(fromVertex *model.ObjectVertex, step pvcRecreateStep) *model.ObjectVertex {
			// step 5: restore to previous pv policy
			restorePV := pv.DeepCopy()
			policy := corev1.PersistentVolumeReclaimPolicy(restorePV.Annotations[constant.PVLastClaimPolicyAnnotationKey])
			if len(policy) == 0 {
				policy = corev1.PersistentVolumeReclaimDelete
			}
			restorePV.Spec.PersistentVolumeReclaimPolicy = policy
			return graphCli.Do(r.dag, pv, restorePV, model.ActionPatchPtr(), fromVertex)
		},
	}

	updatePVCByRecreateFromStep := func(fromStep pvcRecreateStep) {
		lastVertex := r.buildProtoRSMWorkloadVertex()
		for step := pvRestorePolicyStep; step >= fromStep && step >= pvPolicyRetainStep; step-- {
			lastVertex = addStepMap[step](lastVertex, step)
		}
	}

	targetQuantity := vctProto.Spec.Resources.Requests[corev1.ResourceStorage]
	if pvcNotFound && !pvNotFound {
		// this could happen if create pvc step failed when recreating pvc
		updatePVCByRecreateFromStep(removePVClaimRefStep)
		return nil
	}
	if pvcNotFound && pvNotFound {
		// if both pvc and pv not found, do nothing
		return nil
	}
	if reflect.DeepEqual(pvc.Spec.Resources, newPVC.Spec.Resources) && pv.Spec.PersistentVolumeReclaimPolicy == corev1.PersistentVolumeReclaimRetain {
		// this could happen if create pvc succeeded but last step failed
		updatePVCByRecreateFromStep(pvRestorePolicyStep)
		return nil
	}
	if pvcQuantity := pvc.Spec.Resources.Requests[corev1.ResourceStorage]; !viper.GetBool(constant.CfgRecoverVolumeExpansionFailure) &&
		pvcQuantity.Cmp(targetQuantity) == 1 && // check if it's compressing volume
		targetQuantity.Cmp(*pvc.Status.Capacity.Storage()) >= 0 { // check if target size is greater than or equal to actual size
		// this branch means we can update pvc size by recreate it
		updatePVCByRecreateFromStep(pvPolicyRetainStep)
		return nil
	}
	if pvcQuantity := pvc.Spec.Resources.Requests[corev1.ResourceStorage]; pvcQuantity.Cmp(vctProto.Spec.Resources.Requests[corev1.ResourceStorage]) != 0 {
		// use pvc's update without anything extra
		graphCli.Update(r.dag, nil, newPVC)
		return nil
	}
	// all the else means no need to update

	return nil
}

// buildProtoRSMWorkloadVertex builds protoRSM workload vertex
func (r *componentWorkloadOps) buildProtoRSMWorkloadVertex() *model.ObjectVertex {
	for _, vertex := range r.dag.Vertices() {
		v, _ := vertex.(*model.ObjectVertex)
		if v.Obj == r.protoRSM {
			return v
		}
	}
	return nil
}

func updateVolumes(reqCtx intctrlutil.RequestCtx, cli client.Client, synthesizeComp *component.SynthesizedComponent,
	rsmObj *workloads.ReplicatedStateMachine, dag *graph.DAG) error {
	graphCli := model.NewGraphClient(cli)
	getRunningVolumes := func(vctName string) ([]*corev1.PersistentVolumeClaim, error) {
		pvcs, err := component.ListObjWithLabelsInNamespace(reqCtx.Ctx, cli, generics.PersistentVolumeClaimSignature,
			rsmObj.Namespace, constant.GetComponentWellKnownLabels(synthesizeComp.ClusterName, synthesizeComp.Name))
		if err != nil {
			if apierrors.IsNotFound(err) {
				return nil, nil
			}
			return nil, err
		}
		matchedPVCs := make([]*corev1.PersistentVolumeClaim, 0)
		prefix := fmt.Sprintf("%s-%s", vctName, rsmObj.Name)
		for _, pvc := range pvcs {
			if strings.HasPrefix(pvc.Name, prefix) {
				matchedPVCs = append(matchedPVCs, pvc)
			}
		}
		return matchedPVCs, nil
	}

	// PVCs which have been added to the dag because of volume expansion.
	pvcNameSet := sets.New[string]()
	for _, obj := range graphCli.FindAll(dag, &corev1.PersistentVolumeClaim{}) {
		pvcNameSet.Insert(obj.GetName())
	}

	for _, vct := range synthesizeComp.VolumeClaimTemplates {
		pvcs, err := getRunningVolumes(vct.Name)
		if err != nil {
			return err
		}
		for _, pvc := range pvcs {
			if pvcNameSet.Has(pvc.Name) {
				continue
			}
			graphCli.Noop(dag, pvc)
		}
	}
	return nil
}

// buildRSMConfigTplAnnotations builds config tpl annotations for rsm
func buildRSMConfigTplAnnotations(rsm *workloads.ReplicatedStateMachine, synthesizedComp *component.SynthesizedComponent) {
	configTplAnnotations := make(map[string]string)
	for _, configTplSpec := range synthesizedComp.ConfigTemplates {
		configTplAnnotations[core.GenerateTPLUniqLabelKeyWithConfig(configTplSpec.Name)] = core.GetComponentCfgName(synthesizedComp.ClusterName, synthesizedComp.Name, configTplSpec.Name)
	}
	for _, scriptTplSpec := range synthesizedComp.ScriptTemplates {
		configTplAnnotations[core.GenerateTPLUniqLabelKeyWithConfig(scriptTplSpec.Name)] = core.GetComponentCfgName(synthesizedComp.ClusterName, synthesizedComp.Name, scriptTplSpec.Name)
	}
	updateRSMAnnotationsWithTemplate(rsm, configTplAnnotations)
}

func updateRSMAnnotationsWithTemplate(rsm *workloads.ReplicatedStateMachine, allTemplateAnnotations map[string]string) {
	// full configmap upgrade
	existLabels := make(map[string]string)
	annotations := rsm.GetAnnotations()
	if annotations == nil {
		annotations = make(map[string]string)
	}
	for key, val := range annotations {
		if strings.HasPrefix(key, constant.ConfigurationTplLabelPrefixKey) {
			existLabels[key] = val
		}
	}

	// delete not exist configmap label
	deletedLabels := cfgutil.MapKeyDifference(existLabels, allTemplateAnnotations)
	for l := range deletedLabels.Iter() {
		delete(annotations, l)
	}

	for key, val := range allTemplateAnnotations {
		annotations[key] = val
	}
	rsm.SetAnnotations(annotations)
}

func newComponentWorkloadOps(reqCtx intctrlutil.RequestCtx,
	cli client.Client,
	cluster *appsv1alpha1.Cluster,
	synthesizeComp *component.SynthesizedComponent,
	runningRSM *workloads.ReplicatedStateMachine,
	protoRSM *workloads.ReplicatedStateMachine,
	dag *graph.DAG) *componentWorkloadOps {
	return &componentWorkloadOps{
		cli:            cli,
		reqCtx:         reqCtx,
		cluster:        cluster,
		synthesizeComp: synthesizeComp,
		runningRSM:     runningRSM,
		protoRSM:       protoRSM,
		dag:            dag,
	}
}

func BuildNodesAssignment(ctx context.Context, cli client.Client, synthesizeComp *component.SynthesizedComponent, rsm *workloads.ReplicatedStateMachine, cluster *appsv1alpha1.Cluster) error {
	currentNodesAssignment := make([]workloads.NodeAssignment, 0)
	if rsm != nil {
		currentNodesAssignment = rsm.Spec.NodeAssignment
	}
	instances := synthesizeComp.Instances
	nodes := synthesizeComp.Nodes
	expectedReplicas := synthesizeComp.Replicas

	currentReplicas := int32(len(currentNodesAssignment))
	if currentReplicas > expectedReplicas {
		var err error
		pods, err := component.ListPodOwnedByComponent(ctx, cli, cluster.Namespace, constant.GetComponentWellKnownLabels(cluster.Name, synthesizeComp.Name))
		if err != nil {
			return err
		}
		currentNodesAssignment, err = DeletePodFromInstances(pods, instances, currentReplicas-expectedReplicas, currentNodesAssignment)
		if err != nil {
			return err
		}
	} else if currentReplicas < expectedReplicas {
		res := AllocateNodesForPod(nodes, expectedReplicas-currentReplicas, synthesizeComp.ClusterName, synthesizeComp.Name)
		currentNodesAssignment = append(currentNodesAssignment, res...)
	}
	synthesizeComp.NodesAssignment = currentNodesAssignment
	return nil
}

func calculateDeletePods(pods []*corev1.Pod, policy workloads.RsmTransformPolicy, deltaReplicas, expectReplicas int32, instances []string) ([]*corev1.Pod, error) {
	if deltaReplicas < 0 {
		return nil, fmt.Errorf("unexpect deltaReplicas: %d", deltaReplicas)
	}
	deletePodList := make([]*corev1.Pod, 0)
	deletePodNames := make(map[string]struct{})
	if policy == workloads.ToPod {
		// select delete pods from instances
		for idx := range instances {
			instance := instances[idx]
			for podIdx := range pods {
				if pods[podIdx].Name == instance && deltaReplicas > 0 {
					if _, exist := deletePodNames[instance]; !exist {
						deletePodList = append(deletePodList, pods[podIdx])
						deltaReplicas--
						break
					}
				}
			}
		}
		// calculate rest pod
		restPods := make([]*corev1.Pod, 0)
		for podIdx := range pods {
			isDelete := false
			for delPodIdx := range deletePodList {
				if deletePodList[delPodIdx].Name == pods[podIdx].Name {
					isDelete = true
					break
				}
			}
			if !isDelete {
				restPods = append(restPods, pods[podIdx])
			}
		}
		pods = restPods
		if deltaReplicas > 0 {
			var activePods podutils.ActivePods = pods
			sort.Sort(activePods)
			deletePodList = append(deletePodList, activePods[:deltaReplicas]...)
		}
	} else {
		for _, pod := range pods {
			subs := strings.Split(pod.Name, "-")
			if ordinal, err := strconv.ParseInt(subs[len(subs)-1], 10, 32); err != nil {
				return nil, err
			} else if int32(ordinal) < expectReplicas {
				continue
			}
			deletePodList = append(deletePodList, pod)
		}
	}
	return deletePodList, nil
}

func DeletePodFromInstances(pods []*corev1.Pod, instances []string, replicas int32, currentNodesAssignment []workloads.NodeAssignment) ([]workloads.NodeAssignment, error) {
	currentNodesAssignmentMap := make(map[string]workloads.NodeAssignment, 0)

	deletedPods, err := calculateDeletePods(pods, workloads.ToPod, replicas, -1, instances)
	if err != nil {
		return nil, err
	}
	for i := 0; i < len(currentNodesAssignment); i++ {
		currentNodeAssignment := currentNodesAssignment[i]
		currentNodesAssignmentMap[currentNodeAssignment.Name] = currentNodeAssignment
	}
	for idx := range deletedPods {
		deletedPod := deletedPods[idx]
		delete(currentNodesAssignmentMap, deletedPod.Name)
	}
	nodesAssignment := make([]workloads.NodeAssignment, 0)
	for _, val := range currentNodesAssignmentMap {
		nodesAssignment = append(nodesAssignment, val)
	}
	return nodesAssignment, nil
}

func AllocateNodesForPod(nodes []types.NodeName, replicas int32, clusterName, componentName string) []workloads.NodeAssignment {
	nodesAssignment := make([]workloads.NodeAssignment, 0)
	simpleNameGenerator := names.SimpleNameGenerator
	nodesLen := len(nodes)
	if nodesLen == 0 {
		for i := replicas; i > 0; i-- {
			podName := simpleNameGenerator.GenerateName(clusterName + "-" + componentName + "-")
			nodeAssignment := workloads.NodeAssignment{
				Name: podName,
			}
			nodesAssignment = append(nodesAssignment, nodeAssignment)
		}
	} else {
		for i := 0; i < int(replicas); i++ {
			podName := simpleNameGenerator.GenerateName(clusterName + "-" + componentName + "-")
			nodeAssignment := workloads.NodeAssignment{
				Name: podName,
				NodeSpec: workloads.NodeSpec{
					NodeName: nodes[i%nodesLen],
				},
			}
			nodesAssignment = append(nodesAssignment, nodeAssignment)
		}
	}
	return nodesAssignment
}<|MERGE_RESOLUTION|>--- conflicted
+++ resolved
@@ -522,10 +522,7 @@
 			return nil
 		}
 		// if HA functionality is not enabled, no need to switchover
-<<<<<<< HEAD
 		err := lorryCli.Switchover(r.reqCtx.Ctx, pod.Name, "", false)
-=======
-		err := lorryCli.Switchover(r.reqCtx.Ctx, pod.Name, "")
 		if err == lorry.NotImplemented {
 			// For the purpose of upgrade compatibility, if the version of Lorry is 0.7 and
 			// the version of KB is upgraded to 0.8 or newer, lorry client will return an NotImplemented error,
@@ -533,7 +530,6 @@
 			r.reqCtx.Log.Info("lorry switchover api is not implemented")
 			return nil
 		}
->>>>>>> 5e52fe15
 		if err == nil {
 			return fmt.Errorf("switchover succeed, wait role label to be updated")
 		}
