--- conflicted
+++ resolved
@@ -451,27 +451,16 @@
 }
 
 func (r *componentWorkloadOps) horizontalScale() error {
-<<<<<<< HEAD
+	// handle memberjoin lifecycle action
+	if err := r.checkAndDoMemberJoin(); err != nil {
+		return err
+	}
+
 	var (
 		in  = r.runningItsPodNameSet.Difference(r.desiredCompPodNameSet)
 		out = r.desiredCompPodNameSet.Difference(r.runningItsPodNameSet)
 	)
 	if in.Len() == 0 && out.Len() == 0 {
-=======
-	its := r.runningITS
-	// handle memberjoin lifecycle action
-	if err := r.checkAndDoMemberJoin(); err != nil {
-		return err
-	}
-	doScaleOut, doScaleIn := r.horizontalScaling()
-	if !doScaleOut && !doScaleIn {
-		if err := r.postScaleIn(); err != nil {
-			return err
-		}
-		if err := r.postScaleOut(its); err != nil {
-			return err
-		}
->>>>>>> bc7dd2f1
 		return nil
 	}
 
@@ -513,101 +502,7 @@
 		r.reqCtx.Log.Info(fmt.Sprintf("leave member at scaling-in error, retry later: %s", err.Error()))
 		return err
 	}
-<<<<<<< HEAD
 	return r.deletePVCs4ScaleIn(r.runningITS)
-=======
-	return r.deletePVCs4ScaleIn(itsObj)
-}
-
-func (r *componentWorkloadOps) scaleOut(itsObj *workloads.InstanceSet) error {
-	var (
-		backupKey = types.NamespacedName{
-			Namespace: itsObj.Namespace,
-			Name:      constant.GenerateResourceNameWithScalingSuffix(itsObj.Name),
-		}
-	)
-
-	// its's replicas=0 means it's starting not scaling, skip all the scaling work.
-	if *itsObj.Spec.Replicas == 0 {
-		return nil
-	}
-
-	r.annotateInstanceSetForMemberJoin()
-
-	graphCli := model.NewGraphClient(r.cli)
-	graphCli.Noop(r.dag, r.protoITS)
-	d, err := newDataClone(r.reqCtx, r.cli, r.cluster, r.synthesizeComp, itsObj, r.protoITS, backupKey)
-	if err != nil {
-		return err
-	}
-	var succeed bool
-	if d == nil {
-		succeed = true
-	} else {
-		succeed, err = d.Succeed()
-		if err != nil {
-			return err
-		}
-	}
-	if succeed {
-		// pvcs are ready, ITS.replicas should be updated
-		graphCli.Update(r.dag, nil, r.protoITS)
-		return r.postScaleOut(itsObj)
-	} else {
-		graphCli.Noop(r.dag, r.protoITS)
-		// update objs will trigger reconcile, no need to requeue error
-		objs1, objs2, err := d.CloneData(d)
-		if err != nil {
-			return err
-		}
-		for _, obj := range objs1 {
-			graphCli.Do(r.dag, nil, obj, model.ActionCreatePtr(), nil)
-		}
-		for _, obj := range objs2 {
-			graphCli.Do(r.dag, nil, obj, model.ActionCreatePtr(), nil, inDataContext4G())
-		}
-		return nil
-	}
->>>>>>> bc7dd2f1
-}
-
-func (r *componentWorkloadOps) annotateInstanceSetForMemberJoin() {
-	if r.synthesizeComp.LifecycleActions.MemberJoin == nil {
-		return
-	}
-
-	podsToMemberjoin := getPodsToMemberJoinFromAnno(r.runningITS)
-
-	for podName := range r.desiredCompPodNameSet {
-		if r.runningItsPodNameSet.Has(podName) {
-			continue
-		}
-		if podsToMemberjoin.Has(podName) {
-			continue
-		}
-		podsToMemberjoin.Insert(podName)
-	}
-
-	if podsToMemberjoin.Len() > 0 {
-		r.protoITS.Annotations[constant.MemberJoinStatusAnnotationKey] = strings.Join(sets.List(podsToMemberjoin), ",")
-	}
-}
-
-func getPodsToMemberJoinFromAnno(instanceSet *workloads.InstanceSet) sets.Set[string] {
-	podsToMemberjoin := sets.New[string]()
-	if instanceSet == nil {
-		return podsToMemberjoin
-	}
-
-	if instanceSet.Annotations == nil {
-		return podsToMemberjoin
-	}
-
-	if memberJoinStatus := instanceSet.Annotations[constant.MemberJoinStatusAnnotationKey]; memberJoinStatus != "" {
-		podsToMemberjoin.Insert(strings.Split(memberJoinStatus, ",")...)
-	}
-
-	return podsToMemberjoin
 }
 
 func (r *componentWorkloadOps) leaveMember4ScaleIn() error {
@@ -807,6 +702,8 @@
 }
 
 func (r *componentWorkloadOps) scaleOut() error {
+	r.annotateInstanceSetForMemberJoin()
+
 	// replicas in provisioning
 	provisioningReplicas, err := component.ReplicasInProvisioning(r.component)
 	if err != nil {
@@ -865,6 +762,45 @@
 	}
 
 	return component.NewReplicas(r.component, newReplicas, hasDataActionDefined)
+}
+
+func (r *componentWorkloadOps) annotateInstanceSetForMemberJoin() {
+	if r.synthesizeComp.LifecycleActions.MemberJoin == nil {
+		return
+	}
+
+	podsToMemberjoin := getPodsToMemberJoinFromAnno(r.runningITS)
+
+	for podName := range r.desiredCompPodNameSet {
+		if r.runningItsPodNameSet.Has(podName) {
+			continue
+		}
+		if podsToMemberjoin.Has(podName) {
+			continue
+		}
+		podsToMemberjoin.Insert(podName)
+	}
+
+	if podsToMemberjoin.Len() > 0 {
+		r.protoITS.Annotations[constant.MemberJoinStatusAnnotationKey] = strings.Join(sets.List(podsToMemberjoin), ",")
+	}
+}
+
+func getPodsToMemberJoinFromAnno(instanceSet *workloads.InstanceSet) sets.Set[string] {
+	podsToMemberjoin := sets.New[string]()
+	if instanceSet == nil {
+		return podsToMemberjoin
+	}
+
+	if instanceSet.Annotations == nil {
+		return podsToMemberjoin
+	}
+
+	if memberJoinStatus := instanceSet.Annotations[constant.MemberJoinStatusAnnotationKey]; memberJoinStatus != "" {
+		podsToMemberjoin.Insert(strings.Split(memberJoinStatus, ",")...)
+	}
+
+	return podsToMemberjoin
 }
 
 func (r *componentWorkloadOps) sourceReplica(dataDump *appsv1.Action) (*corev1.Pod, error) {
