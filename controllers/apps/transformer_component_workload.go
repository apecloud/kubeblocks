--- conflicted
+++ resolved
@@ -529,12 +529,7 @@
 }
 
 func (r *componentWorkloadOps) leaveMember4ScaleIn() error {
-<<<<<<< HEAD
 	pods, err := component.ListOwnedPods(r.reqCtx.Ctx, r.cli, r.cluster.Namespace, r.cluster.Name, r.synthesizeComp.Name)
-=======
-	labels := constant.GetComponentWellKnownLabels(r.synthesizeComp.ClusterName, r.synthesizeComp.Name)
-	pods, err := component.ListPodOwnedByComponent(r.reqCtx.Ctx, r.cli, r.synthesizeComp.Namespace, labels, inDataContext4C())
->>>>>>> 2280b962
 	if err != nil {
 		return err
 	}
@@ -847,26 +842,6 @@
 func updateVolumes(reqCtx intctrlutil.RequestCtx, cli client.Client, synthesizeComp *component.SynthesizedComponent,
 	itsObj *workloads.InstanceSet, dag *graph.DAG) error {
 	graphCli := model.NewGraphClient(cli)
-<<<<<<< HEAD
-	getRunningVolumes := func(vctName string) ([]*corev1.PersistentVolumeClaim, error) {
-		pvcs, err := component.ListOwnedPVCs(reqCtx.Ctx, cli, synthesizeComp.Namespace, synthesizeComp.ClusterName, synthesizeComp.Name)
-		if err != nil {
-			if apierrors.IsNotFound(err) {
-				return nil, nil
-			}
-			return nil, err
-		}
-		matchedPVCs := make([]*corev1.PersistentVolumeClaim, 0)
-		prefix := fmt.Sprintf("%s-%s", vctName, itsObj.Name)
-		for _, pvc := range pvcs {
-			if strings.HasPrefix(pvc.Name, prefix) {
-				matchedPVCs = append(matchedPVCs, pvc)
-			}
-		}
-		return matchedPVCs, nil
-	}
-=======
->>>>>>> 2280b962
 
 	// PVCs which have been added to the dag because of volume expansion.
 	pvcNameSet := sets.New[string]()
@@ -889,11 +864,9 @@
 	return nil
 }
 
-// getRunningVolumes gets the running volumes of the ITS.
 func getRunningVolumes(ctx context.Context, cli client.Client, synthesizedComp *component.SynthesizedComponent,
 	itsObj *workloads.InstanceSet, vctName string) ([]*corev1.PersistentVolumeClaim, error) {
-	labels := constant.GetComponentWellKnownLabels(synthesizedComp.ClusterName, synthesizedComp.Name)
-	pvcs, err := component.ListObjWithLabelsInNamespace(ctx, cli, generics.PersistentVolumeClaimSignature, synthesizedComp.Namespace, labels, inDataContext4C())
+	pvcs, err := component.ListOwnedPVCs(ctx, cli, synthesizedComp.Namespace, synthesizedComp.ClusterName, synthesizedComp.Name)
 	if err != nil {
 		if apierrors.IsNotFound(err) {
 			return nil, nil
