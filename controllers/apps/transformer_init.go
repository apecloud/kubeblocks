/*
Copyright (C) 2022-2023 ApeCloud Co., Ltd

This file is part of KubeBlocks project

This program is free software: you can redistribute it and/or modify
it under the terms of the GNU Affero General Public License as published by
the Free Software Foundation, either version 3 of the License, or
(at your option) any later version.

This program is distributed in the hope that it will be useful
but WITHOUT ANY WARRANTY; without even the implied warranty of
MERCHANTABILITY or FITNESS FOR A PARTICULAR PURPOSE.  See the
GNU Affero General Public License for more details.

You should have received a copy of the GNU Affero General Public License
along with this program.  If not, see <http://www.gnu.org/licenses/>.
*/

package apps

import (
	appsv1alpha1 "github.com/apecloud/kubeblocks/apis/apps/v1alpha1"
	"github.com/apecloud/kubeblocks/internal/controller/graph"
	ictrltypes "github.com/apecloud/kubeblocks/internal/controller/types"
)

type initTransformer struct {
	cluster       *appsv1alpha1.Cluster
	originCluster *appsv1alpha1.Cluster
}

var _ graph.Transformer = &initTransformer{}

func (t *initTransformer) Transform(ctx graph.TransformContext, dag *graph.DAG) error {
	// put the cluster object first, it will be root vertex of DAG
	rootVertex := &ictrltypes.LifecycleVertex{Obj: t.cluster, ObjCopy: t.originCluster, Action: ictrltypes.ActionStatusPtr()}
	dag.AddVertex(rootVertex)

<<<<<<< HEAD
=======
	if !t.cluster.IsDeleting() {
		t.handleLatestOpsRequestProcessingCondition()
	}
	// TODO: why set cluster status phase here?
>>>>>>> 4c716da2
	if t.cluster.IsUpdating() {
		t.handleClusterPhase()
	}
	return nil
}

func (t *initTransformer) handleClusterPhase() {
	clusterPhase := t.cluster.Status.Phase
	if clusterPhase == "" {
		t.cluster.Status.Phase = appsv1alpha1.CreatingClusterPhase
	} else if clusterPhase != appsv1alpha1.CreatingClusterPhase {
		t.cluster.Status.Phase = appsv1alpha1.SpecReconcilingClusterPhase
	}
}<|MERGE_RESOLUTION|>--- conflicted
+++ resolved
@@ -37,13 +37,7 @@
 	rootVertex := &ictrltypes.LifecycleVertex{Obj: t.cluster, ObjCopy: t.originCluster, Action: ictrltypes.ActionStatusPtr()}
 	dag.AddVertex(rootVertex)
 
-<<<<<<< HEAD
-=======
-	if !t.cluster.IsDeleting() {
-		t.handleLatestOpsRequestProcessingCondition()
-	}
 	// TODO: why set cluster status phase here?
->>>>>>> 4c716da2
 	if t.cluster.IsUpdating() {
 		t.handleClusterPhase()
 	}
