/*
Copyright (C) 2022-2023 ApeCloud Co., Ltd

This file is part of KubeBlocks project

This program is free software: you can redistribute it and/or modify
it under the terms of the GNU Affero General Public License as published by
the Free Software Foundation, either version 3 of the License, or
(at your option) any later version.

This program is distributed in the hope that it will be useful
but WITHOUT ANY WARRANTY; without even the implied warranty of
MERCHANTABILITY or FITNESS FOR A PARTICULAR PURPOSE.  See the
GNU Affero General Public License for more details.

You should have received a copy of the GNU Affero General Public License
along with this program.  If not, see <http://www.gnu.org/licenses/>.
*/

package apps

import (
	"fmt"
	"time"

	appsv1 "k8s.io/api/apps/v1"
	corev1 "k8s.io/api/core/v1"
	rbacv1 "k8s.io/api/rbac/v1"
	"k8s.io/apimachinery/pkg/api/errors"
	"k8s.io/apimachinery/pkg/types"
	"sigs.k8s.io/controller-runtime/pkg/client"
	"sigs.k8s.io/controller-runtime/pkg/log"

	appsv1alpha1 "github.com/apecloud/kubeblocks/apis/apps/v1alpha1"
	"github.com/apecloud/kubeblocks/internal/constant"
	"github.com/apecloud/kubeblocks/internal/controller/component"
	"github.com/apecloud/kubeblocks/internal/controller/factory"
	"github.com/apecloud/kubeblocks/internal/controller/graph"
	"github.com/apecloud/kubeblocks/internal/controller/model"
	ictrlutil "github.com/apecloud/kubeblocks/internal/controllerutil"
	dptypes "github.com/apecloud/kubeblocks/internal/dataprotection/types"
	viper "github.com/apecloud/kubeblocks/internal/viperx"
)

// RBACTransformer puts the rbac at the beginning of the DAG
type RBACTransformer struct{}

var _ graph.Transformer = &RBACTransformer{}

func (c *RBACTransformer) Transform(ctx graph.TransformContext, dag *graph.DAG) error {
	transCtx, _ := ctx.(*clusterTransformContext)
	cluster := transCtx.Cluster
	graphCli, _ := transCtx.Client.(model.GraphClient)

	componentSpecs, err := getComponentSpecs(transCtx)
	if err != nil {
		return err
	}

	serviceAccounts, serviceAccountsNeedCrb, err := buildServiceAccounts(transCtx, componentSpecs)
	if err != nil {
		return err
	}

	if !viper.GetBool(constant.EnableRBACManager) {
		transCtx.Logger.V(1).Info("rbac manager is disabled")
		saNotExist := false
		for saName := range serviceAccounts {
			if !isServiceAccountExist(transCtx, saName) {
				transCtx.EventRecorder.Event(transCtx.Cluster, corev1.EventTypeWarning,
					string(ictrlutil.ErrorTypeNotFound), saName+" ServiceAccount is not exist")
				saNotExist = true
			}
		}
		if saNotExist {
			return ictrlutil.NewRequeueError(time.Second, "RBAC manager is disabled, but service account is not exist")
		}
		return nil
	}

	var parent client.Object
	rb := buildRoleBinding(cluster, serviceAccounts)
	graphCli.Create(dag, rb)
	parent = rb
	if len(serviceAccountsNeedCrb) > 0 {
		crb := buildClusterRoleBinding(cluster, serviceAccountsNeedCrb)
		graphCli.Create(dag, crb)
		graphCli.DependOn(dag, parent, crb)
		parent = crb
	}

<<<<<<< HEAD
	saVertexes := createSaVertex(serviceAccounts, dag, parentVertex)
	statefulSetVertices := ictrltypes.FindAll[*appsv1.StatefulSet](dag)
	for _, statefulSetVertex := range statefulSetVertices {
		// serviceAccount must be created before statefulSet
		for _, saVertex := range saVertexes {
			dag.Connect(statefulSetVertex, saVertex)
		}
	}

	deploymentVertices := ictrltypes.FindAll[*appsv1.Deployment](dag)
	for _, deploymentVertex := range deploymentVertices {
		// serviceAccount must be created before deployment
		for _, saVertex := range saVertexes {
			dag.Connect(deploymentVertex, saVertex)
		}
=======
	sas := createServiceAccounts(serviceAccounts, graphCli, dag, parent)
	stsList := graphCli.FindAll(dag, &appsv1.StatefulSet{})
	for _, sts := range stsList {
		// serviceaccount must be created before statefulset
		graphCli.DependOn(dag, sts, sas...)
	}

	deployList := graphCli.FindAll(dag, &appsv1.Deployment{})
	for _, deploy := range deployList {
		// serviceaccount must be created before deployment
		graphCli.DependOn(dag, deploy, sas...)
>>>>>>> 20617141
	}

	return nil
}

func isProbesEnabled(clusterDef *appsv1alpha1.ClusterDefinition, compSpec *appsv1alpha1.ClusterComponentSpec) bool {
	for _, compDef := range clusterDef.Spec.ComponentDefs {
		if compDef.Name == compSpec.ComponentDefRef && compDef.Probes != nil {
			return true
		}
	}
	return false
}

func isDataProtectionEnabled(backupTpl *appsv1alpha1.BackupPolicyTemplate, compSpec *appsv1alpha1.ClusterComponentSpec) bool {
	if backupTpl == nil {
		return false
	}
	for _, policy := range backupTpl.Spec.BackupPolicies {
		if policy.ComponentDefRef == compSpec.ComponentDefRef {
			return true
		}
	}
	return false
}

func isVolumeProtectionEnabled(clusterDef *appsv1alpha1.ClusterDefinition, compSpec *appsv1alpha1.ClusterComponentSpec) bool {
	for _, compDef := range clusterDef.Spec.ComponentDefs {
		if compDef.Name == compSpec.ComponentDefRef && compDef.VolumeProtectionSpec != nil {
			return true
		}
	}
	return false
}

func isServiceAccountExist(transCtx *clusterTransformContext, serviceAccountName string) bool {
	cluster := transCtx.Cluster
	namespaceName := types.NamespacedName{
		Namespace: cluster.Namespace,
		Name:      serviceAccountName,
	}
	sa := &corev1.ServiceAccount{}
	if err := transCtx.Client.Get(transCtx.Context, namespaceName, sa); err != nil {
		// KubeBlocks will create a rolebinding only if it has RBAC access priority and
		// the rolebinding is not already present.
		if errors.IsNotFound(err) {
			transCtx.Logger.V(1).Info("ServiceAccount not exists", "namespaceName", namespaceName)
			return false
		}
		transCtx.Logger.Error(err, "get ServiceAccount failed")
		return false
	}
	return true
}

func isClusterRoleBindingExist(transCtx *clusterTransformContext, serviceAccountName string) bool {
	cluster := transCtx.Cluster
	namespaceName := types.NamespacedName{
		Namespace: cluster.Namespace,
		Name:      "kb-" + cluster.Name,
	}
	crb := &rbacv1.ClusterRoleBinding{}
	if err := transCtx.Client.Get(transCtx.Context, namespaceName, crb); err != nil {
		// KubeBlocks will create a cluster role binding only if it has RBAC access priority and
		// the cluster role binding is not already present.
		if errors.IsNotFound(err) {
			transCtx.Logger.V(1).Info("ClusterRoleBinding not exists", "namespaceName", namespaceName)
			return false
		}
		transCtx.Logger.Error(err, fmt.Sprintf("get cluster role binding failed: %s", namespaceName))
		return false
	}

	if crb.RoleRef.Name != constant.RBACClusterRoleName {
		transCtx.Logger.V(1).Info("rbac manager: ClusterRole not match", "ClusterRole",
			constant.RBACClusterRoleName, "clusterrolebinding.RoleRef", crb.RoleRef.Name)
	}

	isServiceAccountMatch := false
	for _, sub := range crb.Subjects {
		if sub.Kind == rbacv1.ServiceAccountKind && sub.Name == serviceAccountName {
			isServiceAccountMatch = true
			break
		}
	}

	if !isServiceAccountMatch {
		transCtx.Logger.V(1).Info("rbac manager: ServiceAccount not match", "ServiceAccount",
			serviceAccountName, "clusterrolebinding.Subjects", crb.Subjects)
	}
	return true
}

func isRoleBindingExist(transCtx *clusterTransformContext, serviceAccountName string) bool {
	cluster := transCtx.Cluster
	namespaceName := types.NamespacedName{
		Namespace: cluster.Namespace,
		Name:      "kb-" + cluster.Name,
	}
	rb := &rbacv1.RoleBinding{}
	if err := transCtx.Client.Get(transCtx.Context, namespaceName, rb); err != nil {
		// KubeBlocks will create a role binding only if it has RBAC access priority and
		// the role binding is not already present.
		if errors.IsNotFound(err) {
			transCtx.Logger.V(1).Info("RoleBinding not exists", "namespaceName", namespaceName)
			return false
		}
		transCtx.Logger.Error(err, fmt.Sprintf("get role binding failed: %s", namespaceName))
		return false
	}

	if rb.RoleRef.Name != constant.RBACClusterRoleName {
		transCtx.Logger.V(1).Info("rbac manager: ClusterRole not match", "ClusterRole",
			constant.RBACRoleName, "rolebinding.RoleRef", rb.RoleRef.Name)
	}

	isServiceAccountMatch := false
	for _, sub := range rb.Subjects {
		if sub.Kind == rbacv1.ServiceAccountKind && sub.Name == serviceAccountName {
			isServiceAccountMatch = true
			break
		}
	}

	if !isServiceAccountMatch {
		transCtx.Logger.V(1).Info("rbac manager: ServiceAccount not match", "ServiceAccount",
			serviceAccountName, "rolebinding.Subjects", rb.Subjects)
	}
	return true
}

func getComponentSpecs(transCtx *clusterTransformContext) ([]appsv1alpha1.ClusterComponentSpec, error) {
	cluster := transCtx.Cluster
	clusterDef := transCtx.ClusterDef
	componentSpecs := make([]appsv1alpha1.ClusterComponentSpec, 0, 1)
	compSpecMap := cluster.Spec.GetDefNameMappingComponents()
	for _, compDef := range clusterDef.Spec.ComponentDefs {
		comps := compSpecMap[compDef.Name]
		if len(comps) == 0 {
			// if componentSpecs is empty, it may be generated from the cluster template and cluster.
			reqCtx := ictrlutil.RequestCtx{
				Ctx: transCtx.Context,
				Log: log.Log.WithName("rbac"),
			}
			synthesizedComponent, err := component.BuildComponent(reqCtx, nil, cluster, transCtx.ClusterDef, &compDef, nil, nil)
			if err != nil {
				return nil, err
			}
			if synthesizedComponent == nil {
				continue
			}
			comps = []appsv1alpha1.ClusterComponentSpec{{
				ServiceAccountName: synthesizedComponent.ServiceAccountName,
				ComponentDefRef:    compDef.Name,
			}}
		}
		componentSpecs = append(componentSpecs, comps...)
	}
	return componentSpecs, nil
}

func getDefaultBackupPolicyTemplate(transCtx *clusterTransformContext, clusterDefName string) (*appsv1alpha1.BackupPolicyTemplate, error) {
	backupPolicyTPLs := &appsv1alpha1.BackupPolicyTemplateList{}
	if err := transCtx.Client.List(transCtx.Context, backupPolicyTPLs, client.MatchingLabels{constant.ClusterDefLabelKey: clusterDefName}); err != nil {
		return nil, err
	}
	if len(backupPolicyTPLs.Items) == 0 {
		return nil, nil
	}
	for _, item := range backupPolicyTPLs.Items {
		if item.Annotations[dptypes.DefaultBackupPolicyTemplateAnnotationKey] == trueVal {
			return &item, nil
		}
	}
	return &backupPolicyTPLs.Items[0], nil
}

func buildServiceAccounts(transCtx *clusterTransformContext, componentSpecs []appsv1alpha1.ClusterComponentSpec) (map[string]*corev1.ServiceAccount, map[string]*corev1.ServiceAccount, error) {
	serviceAccounts := map[string]*corev1.ServiceAccount{}
	serviceAccountsNeedCrb := map[string]*corev1.ServiceAccount{}
	clusterDef := transCtx.ClusterDef
	cluster := transCtx.Cluster
	backupPolicyTPL, err := getDefaultBackupPolicyTemplate(transCtx, clusterDef.Name)
	if err != nil {
		return serviceAccounts, serviceAccountsNeedCrb, err
	}
	for _, compSpec := range componentSpecs {
		serviceAccountName := compSpec.ServiceAccountName
		volumeProtectionEnable := isVolumeProtectionEnabled(clusterDef, &compSpec)
		dataProtectionEnable := isDataProtectionEnabled(backupPolicyTPL, &compSpec)
		if serviceAccountName == "" {
			// If probe, volume protection, and data protection are disabled at the same tme, then do not create a service account.
			if !isProbesEnabled(clusterDef, &compSpec) && !volumeProtectionEnable && !dataProtectionEnable {
				continue
			}
			serviceAccountName = "kb-" + cluster.Name
		}

		if isRoleBindingExist(transCtx, serviceAccountName) && isServiceAccountExist(transCtx, serviceAccountName) {
			// Volume protection requires the clusterRoleBinding permission, if volume protection is not enabled or the corresponding clusterRoleBinding already exists, then skip.
			if !volumeProtectionEnable || isClusterRoleBindingExist(transCtx, serviceAccountName) {
				continue
			}
		}

		if _, ok := serviceAccounts[serviceAccountName]; ok {
			continue
		}
		serviceAccount := factory.BuildServiceAccount(cluster)
		serviceAccount.Name = serviceAccountName
		serviceAccounts[serviceAccountName] = serviceAccount

		// If volume protection is enabled, the service account needs to be bound to the clusterRoleBinding.
		if volumeProtectionEnable {
			serviceAccountsNeedCrb[serviceAccountName] = serviceAccount
		}
	}
	return serviceAccounts, serviceAccountsNeedCrb, nil
}

func buildRoleBinding(cluster *appsv1alpha1.Cluster, serviceAccounts map[string]*corev1.ServiceAccount) *rbacv1.RoleBinding {
	roleBinding := factory.BuildRoleBinding(cluster)
	roleBinding.Subjects = []rbacv1.Subject{}
	for saName := range serviceAccounts {
		subject := rbacv1.Subject{
			Name:      saName,
			Namespace: cluster.Namespace,
			Kind:      rbacv1.ServiceAccountKind,
		}
		roleBinding.Subjects = append(roleBinding.Subjects, subject)
	}
	return roleBinding
}

func buildClusterRoleBinding(cluster *appsv1alpha1.Cluster, serviceAccounts map[string]*corev1.ServiceAccount) *rbacv1.ClusterRoleBinding {
	clusterRoleBinding := factory.BuildClusterRoleBinding(cluster)
	clusterRoleBinding.Subjects = []rbacv1.Subject{}
	for saName := range serviceAccounts {
		subject := rbacv1.Subject{
			Name:      saName,
			Namespace: cluster.Namespace,
			Kind:      rbacv1.ServiceAccountKind,
		}
		clusterRoleBinding.Subjects = append(clusterRoleBinding.Subjects, subject)
	}
	return clusterRoleBinding
}

func createServiceAccounts(serviceAccounts map[string]*corev1.ServiceAccount, graphCli model.GraphClient, dag *graph.DAG, parent client.Object) []client.Object {
	var sas []client.Object
	for _, sa := range serviceAccounts {
<<<<<<< HEAD
		// serviceAccount must be created before roleBinding and clusterRoleBinding
		saVertex := ictrltypes.LifecycleObjectCreate(dag, sa, parentVertex)
		saVertexes = append(saVertexes, saVertex)
=======
		// serviceaccount must be created before rolebinding and clusterrolebinding
		graphCli.Create(dag, sa)
		graphCli.DependOn(dag, parent, sa)
		sas = append(sas, sa)
>>>>>>> 20617141
	}
	return sas
}<|MERGE_RESOLUTION|>--- conflicted
+++ resolved
@@ -89,23 +89,6 @@
 		parent = crb
 	}
 
-<<<<<<< HEAD
-	saVertexes := createSaVertex(serviceAccounts, dag, parentVertex)
-	statefulSetVertices := ictrltypes.FindAll[*appsv1.StatefulSet](dag)
-	for _, statefulSetVertex := range statefulSetVertices {
-		// serviceAccount must be created before statefulSet
-		for _, saVertex := range saVertexes {
-			dag.Connect(statefulSetVertex, saVertex)
-		}
-	}
-
-	deploymentVertices := ictrltypes.FindAll[*appsv1.Deployment](dag)
-	for _, deploymentVertex := range deploymentVertices {
-		// serviceAccount must be created before deployment
-		for _, saVertex := range saVertexes {
-			dag.Connect(deploymentVertex, saVertex)
-		}
-=======
 	sas := createServiceAccounts(serviceAccounts, graphCli, dag, parent)
 	stsList := graphCli.FindAll(dag, &appsv1.StatefulSet{})
 	for _, sts := range stsList {
@@ -117,7 +100,6 @@
 	for _, deploy := range deployList {
 		// serviceaccount must be created before deployment
 		graphCli.DependOn(dag, deploy, sas...)
->>>>>>> 20617141
 	}
 
 	return nil
@@ -369,16 +351,10 @@
 func createServiceAccounts(serviceAccounts map[string]*corev1.ServiceAccount, graphCli model.GraphClient, dag *graph.DAG, parent client.Object) []client.Object {
 	var sas []client.Object
 	for _, sa := range serviceAccounts {
-<<<<<<< HEAD
 		// serviceAccount must be created before roleBinding and clusterRoleBinding
-		saVertex := ictrltypes.LifecycleObjectCreate(dag, sa, parentVertex)
-		saVertexes = append(saVertexes, saVertex)
-=======
-		// serviceaccount must be created before rolebinding and clusterrolebinding
 		graphCli.Create(dag, sa)
 		graphCli.DependOn(dag, parent, sa)
 		sas = append(sas, sa)
->>>>>>> 20617141
 	}
 	return sas
 }