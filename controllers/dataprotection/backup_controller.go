/*
Copyright ApeCloud, Inc.

Licensed under the Apache License, Version 2.0 (the "License");
you may not use this file except in compliance with the License.
You may obtain a copy of the License at

    http://www.apache.org/licenses/LICENSE-2.0

Unless required by applicable law or agreed to in writing, software
distributed under the License is distributed on an "AS IS" BASIS,
WITHOUT WARRANTIES OR CONDITIONS OF ANY KIND, either express or implied.
See the License for the specific language governing permissions and
limitations under the License.
*/

package dataprotection

import (
	"context"
	"encoding/json"
	"errors"
	"fmt"
	"reflect"
	"strings"
	"time"

	snapshotv1 "github.com/kubernetes-csi/external-snapshotter/client/v6/apis/volumesnapshot/v1"
	"github.com/spf13/viper"
	batchv1 "k8s.io/api/batch/v1"
	corev1 "k8s.io/api/core/v1"
	apierrors "k8s.io/apimachinery/pkg/api/errors"
	metav1 "k8s.io/apimachinery/pkg/apis/meta/v1"
	k8sruntime "k8s.io/apimachinery/pkg/runtime"
	"k8s.io/apimachinery/pkg/types"
	"k8s.io/apimachinery/pkg/util/rand"
	"k8s.io/client-go/tools/record"
	"k8s.io/utils/clock"
	ctrl "sigs.k8s.io/controller-runtime"
	"sigs.k8s.io/controller-runtime/pkg/builder"
	"sigs.k8s.io/controller-runtime/pkg/client"
	"sigs.k8s.io/controller-runtime/pkg/controller"
	"sigs.k8s.io/controller-runtime/pkg/controller/controllerutil"
	"sigs.k8s.io/controller-runtime/pkg/log"

	appsv1alpha1 "github.com/apecloud/kubeblocks/apis/apps/v1alpha1"
	dataprotectionv1alpha1 "github.com/apecloud/kubeblocks/apis/dataprotection/v1alpha1"
	"github.com/apecloud/kubeblocks/internal/constant"
	intctrlutil "github.com/apecloud/kubeblocks/internal/controllerutil"
)

// BackupReconciler reconciles a Backup object
type BackupReconciler struct {
	client.Client
	Scheme   *k8sruntime.Scheme
	Recorder record.EventRecorder
	clock    clock.RealClock
}

// +kubebuilder:rbac:groups=dataprotection.kubeblocks.io,resources=backups,verbs=get;list;watch;create;update;patch;delete
// +kubebuilder:rbac:groups=dataprotection.kubeblocks.io,resources=backups/status,verbs=get;update;patch
// +kubebuilder:rbac:groups=dataprotection.kubeblocks.io,resources=backups/finalizers,verbs=update

// +kubebuilder:rbac:groups=batch,resources=jobs,verbs=get;list;watch;create;update;patch;delete
// +kubebuilder:rbac:groups=snapshot.storage.k8s.io,resources=volumesnapshots,verbs=get;list;watch;create;update;patch;delete
// +kubebuilder:rbac:groups=snapshot.storage.k8s.io,resources=volumesnapshots/finalizers,verbs=update;patch

// Reconcile is part of the main kubernetes reconciliation loop which aims to
// move the current state of the cluster closer to the desired state.
//
// For more details, check Reconcile and its Result here:
// - https://pkg.go.dev/sigs.k8s.io/controller-runtime@v0.12.1/pkg/reconcile
func (r *BackupReconciler) Reconcile(ctx context.Context, req ctrl.Request) (ctrl.Result, error) {
	_ = log.FromContext(ctx)

	// NOTES:
	// setup common request context
	reqCtx := intctrlutil.RequestCtx{
		Ctx:      ctx,
		Req:      req,
		Log:      log.FromContext(ctx).WithValues("backup", req.NamespacedName),
		Recorder: r.Recorder,
	}
	// Get backup obj
	backup := &dataprotectionv1alpha1.Backup{}
	if err := r.Client.Get(reqCtx.Ctx, reqCtx.Req.NamespacedName, backup); err != nil {
		return intctrlutil.CheckedRequeueWithError(err, reqCtx.Log, "")
	}
	reqCtx.Log.V(1).Info("in Backup Reconciler:", "backup", backup.Name, "phase", backup.Status.Phase)

	// handle finalizer
	res, err := intctrlutil.HandleCRDeletion(reqCtx, r, backup, dataProtectionFinalizerName, func() (*ctrl.Result, error) {
		return nil, r.deleteExternalResources(reqCtx, backup)
	})
	if res != nil {
		return *res, err
	}

	// backup reconcile logic here
	switch backup.Status.Phase {
	case "", dataprotectionv1alpha1.BackupNew:
		return r.doNewPhaseAction(reqCtx, backup)
	case dataprotectionv1alpha1.BackupInProgress:
		return r.doInProgressPhaseAction(reqCtx, backup)
	case dataprotectionv1alpha1.BackupCompleted:
		return r.doCompletedPhaseAction(reqCtx, backup)
	default:
		return intctrlutil.Reconciled()
	}
}

// SetupWithManager sets up the controller with the Manager.
func (r *BackupReconciler) SetupWithManager(mgr ctrl.Manager) error {

	b := ctrl.NewControllerManagedBy(mgr).
		For(&dataprotectionv1alpha1.Backup{}).
		WithOptions(controller.Options{
			MaxConcurrentReconciles: viper.GetInt(maxConcurDataProtectionReconKey),
		}).
		Owns(&batchv1.Job{})

	if viper.GetBool("VOLUMESNAPSHOT") {
		b.Owns(&snapshotv1.VolumeSnapshot{}, builder.OnlyMetadata, builder.Predicates{})
	}

	return b.Complete(r)
}

func (r *BackupReconciler) doNewPhaseAction(
	reqCtx intctrlutil.RequestCtx,
	backup *dataprotectionv1alpha1.Backup) (ctrl.Result, error) {

	patch := client.MergeFrom(backup.DeepCopy())
	// HACK/TODO: ought to move following check to validation webhook
	if backup.Spec.BackupType == dataprotectionv1alpha1.BackupTypeSnapshot && !viper.GetBool("VOLUMESNAPSHOT") {
		backup.Status.Phase = dataprotectionv1alpha1.BackupFailed
		backup.Status.FailureReason = "VolumeSnapshot feature disabled."
		if err := r.Client.Status().Patch(reqCtx.Ctx, backup, patch); err != nil {
			return intctrlutil.CheckedRequeueWithError(err, reqCtx.Log, "")
		}
		return intctrlutil.Reconciled()
	}

	// update labels
	backupPolicy := &dataprotectionv1alpha1.BackupPolicy{}
	backupPolicyNameSpaceName := types.NamespacedName{
		Namespace: reqCtx.Req.Namespace,
		Name:      backup.Spec.BackupPolicyName,
	}
	if err := r.Get(reqCtx.Ctx, backupPolicyNameSpaceName, backupPolicy); err != nil {
		r.Recorder.Eventf(backup, corev1.EventTypeWarning, "CreatingBackup",
			"Unable to get backupPolicy for backup %s.", backupPolicyNameSpaceName)
		return r.updateStatusIfFailed(reqCtx, backup, err)
	}
	if backupPolicy.Status.Phase != dataprotectionv1alpha1.ConfigAvailable {
		if backupPolicy.Status.Phase == dataprotectionv1alpha1.ConfigFailed {
			err := fmt.Errorf("backupPolicy %s status is failed", backupPolicy.Name)
			return r.updateStatusIfFailed(reqCtx, backup, err)
		}
		// requeue to wait backupPolicy available
		return intctrlutil.RequeueAfter(reconcileInterval, reqCtx.Log, "")
	}

	// TODO: get pod with matching labels to do backup.
	target, err := r.getTargetCluster(reqCtx, backupPolicy)
	if err != nil {
		return r.updateStatusIfFailed(reqCtx, backup, err)
	}

	if hasPatch, err := r.patchBackupLabelsAndAnnotations(reqCtx, backup, target); err != nil {
		return r.updateStatusIfFailed(reqCtx, backup, err)
	} else if hasPatch {
		return intctrlutil.Reconciled()
	}

	// save the backup message for restore
	backup.Status.RemoteVolume = &backupPolicy.Spec.RemoteVolume
	backup.Status.BackupToolName = backupPolicy.Spec.BackupToolName

	// update Phase to InProgress
	backup.Status.Phase = dataprotectionv1alpha1.BackupInProgress
	backup.Status.StartTimestamp = &metav1.Time{Time: r.clock.Now().UTC()}
	if backup.Spec.TTL != nil {
		backup.Status.Expiration = &metav1.Time{
			Time: backup.Status.StartTimestamp.Add(backup.Spec.TTL.Duration),
		}
	}
	if err := r.Client.Status().Patch(reqCtx.Ctx, backup, patch); err != nil {
		return intctrlutil.CheckedRequeueWithError(err, reqCtx.Log, "")
	}
	return intctrlutil.Reconciled()
}

func (r *BackupReconciler) doInProgressPhaseAction(
	reqCtx intctrlutil.RequestCtx,
	backup *dataprotectionv1alpha1.Backup) (ctrl.Result, error) {
	patch := client.MergeFrom(backup.DeepCopy())
	if backup.Spec.BackupType == dataprotectionv1alpha1.BackupTypeSnapshot {
		// 1. create and ensure pre-command job completed
		// 2. create and ensure volume snapshot ready
		// 3. create and ensure post-command job completed
		isOK, err := r.createPreCommandJobAndEnsure(reqCtx, backup)
		if err != nil {
			return r.updateStatusIfFailed(reqCtx, backup, err)
		}
		if !isOK {
			return intctrlutil.RequeueAfter(reconcileInterval, reqCtx.Log, "")
		}
		if err = r.createVolumeSnapshot(reqCtx, backup); err != nil {
			return r.updateStatusIfFailed(reqCtx, backup, err)
		}
		key := types.NamespacedName{Namespace: reqCtx.Req.Namespace, Name: backup.Name}
		isOK, err = r.ensureVolumeSnapshotReady(reqCtx, key)
		if err != nil {
			return r.updateStatusIfFailed(reqCtx, backup, err)
		}
		if !isOK {
			return intctrlutil.RequeueAfter(reconcileInterval, reqCtx.Log, "")
		}
		msg := fmt.Sprintf("Created volumeSnapshot %s ready.", key.Name)
		r.Recorder.Event(backup, corev1.EventTypeNormal, "CreatedVolumeSnapshot", msg)

		isOK, err = r.createPostCommandJobAndEnsure(reqCtx, backup)
		if err != nil {
			return r.updateStatusIfFailed(reqCtx, backup, err)
		}
		if !isOK {
			return intctrlutil.RequeueAfter(reconcileInterval, reqCtx.Log, "")
		}

		backup.Status.Phase = dataprotectionv1alpha1.BackupCompleted
		backup.Status.CompletionTimestamp = &metav1.Time{Time: r.clock.Now().UTC()}
		snap := &snapshotv1.VolumeSnapshot{}
		exists, _ := intctrlutil.CheckResourceExists(reqCtx.Ctx, r.Client, key, snap)
		if exists {
			backup.Status.TotalSize = snap.Status.RestoreSize.String()
		}
	} else {
		// 1. create and ensure backup tool job finished
		// 2. get job phase and update
		err := r.createBackupToolJob(reqCtx, backup)
		if err != nil {
			return r.updateStatusIfFailed(reqCtx, backup, err)
		}
		key := types.NamespacedName{Namespace: backup.Namespace, Name: backup.Name}
		isOK, err := r.ensureBatchV1JobCompleted(reqCtx, key)
		if err != nil {
			return r.updateStatusIfFailed(reqCtx, backup, err)
		}
		if !isOK {
			return intctrlutil.RequeueAfter(reconcileInterval, reqCtx.Log, "")
		}
		job, err := r.getBatchV1Job(reqCtx, backup)
		if err != nil {
			return r.updateStatusIfFailed(reqCtx, backup, err)
		}
		jobStatusConditions := job.Status.Conditions
		if jobStatusConditions[0].Type == batchv1.JobComplete {
			// update Phase to in Completed
			backup.Status.Phase = dataprotectionv1alpha1.BackupCompleted
			backup.Status.CompletionTimestamp = &metav1.Time{Time: r.clock.Now().UTC()}
		} else if jobStatusConditions[0].Type == batchv1.JobFailed {
			backup.Status.Phase = dataprotectionv1alpha1.BackupFailed
			backup.Status.FailureReason = job.Status.Conditions[0].Reason
		}
	}

	// finally, update backup status
	r.Recorder.Event(backup, corev1.EventTypeNormal, "CreatedBackup", "Completed backup.")
	if backup.Status.CompletionTimestamp != nil {
		// round the duration to a multiple of seconds.
		duration := backup.Status.CompletionTimestamp.Sub(backup.Status.StartTimestamp.Time).Round(time.Second)
		backup.Status.Duration = &metav1.Duration{Duration: duration}
	}
	if err := r.Client.Status().Patch(reqCtx.Ctx, backup, patch); err != nil {
		return intctrlutil.CheckedRequeueWithError(err, reqCtx.Log, "")
	}

	return intctrlutil.Reconciled()
}

func (r *BackupReconciler) doCompletedPhaseAction(
	reqCtx intctrlutil.RequestCtx,
	backup *dataprotectionv1alpha1.Backup) (ctrl.Result, error) {

	if err := r.deleteReferenceBatchV1Jobs(reqCtx, backup); err != nil && !apierrors.IsNotFound(err) {
		return intctrlutil.CheckedRequeueWithError(err, reqCtx.Log, "")
	}
	return intctrlutil.Reconciled()
}

func (r *BackupReconciler) updateStatusIfFailed(reqCtx intctrlutil.RequestCtx,
	backup *dataprotectionv1alpha1.Backup, err error) (ctrl.Result, error) {
	patch := client.MergeFrom(backup.DeepCopy())
	r.Recorder.Eventf(backup, corev1.EventTypeWarning, "FailedCreatedBackup",
		"Failed creating backup, error: %s", err.Error())
	backup.Status.Phase = dataprotectionv1alpha1.BackupFailed
	backup.Status.FailureReason = err.Error()
	if errUpdate := r.Client.Status().Patch(reqCtx.Ctx, backup, patch); errUpdate != nil {
		return intctrlutil.CheckedRequeueWithError(errUpdate, reqCtx.Log, "")
	}
	return intctrlutil.CheckedRequeueWithError(err, reqCtx.Log, "")
}

// patchBackupLabelsAndAnnotations patch backup labels and the annotations include cluster snapshot.
func (r *BackupReconciler) patchBackupLabelsAndAnnotations(
	reqCtx intctrlutil.RequestCtx,
	backup *dataprotectionv1alpha1.Backup,
	targetSts *appv1.StatefulSet) (bool, error) {
	oldBackup := backup.DeepCopy()
	clusterName := targetSts.Labels[constant.AppInstanceLabelKey]
	if len(clusterName) > 0 {
		if err := r.setClusterSnapshotAnnotation(reqCtx, backup, types.NamespacedName{Name: clusterName, Namespace: backup.Namespace}); err != nil {
			return false, err
		}
	}
	if backup.Labels == nil {
		backup.Labels = make(map[string]string)
	}
	for k, v := range targetSts.Labels {
		backup.Labels[k] = v
	}
	backup.Labels[dataProtectionLabelBackupTypeKey] = string(backup.Spec.BackupType)
	if reflect.DeepEqual(oldBackup.ObjectMeta, backup.ObjectMeta) {
		return false, nil
	}
	return true, r.Client.Patch(reqCtx.Ctx, backup, client.MergeFrom(oldBackup))
}

func (r *BackupReconciler) createPreCommandJobAndEnsure(reqCtx intctrlutil.RequestCtx,
	backup *dataprotectionv1alpha1.Backup) (bool, error) {

	emptyCmd, err := r.ensureEmptyHooksCommand(reqCtx, backup, true)
	if err != nil {
		return false, err
	}
	// if not defined commands, skip create job.
	if emptyCmd {
		return true, err
	}

	key := types.NamespacedName{Namespace: reqCtx.Req.Namespace, Name: backup.Name + "-pre"}
	if err := r.createHooksCommandJob(reqCtx, backup, key, true); err != nil {
		return false, err
	}
	return r.ensureBatchV1JobCompleted(reqCtx, key)
}

func (r *BackupReconciler) createPostCommandJobAndEnsure(reqCtx intctrlutil.RequestCtx,
	backup *dataprotectionv1alpha1.Backup) (bool, error) {

	emptyCmd, err := r.ensureEmptyHooksCommand(reqCtx, backup, false)
	if err != nil {
		return false, err
	}
	// if not defined commands, skip create job.
	if emptyCmd {
		return true, err
	}

	key := types.NamespacedName{Namespace: reqCtx.Req.Namespace, Name: backup.Name + "-post"}
	if err := r.createHooksCommandJob(reqCtx, backup, key, false); err != nil {
		return false, err
	}
	return r.ensureBatchV1JobCompleted(reqCtx, key)
}

func (r *BackupReconciler) ensureBatchV1JobCompleted(
	reqCtx intctrlutil.RequestCtx, key types.NamespacedName) (bool, error) {
	job := &batchv1.Job{}
	exists, err := intctrlutil.CheckResourceExists(reqCtx.Ctx, r.Client, key, job)
	if err != nil {
		return false, err
	}
	if exists {
		jobStatusConditions := job.Status.Conditions
		if len(jobStatusConditions) > 0 {
			if jobStatusConditions[0].Type == batchv1.JobComplete {
				return true, nil
			} else if jobStatusConditions[0].Type == batchv1.JobFailed {
				return false, errors.New(errorJobFailed)
			}
		}
	}
	return false, nil
}

func (r *BackupReconciler) createVolumeSnapshot(
	reqCtx intctrlutil.RequestCtx,
	backup *dataprotectionv1alpha1.Backup) error {

	snap := &snapshotv1.VolumeSnapshot{}
	exists, err := intctrlutil.CheckResourceExists(reqCtx.Ctx, r.Client, reqCtx.Req.NamespacedName, snap)
	if err != nil {
		return err
	}
	if exists {
		// find resource object, skip created.
		return nil
	}

	// get backup policy
	backupPolicy := &dataprotectionv1alpha1.BackupPolicy{}
	backupPolicyNameSpaceName := types.NamespacedName{
		Namespace: reqCtx.Req.Namespace,
		Name:      backup.Spec.BackupPolicyName,
	}

	if err := r.Get(reqCtx.Ctx, backupPolicyNameSpaceName, backupPolicy); err != nil {
		reqCtx.Log.Error(err, "Unable to get backupPolicy for backup.", "backupPolicy", backupPolicyNameSpaceName)
		return err
	}

	// fetch data-pvc by fixed labels: "kubeblocks.io/volume-type=data"
	dataPVC := corev1.PersistentVolumeClaimList{}
	dataPVCLabels := backupPolicy.Spec.Target.LabelsSelector.MatchLabels
	dataPVCLabels[constant.VolumeTypeLabelKey] = string(appsv1alpha1.VolumeTypeData)
	if err = r.Client.List(reqCtx.Ctx, &dataPVC,
		client.InNamespace(reqCtx.Req.Namespace),
		client.MatchingLabels(dataPVCLabels)); err != nil {
		return err
	}
	if len(dataPVC.Items) != 1 {
		names := make([]string, 0)
		for _, i := range dataPVC.Items {
			names = append(names, i.Name)
		}
		return fmt.Errorf("target pvc is ambiguous for [%s], only support 1 persistent volume backup",
			strings.Join(names, ","))
	}
	pvcName := dataPVC.Items[0].Name

	snap = &snapshotv1.VolumeSnapshot{
		ObjectMeta: metav1.ObjectMeta{
			Namespace: reqCtx.Req.Namespace,
			Name:      reqCtx.Req.Name,
			Labels:    buildBackupLabels(backup),
		},
		Spec: snapshotv1.VolumeSnapshotSpec{
			Source: snapshotv1.VolumeSnapshotSource{
				PersistentVolumeClaimName: &pvcName,
			},
		},
	}

	controllerutil.AddFinalizer(snap, dataProtectionFinalizerName)

	scheme, _ := dataprotectionv1alpha1.SchemeBuilder.Build()
	if err := controllerutil.SetOwnerReference(backup, snap, scheme); err != nil {
		return err
	}

	reqCtx.Log.V(1).Info("create a volumeSnapshot from backup", "snapshot", snap)
	if err := r.Client.Create(reqCtx.Ctx, snap); err != nil {
		return err
	}
	msg := fmt.Sprintf("Waiting for a volume snapshot %s to be created by the backup.", snap.Name)
	r.Recorder.Event(backup, corev1.EventTypeNormal, "CreatingVolumeSnapshot", msg)
	return nil
}

func (r *BackupReconciler) ensureVolumeSnapshotReady(reqCtx intctrlutil.RequestCtx,
	key types.NamespacedName) (bool, error) {

	snap := &snapshotv1.VolumeSnapshot{}
	exists, err := intctrlutil.CheckResourceExists(reqCtx.Ctx, r.Client, key, snap)
	if err != nil {
		return false, err
	}
	ready := false
	if exists && snap.Status != nil {
		if snap.Status.ReadyToUse != nil {
			ready = *(snap.Status.ReadyToUse)
		}
	}

	return ready, nil
}

func (r *BackupReconciler) createBackupToolJob(
	reqCtx intctrlutil.RequestCtx,
	backup *dataprotectionv1alpha1.Backup) error {

	key := types.NamespacedName{Namespace: backup.Namespace, Name: backup.Name}
	job := batchv1.Job{}
	exists, err := intctrlutil.CheckResourceExists(reqCtx.Ctx, r.Client, key, &job)
	if err != nil {
		return err
	}
	if exists {
		// find resource object, skip created.
		return nil
	}

	toolPodSpec, err := r.buildBackupToolPodSpec(reqCtx, backup)
	if err != nil {
		return err
	}

	if err = r.createBatchV1Job(reqCtx, key, backup, toolPodSpec); err != nil {
		return err
	}
	msg := fmt.Sprintf("Waiting for a job %s to be created.", key.Name)
	r.Recorder.Event(backup, corev1.EventTypeNormal, "CreatingJob", msg)
	return nil
}

// ensureEmptyHooksCommand determines whether it has empty commands in the hooks
func (r *BackupReconciler) ensureEmptyHooksCommand(
	reqCtx intctrlutil.RequestCtx,
	backup *dataprotectionv1alpha1.Backup,
	preCommand bool) (bool, error) {

	// get backup policy
	backupPolicy := &dataprotectionv1alpha1.BackupPolicy{}
	backupPolicyKey := types.NamespacedName{
		Namespace: reqCtx.Req.Namespace,
		Name:      backup.Spec.BackupPolicyName,
	}

	policyExists, err := intctrlutil.CheckResourceExists(reqCtx.Ctx, r.Client, backupPolicyKey, backupPolicy)
	if err != nil {
		msg := fmt.Sprintf("Failed to get backupPolicy %s .", backupPolicyKey.Name)
		r.Recorder.Event(backup, corev1.EventTypeWarning, "BackupPolicyFailed", msg)
		return false, err
	}

	if !policyExists {
		msg := fmt.Sprintf("Not Found backupPolicy %s .", backupPolicyKey.Name)
		r.Recorder.Event(backup, corev1.EventTypeWarning, "BackupPolicyFailed", msg)
		return false, errors.New(msg)
	}

	// return true directly, means hooks commands is empty, skip subsequent hook jobs.
	if backupPolicy.Spec.Hooks == nil {
		return true, nil
	}

	commands := backupPolicy.Spec.Hooks.PostCommands
	if preCommand {
		commands = backupPolicy.Spec.Hooks.PreCommands
	}
	if len(commands) == 0 {
		return true, nil
	}
	return false, nil
}

func (r *BackupReconciler) createHooksCommandJob(
	reqCtx intctrlutil.RequestCtx,
	backup *dataprotectionv1alpha1.Backup,
	key types.NamespacedName,
	preCommand bool) error {

	job := batchv1.Job{}
	exists, err := intctrlutil.CheckResourceExists(reqCtx.Ctx, r.Client, key, &job)
	if err != nil {
		return err
	}
	if exists {
		// find resource object, skip created.
		return nil
	}

	jobPodSpec, err := r.buildSnapshotPodSpec(reqCtx, backup, preCommand)
	if err != nil {
		return err
	}

	msg := fmt.Sprintf("Waiting for a job %s to be created.", key.Name)
	r.Recorder.Event(backup, corev1.EventTypeNormal, "CreatingJob-"+key.Name, msg)

	return r.createBatchV1Job(reqCtx, key, backup, jobPodSpec)
}

func buildBackupLabels(backup *dataprotectionv1alpha1.Backup) map[string]string {
	labels := backup.Labels
	if labels == nil {
		labels = map[string]string{}
	}
	labels[dataProtectionLabelBackupNameKey] = backup.Name
	return labels
}

func (r *BackupReconciler) createBatchV1Job(
	reqCtx intctrlutil.RequestCtx,
	key types.NamespacedName,
	backup *dataprotectionv1alpha1.Backup,
	templatePodSpec corev1.PodSpec) error {

	job := &batchv1.Job{
		// TypeMeta:   metav1.TypeMeta{Kind: "Job", APIVersion: "batch/v1"},
		ObjectMeta: metav1.ObjectMeta{
			Namespace: key.Namespace,
			Name:      key.Name,
			Labels:    buildBackupLabels(backup),
		},
		Spec: batchv1.JobSpec{
			Template: corev1.PodTemplateSpec{
				ObjectMeta: metav1.ObjectMeta{
					Namespace: key.Namespace,
					Name:      key.Name},
				Spec: templatePodSpec,
			},
		},
	}
	controllerutil.AddFinalizer(job, dataProtectionFinalizerName)

	scheme, _ := dataprotectionv1alpha1.SchemeBuilder.Build()
	if err := controllerutil.SetOwnerReference(backup, job, scheme); err != nil {
		return err
	}

	reqCtx.Log.V(1).Info("create a built-in job from backup", "job", job)
	if err := r.Client.Create(reqCtx.Ctx, job); err != nil {
		return err
	}
	return nil
}

func (r *BackupReconciler) getBatchV1Job(reqCtx intctrlutil.RequestCtx, backup *dataprotectionv1alpha1.Backup) (*batchv1.Job, error) {
	job := &batchv1.Job{}
	jobNameSpaceName := types.NamespacedName{
		Namespace: reqCtx.Req.Namespace,
		Name:      backup.Name,
	}
	if err := r.Client.Get(reqCtx.Ctx, jobNameSpaceName, job); err != nil {
		// not found backup, do nothing
		reqCtx.Log.Info(err.Error())
		return nil, err
	}
	return job, nil
}

func (r *BackupReconciler) deleteReferenceBatchV1Jobs(reqCtx intctrlutil.RequestCtx, backup *dataprotectionv1alpha1.Backup) error {
	jobs := &batchv1.JobList{}

	if err := r.Client.List(reqCtx.Ctx, jobs,
		client.InNamespace(reqCtx.Req.Namespace),
		client.MatchingLabels(buildBackupLabels(backup))); err != nil {
		return err
	}
	for _, job := range jobs.Items {
		if controllerutil.ContainsFinalizer(&job, dataProtectionFinalizerName) {
			patch := client.MergeFrom(job.DeepCopy())
			controllerutil.RemoveFinalizer(&job, dataProtectionFinalizerName)
			if err := r.Patch(reqCtx.Ctx, &job, patch); err != nil {
				return err
			}
		}

		if err := intctrlutil.BackgroundDeleteObject(r.Client, reqCtx.Ctx, &job); err != nil {
			return err
		}
	}
	return nil
}

func (r *BackupReconciler) deleteReferenceVolumeSnapshot(reqCtx intctrlutil.RequestCtx, backup *dataprotectionv1alpha1.Backup) error {
	snaps := &snapshotv1.VolumeSnapshotList{}

	if err := r.Client.List(reqCtx.Ctx, snaps,
		client.InNamespace(reqCtx.Req.Namespace),
		client.MatchingLabels(buildBackupLabels(backup))); err != nil {
		return err
	}
	for _, i := range snaps.Items {
		if controllerutil.ContainsFinalizer(&i, dataProtectionFinalizerName) {
			patch := client.MergeFrom(i.DeepCopy())
			controllerutil.RemoveFinalizer(&i, dataProtectionFinalizerName)
			if err := r.Patch(reqCtx.Ctx, &i, patch); err != nil {
				return err
			}
		}
		if err := intctrlutil.BackgroundDeleteObject(r.Client, reqCtx.Ctx, &i); err != nil {
			return err
		}
	}
	return nil
}

func (r *BackupReconciler) deleteExternalResources(reqCtx intctrlutil.RequestCtx, backup *dataprotectionv1alpha1.Backup) error {
	if err := r.deleteReferenceBatchV1Jobs(reqCtx, backup); err != nil {
		return err
	}
	if err := r.deleteReferenceVolumeSnapshot(reqCtx, backup); err != nil {
		return err
	}
	return nil
}

<<<<<<< HEAD
func (r *BackupReconciler) getTargetPod(
	reqCtx intctrlutil.RequestCtx, backupPolicy *dataprotectionv1alpha1.BackupPolicy) (*corev1.Pod, error) {
	reqCtx.Log.Info("Get pod from label", "label", backupPolicy.Spec.Target.LabelsSelector.MatchLabels)
	targetPod := &corev1.PodList{}
	if err := r.Client.List(reqCtx.Ctx, targetPod,
=======
// TODO: get pod with matching labels to do backup.
func (r *BackupReconciler) getTargetCluster(
	reqCtx intctrlutil.RequestCtx, backupPolicy *dataprotectionv1alpha1.BackupPolicy) (*appv1.StatefulSet, error) {
	// get stateful service
	reqCtx.Log.V(1).Info("Get cluster from label", "label", backupPolicy.Spec.Target.LabelsSelector.MatchLabels)
	clusterTarget := &appv1.StatefulSetList{}
	if err := r.Client.List(reqCtx.Ctx, clusterTarget,
>>>>>>> bb1006ba
		client.InNamespace(reqCtx.Req.Namespace),
		client.MatchingLabels(backupPolicy.Spec.Target.LabelsSelector.MatchLabels)); err != nil {
		return nil, err
	}
<<<<<<< HEAD
	if len(targetPod.Items) == 0 {
		return nil, errors.New("can not find any pod to backup by labelsSelector")
	}
	return &targetPod.Items[0], nil
=======
	reqCtx.Log.V(1).Info("Get cluster target finish")
	clusterItemsLen := len(clusterTarget.Items)
	if clusterItemsLen <= 0 {
		return nil, errors.New("can not found any stateful sets by labelsSelector")
	}
	return &clusterTarget.Items[0], nil
}

func (r *BackupReconciler) getTargetClusterPod(
	reqCtx intctrlutil.RequestCtx, clusterStatefulSet *appv1.StatefulSet) (*corev1.Pod, error) {
	// get stateful service
	clusterPod := &corev1.Pod{}
	if err := r.Client.Get(reqCtx.Ctx,
		types.NamespacedName{
			Namespace: clusterStatefulSet.Namespace,
			// TODO(dsj): dependency ConsensusSet defined "follower" label to filter
			// Temporary get first pod to build backup volume info
			Name: clusterStatefulSet.Name + "-0",
		}, clusterPod); err != nil {
		return nil, err
	}
	reqCtx.Log.V(1).Info("Get cluster pod finish", "target pod", clusterPod)
	return clusterPod, nil
>>>>>>> bb1006ba
}

func (r *BackupReconciler) buildBackupToolPodSpec(reqCtx intctrlutil.RequestCtx, backup *dataprotectionv1alpha1.Backup) (corev1.PodSpec, error) {
	podSpec := corev1.PodSpec{}
	logger := reqCtx.Log

	// get backup policy
	backupPolicy := &dataprotectionv1alpha1.BackupPolicy{}
	backupPolicyNameSpaceName := types.NamespacedName{
		Namespace: reqCtx.Req.Namespace,
		Name:      backup.Spec.BackupPolicyName,
	}

	if err := r.Get(reqCtx.Ctx, backupPolicyNameSpaceName, backupPolicy); err != nil {
		logger.Error(err, "Unable to get backupPolicy for backup.", "backupPolicy", backupPolicyNameSpaceName)
		return podSpec, err
	}

	// get backup tool
	backupTool := &dataprotectionv1alpha1.BackupTool{}
	backupToolNameSpaceName := types.NamespacedName{
		Namespace: reqCtx.Req.Namespace,
		Name:      backupPolicy.Spec.BackupToolName,
	}
	if err := r.Client.Get(reqCtx.Ctx, backupToolNameSpaceName, backupTool); err != nil {
		logger.Error(err, "Unable to get backupTool for backup.", "BackupTool", backupToolNameSpaceName)
		return podSpec, err
	}

	clusterPod, err := r.getTargetPod(reqCtx, backupPolicy)
	if err != nil {
		return podSpec, err
	}

	// build pod dns string
	// ref: https://kubernetes.io/docs/concepts/services-networking/dns-pod-service/
	hostDNS := []string{clusterPod.Name}
	if clusterPod.Spec.Hostname != "" {
		hostDNS[0] = clusterPod.Spec.Hostname
	}
	if clusterPod.Spec.Subdomain != "" {
		hostDNS = append(hostDNS, clusterPod.Spec.Subdomain)
	}
	envDBHost := corev1.EnvVar{
		Name:  "DB_HOST",
		Value: strings.Join(hostDNS, "."),
	}

	envDBUser := corev1.EnvVar{
		Name: "DB_USER",
		ValueFrom: &corev1.EnvVarSource{
			SecretKeyRef: &corev1.SecretKeySelector{
				LocalObjectReference: corev1.LocalObjectReference{
					Name: backupPolicy.Spec.Target.Secret.Name,
				},
				Key: backupPolicy.Spec.Target.Secret.UserKeyword,
			},
		},
	}

	container := corev1.Container{}
	container.Name = backup.Name
	container.Command = []string{"sh", "-c"}
	container.Args = backupTool.Spec.BackupCommands
	container.Image = backupTool.Spec.Image
	if backupTool.Spec.Resources != nil {
		container.Resources = *backupTool.Spec.Resources
	}

	remoteBackupPath := "/backupdata"

	// TODO(dsj): mount multi remote backup volumes
	randomVolumeName := fmt.Sprintf("%s-%s", backupPolicy.Spec.RemoteVolume.Name, rand.String(6))
	backupPolicy.Spec.RemoteVolume.Name = randomVolumeName
	remoteVolumeMount := corev1.VolumeMount{
		Name:      randomVolumeName,
		MountPath: remoteBackupPath,
	}
	container.VolumeMounts = clusterPod.Spec.Containers[0].VolumeMounts
	container.VolumeMounts = append(container.VolumeMounts, remoteVolumeMount)
	allowPrivilegeEscalation := false
	runAsUser := int64(0)
	container.SecurityContext = &corev1.SecurityContext{
		AllowPrivilegeEscalation: &allowPrivilegeEscalation,
		RunAsUser:                &runAsUser}

	envDBPassword := corev1.EnvVar{
		Name: "DB_PASSWORD",
		ValueFrom: &corev1.EnvVarSource{
			SecretKeyRef: &corev1.SecretKeySelector{
				LocalObjectReference: corev1.LocalObjectReference{
					Name: backupPolicy.Spec.Target.Secret.Name,
				},
				Key: backupPolicy.Spec.Target.Secret.PasswordKeyword,
			},
		},
	}

	envBackupName := corev1.EnvVar{
		Name:  "BACKUP_NAME",
		Value: backup.Name,
	}

	envBackupDirPrefix := corev1.EnvVar{
		Name: "BACKUP_DIR_PREFIX",
		ValueFrom: &corev1.EnvVarSource{
			FieldRef: &corev1.ObjectFieldSelector{
				FieldPath: "metadata.namespace",
			},
		},
	}

	envBackupDir := corev1.EnvVar{
		Name:  "BACKUP_DIR",
		Value: remoteBackupPath + "/$(BACKUP_DIR_PREFIX)",
	}

	container.Env = []corev1.EnvVar{envDBHost, envDBUser, envDBPassword, envBackupName, envBackupDirPrefix, envBackupDir}
	// merge env from backup tool.
	container.Env = append(container.Env, backupTool.Spec.Env...)

	podSpec.Containers = []corev1.Container{container}

	podSpec.Volumes = clusterPod.Spec.Volumes
	podSpec.Volumes = append(podSpec.Volumes, backupPolicy.Spec.RemoteVolume)
	podSpec.RestartPolicy = corev1.RestartPolicyNever

	// the pod of job needs to be scheduled on the same node as the workload pod, because it needs to share one pvc
	// see: https://kubernetes.io/docs/concepts/scheduling-eviction/assign-pod-node/#nodename
	podSpec.NodeName = clusterPod.Spec.NodeName

	return podSpec, nil
}

func (r *BackupReconciler) buildSnapshotPodSpec(
	reqCtx intctrlutil.RequestCtx,
	backup *dataprotectionv1alpha1.Backup,
	preCommand bool) (corev1.PodSpec, error) {
	podSpec := corev1.PodSpec{}
	logger := reqCtx.Log

	// get backup policy
	backupPolicy := &dataprotectionv1alpha1.BackupPolicy{}
	backupPolicyNameSpaceName := types.NamespacedName{
		Namespace: reqCtx.Req.Namespace,
		Name:      backup.Spec.BackupPolicyName,
	}

	if err := r.Get(reqCtx.Ctx, backupPolicyNameSpaceName, backupPolicy); err != nil {
		logger.Error(err, "Unable to get backupPolicy for backup.", "backupPolicy", backupPolicyNameSpaceName)
		return podSpec, err
	}
	clusterPod, err := r.getTargetPod(reqCtx, backupPolicy)
	if err != nil {
		return podSpec, err
	}

	container := corev1.Container{}
	container.Name = backup.Name
	container.Command = []string{"kubectl", "exec", "-i", clusterPod.Name, "-c", backupPolicy.Spec.Hooks.ContainerName, "--", "sh", "-c"}
	if preCommand {
		container.Args = backupPolicy.Spec.Hooks.PreCommands
	} else {
		container.Args = backupPolicy.Spec.Hooks.PostCommands
	}
	container.Image = backupPolicy.Spec.Hooks.Image
	if container.Image == "" {
		container.Image = viper.GetString("KUBEBLOCKS_IMAGE")
		container.ImagePullPolicy = corev1.PullPolicy(viper.GetString("KUBEBLOCKS_IMAGE_PULL_POLICY"))
	}
	allowPrivilegeEscalation := false
	runAsUser := int64(0)
	container.SecurityContext = &corev1.SecurityContext{
		AllowPrivilegeEscalation: &allowPrivilegeEscalation,
		RunAsUser:                &runAsUser}

	podSpec.Containers = []corev1.Container{container}
	podSpec.RestartPolicy = corev1.RestartPolicyNever
	podSpec.ServiceAccountName = viper.GetString("KUBEBLOCKS_SERVICEACCOUNT_NAME")

	return podSpec, nil
}

// getClusterObjectString gets the cluster object and convert it to string.
func (r *BackupReconciler) getClusterObjectString(reqCtx intctrlutil.RequestCtx, name types.NamespacedName) (*string, error) {
	cluster := &appsv1alpha1.Cluster{}
	// cluster snapshot is optional, so we don't return error if it doesn't exist.
	if err := r.Client.Get(reqCtx.Ctx, name, cluster); err != nil {
		return nil, nil
	}
	// maintain only the cluster's spec and name/namespace.
	newCluster := &appsv1alpha1.Cluster{
		Spec: cluster.Spec,
		ObjectMeta: metav1.ObjectMeta{
			Namespace: cluster.Namespace,
			Name:      cluster.Name,
		},
		TypeMeta: cluster.TypeMeta,
	}
	clusterBytes, err := json.Marshal(newCluster)
	if err != nil {
		return nil, err
	}
	clusterString := string(clusterBytes)
	return &clusterString, nil
}

// setClusterSnapshotAnnotation sets the snapshot of cluster to the backup's annotations.
func (r *BackupReconciler) setClusterSnapshotAnnotation(reqCtx intctrlutil.RequestCtx, backup *dataprotectionv1alpha1.Backup, name types.NamespacedName) error {
	clusterString, err := r.getClusterObjectString(reqCtx, name)
	if err != nil {
		return err
	}
	if clusterString == nil {
		return nil
	}
	if backup.Annotations == nil {
		backup.Annotations = map[string]string{}
	}
	backup.Annotations[constant.ClusterSnapshotAnnotationKey] = *clusterString
	return nil
}<|MERGE_RESOLUTION|>--- conflicted
+++ resolved
@@ -162,7 +162,7 @@
 	}
 
 	// TODO: get pod with matching labels to do backup.
-	target, err := r.getTargetCluster(reqCtx, backupPolicy)
+	target, err := r.getTargetPod(reqCtx, backupPolicy)
 	if err != nil {
 		return r.updateStatusIfFailed(reqCtx, backup, err)
 	}
@@ -306,9 +306,9 @@
 func (r *BackupReconciler) patchBackupLabelsAndAnnotations(
 	reqCtx intctrlutil.RequestCtx,
 	backup *dataprotectionv1alpha1.Backup,
-	targetSts *appv1.StatefulSet) (bool, error) {
+	targetPod *corev1.Pod) (bool, error) {
 	oldBackup := backup.DeepCopy()
-	clusterName := targetSts.Labels[constant.AppInstanceLabelKey]
+	clusterName := targetPod.Labels[constant.AppInstanceLabelKey]
 	if len(clusterName) > 0 {
 		if err := r.setClusterSnapshotAnnotation(reqCtx, backup, types.NamespacedName{Name: clusterName, Namespace: backup.Namespace}); err != nil {
 			return false, err
@@ -317,7 +317,7 @@
 	if backup.Labels == nil {
 		backup.Labels = make(map[string]string)
 	}
-	for k, v := range targetSts.Labels {
+	for k, v := range targetPod.Labels {
 		backup.Labels[k] = v
 	}
 	backup.Labels[dataProtectionLabelBackupTypeKey] = string(backup.Spec.BackupType)
@@ -689,55 +689,19 @@
 	return nil
 }
 
-<<<<<<< HEAD
 func (r *BackupReconciler) getTargetPod(
 	reqCtx intctrlutil.RequestCtx, backupPolicy *dataprotectionv1alpha1.BackupPolicy) (*corev1.Pod, error) {
 	reqCtx.Log.Info("Get pod from label", "label", backupPolicy.Spec.Target.LabelsSelector.MatchLabels)
 	targetPod := &corev1.PodList{}
 	if err := r.Client.List(reqCtx.Ctx, targetPod,
-=======
-// TODO: get pod with matching labels to do backup.
-func (r *BackupReconciler) getTargetCluster(
-	reqCtx intctrlutil.RequestCtx, backupPolicy *dataprotectionv1alpha1.BackupPolicy) (*appv1.StatefulSet, error) {
-	// get stateful service
-	reqCtx.Log.V(1).Info("Get cluster from label", "label", backupPolicy.Spec.Target.LabelsSelector.MatchLabels)
-	clusterTarget := &appv1.StatefulSetList{}
-	if err := r.Client.List(reqCtx.Ctx, clusterTarget,
->>>>>>> bb1006ba
 		client.InNamespace(reqCtx.Req.Namespace),
 		client.MatchingLabels(backupPolicy.Spec.Target.LabelsSelector.MatchLabels)); err != nil {
 		return nil, err
 	}
-<<<<<<< HEAD
 	if len(targetPod.Items) == 0 {
 		return nil, errors.New("can not find any pod to backup by labelsSelector")
 	}
 	return &targetPod.Items[0], nil
-=======
-	reqCtx.Log.V(1).Info("Get cluster target finish")
-	clusterItemsLen := len(clusterTarget.Items)
-	if clusterItemsLen <= 0 {
-		return nil, errors.New("can not found any stateful sets by labelsSelector")
-	}
-	return &clusterTarget.Items[0], nil
-}
-
-func (r *BackupReconciler) getTargetClusterPod(
-	reqCtx intctrlutil.RequestCtx, clusterStatefulSet *appv1.StatefulSet) (*corev1.Pod, error) {
-	// get stateful service
-	clusterPod := &corev1.Pod{}
-	if err := r.Client.Get(reqCtx.Ctx,
-		types.NamespacedName{
-			Namespace: clusterStatefulSet.Namespace,
-			// TODO(dsj): dependency ConsensusSet defined "follower" label to filter
-			// Temporary get first pod to build backup volume info
-			Name: clusterStatefulSet.Name + "-0",
-		}, clusterPod); err != nil {
-		return nil, err
-	}
-	reqCtx.Log.V(1).Info("Get cluster pod finish", "target pod", clusterPod)
-	return clusterPod, nil
->>>>>>> bb1006ba
 }
 
 func (r *BackupReconciler) buildBackupToolPodSpec(reqCtx intctrlutil.RequestCtx, backup *dataprotectionv1alpha1.Backup) (corev1.PodSpec, error) {
