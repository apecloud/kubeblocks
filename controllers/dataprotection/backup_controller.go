--- conflicted
+++ resolved
@@ -390,15 +390,11 @@
 			// TODO: add error type
 			return r.updateStatusIfFailed(reqCtx, backup, fmt.Errorf("not found the %s policy", backup.Spec.BackupType))
 		}
-<<<<<<< HEAD
 		if err = r.createUpdatesJobs(reqCtx, backup, &commonPolicy.BasePolicy, dataprotectionv1alpha1.PRE); err != nil {
 			r.Recorder.Event(backup, corev1.EventTypeNormal, "CreatedPreUpdatesJob", err.Error())
 		}
-		err = r.createBackupToolJob(reqCtx, backup, commonPolicy)
-=======
 		pathPrefix := r.getBackupPathPrefix(backup.Namespace, backupPolicy.Annotations[constant.BackupDataPathPrefixAnnotationKey])
 		err = r.createBackupToolJob(reqCtx, backup, commonPolicy, pathPrefix)
->>>>>>> 46d1a4f8
 		if err != nil {
 			return r.updateStatusIfFailed(reqCtx, backup, err)
 		}
