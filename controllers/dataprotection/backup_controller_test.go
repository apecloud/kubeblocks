/*
Copyright (C) 2022-2024 ApeCloud Co., Ltd

This file is part of KubeBlocks project

This program is free software: you can redistribute it and/or modify
it under the terms of the GNU Affero General Public License as published by
the Free Software Foundation, either version 3 of the License, or
(at your option) any later version.

This program is distributed in the hope that it will be useful
but WITHOUT ANY WARRANTY; without even the implied warranty of
MERCHANTABILITY or FITNESS FOR A PARTICULAR PURPOSE.  See the
GNU Affero General Public License for more details.

You should have received a copy of the GNU Affero General Public License
along with this program.  If not, see <http://www.gnu.org/licenses/>.
*/

package dataprotection

import (
	"context"
	"fmt"
	"slices"
	"strconv"
	"time"

	. "github.com/onsi/ginkgo/v2"
	. "github.com/onsi/gomega"

	vsv1 "github.com/kubernetes-csi/external-snapshotter/client/v6/apis/volumesnapshot/v1"
	batchv1 "k8s.io/api/batch/v1"
	corev1 "k8s.io/api/core/v1"
	metav1 "k8s.io/apimachinery/pkg/apis/meta/v1"
	"k8s.io/apimachinery/pkg/types"
	"k8s.io/utils/pointer"
	"sigs.k8s.io/controller-runtime/pkg/client"

	appsv1alpha1 "github.com/apecloud/kubeblocks/apis/apps/v1alpha1"
	dpv1alpha1 "github.com/apecloud/kubeblocks/apis/dataprotection/v1alpha1"
	"github.com/apecloud/kubeblocks/pkg/constant"
	intctrlutil "github.com/apecloud/kubeblocks/pkg/controllerutil"
	dpbackup "github.com/apecloud/kubeblocks/pkg/dataprotection/backup"
	dptypes "github.com/apecloud/kubeblocks/pkg/dataprotection/types"
	dputils "github.com/apecloud/kubeblocks/pkg/dataprotection/utils"
	"github.com/apecloud/kubeblocks/pkg/generics"
	"github.com/apecloud/kubeblocks/pkg/testutil"
	testapps "github.com/apecloud/kubeblocks/pkg/testutil/apps"
	testdp "github.com/apecloud/kubeblocks/pkg/testutil/dataprotection"
	testk8s "github.com/apecloud/kubeblocks/pkg/testutil/k8s"
	viper "github.com/apecloud/kubeblocks/pkg/viperx"
)

var _ = Describe("Backup Controller test", func() {
	cleanEnv := func() {
		// must wait till resources deleted and no longer existed before the testcases start,
		// otherwise if later it needs to create some new resource objects with the same name,
		// in race conditions, it will find the existence of old objects, resulting failure to
		// create the new objects.
		By("clean resources")

		// delete rest mocked objects
		inNS := client.InNamespace(testCtx.DefaultNamespace)
		ml := client.HasLabels{testCtx.TestObjLabelKey}

		testapps.ClearResources(&testCtx, generics.ClusterSignature, inNS, ml)
		testapps.ClearResources(&testCtx, generics.PodSignature, inNS, ml)
		testapps.ClearResourcesWithRemoveFinalizerOption(&testCtx, generics.BackupSignature, true, inNS)
		testapps.ClearResourcesWithRemoveFinalizerOption(&testCtx, generics.BackupRepoSignature, true, ml)

		// wait all backups to be deleted, otherwise the controller maybe create
		// job to delete the backup between the ClearResources function delete
		// the job and get the job list, resulting the ClearResources panic.
		Eventually(testapps.List(&testCtx, generics.BackupSignature, inNS)).Should(HaveLen(0))

		testapps.ClearResources(&testCtx, generics.SecretSignature, inNS, ml)
		testapps.ClearResourcesWithRemoveFinalizerOption(&testCtx, generics.BackupPolicySignature, true, inNS)
		testapps.ClearResourcesWithRemoveFinalizerOption(&testCtx, generics.JobSignature, true, inNS)
		testapps.ClearResourcesWithRemoveFinalizerOption(&testCtx, generics.PersistentVolumeClaimSignature, true, inNS)

		testapps.ClearResourcesWithRemoveFinalizerOption(&testCtx, generics.ActionSetSignature, true, ml)
		testapps.ClearResources(&testCtx, generics.StorageClassSignature, ml)
		testapps.ClearResourcesWithRemoveFinalizerOption(&testCtx, generics.PersistentVolumeSignature, true, ml)
		testapps.ClearResources(&testCtx, generics.StorageProviderSignature, ml)
		testapps.ClearResources(&testCtx, generics.VolumeSnapshotClassSignature, ml)
	}

	var clusterInfo *testdp.BackupClusterInfo

	BeforeEach(func() {
		cleanEnv()
		clusterInfo = testdp.NewFakeCluster(&testCtx)
	})

	AfterEach(func() {
		cleanEnv()
	})

	When("with default settings", func() {
		var (
			backupPolicy *dpv1alpha1.BackupPolicy
			repoPVCName  string
			cluster      *appsv1alpha1.Cluster
			pvcName      string
			targetPod    *corev1.Pod
		)

		BeforeEach(func() {
			By("creating an actionSet")
			actionSet := testdp.NewFakeActionSet(&testCtx)

			By("creating storage provider")
			_ = testdp.NewFakeStorageProvider(&testCtx, nil)

			By("creating backup repo")
			_, repoPVCName = testdp.NewFakeBackupRepo(&testCtx, nil)

			By("creating a backupPolicy from actionSet: " + actionSet.Name)
			backupPolicy = testdp.NewFakeBackupPolicy(&testCtx, nil)

			cluster = clusterInfo.Cluster
			pvcName = clusterInfo.TargetPVC
			targetPod = clusterInfo.TargetPod
		})

		Context("creates a backup", func() {
			var (
				backupKey types.NamespacedName
				backup    *dpv1alpha1.Backup
			)

			getJobKey := func() client.ObjectKey {
				return client.ObjectKey{
					Name:      dpbackup.GenerateBackupJobName(backup, dpbackup.BackupDataJobNamePrefix+"-0"),
					Namespace: backup.Namespace,
				}
			}

			BeforeEach(func() {
				By("creating a backup from backupPolicy " + testdp.BackupPolicyName) //nolint:goconst
				backup = testdp.NewFakeBackup(&testCtx, nil)
				backupKey = client.ObjectKeyFromObject(backup)
			})

			It("should succeed after job completes", func() {
				By("check backup status")
				Eventually(testapps.CheckObj(&testCtx, backupKey, func(g Gomega, fetched *dpv1alpha1.Backup) {
					g.Expect(fetched.Status.PersistentVolumeClaimName).Should(Equal(repoPVCName))
					g.Expect(fetched.Status.Path).Should(Equal(dpbackup.BuildBaseBackupPath(fetched, "", backupPolicy.Spec.PathPrefix)))
					g.Expect(fetched.Status.Phase).Should(Equal(dpv1alpha1.BackupPhaseRunning))
					g.Expect(fetched.Annotations[constant.EncryptedSystemAccountsAnnotationKey]).ShouldNot(BeEmpty())
				})).Should(Succeed())

				By("check backup job's nodeName equals pod's nodeName")
				Eventually(testapps.CheckObj(&testCtx, getJobKey(), func(g Gomega, fetched *batchv1.Job) {
					g.Expect(fetched.Spec.Template.Spec.NodeSelector[corev1.LabelHostname]).To(Equal(targetPod.Spec.NodeName))
					// image should be expanded by env
					g.Expect(fetched.Spec.Template.Spec.Containers[0].Image).Should(ContainSubstring(testdp.ImageTag))
					g.Expect(fetched.Spec.Template.Spec.ServiceAccountName).Should(Equal(viper.GetString(dptypes.CfgKeyWorkerServiceAccountName)))
				})).Should(Succeed())

				testdp.PatchK8sJobStatus(&testCtx, getJobKey(), batchv1.JobComplete)

				By("backup job should have completed")
				Eventually(testapps.CheckObj(&testCtx, getJobKey(), func(g Gomega, fetched *batchv1.Job) {
					_, finishedType, _ := dputils.IsJobFinished(fetched)
					g.Expect(fetched.Labels[constant.AppManagedByLabelKey]).Should(Equal(dptypes.AppName))
					g.Expect(finishedType).To(Equal(batchv1.JobComplete))
				})).Should(Succeed())

				By("backup should have completed")
				Eventually(testapps.CheckObj(&testCtx, backupKey, func(g Gomega, fetched *dpv1alpha1.Backup) {
					g.Expect(fetched.Status.Phase).To(Equal(dpv1alpha1.BackupPhaseCompleted))
					g.Expect(fetched.Labels[dptypes.ClusterUIDLabelKey]).Should(Equal(string(cluster.UID)))
					g.Expect(fetched.Labels[constant.AppInstanceLabelKey]).Should(Equal(testdp.ClusterName))
					g.Expect(fetched.Labels[constant.KBAppComponentLabelKey]).Should(Equal(testdp.ComponentName))
					g.Expect(fetched.Labels[constant.AppManagedByLabelKey]).Should(Equal(dptypes.AppName))
					g.Expect(fetched.Annotations[constant.ClusterSnapshotAnnotationKey]).ShouldNot(BeEmpty())
				})).Should(Succeed())

				By("backup job should be deleted after backup completed")
				Eventually(testapps.CheckObjExists(&testCtx, getJobKey(), &batchv1.Job{}, false)).Should(Succeed())
			})

			It("should fail after job fails", func() {
				testdp.PatchK8sJobStatus(&testCtx, getJobKey(), batchv1.JobFailed)

				By("check backup job failed")
				Eventually(testapps.CheckObj(&testCtx, getJobKey(), func(g Gomega, fetched *batchv1.Job) {
					_, finishedType, _ := dputils.IsJobFinished(fetched)
					g.Expect(finishedType).To(Equal(batchv1.JobFailed))
				})).Should(Succeed())

				By("check backup failed")
				Eventually(testapps.CheckObj(&testCtx, backupKey, func(g Gomega, fetched *dpv1alpha1.Backup) {
					g.Expect(fetched.Status.Phase).To(Equal(dpv1alpha1.BackupPhaseFailed))
				})).Should(Succeed())
			})
		})

		Context("create an invalid backup", func() {
			It("should fail if backupPolicy is not found", func() {
				By("creating a backup using a not found backupPolicy")
				backup := testdp.NewFakeBackup(&testCtx, func(backup *dpv1alpha1.Backup) {
					backup.Spec.BackupPolicyName = "not-found"
				})
				backupKey := client.ObjectKeyFromObject(backup)

				By("check backup failed and its expiration when retentionPeriod is not set")
				Eventually(testapps.CheckObj(&testCtx, backupKey, func(g Gomega, fetched *dpv1alpha1.Backup) {
					g.Expect(fetched.Status.Phase).To(Equal(dpv1alpha1.BackupPhaseFailed))
					g.Expect(fetched.Status.Expiration).Should(BeNil())
				})).Should(Succeed())
			})
		})

		Context("creates a backup with retentionPeriod", func() {
			It("create a valid backup", func() {
				By("creating a backup from backupPolicy " + testdp.BackupPolicyName)
				backup := testdp.NewFakeBackup(&testCtx, func(backup *dpv1alpha1.Backup) {
					backup.Spec.RetentionPeriod = "1h"
				})
				backupKey := client.ObjectKeyFromObject(backup)

				getJobKey := func() client.ObjectKey {
					return client.ObjectKey{
						Name:      dpbackup.GenerateBackupJobName(backup, dpbackup.BackupDataJobNamePrefix+"-0"),
						Namespace: backup.Namespace,
					}
				}

				By("check backup expiration is set by start time when backup is running")
				Eventually(testapps.CheckObj(&testCtx, backupKey, func(g Gomega, fetched *dpv1alpha1.Backup) {
					g.Expect(fetched.Status.Phase).Should(Equal(dpv1alpha1.BackupPhaseRunning))
					g.Expect(fetched.Status.Expiration.Second()).Should(Equal(fetched.Status.StartTimestamp.Add(time.Hour).Second()))
				})).Should(Succeed())

				testdp.PatchK8sJobStatus(&testCtx, getJobKey(), batchv1.JobComplete)

				By("check backup expiration is updated by completion time when backup is completed")
				Eventually(testapps.CheckObj(&testCtx, backupKey, func(g Gomega, fetched *dpv1alpha1.Backup) {
					g.Expect(fetched.Status.Phase).To(Equal(dpv1alpha1.BackupPhaseCompleted))
					g.Expect(fetched.Status.CompletionTimestamp).ShouldNot(BeNil())
					g.Expect(fetched.Status.Expiration.Second()).Should(Equal(fetched.Status.CompletionTimestamp.Add(time.Hour).Second()))
				})).Should(Succeed())
			})

			It("create an invalid backup", func() {
				By("creating a backup using a not found backupPolicy")
				backup := testdp.NewFakeBackup(&testCtx, func(backup *dpv1alpha1.Backup) {
					backup.Spec.BackupPolicyName = "not-found"
					backup.Spec.RetentionPeriod = "1h"
				})
				backupKey := client.ObjectKeyFromObject(backup)

				By("check backup failed and its expiration is set")
				Eventually(testapps.CheckObj(&testCtx, backupKey, func(g Gomega, fetched *dpv1alpha1.Backup) {
					g.Expect(fetched.Status.Phase).To(Equal(dpv1alpha1.BackupPhaseFailed))
					g.Expect(fetched.Status.Expiration).ShouldNot(BeNil())
				})).Should(Succeed())
			})

			It("create a backup with backupMethod and target", func() {
				By("Set backupMethod's target")
				Expect(testapps.ChangeObj(&testCtx, backupPolicy, func(bp *dpv1alpha1.BackupPolicy) {
					backupPolicy.Spec.BackupMethods[0].Target = &dpv1alpha1.BackupTarget{
						PodSelector: &dpv1alpha1.PodSelector{
							LabelSelector: &metav1.LabelSelector{
								MatchLabels: map[string]string{
									constant.AppInstanceLabelKey:    testdp.ClusterName,
									constant.KBAppComponentLabelKey: testdp.ComponentName,
									constant.RoleLabelKey:           constant.Follower,
								},
							},
						},
					}
				})).Should(Succeed())
				By("check targets pod")
				reqCtx := intctrlutil.RequestCtx{Ctx: ctx}
				targets, err := GetTargetPods(reqCtx, k8sClient, nil, backupPolicy, backupPolicy.Spec.BackupMethods[0].Target, dpv1alpha1.BackupTypeFull)
				Expect(err).ShouldNot(HaveOccurred())
				Expect(targets).Should(HaveLen(1))
				Expect(targets[0].Name).Should(Equal(testdp.ClusterName + "-" + testdp.ComponentName + "-1"))
			})

			It("create a backup with backupMethod and podSelection strategy is All", func() {
				By("Set backupMethod's target and podSelection strategy to All")
				Expect(testapps.ChangeObj(&testCtx, backupPolicy, func(bp *dpv1alpha1.BackupPolicy) {
					backupPolicy.Spec.BackupMethods[0].Target = &dpv1alpha1.BackupTarget{
						PodSelector: &dpv1alpha1.PodSelector{
							LabelSelector: &metav1.LabelSelector{
								MatchLabels: map[string]string{
									constant.AppInstanceLabelKey:    testdp.ClusterName,
									constant.KBAppComponentLabelKey: testdp.ComponentName,
								},
							},
							Strategy: dpv1alpha1.PodSelectionStrategyAll,
						},
					}
				})).Should(Succeed())
				By("check targets pod")
				reqCtx := intctrlutil.RequestCtx{Ctx: ctx}
				targets, err := GetTargetPods(reqCtx, k8sClient, nil, backupPolicy, backupPolicy.Spec.BackupMethods[0].Target, dpv1alpha1.BackupTypeFull)
				Expect(err).ShouldNot(HaveOccurred())
				Expect(targets).Should(HaveLen(2))
				By("create a backup")
				backup := testdp.NewFakeBackup(&testCtx, func(backup *dpv1alpha1.Backup) {
					backup.Spec.RetentionPeriod = "1h"
				})
				getJobKey := func(index int) client.ObjectKey {
					return client.ObjectKey{
						Name:      dpbackup.GenerateBackupJobName(backup, fmt.Sprintf("%s-%d", dpbackup.BackupDataJobNamePrefix, index)),
						Namespace: backup.Namespace,
					}
				}
				By("mock jobs are completed and backup should be completed")
				testdp.PatchK8sJobStatus(&testCtx, getJobKey(0), batchv1.JobComplete)
				testdp.PatchK8sJobStatus(&testCtx, getJobKey(1), batchv1.JobComplete)
				Eventually(testapps.CheckObj(&testCtx, client.ObjectKeyFromObject(backup), func(g Gomega, fetched *dpv1alpha1.Backup) {
					g.Expect(fetched.Status.Phase).To(Equal(dpv1alpha1.BackupPhaseCompleted))
					g.Expect(fetched.Status.CompletionTimestamp).ShouldNot(BeNil())
					g.Expect(fetched.Status.Expiration.Second()).Should(Equal(fetched.Status.CompletionTimestamp.Add(time.Hour).Second()))
				})).Should(Succeed())
			})
		})

		It("create a backup with backupMethod and multi targets", func() {
			By("Set backupMethod's targets")
			Expect(testapps.ChangeObj(&testCtx, backupPolicy, func(bp *dpv1alpha1.BackupPolicy) {
				podSelector := &dpv1alpha1.PodSelector{
					LabelSelector: &metav1.LabelSelector{
						MatchLabels: map[string]string{
							constant.AppInstanceLabelKey:    testdp.ClusterName,
							constant.KBAppComponentLabelKey: testdp.ComponentName,
						},
					},
					Strategy: dpv1alpha1.PodSelectionStrategyAny,
				}
				backupPolicy.Spec.BackupMethods[0].Targets = []dpv1alpha1.BackupTarget{
					{Name: testdp.ComponentName + "-0", PodSelector: podSelector},
					{Name: testdp.ComponentName + "-1", PodSelector: podSelector},
				}
			})).Should(Succeed())
			By("check targets pod")
			targets := backupPolicy.Spec.BackupMethods[0].Targets
			reqCtx := intctrlutil.RequestCtx{Ctx: ctx}
			targetPods, err := GetTargetPods(reqCtx, k8sClient, nil, backupPolicy, &targets[0], dpv1alpha1.BackupTypeFull)
			Expect(err).ShouldNot(HaveOccurred())
			Expect(targetPods).Should(HaveLen(1))
			By("create a backup")
			backup := testdp.NewFakeBackup(&testCtx, nil)
			getJobKey := func(targetName string) client.ObjectKey {
				return client.ObjectKey{
					Name:      dpbackup.GenerateBackupJobName(backup, fmt.Sprintf("%s-%s-0", dpbackup.BackupDataJobNamePrefix, targetName)),
					Namespace: backup.Namespace,
				}
			}
			By("mock backup jobs to completed and backup should be completed")
			testdp.PatchK8sJobStatus(&testCtx, getJobKey(targets[0].Name), batchv1.JobComplete)
			testdp.PatchK8sJobStatus(&testCtx, getJobKey(targets[1].Name), batchv1.JobComplete)
			Eventually(testapps.CheckObj(&testCtx, client.ObjectKeyFromObject(backup), func(g Gomega, fetched *dpv1alpha1.Backup) {
				g.Expect(fetched.Status.Phase).To(Equal(dpv1alpha1.BackupPhaseCompleted))
			})).Should(Succeed())
		})

<<<<<<< HEAD
		It("create a backup with backupMethod and specify the port by name", func() {
			By("Set backupMethod's targets with containerPort")
=======
		It("create an backup using fallbackLabelSelector", func() {
			podFactory := func(name string) *testapps.MockPodFactory {
				return testapps.NewPodFactory(testCtx.DefaultNamespace, name).
					AddAppInstanceLabel(testdp.ClusterName).
					AddAppComponentLabel(testdp.ComponentName).
					AddContainer(corev1.Container{Name: testdp.ContainerName, Image: testapps.ApeCloudMySQLImage})
			}
			podName := "fallback" + testdp.ClusterName + "-" + testdp.ComponentName
			By("mock a primary pod that is available ")
			pod0 := podFactory(podName + "-0").
				AddRoleLabel("primary").
				Create(&testCtx).GetObject()
			Expect(testapps.ChangeObjStatus(&testCtx, pod0, func() {
				pod0.Status.Phase = corev1.PodRunning
				testk8s.MockPodAvailable(pod0, metav1.Now())
			})).Should(Succeed())
			By("mock a secondary pod that is unavailable")
			pod1 := podFactory(podName + "-1").
				AddRoleLabel("secondary").
				Create(&testCtx).GetObject()
			Expect(testapps.ChangeObjStatus(&testCtx, pod1, func() {
				pod1.Status.Phase = corev1.PodFailed
				testk8s.MockPodIsFailed(context.Background(), testCtx, pod1)
			})).Should(Succeed())

			By("Set backupPolicy's target with fallbackLabelSelector")
>>>>>>> 99cb59ec
			Expect(testapps.ChangeObj(&testCtx, backupPolicy, func(bp *dpv1alpha1.BackupPolicy) {
				podSelector := &dpv1alpha1.PodSelector{
					LabelSelector: &metav1.LabelSelector{
						MatchLabels: map[string]string{
							constant.AppInstanceLabelKey:    testdp.ClusterName,
							constant.KBAppComponentLabelKey: testdp.ComponentName,
<<<<<<< HEAD
=======
							constant.RoleLabelKey:           "secondary",
						},
					},
					FallbackLabelSelector: &metav1.LabelSelector{
						MatchLabels: map[string]string{
							constant.AppInstanceLabelKey:    testdp.ClusterName,
							constant.KBAppComponentLabelKey: testdp.ComponentName,
							constant.RoleLabelKey:           "primary",
>>>>>>> 99cb59ec
						},
					},
					Strategy: dpv1alpha1.PodSelectionStrategyAny,
				}
<<<<<<< HEAD
				containerPort := &dpv1alpha1.ContainerPort{
					ContainerName: testdp.ContainerName + "-1",
					PortName:      testdp.PortName,
				}
				backupPolicy.Spec.BackupMethods[0].Target = &dpv1alpha1.BackupTarget{
					Name: testdp.ComponentName, PodSelector: podSelector, ContainerPort: containerPort,
				}
			})).Should(Succeed())

=======
				backupPolicy.Spec.Target = &dpv1alpha1.BackupTarget{
					Name: testdp.ComponentName + "-0", PodSelector: podSelector,
				}
			})).Should(Succeed())

			By("check targets pod")
			target := backupPolicy.Spec.Target
			reqCtx := intctrlutil.RequestCtx{Ctx: ctx}
			targetPods, err := GetTargetPods(reqCtx, k8sClient, nil, backupPolicy, target, dpv1alpha1.BackupTypeFull)
			Expect(err).ShouldNot(HaveOccurred())
			Expect(targetPods).Should(HaveLen(1))
			Expect(targetPods[0].Name).Should(Equal(pod0.Name))

>>>>>>> 99cb59ec
			By("create a backup")
			backup := testdp.NewFakeBackup(&testCtx, nil)
			getJobKey := func(targetName string) client.ObjectKey {
				return client.ObjectKey{
					Name:      dpbackup.GenerateBackupJobName(backup, fmt.Sprintf("%s-%s-0", dpbackup.BackupDataJobNamePrefix, targetName)),
					Namespace: backup.Namespace,
				}
			}
<<<<<<< HEAD

			getDPDBPortEnv := func(container *corev1.Container) corev1.EnvVar {
				for _, env := range container.Env {
					if env.Name == dptypes.DPDBPort {
						return env
					}
				}
				return corev1.EnvVar{}
			}

			By("check backup job's port env")
			Eventually(testapps.CheckObj(&testCtx, getJobKey(backupPolicy.Spec.BackupMethods[0].Target.Name), func(g Gomega, fetched *batchv1.Job) {
				// image should be expanded by env
				g.Expect(getDPDBPortEnv(&fetched.Spec.Template.Spec.Containers[0]).Value).Should(Equal(strconv.Itoa(testdp.PortNum)))
			})).Should(Succeed())
		})
=======
			By("mock backup jobs to completed and backup should be completed")
			testdp.PatchK8sJobStatus(&testCtx, getJobKey(target.Name), batchv1.JobComplete)
			Eventually(testapps.CheckObj(&testCtx, client.ObjectKeyFromObject(backup), func(g Gomega, fetched *dpv1alpha1.Backup) {
				g.Expect(fetched.Status.Phase).To(Equal(dpv1alpha1.BackupPhaseCompleted))
			})).Should(Succeed())
		})

>>>>>>> 99cb59ec
		Context("creates a backup with encryption", func() {
			const (
				encryptionKeySecretName = "backup-encryption"
				keyName                 = "password"
			)
			It("should fail if encryption key secret is not present", func() {
				By("set encryptionConfig")
				Expect(testapps.ChangeObj(&testCtx, backupPolicy, func(bp *dpv1alpha1.BackupPolicy) {
					backupPolicy.Spec.EncryptionConfig = &dpv1alpha1.EncryptionConfig{
						Algorithm: "AES-256-CFB",
						PassPhraseSecretKeyRef: &corev1.SecretKeySelector{
							LocalObjectReference: corev1.LocalObjectReference{
								Name: encryptionKeySecretName,
							},
							Key: keyName,
						},
					}
				})).Should(Succeed())

				By("create a backup")
				backup := testdp.NewFakeBackup(&testCtx, nil)

				By("check the backup, and it should be failed")
				Eventually(testapps.CheckObj(&testCtx, client.ObjectKeyFromObject(backup), func(g Gomega, fetched *dpv1alpha1.Backup) {
					g.Expect(fetched.Status.Phase).To(Equal(dpv1alpha1.BackupPhaseFailed))
				})).Should(Succeed())
			})

			It("should run the backup with encryption envs", func() {
				By("set encryptionConfig")
				Expect(testapps.ChangeObj(&testCtx, backupPolicy, func(bp *dpv1alpha1.BackupPolicy) {
					backupPolicy.Spec.EncryptionConfig = &dpv1alpha1.EncryptionConfig{
						Algorithm: "AES-256-CFB",
						PassPhraseSecretKeyRef: &corev1.SecretKeySelector{
							LocalObjectReference: corev1.LocalObjectReference{
								Name: encryptionKeySecretName,
							},
							Key: keyName,
						},
					}
				})).Should(Succeed())

				By("create the encryption key secret")
				secret := &corev1.Secret{
					ObjectMeta: metav1.ObjectMeta{
						Name:      encryptionKeySecretName,
						Namespace: testCtx.DefaultNamespace,
					},
					StringData: map[string]string{
						keyName: "whatever",
					},
				}
				testapps.CreateK8sResource(&testCtx, secret)

				By("create a backup")
				backup := testdp.NewFakeBackup(&testCtx, nil)

				By("check the backup")
				Eventually(testapps.CheckObj(&testCtx, client.ObjectKeyFromObject(backup), func(g Gomega, fetched *dpv1alpha1.Backup) {
					g.Expect(fetched.Status.Phase).To(Equal(dpv1alpha1.BackupPhaseRunning))
					g.Expect(fetched.Status.EncryptionConfig).ShouldNot(BeNil())
				})).Should(Succeed())

				By("check the backup job")
				getJobKey := func(index int) client.ObjectKey {
					return client.ObjectKey{
						Name:      dpbackup.GenerateBackupJobName(backup, fmt.Sprintf("%s-%d", dpbackup.BackupDataJobNamePrefix, index)),
						Namespace: backup.Namespace,
					}
				}
				Eventually(testapps.CheckObj(&testCtx, getJobKey(0), func(g Gomega, job *batchv1.Job) {
					g.Expect(len(job.Spec.Template.Spec.Containers)).ShouldNot(BeZero())
					expectedEnvs := []string{
						dptypes.DPDatasafedEncryptionAlgorithm,
						dptypes.DPDatasafedEncryptionPassPhrase,
					}
					for _, c := range job.Spec.Template.Spec.Containers {
						count := 0
						for _, env := range c.Env {
							if slices.Contains(expectedEnvs, env.Name) {
								count++
							}
						}
						g.Expect(count).To(BeEquivalentTo(len(expectedEnvs)))
					}
				})).Should(Succeed())
			})
		})

		Context("deletes a backup", func() {
			var (
				backupKey types.NamespacedName
				backup    *dpv1alpha1.Backup
			)
			BeforeEach(func() {
				By("creating a backup from backupPolicy " + testdp.BackupPolicyName)
				backup = testdp.NewFakeBackup(&testCtx, nil)
				backupKey = client.ObjectKeyFromObject(backup)

				By("waiting for backup status to be running")
				Eventually(testapps.CheckObj(&testCtx, backupKey, func(g Gomega, fetched *dpv1alpha1.Backup) {
					g.Expect(fetched.Status.Phase).To(Equal(dpv1alpha1.BackupPhaseRunning))
				})).Should(Succeed())
			})

			It("should create a Job for deleting backup files", func() {
				By("deleting a backup object")
				testapps.DeleteObject(&testCtx, backupKey, &dpv1alpha1.Backup{})

				By("checking new created Job")
				jobKey := dpbackup.BuildDeleteBackupFilesJobKey(backup, false)
				job := &batchv1.Job{}
				Eventually(testapps.CheckObjExists(&testCtx, jobKey, job, true)).Should(Succeed())
				volumeName := "dp-backup-data"
				Eventually(testapps.CheckObj(&testCtx, jobKey, func(g Gomega, job *batchv1.Job) {
					Expect(job.Labels[constant.AppManagedByLabelKey]).Should(Equal(dptypes.AppName))
					Expect(job.Spec.Template.Spec.Volumes).
						Should(ContainElement(corev1.Volume{
							Name: volumeName,
							VolumeSource: corev1.VolumeSource{
								PersistentVolumeClaim: &corev1.PersistentVolumeClaimVolumeSource{
									ClaimName: repoPVCName,
								},
							},
						}))
					Expect(job.Spec.Template.Spec.Containers[0].VolumeMounts).
						Should(ContainElement(corev1.VolumeMount{
							Name:      volumeName,
							MountPath: dpbackup.RepoVolumeMountPath,
						}))
					Expect(job.Spec.Template.Spec.ServiceAccountName).Should(Equal(viper.GetString(dptypes.CfgKeyWorkerServiceAccountName)))
				})).Should(Succeed())

				By("checking backup object, it should not be deleted")
				Eventually(testapps.CheckObjExists(&testCtx, backupKey,
					&dpv1alpha1.Backup{}, true)).Should(Succeed())

				By("mock job for deletion to failed, backup should not be deleted")
				testdp.ReplaceK8sJobStatus(&testCtx, jobKey, batchv1.JobFailed)
				Eventually(testapps.CheckObjExists(&testCtx, backupKey,
					&dpv1alpha1.Backup{}, true)).Should(Succeed())

				By("mock job for deletion to completed, backup should be deleted")
				testdp.ReplaceK8sJobStatus(&testCtx, jobKey, batchv1.JobComplete)

				By("check deletion backup file job completed")
				Eventually(testapps.CheckObj(&testCtx, jobKey, func(g Gomega, fetched *batchv1.Job) {
					_, finishedType, _ := dputils.IsJobFinished(fetched)
					g.Expect(finishedType).To(Equal(batchv1.JobComplete))
				})).Should(Succeed())

				By("check backup deleted")
				Eventually(testapps.CheckObjExists(&testCtx, backupKey,
					&dpv1alpha1.Backup{}, false)).Should(Succeed())

				// TODO: add delete backup test case with the pvc not exists
			})
		})

		Context("creates a snapshot backup", func() {
			var (
				backupKey types.NamespacedName
				backup    *dpv1alpha1.Backup
				vsKey     client.ObjectKey
			)

			BeforeEach(func() {
				// mock VolumeSnapshotClass for volume snapshot
				testk8s.CreateVolumeSnapshotClass(&testCtx, testutil.DefaultCSIDriver)

				By("create a backup from backupPolicy " + testdp.BackupPolicyName)
				backup = testdp.NewFakeBackup(&testCtx, func(backup *dpv1alpha1.Backup) {
					backup.Spec.BackupMethod = testdp.VSBackupMethodName
				})
				backupKey = client.ObjectKeyFromObject(backup)
				vsKey = client.ObjectKey{
					Name:      dputils.GetBackupVolumeSnapshotName(backup.Name, "data", 0),
					Namespace: backup.Namespace,
				}
			})

			It("should success after all volume snapshot ready", func() {
				By("patching volumesnapshot status to ready")
				testdp.PatchVolumeSnapshotStatus(&testCtx, vsKey, true)

				By("checking volume snapshot source is equal to pvc")
				Eventually(testapps.CheckObj(&testCtx, vsKey, func(g Gomega, fetched *vsv1.VolumeSnapshot) {
					g.Expect(*fetched.Spec.Source.PersistentVolumeClaimName).To(Equal(pvcName))
				})).Should(Succeed())
			})

			It("should fail if volumesnapshot reports error", func() {
				By("patching volumesnapshot status with error")
				Eventually(testapps.GetAndChangeObjStatus(&testCtx, vsKey, func(tmpVS *vsv1.VolumeSnapshot) {
					msg := "Failed to set default snapshot class with error: some error"
					vsError := vsv1.VolumeSnapshotError{
						Message: &msg,
					}
					snapStatus := vsv1.VolumeSnapshotStatus{Error: &vsError}
					tmpVS.Status = &snapStatus
				})).Should(Succeed())

				By("checking backup failed")
				Eventually(testapps.CheckObj(&testCtx, backupKey, func(g Gomega, fetched *dpv1alpha1.Backup) {
					g.Expect(fetched.Status.Phase).To(Equal(dpv1alpha1.BackupPhaseFailed))
				})).Should(Succeed())
			})
		})

		Context("creates a snapshot backup on error", func() {
			var backupKey types.NamespacedName

			BeforeEach(func() {
				By("By remove persistent pvc")
				// delete rest mocked objects
				inNS := client.InNamespace(testCtx.DefaultNamespace)
				ml := client.HasLabels{testCtx.TestObjLabelKey}
				testapps.ClearResourcesWithRemoveFinalizerOption(&testCtx,
					generics.PersistentVolumeClaimSignature, true, inNS, ml)
			})

			It("should fail when disable volumesnapshot", func() {
				By("creating a backup from backupPolicy " + testdp.BackupPolicyName)
				backup := testdp.NewFakeBackup(&testCtx, func(backup *dpv1alpha1.Backup) {
					backup.Spec.BackupMethod = testdp.VSBackupMethodName
				})
				backupKey = client.ObjectKeyFromObject(backup)

				By("check backup failed")
				Eventually(testapps.CheckObj(&testCtx, backupKey, func(g Gomega, fetched *dpv1alpha1.Backup) {
					g.Expect(fetched.Status.Phase).To(Equal(dpv1alpha1.BackupPhaseFailed))
				})).Should(Succeed())
			})

			It("should fail without pvc", func() {
				By("creating a backup from backupPolicy " + testdp.BackupPolicyName)
				backup := testdp.NewFakeBackup(&testCtx, func(backup *dpv1alpha1.Backup) {
					backup.Spec.BackupMethod = testdp.VSBackupMethodName
				})
				backupKey = client.ObjectKeyFromObject(backup)

				By("check backup failed")
				Eventually(testapps.CheckObj(&testCtx, backupKey, func(g Gomega, fetched *dpv1alpha1.Backup) {
					g.Expect(fetched.Status.Phase).To(Equal(dpv1alpha1.BackupPhaseFailed))
				})).Should(Succeed())
			})
		})
	})

	When("with exceptional settings", func() {
		var (
			backupPolicy *dpv1alpha1.BackupPolicy
		)

		Context("creates a backup with non-existent backup policy", func() {
			var backupKey types.NamespacedName
			BeforeEach(func() {
				By("creating a backup from backupPolicy " + testdp.BackupPolicyName)
				backup := testdp.NewFakeBackup(&testCtx, nil)
				backupKey = client.ObjectKeyFromObject(backup)
			})
			It("should fail", func() {
				By("check backup status failed")
				Eventually(testapps.CheckObj(&testCtx, backupKey, func(g Gomega, fetched *dpv1alpha1.Backup) {
					g.Expect(fetched.Status.Phase).To(Equal(dpv1alpha1.BackupPhaseFailed))
				})).Should(Succeed())
			})
		})

		Context("creates a backup using non-existent backup method", func() {
			BeforeEach(func() {
				By("creating a backupPolicy without backup method")
				backupPolicy = testdp.NewFakeBackupPolicy(&testCtx, nil)
			})

			It("should fail because of no-existent backup method", func() {
				backup := testdp.NewFakeBackup(&testCtx, func(backup *dpv1alpha1.Backup) {
					backup.Spec.BackupPolicyName = backupPolicy.Name
					backup.Spec.BackupMethod = "non-existent"
				})
				backupKey := client.ObjectKeyFromObject(backup)

				By("check backup status failed")
				Eventually(testapps.CheckObj(&testCtx, backupKey, func(g Gomega, fetched *dpv1alpha1.Backup) {
					g.Expect(fetched.Status.Phase).To(Equal(dpv1alpha1.BackupPhaseFailed))
				})).Should(Succeed())
			})
		})

		Context("creates a backup with invalid backup method", func() {
			BeforeEach(func() {
				backupPolicy = testdp.NewFakeBackupPolicy(&testCtx, func(backupPolicy *dpv1alpha1.BackupPolicy) {
					backupPolicy.Spec.BackupMethods = append(backupPolicy.Spec.BackupMethods, dpv1alpha1.BackupMethod{
						Name:          "invalid",
						ActionSetName: "",
					})
				})
			})

			It("should fail because backup method doesn't specify snapshotVolumes with empty actionSet", func() {
				backup := testdp.NewFakeBackup(&testCtx, func(backup *dpv1alpha1.Backup) {
					backup.Spec.BackupPolicyName = backupPolicy.Name
					backup.Spec.BackupMethod = "invalid"
				})
				backupKey := client.ObjectKeyFromObject(backup)

				By("check backup status failed")
				Eventually(testapps.CheckObj(&testCtx, backupKey, func(g Gomega, fetched *dpv1alpha1.Backup) {
					g.Expect(fetched.Status.Phase).To(Equal(dpv1alpha1.BackupPhaseFailed))
				})).Should(Succeed())
			})

			It("should fail because of no-existing actionSet", func() {
				backup := testdp.NewFakeBackup(&testCtx, nil)
				backupKey := client.ObjectKeyFromObject(backup)

				By("check backup status failed")
				Eventually(testapps.CheckObj(&testCtx, backupKey, func(g Gomega, fetched *dpv1alpha1.Backup) {
					g.Expect(fetched.Status.Phase).To(Equal(dpv1alpha1.BackupPhaseFailed))
				})).Should(Succeed())
			})

			It("should fail because actionSet's backup type isn't Full", func() {
				actionSet := testdp.NewFakeActionSet(&testCtx)
				actionSetKey := client.ObjectKeyFromObject(actionSet)
				Eventually(testapps.GetAndChangeObj(&testCtx, actionSetKey, func(fetched *dpv1alpha1.ActionSet) {
					fetched.Spec.BackupType = dpv1alpha1.BackupTypeIncremental
				}))

				backup := testdp.NewFakeBackup(&testCtx, nil)
				backupKey := client.ObjectKeyFromObject(backup)

				By("check backup status failed")
				Eventually(testapps.CheckObj(&testCtx, backupKey, func(g Gomega, fetched *dpv1alpha1.Backup) {
					g.Expect(fetched.Status.Phase).To(Equal(dpv1alpha1.BackupPhaseFailed))
				})).Should(Succeed())
			})
		})

		Context("create continuous backup", func() {
			It("should fail when continuous backup don't have backupschedule label", func() {
				By("create actionset with continuous backuptype")
				actionSet := testdp.NewFakeActionSet(&testCtx)
				actionSetKey := client.ObjectKeyFromObject(actionSet)
				Eventually(testapps.GetAndChangeObj(&testCtx, actionSetKey, func(fetched *dpv1alpha1.ActionSet) {
					fetched.Spec.BackupType = dpv1alpha1.BackupTypeContinuous
				})).Should(Succeed())
				By("create continuous backup without backupschedule label")
				backupPolicy = testdp.NewFakeBackupPolicy(&testCtx, nil)
				backup := testdp.NewFakeBackup(&testCtx, func(bp *dpv1alpha1.Backup) {
					bp.ObjectMeta.Name = "continuousbackup"
					bp.Labels = map[string]string{}
				})
				backupKey := client.ObjectKeyFromObject(backup)
				By("check backup phase")
				Eventually(testapps.CheckObj(&testCtx, backupKey, func(g Gomega, fetched *dpv1alpha1.Backup) {
					g.Expect(fetched.Status.Phase).Should(Equal(dpv1alpha1.BackupPhaseFailed))
				})).Should(Succeed())
			})

			It("continue reconcile when continuous backup is Failed after fixing the issue", func() {
				By("create actionset and backupRepo for continuous backup")
				actionSet := testdp.NewFakeActionSet(&testCtx)
				Eventually(testapps.GetAndChangeObj(&testCtx, client.ObjectKeyFromObject(actionSet), func(fetched *dpv1alpha1.ActionSet) {
					fetched.Spec.BackupType = dpv1alpha1.BackupTypeContinuous
				})).Should(Succeed())
				_ = testdp.NewFakeStorageProvider(&testCtx, nil)
				backupRepo, repoPVCName := testdp.NewFakeBackupRepo(&testCtx, nil)

				By("create backupPolicy with non-exist backupRepo")
				backupPolicy = testdp.NewFakeBackupPolicy(&testCtx, func(bp *dpv1alpha1.BackupPolicy) {
					bp.Spec.BackupRepoName = pointer.String("non-exist-repo")
				})

				By("create a backupSchedule and enable continuous backup")
				backupSchedule := testdp.NewFakeBackupSchedule(&testCtx, func(schedule *dpv1alpha1.BackupSchedule) {
					schedule.Spec.Schedules[0].Enabled = pointer.Bool(true)
				})

				By("expect backup phase to Failed")
				backupName := dpbackup.GenerateCRNameByBackupSchedule(backupSchedule, testdp.BackupMethodName)
				backupKey := client.ObjectKey{Name: backupName, Namespace: testCtx.DefaultNamespace}
				Eventually(testapps.CheckObj(&testCtx, backupKey, func(g Gomega, fetched *dpv1alpha1.Backup) {
					g.Expect(fetched.Status.Phase).Should(Equal(dpv1alpha1.BackupPhaseFailed))
				})).Should(Succeed())

				By("use the correct backupRepo")
				Expect(testapps.ChangeObj(&testCtx, backupPolicy, func(policy *dpv1alpha1.BackupPolicy) {
					policy.Spec.BackupRepoName = pointer.String(backupRepo.Name)
				})).Should(Succeed())

				By("expect backup phase to Running")
				Eventually(testapps.CheckObj(&testCtx, backupKey, func(g Gomega, fetched *dpv1alpha1.Backup) {
					g.Expect(fetched.Status.Phase).Should(Equal(dpv1alpha1.BackupPhaseRunning))
					g.Expect(fetched.Status.PersistentVolumeClaimName).Should(Equal(repoPVCName))
				})).Should(Succeed())
			})
		})
	})

	When("with backup repo", func() {
		var (
			repoPVCName string
			sp          *dpv1alpha1.StorageProvider
			repo        *dpv1alpha1.BackupRepo
		)

		BeforeEach(func() {
			By("creating backup repo")
			sp = testdp.NewFakeStorageProvider(&testCtx, nil)
			repo, repoPVCName = testdp.NewFakeBackupRepo(&testCtx, nil)

			By("creating actionSet")
			_ = testdp.NewFakeActionSet(&testCtx)
		})

		Context("explicitly specify backup repo", func() {
			It("should use the backup repo specified in the policy", func() {
				By("creating backup policy and backup")
				_ = testdp.NewFakeBackupPolicy(&testCtx, nil)
				backup := testdp.NewFakeBackup(&testCtx, nil)
				By("checking backup, it should use the PVC from the backup repo")
				Eventually(testapps.CheckObj(&testCtx, client.ObjectKeyFromObject(backup), func(g Gomega, backup *dpv1alpha1.Backup) {
					g.Expect(backup.Status.PersistentVolumeClaimName).Should(BeEquivalentTo(repoPVCName))
				})).Should(Succeed())
			})

			It("should use the backup repo specified in the backup object", func() {
				By("creating a second backup repo")
				repo2, repoPVCName2 := testdp.NewFakeBackupRepo(&testCtx, func(repo *dpv1alpha1.BackupRepo) {
					repo.Name += "2"
				})
				By("creating backup policy and backup")
				_ = testdp.NewFakeBackupPolicy(&testCtx, func(backupPolicy *dpv1alpha1.BackupPolicy) {
					backupPolicy.Spec.BackupRepoName = &repo.Name
				})
				backup := testdp.NewFakeBackup(&testCtx, func(backup *dpv1alpha1.Backup) {
					if backup.Labels == nil {
						backup.Labels = map[string]string{}
					}
					backup.Labels[dataProtectionBackupRepoKey] = repo2.Name
				})
				By("checking backup, it should use the PVC from repo2")
				Eventually(testapps.CheckObj(&testCtx, client.ObjectKeyFromObject(backup), func(g Gomega, backup *dpv1alpha1.Backup) {
					g.Expect(backup.Status.PersistentVolumeClaimName).Should(BeEquivalentTo(repoPVCName2))
				})).Should(Succeed())
			})
		})

		Context("default backup repo", func() {
			It("should use the default backup repo if it's not specified", func() {
				By("creating backup policy and backup")
				_ = testdp.NewFakeBackupPolicy(&testCtx, func(backupPolicy *dpv1alpha1.BackupPolicy) {
					backupPolicy.Spec.BackupRepoName = nil
				})
				backup := testdp.NewFakeBackup(&testCtx, nil)
				By("checking backup, it should use the PVC from the backup repo")
				Eventually(testapps.CheckObj(&testCtx, client.ObjectKeyFromObject(backup), func(g Gomega, backup *dpv1alpha1.Backup) {
					g.Expect(backup.Status.PersistentVolumeClaimName).Should(BeEquivalentTo(repoPVCName))
				})).Should(Succeed())
			})

			It("should associate the default backup repo with the backup object", func() {
				By("creating backup policy and backup")
				_ = testdp.NewFakeBackupPolicy(&testCtx, func(backupPolicy *dpv1alpha1.BackupPolicy) {
					backupPolicy.Spec.BackupRepoName = nil
				})
				backup := testdp.NewFakeBackup(&testCtx, nil)
				By("checking backup labels")
				Eventually(testapps.CheckObj(&testCtx, client.ObjectKeyFromObject(backup), func(g Gomega, backup *dpv1alpha1.Backup) {
					g.Expect(backup.Labels[dataProtectionBackupRepoKey]).Should(BeEquivalentTo(repo.Name))
				})).Should(Succeed())

				By("creating backup2")
				backup2 := testdp.NewFakeBackup(&testCtx, func(backup *dpv1alpha1.Backup) {
					backup.Name += "2"
				})
				By("checking backup2 labels")
				Eventually(testapps.CheckObj(&testCtx, client.ObjectKeyFromObject(backup2), func(g Gomega, backup *dpv1alpha1.Backup) {
					g.Expect(backup.Status.PersistentVolumeClaimName).Should(BeEquivalentTo(repoPVCName))
					g.Expect(backup.Labels[dataProtectionBackupRepoKey]).Should(BeEquivalentTo(repo.Name))
				})).Should(Succeed())
			})

			Context("multiple default backup repos", func() {
				var repoPVCName2 string
				BeforeEach(func() {
					By("creating a second backup repo")
					sp2 := testdp.NewFakeStorageProvider(&testCtx, func(sp *dpv1alpha1.StorageProvider) {
						sp.Name += "2"
					})
					_, repoPVCName2 = testdp.NewFakeBackupRepo(&testCtx, func(repo *dpv1alpha1.BackupRepo) {
						repo.Name += "2"
						repo.Spec.StorageProviderRef = sp2.Name
					})
					By("creating backup policy")
					_ = testdp.NewFakeBackupPolicy(&testCtx, func(backupPolicy *dpv1alpha1.BackupPolicy) {
						// set backupRepoName in backupPolicy to nil to make it use the default backup repo
						backupPolicy.Spec.BackupRepoName = nil
					})
				})

				It("should fail if there are multiple default backup repos", func() {
					By("creating backup")
					backup := testdp.NewFakeBackup(&testCtx, nil)
					By("checking backup, it should fail because there are multiple default backup repos")
					Eventually(testapps.CheckObj(&testCtx, client.ObjectKeyFromObject(backup), func(g Gomega, backup *dpv1alpha1.Backup) {
						g.Expect(backup.Status.Phase).Should(BeEquivalentTo(dpv1alpha1.BackupPhaseFailed))
						g.Expect(backup.Status.FailureReason).Should(ContainSubstring("multiple default BackupRepo found"))
					})).Should(Succeed())
				})

				It("should only repos in ready status can be selected as the default backup repo", func() {
					By("making repo to failed status")
					Eventually(testapps.GetAndChangeObjStatus(&testCtx, client.ObjectKeyFromObject(sp),
						func(fetched *dpv1alpha1.StorageProvider) {
							fetched.Status.Phase = dpv1alpha1.StorageProviderNotReady
							fetched.Status.Conditions = nil
						})).ShouldNot(HaveOccurred())
					Eventually(testapps.CheckObj(&testCtx, client.ObjectKeyFromObject(repo),
						func(g Gomega, repo *dpv1alpha1.BackupRepo) {
							g.Expect(repo.Status.Phase).Should(BeEquivalentTo(dpv1alpha1.BackupRepoFailed))
						})).Should(Succeed())
					By("creating backup")
					backup := testdp.NewFakeBackup(&testCtx, func(backup *dpv1alpha1.Backup) {
						backup.Name = "second-backup"
					})
					By("checking backup, it should use the PVC from repo2")
					Eventually(testapps.CheckObj(&testCtx, client.ObjectKeyFromObject(backup), func(g Gomega, backup *dpv1alpha1.Backup) {
						g.Expect(backup.Status.PersistentVolumeClaimName).Should(BeEquivalentTo(repoPVCName2))
					})).Should(Succeed())
				})
			})
		})

		Context("no backup repo available", func() {
			It("should throw error", func() {
				By("making the backup repo as non-default")
				Eventually(testapps.GetAndChangeObj(&testCtx, client.ObjectKeyFromObject(repo), func(repo *dpv1alpha1.BackupRepo) {
					delete(repo.Annotations, dptypes.DefaultBackupRepoAnnotationKey)
				})).Should(Succeed())
				By("creating backup")
				_ = testdp.NewFakeBackupPolicy(&testCtx, func(backupPolicy *dpv1alpha1.BackupPolicy) {
					backupPolicy.Spec.BackupRepoName = nil
				})
				backup := testdp.NewFakeBackup(&testCtx, nil)
				By("checking backup, it should fail because the backup repo are not available")
				Eventually(testapps.CheckObj(&testCtx, client.ObjectKeyFromObject(backup), func(g Gomega, backup *dpv1alpha1.Backup) {
					g.Expect(backup.Status.Phase).Should(BeEquivalentTo(dpv1alpha1.BackupPhaseFailed))
					g.Expect(backup.Status.FailureReason).Should(ContainSubstring("no default BackupRepo found"))
				})).Should(Succeed())
			})
		})
	})

	When("use kopia", func() {
		var (
			backupPolicy *dpv1alpha1.BackupPolicy
			repoPVCName  string
			cluster      *appsv1alpha1.Cluster
		)

		BeforeEach(func() {
			By("creating an actionSet")
			actionSet := testdp.NewFakeActionSet(&testCtx)

			By("creating storage provider")
			_ = testdp.NewFakeStorageProvider(&testCtx, nil)

			By("creating backup repo")
			_, repoPVCName = testdp.NewFakeBackupRepo(&testCtx, nil)

			By("creating a backupPolicy from actionSet: " + actionSet.Name)
			backupPolicy = testdp.NewFakeBackupPolicy(&testCtx, nil)

			cluster = clusterInfo.Cluster
		})

		Context("wait for gemini to handle", func() {
			var (
				backupKey types.NamespacedName
				backup    *dpv1alpha1.Backup
			)

			getJobKey := func() client.ObjectKey {
				return client.ObjectKey{
					Name:      dpbackup.GenerateBackupJobName(backup, dpbackup.BackupDataJobNamePrefix+"-0"),
					Namespace: backup.Namespace,
				}
			}

			BeforeEach(func() {
				By("making the backupPolicy to use kopia")
				Eventually(testapps.GetAndChangeObj(&testCtx, client.ObjectKeyFromObject(backupPolicy),
					func(policy *dpv1alpha1.BackupPolicy) {
						policy.Spec.UseKopia = true
					})).Should(Succeed())
				By("creating a backup from backupPolicy " + testdp.BackupPolicyName)
				backup = testdp.NewFakeBackup(&testCtx, nil)
				backupKey = client.ObjectKeyFromObject(backup)
			})

			It("should continue to process after gemini acknowledged", func() {
				By("check backup status")
				Eventually(testapps.CheckObj(&testCtx, backupKey, func(g Gomega, fetched *dpv1alpha1.Backup) {
					g.Expect(fetched.Status.Phase).Should(BeEmpty())
				})).Should(Succeed())

				By("simulate gemini processing")
				Eventually(testapps.GetAndChangeObj(&testCtx, backupKey, func(backup *dpv1alpha1.Backup) {
					if backup.Annotations == nil {
						backup.Annotations = map[string]string{}
					}
					backup.Annotations[dptypes.GeminiAcknowledgedAnnotationKey] = trueVal
				})).Should(Succeed())

				By("check backup status again")
				Eventually(testapps.CheckObj(&testCtx, backupKey, func(g Gomega, fetched *dpv1alpha1.Backup) {
					g.Expect(fetched.Status.PersistentVolumeClaimName).Should(Equal(repoPVCName))
					g.Expect(fetched.Status.Path).Should(Equal(dpbackup.BuildBaseBackupPath(fetched, "", backupPolicy.Spec.PathPrefix)))
					g.Expect(fetched.Status.KopiaRepoPath).Should(Equal(dpbackup.BuildKopiaRepoPath(fetched, "", backupPolicy.Spec.PathPrefix)))
					g.Expect(fetched.Status.Phase).Should(Equal(dpv1alpha1.BackupPhaseRunning))
					g.Expect(fetched.Annotations[constant.EncryptedSystemAccountsAnnotationKey]).ShouldNot(BeEmpty())
				})).Should(Succeed())

				testdp.PatchK8sJobStatus(&testCtx, getJobKey(), batchv1.JobComplete)

				By("backup job should have completed")
				Eventually(testapps.CheckObj(&testCtx, getJobKey(), func(g Gomega, fetched *batchv1.Job) {
					_, finishedType, _ := dputils.IsJobFinished(fetched)
					g.Expect(fetched.Labels[constant.AppManagedByLabelKey]).Should(Equal(dptypes.AppName))
					g.Expect(finishedType).To(Equal(batchv1.JobComplete))
				})).Should(Succeed())

				By("backup should have completed")
				Eventually(testapps.CheckObj(&testCtx, backupKey, func(g Gomega, fetched *dpv1alpha1.Backup) {
					g.Expect(fetched.Status.Phase).To(Equal(dpv1alpha1.BackupPhaseCompleted))
					g.Expect(fetched.Labels[dptypes.ClusterUIDLabelKey]).Should(Equal(string(cluster.UID)))
					g.Expect(fetched.Labels[constant.AppInstanceLabelKey]).Should(Equal(testdp.ClusterName))
					g.Expect(fetched.Labels[constant.KBAppComponentLabelKey]).Should(Equal(testdp.ComponentName))
					g.Expect(fetched.Labels[constant.AppManagedByLabelKey]).Should(Equal(dptypes.AppName))
					g.Expect(fetched.Annotations[constant.ClusterSnapshotAnnotationKey]).ShouldNot(BeEmpty())
				})).Should(Succeed())

				By("backup job should be deleted after backup completed")
				Eventually(testapps.CheckObjExists(&testCtx, getJobKey(), &batchv1.Job{}, false)).Should(Succeed())
			})
		})
	})
})<|MERGE_RESOLUTION|>--- conflicted
+++ resolved
@@ -364,10 +364,6 @@
 			})).Should(Succeed())
 		})
 
-<<<<<<< HEAD
-		It("create a backup with backupMethod and specify the port by name", func() {
-			By("Set backupMethod's targets with containerPort")
-=======
 		It("create an backup using fallbackLabelSelector", func() {
 			podFactory := func(name string) *testapps.MockPodFactory {
 				return testapps.NewPodFactory(testCtx.DefaultNamespace, name).
@@ -394,15 +390,12 @@
 			})).Should(Succeed())
 
 			By("Set backupPolicy's target with fallbackLabelSelector")
->>>>>>> 99cb59ec
 			Expect(testapps.ChangeObj(&testCtx, backupPolicy, func(bp *dpv1alpha1.BackupPolicy) {
 				podSelector := &dpv1alpha1.PodSelector{
 					LabelSelector: &metav1.LabelSelector{
 						MatchLabels: map[string]string{
 							constant.AppInstanceLabelKey:    testdp.ClusterName,
 							constant.KBAppComponentLabelKey: testdp.ComponentName,
-<<<<<<< HEAD
-=======
 							constant.RoleLabelKey:           "secondary",
 						},
 					},
@@ -411,22 +404,10 @@
 							constant.AppInstanceLabelKey:    testdp.ClusterName,
 							constant.KBAppComponentLabelKey: testdp.ComponentName,
 							constant.RoleLabelKey:           "primary",
->>>>>>> 99cb59ec
 						},
 					},
 					Strategy: dpv1alpha1.PodSelectionStrategyAny,
 				}
-<<<<<<< HEAD
-				containerPort := &dpv1alpha1.ContainerPort{
-					ContainerName: testdp.ContainerName + "-1",
-					PortName:      testdp.PortName,
-				}
-				backupPolicy.Spec.BackupMethods[0].Target = &dpv1alpha1.BackupTarget{
-					Name: testdp.ComponentName, PodSelector: podSelector, ContainerPort: containerPort,
-				}
-			})).Should(Succeed())
-
-=======
 				backupPolicy.Spec.Target = &dpv1alpha1.BackupTarget{
 					Name: testdp.ComponentName + "-0", PodSelector: podSelector,
 				}
@@ -440,7 +421,6 @@
 			Expect(targetPods).Should(HaveLen(1))
 			Expect(targetPods[0].Name).Should(Equal(pod0.Name))
 
->>>>>>> 99cb59ec
 			By("create a backup")
 			backup := testdp.NewFakeBackup(&testCtx, nil)
 			getJobKey := func(targetName string) client.ObjectKey {
@@ -449,7 +429,42 @@
 					Namespace: backup.Namespace,
 				}
 			}
-<<<<<<< HEAD
+			By("mock backup jobs to completed and backup should be completed")
+			testdp.PatchK8sJobStatus(&testCtx, getJobKey(target.Name), batchv1.JobComplete)
+			Eventually(testapps.CheckObj(&testCtx, client.ObjectKeyFromObject(backup), func(g Gomega, fetched *dpv1alpha1.Backup) {
+				g.Expect(fetched.Status.Phase).To(Equal(dpv1alpha1.BackupPhaseCompleted))
+			})).Should(Succeed())
+		})
+
+		It("create a backup with backupMethod and specify the port by name", func() {
+			By("Set backupMethod's targets with containerPort")
+			Expect(testapps.ChangeObj(&testCtx, backupPolicy, func(bp *dpv1alpha1.BackupPolicy) {
+				podSelector := &dpv1alpha1.PodSelector{
+					LabelSelector: &metav1.LabelSelector{
+						MatchLabels: map[string]string{
+							constant.AppInstanceLabelKey:    testdp.ClusterName,
+							constant.KBAppComponentLabelKey: testdp.ComponentName,
+						},
+					},
+					Strategy: dpv1alpha1.PodSelectionStrategyAny,
+				}
+				containerPort := &dpv1alpha1.ContainerPort{
+					ContainerName: testdp.ContainerName + "-1",
+					PortName:      testdp.PortName,
+				}
+				backupPolicy.Spec.BackupMethods[0].Target = &dpv1alpha1.BackupTarget{
+					Name: testdp.ComponentName, PodSelector: podSelector, ContainerPort: containerPort,
+				}
+			})).Should(Succeed())
+
+			By("create a backup")
+			backup := testdp.NewFakeBackup(&testCtx, nil)
+			getJobKey := func(targetName string) client.ObjectKey {
+				return client.ObjectKey{
+					Name:      dpbackup.GenerateBackupJobName(backup, fmt.Sprintf("%s-%s-0", dpbackup.BackupDataJobNamePrefix, targetName)),
+					Namespace: backup.Namespace,
+				}
+			}
 
 			getDPDBPortEnv := func(container *corev1.Container) corev1.EnvVar {
 				for _, env := range container.Env {
@@ -466,15 +481,6 @@
 				g.Expect(getDPDBPortEnv(&fetched.Spec.Template.Spec.Containers[0]).Value).Should(Equal(strconv.Itoa(testdp.PortNum)))
 			})).Should(Succeed())
 		})
-=======
-			By("mock backup jobs to completed and backup should be completed")
-			testdp.PatchK8sJobStatus(&testCtx, getJobKey(target.Name), batchv1.JobComplete)
-			Eventually(testapps.CheckObj(&testCtx, client.ObjectKeyFromObject(backup), func(g Gomega, fetched *dpv1alpha1.Backup) {
-				g.Expect(fetched.Status.Phase).To(Equal(dpv1alpha1.BackupPhaseCompleted))
-			})).Should(Succeed())
-		})
-
->>>>>>> 99cb59ec
 		Context("creates a backup with encryption", func() {
 			const (
 				encryptionKeySecretName = "backup-encryption"
