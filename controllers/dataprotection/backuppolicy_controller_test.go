/*
Copyright ApeCloud, Inc.

Licensed under the Apache License, Version 2.0 (the "License");
you may not use this file except in compliance with the License.
You may obtain a copy of the License at

    http://www.apache.org/licenses/LICENSE-2.0

Unless required by applicable law or agreed to in writing, software
distributed under the License is distributed on an "AS IS" BASIS,
WITHOUT WARRANTIES OR CONDITIONS OF ANY KIND, either express or implied.
See the License for the specific language governing permissions and
limitations under the License.
*/

package dataprotection

import (
	"time"

	. "github.com/onsi/ginkgo/v2"
	. "github.com/onsi/gomega"

	"github.com/spf13/viper"
	batchv1 "k8s.io/api/batch/v1"
	corev1 "k8s.io/api/core/v1"
	metav1 "k8s.io/apimachinery/pkg/apis/meta/v1"
	"k8s.io/apimachinery/pkg/types"
	"sigs.k8s.io/controller-runtime/pkg/client"

	dpv1alpha1 "github.com/apecloud/kubeblocks/apis/dataprotection/v1alpha1"
	intctrlutil "github.com/apecloud/kubeblocks/internal/controllerutil"
	testapps "github.com/apecloud/kubeblocks/internal/testutil/apps"
)

var _ = Describe("Backup Policy Controller", func() {
	const clusterName = "wesql-cluster"
	const componentName = "replicasets-primary"
	const containerName = "mysql"
	const defaultPVCSize = "1Gi"
	const backupPolicyName = "test-backup-policy"
	const backupPolicyTplName = "test-backup-policy-template"
	const backupRemoteVolumeName = "backup-remote-volume"
	const backupRemotePVCName = "backup-remote-pvc"
	const defaultSchedule = "0 3 * * *"
	const defaultTTL = "168h0m0s"
	const backupNamePrefix = "test-backup-job-"

	viper.SetDefault("DP_BACKUP_SCHEDULE", "0 3 * * *")
	viper.SetDefault("DP_BACKUP_TTL", "168h0m0s")

	cleanEnv := func() {
		// must wait until resources deleted and no longer exist before the testcases start,
		// otherwise if later it needs to create some new resource objects with the same name,
		// in race conditions, it will find the existence of old objects, resulting failure to
		// create the new objects.
		By("clean resources")

		// delete rest mocked objects
		inNS := client.InNamespace(testCtx.DefaultNamespace)
		ml := client.HasLabels{testCtx.TestObjLabelKey}
		// namespaced
		testapps.ClearResources(&testCtx, intctrlutil.StatefulSetSignature, inNS, ml)
		testapps.ClearResources(&testCtx, intctrlutil.PodSignature, inNS, ml)
		testapps.ClearResources(&testCtx, intctrlutil.BackupSignature, inNS, ml)
		testapps.ClearResources(&testCtx, intctrlutil.BackupPolicySignature, inNS, ml)
		testapps.ClearResources(&testCtx, intctrlutil.JobSignature, inNS, ml)
		testapps.ClearResources(&testCtx, intctrlutil.CronJobSignature, inNS, ml)
		// non-namespaced
		testapps.ClearResources(&testCtx, intctrlutil.BackupToolSignature, ml)
		testapps.ClearResources(&testCtx, intctrlutil.BackupPolicyTemplateSignature, ml)
	}

	BeforeEach(func() {
		cleanEnv()

		By("By mocking a statefulset")
		sts := testapps.NewStatefulSetFactory(testCtx.DefaultNamespace, clusterName+"-"+componentName, clusterName, componentName).
			AddLabels(intctrlutil.AppInstanceLabelKey, clusterName).
			AddContainer(corev1.Container{Name: containerName, Image: testapps.ApeCloudMySQLImage}).
			AddVolumeClaimTemplate(corev1.PersistentVolumeClaim{
				ObjectMeta: metav1.ObjectMeta{Name: testapps.DataVolumeName},
				Spec:       testapps.NewPVC(defaultPVCSize),
			}).Create(&testCtx).GetObject()

		By("By mocking a pod belonging to the statefulset")
		_ = testapps.NewPodFactory(testCtx.DefaultNamespace, sts.Name+"-0").
			AddContainer(corev1.Container{Name: containerName, Image: testapps.ApeCloudMySQLImage}).
			Create(&testCtx)
	})

	AfterEach(cleanEnv)

	When("creating backup policy with default settings", func() {
		var backupToolName string
		BeforeEach(func() {
			By("By creating a backupTool")
			backupTool := testapps.CreateCustomizedObj(&testCtx, "backup/backuptool.yaml",
				&dpv1alpha1.BackupTool{}, testapps.RandomizedObjName())
			backupToolName = backupTool.Name

		})

		Context("creates a backup policy", func() {
			var backupPolicyKey types.NamespacedName
			var backupPolicy *dpv1alpha1.BackupPolicy
			BeforeEach(func() {
				By("By creating a backupPolicy from backupTool: " + backupToolName)
				backupPolicy = testapps.NewBackupPolicyFactory(testCtx.DefaultNamespace, backupPolicyName).
					SetBackupToolName(backupToolName).
					SetBackupsHistoryLimit(1).
					SetSchedule(defaultSchedule).
					SetTTL(defaultTTL).
					AddMatchLabels(intctrlutil.AppInstanceLabelKey, clusterName).
					SetTargetSecretName(clusterName).
					AddHookPreCommand("touch /data/mysql/.restore;sync").
					AddHookPostCommand("rm -f /data/mysql/.restore;sync").
					SetRemoteVolumePVC(backupRemoteVolumeName, backupRemotePVCName).
					Create(&testCtx).GetObject()
				backupPolicyKey = client.ObjectKeyFromObject(backupPolicy)
			})
			It("should success", func() {
				Eventually(testapps.CheckObj(&testCtx, backupPolicyKey, func(g Gomega, fetched *dpv1alpha1.BackupPolicy) {
					g.Expect(fetched.Status.Phase).To(Equal(dpv1alpha1.ConfigAvailable))
				})).Should(Succeed())
			})
			It("limit backups to 1", func() {
				now := metav1.Now()
				backupStatus := dpv1alpha1.BackupStatus{
					Phase:               dpv1alpha1.BackupCompleted,
					Expiration:          &now,
					StartTimestamp:      &now,
					CompletionTimestamp: &now,
				}

				autoBackupLabel := map[string]string{
					intctrlutil.AppInstanceLabelKey:  backupPolicy.Labels[intctrlutil.AppInstanceLabelKey],
					dataProtectionLabelAutoBackupKey: "true",
				}

				backupExpired := testapps.NewBackupFactory(testCtx.DefaultNamespace, backupNamePrefix).
					WithRandomName().AddLabelsInMap(autoBackupLabel).
					SetTTL(defaultTTL).
					SetBackupPolicyName(backupPolicyName).
					SetBackupType(dpv1alpha1.BackupTypeFull).
					Create(&testCtx).GetObject()
				Eventually(testdbaas.CheckObj(&testCtx, client.ObjectKeyFromObject(backupExpired),
					func(g Gomega, fetched *dpv1alpha1.Backup) {
						g.Expect(fetched.Status.Phase).To(Equal(dpv1alpha1.BackupInProgress))
					})).Should(Succeed())

				backupStatus.Expiration = &metav1.Time{Time: now.Add(-time.Hour * 24)}
				backupStatus.StartTimestamp = backupStatus.Expiration
				patchBackupStatus(backupStatus, client.ObjectKeyFromObject(backupExpired))

				backupOutLimit1 := testapps.NewBackupFactory(testCtx.DefaultNamespace, backupNamePrefix).
					WithRandomName().AddLabelsInMap(autoBackupLabel).
					SetTTL(defaultTTL).
					SetBackupPolicyName(backupPolicyName).
					SetBackupType(dpv1alpha1.BackupTypeFull).
					Create(&testCtx).GetObject()
				Eventually(testdbaas.CheckObj(&testCtx, client.ObjectKeyFromObject(backupOutLimit1),
					func(g Gomega, fetched *dpv1alpha1.Backup) {
						g.Expect(fetched.Status.Phase).To(Equal(dpv1alpha1.BackupInProgress))
					})).Should(Succeed())

				backupStatus.Expiration = &metav1.Time{Time: now.Add(time.Hour * 24)}
				backupStatus.StartTimestamp = &metav1.Time{Time: now.Add(time.Hour)}
				patchBackupStatus(backupStatus, client.ObjectKeyFromObject(backupOutLimit1))

<<<<<<< HEAD
				time.Sleep(time.Second)

				backupOutLimit2 := testapps.NewBackupFactory(testCtx.DefaultNamespace, backupNamePrefix).
=======
				backupOutLimit2 := testdbaas.NewBackupFactory(testCtx.DefaultNamespace, backupNamePrefix).
>>>>>>> cee7c863
					WithRandomName().AddLabelsInMap(autoBackupLabel).
					SetTTL(defaultTTL).
					SetBackupPolicyName(backupPolicyName).
					SetBackupType(dpv1alpha1.BackupTypeFull).
					Create(&testCtx).GetObject()
				Eventually(testdbaas.CheckObj(&testCtx, client.ObjectKeyFromObject(backupOutLimit2),
					func(g Gomega, fetched *dpv1alpha1.Backup) {
						g.Expect(fetched.Status.Phase).To(Equal(dpv1alpha1.BackupInProgress))
					})).Should(Succeed())

				backupStatus.Expiration = &metav1.Time{Time: now.Add(time.Hour * 24)}
				backupStatus.StartTimestamp = &metav1.Time{Time: now.Add(time.Hour * 2)}
				patchBackupStatus(backupStatus, client.ObjectKeyFromObject(backupOutLimit2))

				// trigger the backup policy controller through update cronjob
				patchCronJobStatus(backupPolicyKey)

				By("retain the latest backup")
				Eventually(testapps.GetListLen(&testCtx, intctrlutil.BackupSignature,
					client.MatchingLabels(backupPolicy.Spec.Target.LabelsSelector.MatchLabels),
					client.InNamespace(backupPolicy.Namespace))).Should(Equal(1))
			})
		})

		Context("creates a backup policy with empty schedule", func() {
			var backupPolicyKey types.NamespacedName
			var backupPolicy *dpv1alpha1.BackupPolicy
			BeforeEach(func() {
				By("By creating a backupPolicy from backupTool: " + backupToolName)
				backupPolicy = testapps.NewBackupPolicyFactory(testCtx.DefaultNamespace, backupPolicyName).
					SetBackupToolName(backupToolName).
					AddMatchLabels(intctrlutil.AppInstanceLabelKey, clusterName).
					SetTargetSecretName(clusterName).
					AddHookPreCommand("touch /data/mysql/.restore;sync").
					AddHookPostCommand("rm -f /data/mysql/.restore;sync").
					SetRemoteVolumePVC(backupRemoteVolumeName, backupRemotePVCName).
					Create(&testCtx).GetObject()
				backupPolicyKey = client.ObjectKeyFromObject(backupPolicy)
			})
			It("should success", func() {
				Eventually(testapps.CheckObj(&testCtx, backupPolicyKey, func(g Gomega, fetched *dpv1alpha1.BackupPolicy) {
					g.Expect(fetched.Status.Phase).To(Equal(dpv1alpha1.ConfigAvailable))
				})).Should(Succeed())
			})
		})

		Context("creates a backup policy with invalid schedule", func() {
			var backupPolicyKey types.NamespacedName
			var backupPolicy *dpv1alpha1.BackupPolicy
			BeforeEach(func() {
				By("By creating a backupPolicy from backupTool: " + backupToolName)
				backupPolicy = testapps.NewBackupPolicyFactory(testCtx.DefaultNamespace, backupPolicyName).
					SetBackupToolName(backupToolName).
					SetSchedule("invalid schedule").
					AddMatchLabels(intctrlutil.AppInstanceLabelKey, clusterName).
					SetTargetSecretName(clusterName).
					AddHookPreCommand("touch /data/mysql/.restore;sync").
					AddHookPostCommand("rm -f /data/mysql/.restore;sync").
					SetRemoteVolumePVC(backupRemoteVolumeName, backupRemotePVCName).
					Create(&testCtx).GetObject()
				backupPolicyKey = client.ObjectKeyFromObject(backupPolicy)
			})
			It("should failed", func() {
				Eventually(testapps.CheckObj(&testCtx, backupPolicyKey, func(g Gomega, fetched *dpv1alpha1.BackupPolicy) {
					g.Expect(fetched.Status.Phase).NotTo(Equal(dpv1alpha1.ConfigAvailable))
				})).Should(Succeed())
			})
		})

		Context("creates a backup policy with backup policy template", func() {
			var backupPolicyKey types.NamespacedName
			var backupPolicy *dpv1alpha1.BackupPolicy
			BeforeEach(func() {
				viper.SetDefault("DP_BACKUP_SCHEDULE", nil)
				viper.SetDefault("DP_BACKUP_TTL", nil)
				By("By creating a backupPolicyTemplate")
				template := testapps.NewBackupPolicyTemplateFactory(backupPolicyTplName).
					SetBackupToolName(backupToolName).
					SetSchedule(defaultSchedule).
					SetTTL(defaultTTL).
					SetCredentialKeyword("username", "password").
					AddHookPreCommand("touch /data/mysql/.restore;sync").
					AddHookPostCommand("rm -f /data/mysql/.restore;sync").
					Create(&testCtx).GetObject()

				By("By creating a backupPolicy from backupTool: " + backupToolName)
				backupPolicy = testapps.NewBackupPolicyFactory(testCtx.DefaultNamespace, backupPolicyName).
					SetBackupPolicyTplName(template.Name).
					AddMatchLabels(intctrlutil.AppInstanceLabelKey, clusterName).
					SetTargetSecretName(clusterName).
					SetRemoteVolumePVC(backupRemoteVolumeName, backupRemotePVCName).
					Create(&testCtx).GetObject()
				backupPolicyKey = client.ObjectKeyFromObject(backupPolicy)
			})
			It("should success", func() {
				Eventually(testapps.CheckObj(&testCtx, backupPolicyKey, func(g Gomega, fetched *dpv1alpha1.BackupPolicy) {
					g.Expect(fetched.Status.Phase).To(Equal(dpv1alpha1.ConfigAvailable))
				})).Should(Succeed())
			})
		})

		Context("creates a backup policy with nil pointer credentialKeyword in backupPolicyTemplate", func() {
			var backupPolicyKey types.NamespacedName
			var backupPolicy *dpv1alpha1.BackupPolicy
			BeforeEach(func() {
				viper.SetDefault("DP_BACKUP_SCHEDULE", nil)
				viper.SetDefault("DP_BACKUP_TTL", nil)
				By("By creating a backupPolicyTemplate")
				template := testapps.NewBackupPolicyTemplateFactory(backupPolicyTplName).
					SetBackupToolName(backupToolName).
					SetSchedule(defaultSchedule).
					SetTTL(defaultTTL).
					Create(&testCtx).GetObject()

				By("By creating a backupPolicy from backupTool: " + backupToolName)
				backupPolicy = testapps.NewBackupPolicyFactory(testCtx.DefaultNamespace, backupPolicyName).
					SetBackupPolicyTplName(template.Name).
					AddMatchLabels(intctrlutil.AppInstanceLabelKey, clusterName).
					SetTargetSecretName(clusterName).
					SetRemoteVolumePVC(backupRemoteVolumeName, backupRemotePVCName).
					Create(&testCtx).GetObject()
				backupPolicyKey = client.ObjectKeyFromObject(backupPolicy)
			})
			It("should success", func() {
				Eventually(testapps.CheckObj(&testCtx, backupPolicyKey, func(g Gomega, fetched *dpv1alpha1.BackupPolicy) {
					g.Expect(fetched.Status.Phase).To(Equal(dpv1alpha1.ConfigAvailable))
				})).Should(Succeed())
			})
		})
	})
})

func patchBackupStatus(status dpv1alpha1.BackupStatus, key types.NamespacedName) {
	Eventually(testapps.GetAndChangeObjStatus(&testCtx, key, func(fetched *dpv1alpha1.Backup) {
		fetched.Status = status
	})).Should(Succeed())
}

func patchCronJobStatus(key types.NamespacedName) {
	now := metav1.Now()
	Eventually(testapps.GetAndChangeObjStatus(&testCtx, key, func(fetched *batchv1.CronJob) {
		fetched.Status = batchv1.CronJobStatus{LastSuccessfulTime: &now, LastScheduleTime: &now}
	})).Should(Succeed())
}<|MERGE_RESOLUTION|>--- conflicted
+++ resolved
@@ -145,7 +145,7 @@
 					SetBackupPolicyName(backupPolicyName).
 					SetBackupType(dpv1alpha1.BackupTypeFull).
 					Create(&testCtx).GetObject()
-				Eventually(testdbaas.CheckObj(&testCtx, client.ObjectKeyFromObject(backupExpired),
+				Eventually(testapps.CheckObj(&testCtx, client.ObjectKeyFromObject(backupExpired),
 					func(g Gomega, fetched *dpv1alpha1.Backup) {
 						g.Expect(fetched.Status.Phase).To(Equal(dpv1alpha1.BackupInProgress))
 					})).Should(Succeed())
@@ -160,7 +160,7 @@
 					SetBackupPolicyName(backupPolicyName).
 					SetBackupType(dpv1alpha1.BackupTypeFull).
 					Create(&testCtx).GetObject()
-				Eventually(testdbaas.CheckObj(&testCtx, client.ObjectKeyFromObject(backupOutLimit1),
+				Eventually(testapps.CheckObj(&testCtx, client.ObjectKeyFromObject(backupOutLimit1),
 					func(g Gomega, fetched *dpv1alpha1.Backup) {
 						g.Expect(fetched.Status.Phase).To(Equal(dpv1alpha1.BackupInProgress))
 					})).Should(Succeed())
@@ -169,19 +169,13 @@
 				backupStatus.StartTimestamp = &metav1.Time{Time: now.Add(time.Hour)}
 				patchBackupStatus(backupStatus, client.ObjectKeyFromObject(backupOutLimit1))
 
-<<<<<<< HEAD
-				time.Sleep(time.Second)
-
 				backupOutLimit2 := testapps.NewBackupFactory(testCtx.DefaultNamespace, backupNamePrefix).
-=======
-				backupOutLimit2 := testdbaas.NewBackupFactory(testCtx.DefaultNamespace, backupNamePrefix).
->>>>>>> cee7c863
 					WithRandomName().AddLabelsInMap(autoBackupLabel).
 					SetTTL(defaultTTL).
 					SetBackupPolicyName(backupPolicyName).
 					SetBackupType(dpv1alpha1.BackupTypeFull).
 					Create(&testCtx).GetObject()
-				Eventually(testdbaas.CheckObj(&testCtx, client.ObjectKeyFromObject(backupOutLimit2),
+				Eventually(testapps.CheckObj(&testCtx, client.ObjectKeyFromObject(backupOutLimit2),
 					func(g Gomega, fetched *dpv1alpha1.Backup) {
 						g.Expect(fetched.Status.Phase).To(Equal(dpv1alpha1.BackupInProgress))
 					})).Should(Succeed())
