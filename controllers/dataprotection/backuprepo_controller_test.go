/*
Copyright (C) 2022-2023 ApeCloud Co., Ltd

This file is part of KubeBlocks project

This program is free software: you can redistribute it and/or modify
it under the terms of the GNU Affero General Public License as published by
the Free Software Foundation, either version 3 of the License, or
(at your option) any later version.

This program is distributed in the hope that it will be useful
but WITHOUT ANY WARRANTY; without even the implied warranty of
MERCHANTABILITY or FITNESS FOR A PARTICULAR PURPOSE.  See the
GNU Affero General Public License for more details.

You should have received a copy of the GNU Affero General Public License
along with this program.  If not, see <http://www.gnu.org/licenses/>.
*/

package dataprotection

import (
	. "github.com/onsi/ginkgo/v2"
	. "github.com/onsi/gomega"

	corev1 "k8s.io/api/core/v1"
	storagev1 "k8s.io/api/storage/v1"
	apierrors "k8s.io/apimachinery/pkg/api/errors"
	"k8s.io/apimachinery/pkg/api/meta"
	"k8s.io/apimachinery/pkg/api/resource"
	metav1 "k8s.io/apimachinery/pkg/apis/meta/v1"
	"k8s.io/apimachinery/pkg/types"
	"k8s.io/client-go/kubernetes"
	"sigs.k8s.io/controller-runtime/pkg/client"
	"sigs.k8s.io/controller-runtime/pkg/controller/controllerutil"

	dpv1alpha1 "github.com/apecloud/kubeblocks/apis/dataprotection/v1alpha1"
	storagev1alpha1 "github.com/apecloud/kubeblocks/apis/storage/v1alpha1"
	"github.com/apecloud/kubeblocks/internal/constant"
	dptypes "github.com/apecloud/kubeblocks/internal/dataprotection/types"
	intctrlutil "github.com/apecloud/kubeblocks/internal/generics"
	testapps "github.com/apecloud/kubeblocks/internal/testutil/apps"
	viper "github.com/apecloud/kubeblocks/internal/viperx"
)

var _ = Describe("BackupRepo controller", func() {
	const namespace2 = "namespace2"
	const pvcProtectionFinalizer = "kubernetes.io/pvc-protection"

	cleanEnv := func() {
		// must wait till resources deleted and no longer existed before the testcases start,
		// otherwise if later it needs to create some new resource objects with the same name,
		// in race conditions, it will find the existence of old objects, resulting failure to
		// create the new objects.
		By("clean resources")
		// non-namespaced
		ml := client.HasLabels{testCtx.TestObjLabelKey}
		testapps.ClearResourcesWithRemoveFinalizerOption(&testCtx, intctrlutil.BackupRepoSignature, true, ml)
		testapps.ClearResources(&testCtx, intctrlutil.StorageProviderSignature, ml)
		testapps.ClearResources(&testCtx, intctrlutil.CSIDriverSignature, ml)

		// namespaced
		inNS := client.InNamespace(viper.GetString(constant.CfgKeyCtrlrMgrNS))
		testapps.ClearResourcesWithRemoveFinalizerOption(&testCtx, intctrlutil.BackupSignature, true, inNS, ml)
		testapps.ClearResourcesWithRemoveFinalizerOption(&testCtx, intctrlutil.PersistentVolumeClaimSignature, true, inNS, ml)
		testapps.ClearResources(&testCtx, intctrlutil.StorageClassSignature, inNS, ml)
		testapps.ClearResources(&testCtx, intctrlutil.SecretSignature, inNS, ml)

		// namespace2
		inNS2 := client.InNamespace(namespace2)
		testapps.ClearResourcesWithRemoveFinalizerOption(&testCtx, intctrlutil.BackupSignature, true, inNS2, ml)
		testapps.ClearResourcesWithRemoveFinalizerOption(&testCtx, intctrlutil.PersistentVolumeClaimSignature, true, inNS2, ml)

		// delete namespace2
		Eventually(func(g Gomega) {
			// from https://github.com/kubernetes-sigs/controller-runtime/issues/880#issuecomment-749742403
			namespaceObj := &corev1.Namespace{}
			err := testCtx.Cli.Get(testCtx.Ctx, types.NamespacedName{Name: namespace2}, namespaceObj)
			if apierrors.IsNotFound(err) {
				return
			}
			namespaceObj.Spec.Finalizers = []corev1.FinalizerName{}
			// We have to use the k8s.io/client-go library here to expose
			// ability to patch the /finalize subresource on the namespace
			clientGo, err := kubernetes.NewForConfig(testEnv.Config)
			Expect(err).Should(Succeed())
			_, err = clientGo.CoreV1().Namespaces().Finalize(testCtx.Ctx, namespaceObj, metav1.UpdateOptions{})
			Expect(err).Should(Succeed())
		}).Should(Succeed())

		// By("deleting the Namespace to perform the tests")
		// Eventually(func(g Gomega) {
		// 	namespace := testCtx.GetNamespaceObj()
		// 	err := testCtx.Cli.Delete(testCtx.Ctx, &namespace)
		// 	g.Expect(client.IgnoreNotFound(err)).To(Not(HaveOccurred()))
		// 	g.Expect(client.IgnoreNotFound(testCtx.Cli.Get(
		// 		testCtx.Ctx, testCtx.GetNamespaceKey(), &namespace))).To(Not(HaveOccurred()))
		// }).Should(Succeed())
	}

	ensureNamespace := func(name string) {
		Eventually(func(g Gomega) {
			obj := &corev1.Namespace{}
			obj.Name = name
			err := testCtx.Cli.Get(testCtx.Ctx, client.ObjectKeyFromObject(obj), &corev1.Namespace{})
			if err == nil {
				return
			}
			g.Expect(client.IgnoreNotFound(err)).Should(Succeed())
			err = testCtx.Cli.Create(testCtx.Ctx, obj)
			g.Expect(err).Should(Succeed())
		}).Should(Succeed())
	}

	BeforeEach(func() {
		viper.SetDefault(constant.CfgKeyCtrlrMgrNS, testCtx.DefaultNamespace)
		cleanEnv()
		ensureNamespace(namespace2)
	})

	AfterEach(func() {
		cleanEnv()
	})

	Context("BackupRepo controller test", func() {
		const defaultCSIDriverName = "default.csi.driver"
		var credentialSecretKey types.NamespacedName
		var repoKey types.NamespacedName
		var providerKey types.NamespacedName
		var repo *dpv1alpha1.BackupRepo

		createCredentialSecretSpec := func() {
			obj := &corev1.Secret{}
			obj.GenerateName = "credential-"
			obj.Namespace = testCtx.DefaultNamespace
			obj.StringData = map[string]string{
				"cred-key1": "cred-val1",
				"cred-key2": "cred-val2",
			}
			secret := testapps.CreateK8sResource(&testCtx, obj)
			credentialSecretKey = client.ObjectKeyFromObject(secret)
		}

		createBackupRepoSpec := func(mutateFunc func(repo *dpv1alpha1.BackupRepo)) {
			obj := &dpv1alpha1.BackupRepo{}
			obj.GenerateName = "backuprepo-"
			obj.Spec = dpv1alpha1.BackupRepoSpec{
				StorageProviderRef: providerKey.Name,
				VolumeCapacity:     resource.MustParse("100Gi"),
				PVReclaimPolicy:    corev1.PersistentVolumeReclaimRetain,
				Config: map[string]string{
					"key1": "val1",
					"key2": "val2",
				},
				Credential: &corev1.SecretReference{
					Name:      credentialSecretKey.Name,
					Namespace: credentialSecretKey.Namespace,
				},
			}
			if mutateFunc != nil {
				mutateFunc(obj)
			}
			repo = testapps.CreateK8sResource(&testCtx, obj).(*dpv1alpha1.BackupRepo)
			repoKey = client.ObjectKeyFromObject(repo)
		}

		createStorageProviderSpec := func(mutateFunc func(provider *storagev1alpha1.StorageProvider)) {
			obj := &storagev1alpha1.StorageProvider{}
			obj.GenerateName = "storageprovider-"
			obj.Spec.CSIDriverName = defaultCSIDriverName
			obj.Spec.CSIDriverSecretTemplate = `
value-of-key1: {{ index .Parameters "key1" }}
value-of-key2: {{ index .Parameters "key2" }}
value-of-cred-key1: {{ index .Parameters "cred-key1" }}
value-of-cred-key2: {{ index .Parameters "cred-key2" }}
`
			obj.Spec.StorageClassTemplate = `
provisioner: default.csi.driver
parameters:
    value-of-key1: {{ index .Parameters "key1" }}
    value-of-key2: {{ index .Parameters "key2" }}
    value-of-cred-key1: {{ index .Parameters "cred-key1" }}
    value-of-cred-key2: {{ index .Parameters "cred-key2" }}
    secret-name: {{ .CSIDriverSecretRef.Name }}
    secret-namespace: {{ .CSIDriverSecretRef.Namespace }}
`
			obj.Status.Phase = storagev1alpha1.StorageProviderReady
			if mutateFunc != nil {
				mutateFunc(obj)
			}
			provider := testapps.CreateK8sResource(&testCtx, obj.DeepCopy())
			providerKey = client.ObjectKeyFromObject(provider)
			// update status
			newObj := provider.(*storagev1alpha1.StorageProvider)
			patch := client.MergeFrom(newObj.DeepCopy())
			newObj.Status = obj.Status
			Expect(testCtx.Cli.Status().Patch(testCtx.Ctx, newObj, patch)).NotTo(HaveOccurred())
		}

		createCSIDriverObjectSpec := func(driverName string) {
			obj := &storagev1.CSIDriver{}
			obj.Name = driverName
			testapps.CreateK8sResource(&testCtx, obj)
		}

		createBackupSpec := func(mutateFunc func(backup *dpv1alpha1.Backup)) *dpv1alpha1.Backup {
			obj := &dpv1alpha1.Backup{}
			obj.GenerateName = "backup-"
			obj.Namespace = testCtx.DefaultNamespace
			obj.Labels = map[string]string{
				dataProtectionBackupRepoKey:          repoKey.Name,
				dataProtectionWaitRepoPreparationKey: trueVal,
			}
			obj.Spec.BackupMethod = "test-backup-method"
			obj.Spec.BackupPolicyName = "default"
			if mutateFunc != nil {
				mutateFunc(obj)
			}
			backup := testapps.CreateK8sResource(&testCtx, obj).(*dpv1alpha1.Backup)
			// updating the status of the Backup to COMPLETED, backup repo controller only
			// handles for non-failed backups.
			Eventually(func(g Gomega) {
				obj := &dpv1alpha1.Backup{}
				err := testCtx.Cli.Get(testCtx.Ctx, client.ObjectKeyFromObject(backup), obj)
				g.Expect(err).ShouldNot(HaveOccurred())
				if obj.Status.Phase == dpv1alpha1.BackupFailed {
					// the controller will set the status to failed because
					// essential objects (e.g. backup policy) are missed.
					// we set the status to completed after that, to avoid conflict.
					obj.Status.Phase = dpv1alpha1.BackupCompleted
					err = testCtx.Cli.Status().Update(testCtx.Ctx, obj)
					g.Expect(err).ShouldNot(HaveOccurred())
				} else {
					// check again
					g.Expect(false).Should(BeTrue())
				}
			}).Should(Succeed())
			return backup
		}

		getBackupRepo := func(g Gomega, key types.NamespacedName) *dpv1alpha1.BackupRepo {
			repo := &dpv1alpha1.BackupRepo{}
			err := testCtx.Cli.Get(testCtx.Ctx, key, repo)
			g.Expect(err).ShouldNot(HaveOccurred())
			return repo
		}

		deleteBackup := func(g Gomega, key types.NamespacedName) {
			backupObj := &dpv1alpha1.Backup{}
			err := testCtx.Cli.Get(testCtx.Ctx, key, backupObj)
			if apierrors.IsNotFound(err) {
				return
			}
			g.Expect(err).ShouldNot(HaveOccurred())
			// remove finalizers
			backupObj.Finalizers = nil
			err = testCtx.Cli.Update(testCtx.Ctx, backupObj)
			g.Expect(err).ShouldNot(HaveOccurred())
			// delete the backup
			err = testCtx.Cli.Delete(testCtx.Ctx, backupObj)
			g.Expect(err).ShouldNot(HaveOccurred())
		}

		BeforeEach(func() {
			cleanEnv()
			Expect(client.IgnoreAlreadyExists(testCtx.CreateNamespace())).To(Not(HaveOccurred()))
			createCredentialSecretSpec()
			createCSIDriverObjectSpec(defaultCSIDriverName)
			createStorageProviderSpec(nil)
			createBackupRepoSpec(nil)
		})

		AfterEach(func() {
			cleanEnv()
		})

		It("should monitor the status of the storage provider", func() {
			By("creating a BackupRepo which is referencing a non-existent storage provider")
			createBackupRepoSpec(func(repo *dpv1alpha1.BackupRepo) {
				repo.Spec.StorageProviderRef = "myprovider" // not exist for now
			})
			By("checking the status of the BackupRepo, should be not ready")
			Eventually(testapps.CheckObj(&testCtx, repoKey, func(g Gomega, repo *dpv1alpha1.BackupRepo) {
				cond := meta.FindStatusCondition(repo.Status.Conditions, ConditionTypeStorageProviderReady)
				g.Expect(cond).ToNot(BeNil())
				g.Expect(cond.Status).Should(BeEquivalentTo(metav1.ConditionFalse))
				g.Expect(cond.Reason).Should(BeEquivalentTo(ReasonStorageProviderNotFound))
				g.Expect(repo.Status.Phase).To(Equal(dpv1alpha1.BackupRepoFailed))
			})).Should(Succeed())

			By("creating the required storage provider")
			createStorageProviderSpec(func(provider *storagev1alpha1.StorageProvider) {
				provider.GenerateName = ""
				provider.Name = "myprovider"
			})

			By("checking the status of the BackupRepo, should become ready")
			Eventually(testapps.CheckObj(&testCtx, repoKey, func(g Gomega, repo *dpv1alpha1.BackupRepo) {
				cond := meta.FindStatusCondition(repo.Status.Conditions, ConditionTypeStorageProviderReady)
				g.Expect(cond).ToNot(BeNil())
				g.Expect(cond.Status).Should(BeEquivalentTo(metav1.ConditionTrue))
				g.Expect(cond.Reason).Should(BeEquivalentTo(ReasonStorageProviderReady))
				g.Expect(repo.Status.Phase).To(Equal(dpv1alpha1.BackupRepoReady))
			})).Should(Succeed())

			By("updating the status of the storage provider to not ready")
			Eventually(testapps.GetAndChangeObjStatus(&testCtx, providerKey, func(provider *storagev1alpha1.StorageProvider) {
				provider.Status.Phase = storagev1alpha1.StorageProviderNotReady
			})).Should(Succeed())
			By("checking the status of the BackupRepo, should become failed")
			Eventually(testapps.CheckObj(&testCtx, repoKey, func(g Gomega, repo *dpv1alpha1.BackupRepo) {
				cond := meta.FindStatusCondition(repo.Status.Conditions, ConditionTypeStorageProviderReady)
				g.Expect(cond).ToNot(BeNil())
				g.Expect(cond.Status).Should(BeEquivalentTo(metav1.ConditionFalse))
				g.Expect(cond.Reason).Should(BeEquivalentTo(ReasonStorageProviderNotReady))
				g.Expect(repo.Status.Phase).To(Equal(dpv1alpha1.BackupRepoFailed))
			})).Should(Succeed())

			By("deleting the storage provider")
			testapps.DeleteObject(&testCtx, providerKey, &storagev1alpha1.StorageProvider{})
			By("checking the status of the BackupRepo, condition should become NotFound")
			Eventually(testapps.CheckObj(&testCtx, repoKey, func(g Gomega, repo *dpv1alpha1.BackupRepo) {
				cond := meta.FindStatusCondition(repo.Status.Conditions, ConditionTypeStorageProviderReady)
				g.Expect(cond).ToNot(BeNil())
				g.Expect(cond.Status).Should(BeEquivalentTo(metav1.ConditionFalse))
				g.Expect(cond.Reason).Should(BeEquivalentTo(ReasonStorageProviderNotFound))
				g.Expect(repo.Status.Phase).To(Equal(dpv1alpha1.BackupRepoFailed))
			})).Should(Succeed())
		})

		It("should create StorageClass and Secret for the CSI driver", func() {
			var secretRef corev1.SecretReference
			var storageClassName string
			By("checking the BackupRepo, should be ready")
			Eventually(testapps.CheckObj(&testCtx, repoKey, func(g Gomega, repo *dpv1alpha1.BackupRepo) {
				g.Expect(repo.Status.Phase).Should(Equal(dpv1alpha1.BackupRepoReady))
				g.Expect(repo.Status.GeneratedCSIDriverSecret).NotTo(BeNil())
				g.Expect(repo.Status.GeneratedStorageClassName).NotTo(BeEmpty())
				g.Expect(repo.Status.BackupPVCName).NotTo(BeEmpty())
				secretRef = *repo.Status.GeneratedCSIDriverSecret
				storageClassName = repo.Status.GeneratedStorageClassName
			})).Should(Succeed())

			By("checking the Secret")
			secretKey := types.NamespacedName{Name: secretRef.Name, Namespace: secretRef.Namespace}
			Eventually(testapps.CheckObj(&testCtx, secretKey, func(g Gomega, secret *corev1.Secret) {
				g.Expect(secret.Data).To(Equal(map[string][]byte{
					"value-of-key1":      []byte("val1"),
					"value-of-key2":      []byte("val2"),
					"value-of-cred-key1": []byte("cred-val1"),
					"value-of-cred-key2": []byte("cred-val2"),
				}))
				g.Expect(isOwned(repo, secret)).To(BeTrue())
				g.Expect(secret.Labels[dataProtectionBackupRepoKey]).To(Equal(repoKey.Name))
			})).Should(Succeed())

			By("checking the StorageClass")
			storageClassNameKey := types.NamespacedName{Name: storageClassName}
			Eventually(testapps.CheckObj(&testCtx, storageClassNameKey, func(g Gomega, storageClass *storagev1.StorageClass) {
				g.Expect(storageClass.Parameters).To(Equal(map[string]string{
					"value-of-key1":      "val1",
					"value-of-key2":      "val2",
					"value-of-cred-key1": "cred-val1",
					"value-of-cred-key2": "cred-val2",
					"secret-name":        secretKey.Name,
					"secret-namespace":   secretKey.Namespace,
				}))
				g.Expect(isOwned(repo, storageClass)).To(BeTrue())
				g.Expect(storageClass.Labels[dataProtectionBackupRepoKey]).To(Equal(repoKey.Name))
				g.Expect(storageClass.Provisioner).To(Equal(defaultCSIDriverName))
				g.Expect(*storageClass.ReclaimPolicy).To(Equal(corev1.PersistentVolumeReclaimRetain))
				g.Expect(*storageClass.VolumeBindingMode).To(Equal(storagev1.VolumeBindingImmediate))
			})).Should(Succeed())
		})

		It("should update the Secret object if the template or values got changed", func() {
			By("checking the Secret")
			var secretKey types.NamespacedName
			var reversion string
			Eventually(testapps.CheckObj(&testCtx, repoKey, func(g Gomega, repo *dpv1alpha1.BackupRepo) {
				g.Expect(repo.Status.GeneratedCSIDriverSecret).NotTo(BeNil())
				secretKey = types.NamespacedName{
					Name:      repo.Status.GeneratedCSIDriverSecret.Name,
					Namespace: repo.Status.GeneratedCSIDriverSecret.Namespace,
				}
			})).Should(Succeed())
			Eventually(testapps.CheckObj(&testCtx, secretKey, func(g Gomega, secret *corev1.Secret) {
				reversion = secret.ResourceVersion
			})).Should(Succeed())

			By("updating the template")
			Eventually(testapps.GetAndChangeObj(&testCtx, providerKey, func(provider *storagev1alpha1.StorageProvider) {
				provider.Spec.CSIDriverSecretTemplate += "\nnew-item: new-value"
			})).Should(Succeed())
			By("checking the Secret again, should have new generation and new content")
			Eventually(testapps.CheckObj(&testCtx, secretKey, func(g Gomega, secret *corev1.Secret) {
				g.Expect(secret.Data).To(Equal(map[string][]byte{
					"value-of-key1":      []byte("val1"),
					"value-of-key2":      []byte("val2"),
					"value-of-cred-key1": []byte("cred-val1"),
					"value-of-cred-key2": []byte("cred-val2"),
					"new-item":           []byte("new-value"),
				}))
				g.Expect(secret.ResourceVersion).ToNot(Equal(reversion))
				reversion = secret.ResourceVersion
			})).Should(Succeed())

			By("updating the config")
			Eventually(testapps.GetAndChangeObj(&testCtx, repoKey, func(repo *dpv1alpha1.BackupRepo) {
				repo.Spec.Config["key1"] = "changed-val1"
			})).Should(Succeed())
			By("checking the Secret again, should have new generation and new content")
			Eventually(testapps.CheckObj(&testCtx, secretKey, func(g Gomega, secret *corev1.Secret) {
				g.Expect(secret.Data).To(Equal(map[string][]byte{
					"value-of-key1":      []byte("changed-val1"),
					"value-of-key2":      []byte("val2"),
					"value-of-cred-key1": []byte("cred-val1"),
					"value-of-cred-key2": []byte("cred-val2"),
					"new-item":           []byte("new-value"),
				}))
				g.Expect(secret.ResourceVersion).ToNot(Equal(reversion))
				reversion = secret.ResourceVersion
			})).Should(Succeed())

			By("updating the credential")
			Eventually(testapps.GetAndChangeObj(&testCtx, credentialSecretKey, func(secret *corev1.Secret) {
				secret.Data["cred-key1"] = []byte("changed-cred-val1")
			})).Should(Succeed())
			By("checking the Secret again, should have new generation and new content")
			Eventually(testapps.CheckObj(&testCtx, secretKey, func(g Gomega, secret *corev1.Secret) {
				g.Expect(secret.Data).To(Equal(map[string][]byte{
					"value-of-key1":      []byte("changed-val1"),
					"value-of-key2":      []byte("val2"),
					"value-of-cred-key1": []byte("changed-cred-val1"),
					"value-of-cred-key2": []byte("cred-val2"),
					"new-item":           []byte("new-value"),
				}))
				g.Expect(secret.ResourceVersion).ToNot(Equal(reversion))
				reversion = secret.ResourceVersion
			})).Should(Succeed())
		})

		It("should fail if the secret referenced by the credential secret not found", func() {
			By("checking the repo object to make sure it's ready")
			Eventually(testapps.CheckObj(&testCtx, repoKey, func(g Gomega, repo *dpv1alpha1.BackupRepo) {
				g.Expect(repo.Status.Phase).Should(Equal(dpv1alpha1.BackupRepoReady))
			})).Should(Succeed())
			By("updating to a non-existing credential")
			Eventually(testapps.GetAndChangeObj(&testCtx, repoKey, func(repo *dpv1alpha1.BackupRepo) {
				repo.Spec.Credential.Name += "non-existing"
			})).Should(Succeed())
			By("checking the repo object again, it should be failed")
			Eventually(testapps.CheckObj(&testCtx, repoKey, func(g Gomega, repo *dpv1alpha1.BackupRepo) {
				g.Expect(repo.Status.Phase).Should(Equal(dpv1alpha1.BackupRepoFailed))
				cond := meta.FindStatusCondition(repo.Status.Conditions, ConditionTypeParametersChecked)
				g.Expect(cond).NotTo(BeNil())
				g.Expect(cond.Status).Should(BeEquivalentTo(corev1.ConditionFalse))
				g.Expect(cond.Reason).Should(Equal(ReasonCredentialSecretNotFound))
			})).Should(Succeed())
		})

		It("should fail if the secret template is invalid", func() {
			By("setting a invalid template")
			Eventually(testapps.GetAndChangeObj(&testCtx, providerKey, func(provider *storagev1alpha1.StorageProvider) {
				provider.Spec.CSIDriverSecretTemplate = "{{ bad template }"
			})).Should(Succeed())
			By("checking the repo status")
			Eventually(testapps.CheckObj(&testCtx, repoKey, func(g Gomega, repo *dpv1alpha1.BackupRepo) {
				g.Expect(repo.Status.Phase).Should(Equal(dpv1alpha1.BackupRepoFailed))
				cond := meta.FindStatusCondition(repo.Status.Conditions, ConditionTypeStorageClassCreated)
				g.Expect(cond).NotTo(BeNil())
				g.Expect(cond.Status).Should(BeEquivalentTo(corev1.ConditionFalse))
				g.Expect(cond.Reason).Should(BeEquivalentTo(ReasonPrepareCSISecretFailed))
				g.Expect(cond.Message).Should(ContainSubstring(`function "bad" not defined`))
			})).Should(Succeed())
		})

		It("should fail if the render result of the secret template is not a yaml", func() {
			By("setting a invalid template")
			Eventually(testapps.GetAndChangeObj(&testCtx, providerKey, func(provider *storagev1alpha1.StorageProvider) {
				provider.Spec.CSIDriverSecretTemplate = "bad yaml"
			})).Should(Succeed())
			By("checking the repo status")
			Eventually(testapps.CheckObj(&testCtx, repoKey, func(g Gomega, repo *dpv1alpha1.BackupRepo) {
				g.Expect(repo.Status.Phase).Should(Equal(dpv1alpha1.BackupRepoFailed))
				cond := meta.FindStatusCondition(repo.Status.Conditions, ConditionTypeStorageClassCreated)
				g.Expect(cond).NotTo(BeNil())
				g.Expect(cond.Status).Should(BeEquivalentTo(corev1.ConditionFalse))
				g.Expect(cond.Reason).Should(BeEquivalentTo(ReasonPrepareCSISecretFailed))
				g.Expect(cond.Message).Should(ContainSubstring(`cannot unmarshal string into Go value of type map[string]string`))
			})).Should(Succeed())
		})

		It("should fail if the storage class template is invalid", func() {
			By("setting a invalid template")
			Eventually(testapps.GetAndChangeObj(&testCtx, providerKey, func(provider *storagev1alpha1.StorageProvider) {
				provider.Spec.StorageClassTemplate = "{{ bad template }"
			})).Should(Succeed())
			By("creating a new repo to reference the provider")
			createBackupRepoSpec(nil)
			By("checking the repo status")
			Eventually(testapps.CheckObj(&testCtx, repoKey, func(g Gomega, repo *dpv1alpha1.BackupRepo) {
				g.Expect(repo.Status.Phase).Should(Equal(dpv1alpha1.BackupRepoFailed))
				cond := meta.FindStatusCondition(repo.Status.Conditions, ConditionTypeStorageClassCreated)
				g.Expect(cond).NotTo(BeNil())
				g.Expect(cond.Status).Should(BeEquivalentTo(corev1.ConditionFalse))
				g.Expect(cond.Reason).Should(BeEquivalentTo(ReasonPrepareStorageClassFailed))
				g.Expect(cond.Message).Should(ContainSubstring(`function "bad" not defined`))
			})).Should(Succeed())
		})

		It("should fail if the render result of the storage class template is not a yaml", func() {
			By("setting a invalid template")
			Eventually(testapps.GetAndChangeObj(&testCtx, providerKey, func(provider *storagev1alpha1.StorageProvider) {
				provider.Spec.StorageClassTemplate = "bad yaml"
			})).Should(Succeed())
			By("creating a new repo to reference the provider")
			createBackupRepoSpec(nil)
			By("checking the repo status")
			Eventually(testapps.CheckObj(&testCtx, repoKey, func(g Gomega, repo *dpv1alpha1.BackupRepo) {
				g.Expect(repo.Status.Phase).Should(Equal(dpv1alpha1.BackupRepoFailed))
				cond := meta.FindStatusCondition(repo.Status.Conditions, ConditionTypeStorageClassCreated)
				g.Expect(cond).NotTo(BeNil())
				g.Expect(cond.Status).Should(BeEquivalentTo(corev1.ConditionFalse))
				g.Expect(cond.Reason).Should(BeEquivalentTo(ReasonPrepareStorageClassFailed))
				g.Expect(cond.Message).Should(ContainSubstring(`cannot unmarshal string into Go value of type v1.StorageClass`))
			})).Should(Succeed())
		})

		createBackupAndCheckPVC := func(namespace string) (backup *dpv1alpha1.Backup, pvcName string) {
			By("making sure the repo is ready")
			Eventually(testapps.CheckObj(&testCtx, repoKey, func(g Gomega, repo *dpv1alpha1.BackupRepo) {
				g.Expect(repo.Status.Phase).Should(Equal(dpv1alpha1.BackupRepoReady), "%+v", repo)
				g.Expect(repo.Status.BackupPVCName).ShouldNot(BeEmpty())
				pvcName = repo.Status.BackupPVCName
			})).Should(Succeed())
			By("creating a Backup object in the namespace")
			backup = createBackupSpec(func(backup *dpv1alpha1.Backup) {
				backup.Namespace = namespace
			})
<<<<<<< HEAD
			By("updating the status of the Backup to completed")
			Eventually(func(g Gomega) {
				obj := &dpv1alpha1.Backup{}
				err := testCtx.Cli.Get(testCtx.Ctx, client.ObjectKeyFromObject(backup), obj)
				g.Expect(err).ShouldNot(HaveOccurred())
				if obj.Status.Phase == dpv1alpha1.BackupPhaseFailed {
					// the controller will set the status to failed because
					// essential objects (e.g. backup policy) are missed.
					// we set the status to completed after that, to avoid conflict.
					obj.Status.Phase = dpv1alpha1.BackupPhaseCompleted
					err = testCtx.Cli.Status().Update(testCtx.Ctx, obj)
					g.Expect(err).ShouldNot(HaveOccurred())
				} else {
					// check again
					g.Expect(false).Should(BeTrue())
				}
			}).Should(Succeed())
=======
>>>>>>> cf800267
			By("checking the PVC has been created in the namespace")
			pvcKey := types.NamespacedName{
				Name:      pvcName,
				Namespace: namespace,
			}
			Eventually(testapps.CheckObj(&testCtx, pvcKey, func(g Gomega, pvc *corev1.PersistentVolumeClaim) {
				g.Expect(pvc).ShouldNot(BeNil())
			})).Should(Succeed())
			return backup, pvcName
		}

		It("should create a PVC in Backup's namespace (in default namespace)", func() {
			createBackupAndCheckPVC(testCtx.DefaultNamespace)
		})

		It("should create a PVC in Backup's namespace (in namespace2)", func() {
			createBackupAndCheckPVC(namespace2)
		})

		Context("storage provider with PersistentVolumeClaimTemplate", func() {
			It("should create a PVC in Backup's namespace (in default namespace)", func() {
				By("setting the PersistentVolumeClaimTemplate")
				createStorageProviderSpec(func(provider *storagev1alpha1.StorageProvider) {
					provider.Spec.PersistentVolumeClaimTemplate = `
apiVersion: v1
kind: PersistentVolumeClaim
metadata:
  labels:
    byPVCTemplate: "true"
spec:
  storageClassName: {{ .GeneratedStorageClassName }}
  accessModes:
    - ReadWriteOnce
  resources:
    volumeMode: Filesystem
`
				})
				createBackupRepoSpec(nil)
				_, pvcName := createBackupAndCheckPVC(testCtx.DefaultNamespace)

				Eventually(testapps.CheckObj(&testCtx, types.NamespacedName{Name: pvcName, Namespace: testCtx.DefaultNamespace},
					func(g Gomega, pvc *corev1.PersistentVolumeClaim) {
						repo := getBackupRepo(g, repoKey)
						g.Expect(pvc.Spec.StorageClassName).ShouldNot(BeNil())
						g.Expect(*pvc.Spec.StorageClassName).Should(Equal(repo.Status.GeneratedStorageClassName))
						g.Expect(pvc.Spec.Resources.Requests.Storage()).ShouldNot(BeNil())
						g.Expect(pvc.Spec.Resources.Requests.Storage().String()).Should(Equal(repo.Spec.VolumeCapacity.String()))
						g.Expect(pvc.Spec.AccessModes).Should(Equal([]corev1.PersistentVolumeAccessMode{corev1.ReadWriteOnce}))
						g.Expect(pvc.Spec.VolumeMode).ShouldNot(BeNil())
						g.Expect(*pvc.Spec.VolumeMode).Should(BeEquivalentTo(corev1.PersistentVolumeFilesystem))
						g.Expect(pvc.Labels["byPVCTemplate"]).Should(Equal("true"))
					})).Should(Succeed())
			})

			It("should fail if the PVC template is invalid", func() {
				By("setting a invalid PersistentVolumeClaimTemplate")
				Eventually(testapps.GetAndChangeObj(&testCtx, providerKey, func(provider *storagev1alpha1.StorageProvider) {
					provider.Spec.PersistentVolumeClaimTemplate = `bad spec`
				})).Should(Succeed())

				By("checking repo's status")
				Eventually(testapps.CheckObj(&testCtx, repoKey, func(g Gomega, repo *dpv1alpha1.BackupRepo) {
					g.Expect(repo.Status.Phase, dpv1alpha1.BackupRepoFailed)
					cond := meta.FindStatusCondition(repo.Status.Conditions, ConditionTypePVCTemplateChecked)
					g.Expect(cond).NotTo(BeNil())
					g.Expect(cond.Status).Should(BeEquivalentTo(corev1.ConditionFalse))
					g.Expect(cond.Reason).Should(BeEquivalentTo(ReasonBadPVCTemplate))
				})).Should(Succeed())
			})
		})

		Context("storage provider contains only PersistentVolumeClaimTemplate", func() {
			BeforeEach(func() {
				createStorageProviderSpec(func(provider *storagev1alpha1.StorageProvider) {
					provider.Spec.CSIDriverName = ""
					provider.Spec.CSIDriverSecretTemplate = ""
					provider.Spec.StorageClassTemplate = ""
					provider.Spec.PersistentVolumeClaimTemplate = `
spec:
  storageClassName: some.storage.class
  accessModes:
    - ReadWriteOnce
`
				})
				createBackupRepoSpec(nil)
			})
			It("should create the PVC based on the PersistentVolumeClaimTemplate", func() {
				_, pvcName := createBackupAndCheckPVC(namespace2)
				Eventually(testapps.CheckObj(&testCtx, types.NamespacedName{Name: pvcName, Namespace: namespace2},
					func(g Gomega, pvc *corev1.PersistentVolumeClaim) {
						g.Expect(pvc.Spec.StorageClassName).ShouldNot(BeNil())
						g.Expect(*pvc.Spec.StorageClassName).Should(Equal("some.storage.class"))
						g.Expect(pvc.Spec.AccessModes).Should(Equal([]corev1.PersistentVolumeAccessMode{corev1.ReadWriteOnce}))
						g.Expect(pvc.Spec.VolumeMode).ShouldNot(BeNil())
						g.Expect(*pvc.Spec.VolumeMode).Should(BeEquivalentTo(corev1.PersistentVolumeFilesystem))
						g.Expect(pvc.Spec.Resources.Requests.Storage()).ShouldNot(BeNil())
						g.Expect(pvc.Spec.Resources.Requests.Storage().String()).Should(Equal(repo.Spec.VolumeCapacity.String()))
					})).Should(Succeed())
			})
		})

		It("should fail if both StorageClassTemplate and PersistentVolumeClaimTemplate are empty", func() {
			By("creating a storage provider with empty PersistentVolumeClaimTemplate and StorageClassTemplate")
			createStorageProviderSpec(func(provider *storagev1alpha1.StorageProvider) {
				provider.Spec.CSIDriverName = ""
				provider.Spec.CSIDriverSecretTemplate = ""
				provider.Spec.StorageClassTemplate = ""
				provider.Spec.PersistentVolumeClaimTemplate = ""
			})
			By("creating a backup repo with the storage provider")
			createBackupRepoSpec(nil)
			By("checking repo's status")
			Eventually(testapps.CheckObj(&testCtx, repoKey, func(g Gomega, repo *dpv1alpha1.BackupRepo) {
				g.Expect(repo.Status.Phase).Should(BeEquivalentTo(dpv1alpha1.BackupRepoFailed))
				cond := meta.FindStatusCondition(repo.Status.Conditions, ConditionTypeStorageProviderReady)
				g.Expect(cond).NotTo(BeNil())
				g.Expect(cond.Status).Should(BeEquivalentTo(corev1.ConditionFalse))
				g.Expect(cond.Reason).Should(BeEquivalentTo(ReasonInvalidStorageProvider))
			})).Should(Succeed())
		})

		Context("with AccessMethodTool", func() {
			var repo *dpv1alpha1.BackupRepo
			var backup *dpv1alpha1.Backup
			var toolConfigSecretKey types.NamespacedName

			BeforeEach(func() {
				By("preparing")
				createStorageProviderSpec(func(provider *storagev1alpha1.StorageProvider) {
					provider.Spec.DatasafedConfigTemplate = `
[storage]
type=local
key1={{ index .Parameters "key1" }}
key2={{ index .Parameters "key2" }}
cred-key1={{ index .Parameters "cred-key1" }}
cred-key2={{ index .Parameters "cred-key2" }}
`
				})
				createBackupRepoSpec(func(repo *dpv1alpha1.BackupRepo) {
					repo.Spec.AccessMethod = dpv1alpha1.AccessMethodTool
				})

				Eventually(testapps.CheckObj(&testCtx, repoKey, func(g Gomega, obj *dpv1alpha1.BackupRepo) {
					g.Expect(obj.Status.Phase).Should(Equal(dpv1alpha1.BackupRepoReady))
					repo = obj
				})).Should(Succeed())

				backup = createBackupSpec(nil)
				toolConfigSecretKey = types.NamespacedName{
					Name:      repo.Status.ToolConfigSecretName,
					Namespace: backup.Namespace,
				}
				Eventually(testapps.CheckObjExists(&testCtx, toolConfigSecretKey, &corev1.Secret{}, true)).Should(Succeed())
			})

			It("should check that the storage provider has a non-empty datasafedConfigTemplate", func() {
				By("preparing")
				createStorageProviderSpec(func(provider *storagev1alpha1.StorageProvider) {
					provider.Spec.DatasafedConfigTemplate = ""
				})
				createBackupRepoSpec(func(repo *dpv1alpha1.BackupRepo) {
					repo.Spec.AccessMethod = dpv1alpha1.AccessMethodTool
				})
				By("checking")
				Eventually(testapps.CheckObj(&testCtx, repoKey, func(g Gomega, repo *dpv1alpha1.BackupRepo) {
					g.Expect(repo.Status.Phase).Should(Equal(dpv1alpha1.BackupRepoFailed))
					cond := meta.FindStatusCondition(repo.Status.Conditions, ConditionTypeStorageProviderReady)
					g.Expect(cond).NotTo(BeNil())
					g.Expect(cond.Status).Should(BeEquivalentTo(corev1.ConditionFalse))
					g.Expect(cond.Reason).Should(BeEquivalentTo(ReasonInvalidStorageProvider))
					g.Expect(cond.Message).Should(ContainSubstring("DatasafedConfigTemplate is empty"))
				})).Should(Succeed())
			})

			It("should fail if the datasafedConfigTemplate is invalid", func() {
				By("preparing")
				createStorageProviderSpec(func(provider *storagev1alpha1.StorageProvider) {
					provider.Spec.DatasafedConfigTemplate = "bad template {{"
				})
				createBackupRepoSpec(func(repo *dpv1alpha1.BackupRepo) {
					repo.Spec.AccessMethod = dpv1alpha1.AccessMethodTool
				})
				By("checking")
				Eventually(testapps.CheckObj(&testCtx, repoKey, func(g Gomega, repo *dpv1alpha1.BackupRepo) {
					g.Expect(repo.Status.Phase).Should(Equal(dpv1alpha1.BackupRepoFailed))
					cond := meta.FindStatusCondition(repo.Status.Conditions, ConditionTypeToolConfigChecked)
					g.Expect(cond).NotTo(BeNil())
					g.Expect(cond.Status).Should(BeEquivalentTo(corev1.ConditionFalse))
					g.Expect(cond.Reason).Should(BeEquivalentTo(ReasonBadToolConfigTemplate))
				})).Should(Succeed())
			})

			It("should create the secret containing the tool config", func() {
				Eventually(testapps.CheckObj(&testCtx, toolConfigSecretKey, func(g Gomega, secret *corev1.Secret) {
					g.Expect(secret.Data).Should(HaveKeyWithValue("datasafed.conf", []byte(`
[storage]
type=local
key1=val1
key2=val2
cred-key1=cred-val1
cred-key2=cred-val2
`)))
				})).Should(Succeed())

				By("creating a backup in namespace2")
				createBackupSpec(func(backup *dpv1alpha1.Backup) {
					backup.Namespace = namespace2
				})
				secretKey := types.NamespacedName{
					Name:      repo.Status.ToolConfigSecretName,
					Namespace: namespace2,
				}
				Eventually(testapps.CheckObjExists(&testCtx, secretKey, &corev1.Secret{}, true)).Should(Succeed())
			})

			It("should update the content of the secret when the template or the value changes", func() {
				By("changing the template")
				Eventually(testapps.GetAndChangeObj(&testCtx, providerKey, func(provider *storagev1alpha1.StorageProvider) {
					provider.Spec.DatasafedConfigTemplate += "new-item=new-value\n"
				})).Should(Succeed())
				Eventually(testapps.CheckObj(&testCtx, toolConfigSecretKey, func(g Gomega, secret *corev1.Secret) {
					g.Expect(secret.Data).Should(HaveKeyWithValue("datasafed.conf", []byte(`
[storage]
type=local
key1=val1
key2=val2
cred-key1=cred-val1
cred-key2=cred-val2
new-item=new-value
`)))
				})).Should(Succeed())

				By("changing the value")
				Eventually(testapps.GetAndChangeObj(&testCtx, repoKey, func(repo *dpv1alpha1.BackupRepo) {
					repo.Spec.Config["key1"] = "changed-val1"
				})).Should(Succeed())
				Eventually(testapps.CheckObj(&testCtx, toolConfigSecretKey, func(g Gomega, secret *corev1.Secret) {
					g.Expect(secret.Data).Should(HaveKeyWithValue("datasafed.conf", []byte(`
[storage]
type=local
key1=changed-val1
key2=val2
cred-key1=cred-val1
cred-key2=cred-val2
new-item=new-value
`)))
				})).Should(Succeed())
			})

			It("should delete the secret when the repo is deleted", func() {
				By("deleting the Backup and BackupRepo")
				testapps.DeleteObject(&testCtx, client.ObjectKeyFromObject(backup), &dpv1alpha1.Backup{})
				testapps.DeleteObject(&testCtx, repoKey, &dpv1alpha1.BackupRepo{})
				By("checking the secret is deleted")
				Eventually(testapps.CheckObjExists(&testCtx, toolConfigSecretKey, &corev1.Secret{}, false)).Should(Succeed())
			})
		})

		It("should block the deletion of the BackupRepo if derived objects are not deleted", func() {
			backup, pvcName := createBackupAndCheckPVC(namespace2)

			By("deleting the BackupRepo")
			testapps.DeleteObject(&testCtx, repoKey, &dpv1alpha1.BackupRepo{})

			By("checking the BackupRepo, the deletion should be blocked because there are associated backups")
			Eventually(func(g Gomega) {
				repo := &dpv1alpha1.BackupRepo{}
				err := testCtx.Cli.Get(testCtx.Ctx, repoKey, repo)
				g.Expect(err).ShouldNot(HaveOccurred())
				g.Expect(repo.DeletionTimestamp).ShouldNot(BeNil())
				cond := meta.FindStatusCondition(repo.Status.Conditions, ConditionTypeDerivedObjectsDeleted)
				g.Expect(cond).NotTo(BeNil())
				g.Expect(cond.Status).Should(BeEquivalentTo(corev1.ConditionFalse))
				g.Expect(cond.Reason).Should(BeEquivalentTo(ReasonHaveAssociatedBackups))
			}).Should(Succeed())

			By("deleting the Backup")
			Eventually(func(g Gomega) {
				deleteBackup(g, client.ObjectKeyFromObject(backup))
			}).Should(Succeed())

			By("checking the BackupRepo, the deletion should be blocked because the PVC is still present")
			Eventually(func(g Gomega) {
				repo := &dpv1alpha1.BackupRepo{}
				err := testCtx.Cli.Get(testCtx.Ctx, repoKey, repo)
				g.Expect(err).ShouldNot(HaveOccurred())
				g.Expect(repo.DeletionTimestamp).ShouldNot(BeNil())
				cond := meta.FindStatusCondition(repo.Status.Conditions, ConditionTypeDerivedObjectsDeleted)
				g.Expect(cond).NotTo(BeNil())
				g.Expect(cond.Status).Should(BeEquivalentTo(corev1.ConditionFalse))
				g.Expect(cond.Reason).Should(BeEquivalentTo(ReasonHaveResidualPVCs))
			}).Should(Succeed())

			By("releasing the PVC")
			pvcKey := types.NamespacedName{
				Namespace: namespace2,
				Name:      pvcName,
			}
			Eventually(testapps.GetAndChangeObjStatus(&testCtx, pvcKey, func(pvc *corev1.PersistentVolumeClaim) {
				controllerutil.RemoveFinalizer(pvc, pvcProtectionFinalizer)
			})).Should(Succeed())

			By("checking the BackupRepo, it should have been deleted")
			Eventually(func(g Gomega) {
				repo := &dpv1alpha1.BackupRepo{}
				err := testCtx.Cli.Get(testCtx.Ctx, repoKey, repo)
				g.Expect(apierrors.IsNotFound(err)).Should(BeTrue())
			}).Should(Succeed())

			By("checking derived objects should be all deleted")
			Eventually(func(g Gomega) {
				// get the newest repo object
				repo := &dpv1alpha1.BackupRepo{}
				err := testCtx.Cli.Get(testCtx.Ctx, repoKey, repo)
				if apierrors.IsNotFound(err) {
					return
				}
				g.Expect(err).ShouldNot(HaveOccurred())

				// check the secret for the CSI driver
				err = testCtx.Cli.Get(testCtx.Ctx, types.NamespacedName{
					Name:      repo.Status.GeneratedCSIDriverSecret.Name,
					Namespace: repo.Status.GeneratedCSIDriverSecret.Namespace,
				}, &corev1.Secret{})
				g.Expect(apierrors.IsNotFound(err)).Should(BeTrue())

				// check the storage class
				err = testCtx.Cli.Get(testCtx.Ctx, types.NamespacedName{
					Name: repo.Status.GeneratedStorageClassName,
				}, &storagev1.StorageClass{})
				g.Expect(apierrors.IsNotFound(err)).Should(BeTrue())

				// check the PVC
				pvc := &corev1.PersistentVolumeClaim{}
				err = testCtx.Cli.Get(testCtx.Ctx, pvcKey, pvc)
				g.Expect(apierrors.IsNotFound(err)).Should(BeTrue())
			}).Should(Succeed())
		})

		It("should update backupRepo.status.isDefault", func() {
			By("making the repo default")
			Eventually(testapps.GetAndChangeObj(&testCtx, repoKey, func(repo *dpv1alpha1.BackupRepo) {
				repo.Annotations = map[string]string{
					dptypes.DefaultBackupRepoAnnotationKey: trueVal,
				}
			})).Should(Succeed())
			By("checking the repo is default")
			Eventually(testapps.CheckObj(&testCtx, repoKey, func(g Gomega, repo *dpv1alpha1.BackupRepo) {
				g.Expect(repo.Status.IsDefault).Should(BeTrue())
			})).Should(Succeed())

			By("making the repo non default")
			Eventually(testapps.GetAndChangeObj(&testCtx, repoKey, func(repo *dpv1alpha1.BackupRepo) {
				repo.Annotations = nil
			})).Should(Succeed())
			By("checking the repo is not default")
			Eventually(testapps.CheckObj(&testCtx, repoKey, func(g Gomega, repo *dpv1alpha1.BackupRepo) {
				g.Expect(repo.Status.IsDefault).Should(BeFalse())
			})).Should(Succeed())
		})
	})
})<|MERGE_RESOLUTION|>--- conflicted
+++ resolved
@@ -223,11 +223,11 @@
 				obj := &dpv1alpha1.Backup{}
 				err := testCtx.Cli.Get(testCtx.Ctx, client.ObjectKeyFromObject(backup), obj)
 				g.Expect(err).ShouldNot(HaveOccurred())
-				if obj.Status.Phase == dpv1alpha1.BackupFailed {
+				if obj.Status.Phase == dpv1alpha1.BackupPhaseFailed {
 					// the controller will set the status to failed because
 					// essential objects (e.g. backup policy) are missed.
 					// we set the status to completed after that, to avoid conflict.
-					obj.Status.Phase = dpv1alpha1.BackupCompleted
+					obj.Status.Phase = dpv1alpha1.BackupPhaseCompleted
 					err = testCtx.Cli.Status().Update(testCtx.Ctx, obj)
 					g.Expect(err).ShouldNot(HaveOccurred())
 				} else {
@@ -538,26 +538,6 @@
 			backup = createBackupSpec(func(backup *dpv1alpha1.Backup) {
 				backup.Namespace = namespace
 			})
-<<<<<<< HEAD
-			By("updating the status of the Backup to completed")
-			Eventually(func(g Gomega) {
-				obj := &dpv1alpha1.Backup{}
-				err := testCtx.Cli.Get(testCtx.Ctx, client.ObjectKeyFromObject(backup), obj)
-				g.Expect(err).ShouldNot(HaveOccurred())
-				if obj.Status.Phase == dpv1alpha1.BackupPhaseFailed {
-					// the controller will set the status to failed because
-					// essential objects (e.g. backup policy) are missed.
-					// we set the status to completed after that, to avoid conflict.
-					obj.Status.Phase = dpv1alpha1.BackupPhaseCompleted
-					err = testCtx.Cli.Status().Update(testCtx.Ctx, obj)
-					g.Expect(err).ShouldNot(HaveOccurred())
-				} else {
-					// check again
-					g.Expect(false).Should(BeTrue())
-				}
-			}).Should(Succeed())
-=======
->>>>>>> cf800267
 			By("checking the PVC has been created in the namespace")
 			pvcKey := types.NamespacedName{
 				Name:      pvcName,
