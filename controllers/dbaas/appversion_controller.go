/*
Copyright 2022.

Licensed under the Apache License, Version 2.0 (the "License");
you may not use this file except in compliance with the License.
You may obtain a copy of the License at

    http://www.apache.org/licenses/LICENSE-2.0

Unless required by applicable law or agreed to in writing, software
distributed under the License is distributed on an "AS IS" BASIS,
WITHOUT WARRANTIES OR CONDITIONS OF ANY KIND, either express or implied.
See the License for the specific language governing permissions and
limitations under the License.
*/

package dbaas

import (
	"context"
	"fmt"
	"strings"

	"k8s.io/apimachinery/pkg/labels"
	"k8s.io/apimachinery/pkg/runtime"
	"k8s.io/apimachinery/pkg/types"
	"k8s.io/client-go/tools/record"
	ctrl "sigs.k8s.io/controller-runtime"
	"sigs.k8s.io/controller-runtime/pkg/client"
	"sigs.k8s.io/controller-runtime/pkg/log"

	dbaasv1alpha1 "github.com/apecloud/kubeblocks/apis/dbaas/v1alpha1"
	intctrlutil "github.com/apecloud/kubeblocks/internal/controllerutil"
)

func init() {
	clusterDefUpdateHandlers["appVersion"] = appVersionUpdateHandler
}

func appVersionUpdateHandler(cli client.Client, ctx context.Context, clusterDef *dbaasv1alpha1.ClusterDefinition) error {

	labelSelector, err := labels.Parse(clusterDefLabelKey + "=" + clusterDef.GetName())
	if err != nil {
		return err
	}
	o := &client.ListOptions{LabelSelector: labelSelector}

	list := &dbaasv1alpha1.AppVersionList{}
	if err := cli.List(ctx, list, o); err != nil {
		return err
	}
	for _, item := range list.Items {
		if item.Status.ClusterDefGeneration != clusterDef.GetObjectMeta().GetGeneration() {
			patch := client.MergeFrom(item.DeepCopy())
			notFoundComponentTypes, noContainersComponents := item.GetInconsistentComponentsInfo(clusterDef)
			var statusMsgs []string
			if len(notFoundComponentTypes) > 0 {
				statusMsgs = append(statusMsgs, fmt.Sprintf("spec.components[*].type %v not found in ClusterDefinition.spec.components[*].typeName", notFoundComponentTypes))
			} else if len(noContainersComponents) > 0 {
				statusMsgs = append(statusMsgs, fmt.Sprintf("spec.components[*].type %v missing spec.components[*].containers in ClusterDefinition.spec.components[*] and AppVersion.spec.components[*]", noContainersComponents))
			}
			if len(statusMsgs) > 0 {
				item.Status.Message = strings.Join(statusMsgs, ";")
			}
			item.Status.ClusterDefSyncStatus = dbaasv1alpha1.OutOfSyncStatus
			if len(notFoundComponentTypes) > 0 || len(noContainersComponents) > 0 {
<<<<<<< HEAD
				item.Status.Phase = dbaasv1alpha1.UnAvailablePhase
=======
				item.Status.Phase = dbaasv1alpha1.UnavailablePhase
>>>>>>> d115e510
			} else {
				item.Status.Phase = dbaasv1alpha1.AvailablePhase
				item.Status.Message = ""
			}
			item.Status.ClusterDefGeneration = clusterDef.Generation
			if err = cli.Status().Patch(ctx, &item, patch); err != nil {
				return err
			}
		}
	}

	return nil
}

// AppVersionReconciler reconciles a AppVersion object
type AppVersionReconciler struct {
	client.Client
	Scheme   *runtime.Scheme
	Recorder record.EventRecorder
}

//+kubebuilder:rbac:groups=dbaas.infracreate.com,resources=appversions,verbs=get;list;watch;create;update;patch;delete
//+kubebuilder:rbac:groups=dbaas.infracreate.com,resources=appversions/status,verbs=get;update;patch
//+kubebuilder:rbac:groups=dbaas.infracreate.com,resources=appversions/finalizers,verbs=update

// Reconcile is part of the main kubernetes reconciliation loop which aims to
// move the current state of the cluster closer to the desired state.
// TODO(user): Modify the Reconcile function to compare the state specified by
// the AppVersion object against the actual cluster state, and then
// perform operations to make the cluster state reflect the state specified by
// the user.
//
// For more details, check Reconcile and its Result here:
// - https://pkg.go.dev/sigs.k8s.io/controller-runtime@v0.12.2/pkg/reconcile
func (r *AppVersionReconciler) Reconcile(ctx context.Context, req ctrl.Request) (ctrl.Result, error) {
	reqCtx := intctrlutil.RequestCtx{
		Ctx: ctx,
		Req: req,
		Log: log.FromContext(ctx).WithValues("clusterDefinition", req.NamespacedName),
	}

	appVersion := &dbaasv1alpha1.AppVersion{}
	if err := r.Client.Get(reqCtx.Ctx, reqCtx.Req.NamespacedName, appVersion); err != nil {
		return intctrlutil.CheckedRequeueWithError(err, reqCtx.Log, "")
	}

	res, err := intctrlutil.HandleCRDeletion(reqCtx, r, appVersion, appVersionFinalizerName, func() (*ctrl.Result, error) {
		statusHandler := func() error {
			patch := client.MergeFrom(appVersion.DeepCopy())
			appVersion.Status.Phase = dbaasv1alpha1.DeletingPhase
			appVersion.Status.Message = "cannot be deleted because of existing referencing Cluster."
			return r.Client.Status().Patch(ctx, appVersion, patch)
		}
		if res, err := intctrlutil.ValidateReferenceCR(reqCtx, r.Client, appVersion,
			appVersionLabelKey, statusHandler, &dbaasv1alpha1.ClusterList{}); res != nil || err != nil {
			return res, err
		}
		return nil, r.deleteExternalResources(reqCtx, appVersion)
	})
	if res != nil {
		return *res, err
	}

	if appVersion.Status.ObservedGeneration == appVersion.GetGeneration() {
		return intctrlutil.Reconciled()
	}

	clusterdefinition := &dbaasv1alpha1.ClusterDefinition{}
	if err := r.Client.Get(reqCtx.Ctx, types.NamespacedName{
		Namespace: appVersion.Namespace,
		Name:      appVersion.Spec.ClusterDefinitionRef,
	}, clusterdefinition); err != nil {
		return intctrlutil.CheckedRequeueWithError(err, reqCtx.Log, "")
	}

	patch := client.MergeFrom(appVersion.DeepCopy())
	if appVersion.ObjectMeta.Labels == nil {
		appVersion.ObjectMeta.Labels = map[string]string{}
	}
	appVersion.ObjectMeta.Labels[clusterDefLabelKey] = clusterdefinition.Name
	if err = r.Client.Patch(reqCtx.Ctx, appVersion, patch); err != nil {
		return intctrlutil.CheckedRequeueWithError(err, reqCtx.Log, "")
	}

	appVersion.Status.ClusterDefSyncStatus = dbaasv1alpha1.InSyncStatus
	appVersion.Status.Phase = dbaasv1alpha1.AvailablePhase
	appVersion.Status.ObservedGeneration = appVersion.GetGeneration()
	appVersion.Status.ClusterDefGeneration = clusterdefinition.GetGeneration()
	if err = r.Client.Status().Patch(ctx, appVersion, patch); err != nil {
		return intctrlutil.CheckedRequeueWithError(err, reqCtx.Log, "")
	}

	return ctrl.Result{}, nil
}

// SetupWithManager sets up the controller with the Manager.
func (r *AppVersionReconciler) SetupWithManager(mgr ctrl.Manager) error {
	return ctrl.NewControllerManagedBy(mgr).
		For(&dbaasv1alpha1.AppVersion{}).
		Complete(r)
}

func (r *AppVersionReconciler) deleteExternalResources(reqCtx intctrlutil.RequestCtx, appVersion *dbaasv1alpha1.AppVersion) error {
	//
	// delete any external resources associated with the cronJob
	//
	// Ensure that delete implementation is idempotent and safe to invoke
	// multiple times for same object.
	return nil
}<|MERGE_RESOLUTION|>--- conflicted
+++ resolved
@@ -64,11 +64,7 @@
 			}
 			item.Status.ClusterDefSyncStatus = dbaasv1alpha1.OutOfSyncStatus
 			if len(notFoundComponentTypes) > 0 || len(noContainersComponents) > 0 {
-<<<<<<< HEAD
-				item.Status.Phase = dbaasv1alpha1.UnAvailablePhase
-=======
 				item.Status.Phase = dbaasv1alpha1.UnavailablePhase
->>>>>>> d115e510
 			} else {
 				item.Status.Phase = dbaasv1alpha1.AvailablePhase
 				item.Status.Message = ""
