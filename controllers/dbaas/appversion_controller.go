/*
Copyright ApeCloud Inc.

Licensed under the Apache License, Version 2.0 (the "License");
you may not use this file except in compliance with the License.
You may obtain a copy of the License at

    http://www.apache.org/licenses/LICENSE-2.0

Unless required by applicable law or agreed to in writing, software
distributed under the License is distributed on an "AS IS" BASIS,
WITHOUT WARRANTIES OR CONDITIONS OF ANY KIND, either express or implied.
See the License for the specific language governing permissions and
limitations under the License.
*/

package dbaas

import (
	"context"
	"fmt"
	"runtime"
	"strings"
	"time"

	"github.com/spf13/viper"
	corev1 "k8s.io/api/core/v1"
	"k8s.io/apimachinery/pkg/labels"
	k8sruntime "k8s.io/apimachinery/pkg/runtime"
	"k8s.io/apimachinery/pkg/types"
	"k8s.io/client-go/tools/record"
	ctrl "sigs.k8s.io/controller-runtime"
	"sigs.k8s.io/controller-runtime/pkg/client"
	"sigs.k8s.io/controller-runtime/pkg/controller"
	"sigs.k8s.io/controller-runtime/pkg/log"

	dbaasv1alpha1 "github.com/apecloud/kubeblocks/apis/dbaas/v1alpha1"
	dbaasconfig "github.com/apecloud/kubeblocks/controllers/dbaas/configuration"
	intctrlutil "github.com/apecloud/kubeblocks/internal/controllerutil"
)

//+kubebuilder:rbac:groups=dbaas.kubeblocks.io,resources=appversions,verbs=get;list;watch;create;update;patch;delete
//+kubebuilder:rbac:groups=dbaas.kubeblocks.io,resources=appversions/status,verbs=get;update;patch
//+kubebuilder:rbac:groups=dbaas.kubeblocks.io,resources=appversions/finalizers,verbs=update

// AppVersionReconciler reconciles a AppVersion object
type AppVersionReconciler struct {
	client.Client
	Scheme   *k8sruntime.Scheme
	Recorder record.EventRecorder
}

func init() {
	clusterDefUpdateHandlers["appVersion"] = appVersionUpdateHandler
	viper.SetDefault(maxConcurReconAppVersionKey, runtime.NumCPU()*2)
}

func appVersionUpdateHandler(cli client.Client, ctx context.Context, clusterDef *dbaasv1alpha1.ClusterDefinition) error {

	labelSelector, err := labels.Parse(clusterDefLabelKey + "=" + clusterDef.GetName())
	if err != nil {
		return err
	}
	o := &client.ListOptions{LabelSelector: labelSelector}

	list := &dbaasv1alpha1.AppVersionList{}
	if err := cli.List(ctx, list, o); err != nil {
		return err
	}
	for _, item := range list.Items {
		if item.Status.ClusterDefGeneration != clusterDef.GetObjectMeta().GetGeneration() {
			patch := client.MergeFrom(item.DeepCopy())
			if statusMsg := validateAppVersion(&item, clusterDef); statusMsg != "" {
				item.Status.Phase = dbaasv1alpha1.UnavailablePhase
				item.Status.Message = statusMsg
			} else {
				item.Status.Phase = dbaasv1alpha1.AvailablePhase
				item.Status.Message = ""
			}
			item.Status.ClusterDefGeneration = clusterDef.Generation
			item.Status.ClusterDefSyncStatus = dbaasv1alpha1.OutOfSyncStatus
			if err = cli.Status().Patch(ctx, &item, patch); err != nil {
				return err
			}
		}
	}

	return nil
}

// Reconcile is part of the main kubernetes reconciliation loop which aims to
// move the current state of the cluster closer to the desired state.
// TODO(user): Modify the Reconcile function to compare the state specified by
// the AppVersion object against the actual cluster state, and then
// perform operations to make the cluster state reflect the state specified by
// the user.
//
// For more details, check Reconcile and its Result here:
// - https://pkg.go.dev/sigs.k8s.io/controller-runtime@v0.12.2/pkg/reconcile
func (r *AppVersionReconciler) Reconcile(ctx context.Context, req ctrl.Request) (ctrl.Result, error) {
	reqCtx := intctrlutil.RequestCtx{
		Ctx:      ctx,
		Req:      req,
		Log:      log.FromContext(ctx).WithValues("clusterDefinition", req.NamespacedName),
		Recorder: r.Recorder,
	}

	appVersion := &dbaasv1alpha1.AppVersion{}
	if err := r.Client.Get(reqCtx.Ctx, reqCtx.Req.NamespacedName, appVersion); err != nil {
		return intctrlutil.CheckedRequeueWithError(err, reqCtx.Log, "")
	}

	res, err := intctrlutil.HandleCRDeletion(reqCtx, r, appVersion, appVersionFinalizerName, func() (*ctrl.Result, error) {
		recordEvent := func() {
			r.Recorder.Event(appVersion, corev1.EventTypeWarning, intctrlutil.ReasonRefCRUnavailable,
				"cannot be deleted because of existing referencing Cluster.")
		}
		if res, err := intctrlutil.ValidateReferenceCR(reqCtx, r.Client, appVersion,
			appVersionLabelKey, recordEvent, &dbaasv1alpha1.ClusterList{}); res != nil || err != nil {
			return res, err
		}
		return nil, r.deleteExternalResources(reqCtx, appVersion)
	})
	if res != nil {
		// when appVersion deleted, sync cluster.status.operations.upgradable
		if err := r.syncClusterStatusOperationsWithUpgrade(ctx, appVersion); err != nil {
			return intctrlutil.CheckedRequeueWithError(err, reqCtx.Log, "")
		}
		return *res, err
	}

	if appVersion.Status.ObservedGeneration == appVersion.GetGeneration() {
		return intctrlutil.Reconciled()
	}

	if ok, err := dbaasconfig.CheckAVConfigTemplate(r.Client, reqCtx, appVersion); !ok || err != nil {
		return intctrlutil.RequeueAfter(time.Second, reqCtx.Log, "configMapIsReady")
	}

	if ok, err := dbaasconfig.UpdateAVLabelsWithUsingConfiguration(r.Client, reqCtx, appVersion); !ok || err != nil {
		return intctrlutil.RequeueAfter(time.Second, reqCtx.Log, "update using config template info")
	}

	// Update configmap Finalizer and set Immutable
	if err := dbaasconfig.UpdateAVConfigMapFinalizer(r.Client, reqCtx, appVersion); err != nil {
		return intctrlutil.RequeueAfter(time.Second, reqCtx.Log, "UpdateConfigMapFinalizer")
	}

	clusterdefinition := &dbaasv1alpha1.ClusterDefinition{}
	if err := r.Client.Get(reqCtx.Ctx, types.NamespacedName{
		Name: appVersion.Spec.ClusterDefinitionRef,
	}, clusterdefinition); err != nil {
		return intctrlutil.RequeueWithErrorAndRecordEvent(appVersion, r.Recorder, err, reqCtx.Log)
	}

	patch := client.MergeFrom(appVersion.DeepCopy())
	if appVersion.ObjectMeta.Labels == nil {
		appVersion.ObjectMeta.Labels = map[string]string{}
	}
	appVersion.ObjectMeta.Labels[clusterDefLabelKey] = clusterdefinition.Name
	if err = r.Client.Patch(reqCtx.Ctx, appVersion, patch); err != nil {
		return intctrlutil.CheckedRequeueWithError(err, reqCtx.Log, "")
	}
	// when appVersion created, sync cluster.status.operations.upgradable
	if err = r.syncClusterStatusOperationsWithUpgrade(ctx, appVersion); err != nil {
		return intctrlutil.CheckedRequeueWithError(err, reqCtx.Log, "")
	}

	if statusMsg := validateAppVersion(appVersion, clusterdefinition); statusMsg != "" {
		appVersion.Status.Phase = dbaasv1alpha1.UnavailablePhase
		appVersion.Status.Message = statusMsg
	} else {
		appVersion.Status.Phase = dbaasv1alpha1.AvailablePhase
		appVersion.Status.Message = ""
	}
	appVersion.Status.ClusterDefSyncStatus = dbaasv1alpha1.InSyncStatus
	appVersion.Status.ObservedGeneration = appVersion.GetGeneration()
	appVersion.Status.ClusterDefGeneration = clusterdefinition.GetGeneration()
	if err = r.Client.Status().Patch(ctx, appVersion, patch); err != nil {
		return intctrlutil.CheckedRequeueWithError(err, reqCtx.Log, "")
	}
	intctrlutil.RecordCreatedEvent(r.Recorder, appVersion)
	return ctrl.Result{}, nil
}

<<<<<<< HEAD
=======
func checkAppVersionTemplate(client client.Client, ctx intctrlutil.RequestCtx, appVersion *dbaasv1alpha1.AppVersion) (bool, error) {
	for _, component := range appVersion.Spec.Components {
		if len(component.ConfigTemplateRefs) == 0 {
			continue
		}
		if ok, err := checkValidConfTpls(client, ctx, component.ConfigTemplateRefs); !ok || err != nil {
			return ok, err
		}
	}
	return true, nil
}

func validateAppVersion(appVersion *dbaasv1alpha1.AppVersion, clusterDef *dbaasv1alpha1.ClusterDefinition) string {
	notFoundComponentTypes, noContainersComponents := appVersion.GetInconsistentComponentsInfo(clusterDef)
	var statusMsgs []string
	if len(notFoundComponentTypes) > 0 {
		statusMsgs = append(statusMsgs, fmt.Sprintf("spec.components[*].type %v not found in ClusterDefinition.spec.components[*].typeName", notFoundComponentTypes))
	} else if len(noContainersComponents) > 0 {
		statusMsgs = append(statusMsgs, fmt.Sprintf("spec.components[*].type %v missing spec.components[*].containers in ClusterDefinition.spec.components[*] and AppVersion.spec.components[*]", noContainersComponents))
	}
	return strings.Join(statusMsgs, ";")
}

>>>>>>> f8b013e7
// SetupWithManager sets up the controller with the Manager.
func (r *AppVersionReconciler) SetupWithManager(mgr ctrl.Manager) error {
	return ctrl.NewControllerManagedBy(mgr).
		For(&dbaasv1alpha1.AppVersion{}).
		WithOptions(controller.Options{
			MaxConcurrentReconciles: viper.GetInt(maxConcurReconAppVersionKey),
		}).
		Complete(r)
}

func (r *AppVersionReconciler) deleteExternalResources(reqCtx intctrlutil.RequestCtx, appVersion *dbaasv1alpha1.AppVersion) error {
	//
	// delete any external resources associated with the cronJob
	//
	// Ensure that delete implementation is idempotent and safe to invoke
	// multiple times for same object.
	return dbaasconfig.DeleteAVConfigMapFinalizer(r.Client, reqCtx, appVersion)
}

// SyncClusterStatusOperationsWithUpgrade sync cluster status.operations.upgradable when delete or create AppVersion
func (r *AppVersionReconciler) syncClusterStatusOperationsWithUpgrade(ctx context.Context, appVersion *dbaasv1alpha1.AppVersion) error {
	var (
		clusterList    = &dbaasv1alpha1.ClusterList{}
		appVersionList = &dbaasv1alpha1.AppVersionList{}
		upgradable     bool
		err            error
	)
	// if not delete or create AppVersion, return
	if appVersion.Status.ObservedGeneration != 0 && appVersion.GetDeletionTimestamp().IsZero() {
		return nil
	}
	if err = r.Client.List(ctx, clusterList, client.MatchingLabels{clusterDefLabelKey: appVersion.Spec.ClusterDefinitionRef}); err != nil {
		return err
	}
	if err = r.Client.List(ctx, appVersionList, client.MatchingLabels{clusterDefLabelKey: appVersion.Spec.ClusterDefinitionRef}); err != nil {
		return err
	}
	if len(appVersionList.Items) > 1 {
		upgradable = true
	}
	for _, v := range clusterList.Items {
		var patch client.Patch
		if v.Status.Operations != nil {
			if v.Status.Operations.Upgradable == upgradable {
				continue
			}
			patch = client.MergeFrom(v.DeepCopy())
		} else {
			patch = client.MergeFrom(v.DeepCopy())
			v.Status.Operations = &dbaasv1alpha1.Operations{}
		}
		v.Status.Operations.Upgradable = upgradable
		if err = r.Client.Status().Patch(ctx, &v, patch); err != nil {
			return err
		}
	}
	return nil
}<|MERGE_RESOLUTION|>--- conflicted
+++ resolved
@@ -183,20 +183,6 @@
 	return ctrl.Result{}, nil
 }
 
-<<<<<<< HEAD
-=======
-func checkAppVersionTemplate(client client.Client, ctx intctrlutil.RequestCtx, appVersion *dbaasv1alpha1.AppVersion) (bool, error) {
-	for _, component := range appVersion.Spec.Components {
-		if len(component.ConfigTemplateRefs) == 0 {
-			continue
-		}
-		if ok, err := checkValidConfTpls(client, ctx, component.ConfigTemplateRefs); !ok || err != nil {
-			return ok, err
-		}
-	}
-	return true, nil
-}
-
 func validateAppVersion(appVersion *dbaasv1alpha1.AppVersion, clusterDef *dbaasv1alpha1.ClusterDefinition) string {
 	notFoundComponentTypes, noContainersComponents := appVersion.GetInconsistentComponentsInfo(clusterDef)
 	var statusMsgs []string
@@ -208,7 +194,6 @@
 	return strings.Join(statusMsgs, ";")
 }
 
->>>>>>> f8b013e7
 // SetupWithManager sets up the controller with the Manager.
 func (r *AppVersionReconciler) SetupWithManager(mgr ctrl.Manager) error {
 	return ctrl.NewControllerManagedBy(mgr).
