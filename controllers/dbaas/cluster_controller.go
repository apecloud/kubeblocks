/*
Copyright 2022 The Kubeblocks Authors

Licensed under the Apache License, Version 2.0 (the "License");
you may not use this file except in compliance with the License.
You may obtain a copy of the License at

    http://www.apache.org/licenses/LICENSE-2.0

Unless required by applicable law or agreed to in writing, software
distributed under the License is distributed on an "AS IS" BASIS,
WITHOUT WARRANTIES OR CONDITIONS OF ANY KIND, either express or implied.
See the License for the specific language governing permissions and
limitations under the License.
*/

package dbaas

import (
	"context"
	"fmt"
	"reflect"
	"time"

	"golang.org/x/exp/slices"
	appsv1 "k8s.io/api/apps/v1"
	corev1 "k8s.io/api/core/v1"
	policyv1 "k8s.io/api/policy/v1"
	storagev1 "k8s.io/api/storage/v1"
	apierrors "k8s.io/apimachinery/pkg/api/errors"
	"k8s.io/apimachinery/pkg/labels"
	"k8s.io/apimachinery/pkg/runtime"
	"k8s.io/apimachinery/pkg/types"
	"k8s.io/client-go/tools/record"
	"k8s.io/kubectl/pkg/util/storage"
	ctrl "sigs.k8s.io/controller-runtime"
	"sigs.k8s.io/controller-runtime/pkg/client"
	"sigs.k8s.io/controller-runtime/pkg/controller/controllerutil"
	"sigs.k8s.io/controller-runtime/pkg/log"

	dbaasv1alpha1 "github.com/apecloud/kubeblocks/apis/dbaas/v1alpha1"
	intctrlutil "github.com/apecloud/kubeblocks/internal/controllerutil"
)

func init() {
	clusterDefUpdateHandlers["cluster"] = clusterUpdateHandler
}

func clusterUpdateHandler(cli client.Client, ctx context.Context, clusterDef *dbaasv1alpha1.ClusterDefinition) error {

	labelSelector, err := labels.Parse("clusterdefinition.infracreate.com/name=" + clusterDef.GetName())
	if err != nil {
		return err
	}
	o := &client.ListOptions{LabelSelector: labelSelector}

	list := &dbaasv1alpha1.ClusterList{}
	if err := cli.List(ctx, list, o); err != nil {
		return err
	}
	for _, item := range list.Items {
		if item.Status.ClusterDefGeneration != clusterDef.GetObjectMeta().GetGeneration() {
			patch := client.MergeFrom(item.DeepCopy())
			// sync status.Operations.HorizontalScalable
			horizontalScalableComponents, _ := getSupportHorizontalScalingComponents(&item, clusterDef)
			item.Status.Operations.HorizontalScalable = horizontalScalableComponents
			item.Status.ClusterDefSyncStatus = dbaasv1alpha1.OutOfSyncStatus
			if err = cli.Status().Patch(ctx, &item, patch); err != nil {
				return err
			}
		}
	}

	return nil
}

// ClusterReconciler reconciles a Cluster object
type ClusterReconciler struct {
	client.Client
	Scheme   *runtime.Scheme
	Recorder record.EventRecorder
}

//+kubebuilder:rbac:groups=dbaas.infracreate.com,resources=clusters,verbs=get;list;watch;create;update;patch;delete
//+kubebuilder:rbac:groups=dbaas.infracreate.com,resources=clusters/status,verbs=get;update;patch
//+kubebuilder:rbac:groups=dbaas.infracreate.com,resources=clusters/finalizers,verbs=update
//+kubebuilder:rbac:groups=apps,resources=deployments;statefulsets,verbs=get;list;watch;create;update;patch;delete
//+kubebuilder:rbac:groups=apps,resources=deployments/status;statefulsets/status,verbs=get
//+kubebuilder:rbac:groups=apps,resources=deployments/finalizers;statefulsets/finalizers,verbs=update
//+kubebuilder:rbac:groups=policy,resources=poddisruptionbudgets,verbs=get;list;watch;create;update;patch;delete
//+kubebuilder:rbac:groups=policy,resources=poddisruptionbudgets/finalizers,verbs=update
// NOTES: owned K8s core API resources controller-gen RBAC marker is maintained at {REPO}/controllers/k8score/rbac.go

// Reconcile is part of the main kubernetes reconciliation loop which aims to
// move the current state of the cluster closer to the desired state.
// TODO(user): Modify the Reconcile function to compare the state specified by
// the Cluster object against the actual cluster state, and then
// perform operations to make the cluster state reflect the state specified by
// the user.
//
// For more details, check Reconcile and its Result here:
// - https://pkg.go.dev/sigs.k8s.io/controller-runtime@v0.12.2/pkg/reconcile
func (r *ClusterReconciler) Reconcile(ctx context.Context, req ctrl.Request) (ctrl.Result, error) {
	reqCtx := intctrlutil.RequestCtx{
		Ctx: ctx,
		Req: req,
		Log: log.FromContext(ctx).WithValues("cluster", req.NamespacedName),
	}

	cluster := &dbaasv1alpha1.Cluster{}
	if err := r.Client.Get(reqCtx.Ctx, reqCtx.Req.NamespacedName, cluster); err != nil {
		return intctrlutil.CheckedRequeueWithError(err, reqCtx.Log, "")
	}

	res, err := intctrlutil.HandleCRDeletion(reqCtx, r, cluster, dbClusterFinalizerName, func() (*ctrl.Result, error) {
		return r.deleteExternalResources(reqCtx, cluster)
	})
	if res != nil {
		return *res, err
	}

	if cluster.Status.ObservedGeneration == cluster.GetObjectMeta().GetGeneration() {
		// check cluster all pods is ready
		if r.needCheckClusterForReady(cluster) {
			if ok, err := r.checkClusterIsReady(reqCtx.Ctx, cluster); !ok || err != nil {
				return intctrlutil.RequeueAfter(time.Second, reqCtx.Log, "checkClusterIsReady")
			}
			if err = r.patchClusterToRunning(reqCtx.Ctx, cluster); err != nil {
				return intctrlutil.CheckedRequeueWithError(err, reqCtx.Log, "")
			}
		}
		return intctrlutil.Reconciled()
	}

	clusterdefinition := &dbaasv1alpha1.ClusterDefinition{}
	if err := r.Client.Get(reqCtx.Ctx, types.NamespacedName{
		Namespace: cluster.Namespace,
		Name:      cluster.Spec.ClusterDefRef,
	}, clusterdefinition); err != nil {
		return intctrlutil.CheckedRequeueWithError(err, reqCtx.Log, "")
	}
	appversion := &dbaasv1alpha1.AppVersion{}
	if err := r.Client.Get(reqCtx.Ctx, types.NamespacedName{
		Namespace: cluster.Namespace,
		Name:      cluster.Spec.AppVersionRef,
	}, appversion); err != nil {
		return intctrlutil.CheckedRequeueWithError(err, reqCtx.Log, "")
	}

	if res, err = r.checkReferencedCRStatus(reqCtx, cluster, appversion.Status.Phase, dbaasv1alpha1.AppVersionKind); res != nil {
		return *res, err
	}

	if res, err = r.checkReferencedCRStatus(reqCtx, cluster, clusterdefinition.Status.Phase, dbaasv1alpha1.ClusterDefinitionKind); res != nil {
		return *res, err
	}

	if err = r.updateClusterPhaseToCreatingOrUpdating(reqCtx, cluster); err != nil {
		return intctrlutil.CheckedRequeueWithError(err, reqCtx.Log, "")
	}

	if err = r.reconcileStatusOperations(ctx, cluster, clusterdefinition); err != nil {
		return intctrlutil.CheckedRequeueWithError(err, reqCtx.Log, "")
	}

	task, err := buildClusterCreationTasks(clusterdefinition, appversion, cluster)
	if err != nil {
		return intctrlutil.CheckedRequeueWithError(err, reqCtx.Log, "")
	}
	if err = task.Exec(reqCtx.Ctx, r.Client); err != nil {
		// record the event when the execution task reports an error.
		r.Recorder.Event(cluster, corev1.EventTypeWarning, "RunTaskFailed", err.Error())
		return intctrlutil.CheckedRequeueWithError(err, reqCtx.Log, "")
	}

	// update observed generation
	patch := client.MergeFrom(cluster.DeepCopy())
	cluster.Status.ObservedGeneration = cluster.ObjectMeta.Generation
	cluster.Status.ClusterDefGeneration = clusterdefinition.ObjectMeta.Generation
	if err = r.Client.Status().Patch(reqCtx.Ctx, cluster, patch); err != nil {
		return intctrlutil.CheckedRequeueWithError(err, reqCtx.Log, "")
	}
	if cluster.ObjectMeta.Labels == nil {
		cluster.ObjectMeta.Labels = map[string]string{}
	}
	_, ok := cluster.ObjectMeta.Labels[clusterDefLabelKey]
	if !ok {
		cluster.ObjectMeta.Labels[clusterDefLabelKey] = clusterdefinition.Name
		cluster.ObjectMeta.Labels[appVersionLabelKey] = appversion.Name
		if err = r.Client.Patch(reqCtx.Ctx, cluster, patch); err != nil {
			return intctrlutil.CheckedRequeueWithError(err, reqCtx.Log, "")
		}
	}
	return intctrlutil.Reconciled()
}

// SetupWithManager sets up the controller with the Manager.
func (r *ClusterReconciler) SetupWithManager(mgr ctrl.Manager) error {
	return ctrl.NewControllerManagedBy(mgr).
		For(&dbaasv1alpha1.Cluster{}).
		//
		Owns(&appsv1.StatefulSet{}).
		Owns(&appsv1.Deployment{}).
		Owns(&corev1.Service{}).
		Owns(&corev1.Secret{}).
		Owns(&corev1.ConfigMap{}).
		Owns(&corev1.PersistentVolumeClaim{}).
		Owns(&policyv1.PodDisruptionBudget{}).
		Complete(r)
}

func (r *ClusterReconciler) deleteExternalResources(reqCtx intctrlutil.RequestCtx, cluster *dbaasv1alpha1.Cluster) (*ctrl.Result, error) {
	//
	// delete any external resources associated with the cronJob
	//
	// Ensure that delete implementation is idempotent and safe to invoke
	// multiple times for same object.

	switch cluster.Spec.TerminationPolicy {
	case dbaasv1alpha1.DoNotTerminate:
		if cluster.Status.Phase != dbaasv1alpha1.DeletingPhase {
			patch := client.MergeFrom(cluster.DeepCopy())
			cluster.Status.ObservedGeneration = cluster.Generation
			cluster.Status.Phase = dbaasv1alpha1.DeletingPhase
			cluster.Status.Message = fmt.Sprintf("spec.terminationPolicy %s is preventing deletion.", cluster.Spec.TerminationPolicy)
			if err := r.Status().Patch(reqCtx.Ctx, cluster, patch); err != nil {
				res, err := intctrlutil.CheckedRequeueWithError(err, reqCtx.Log, "")
				return &res, err
			}
		}
		res, err := intctrlutil.Reconciled()
		return &res, err
	case dbaasv1alpha1.Delete, dbaasv1alpha1.WipeOut:
		if err := r.deletePVCs(reqCtx, cluster); err != nil {
			res, err := intctrlutil.CheckedRequeueWithError(err, reqCtx.Log, "")
			return &res, err
		}
	}

	clusterDef := &dbaasv1alpha1.ClusterDefinition{}
	if err := r.Get(reqCtx.Ctx, client.ObjectKey{
		Name: cluster.Spec.ClusterDefRef,
	}, clusterDef); err != nil {
		res, err := intctrlutil.CheckedRequeueWithError(err, reqCtx.Log, "")
		return &res, err
	}

	ml := client.MatchingLabels{
		appInstanceLabelKey: cluster.GetName(),
		appNameLabelKey:     fmt.Sprintf("%s-%s", clusterDef.Spec.Type, clusterDef.Name),
	}
	inNS := client.InNamespace(cluster.Namespace)
	stsList := &appsv1.StatefulSetList{}
	if err := r.List(reqCtx.Ctx, stsList, inNS, ml); err != nil {
		res, err := intctrlutil.CheckedRequeueWithError(err, reqCtx.Log, "")
		return &res, err
	}
	for _, sts := range stsList.Items {
		if !controllerutil.ContainsFinalizer(&sts, dbClusterFinalizerName) {
			continue
		}
		patch := client.MergeFrom(sts.DeepCopy())
		controllerutil.RemoveFinalizer(&sts, dbClusterFinalizerName)
		if err := r.Patch(reqCtx.Ctx, &sts, patch); err != nil {
			res, err := intctrlutil.CheckedRequeueWithError(err, reqCtx.Log, "")
			return &res, err
		}
	}
	svcList := &corev1.ServiceList{}
	if err := r.List(reqCtx.Ctx, svcList, inNS, ml); err != nil {
		res, err := intctrlutil.CheckedRequeueWithError(err, reqCtx.Log, "")
		return &res, err
	}
	for _, svc := range svcList.Items {
		if !controllerutil.ContainsFinalizer(&svc, dbClusterFinalizerName) {
			continue
		}
		patch := client.MergeFrom(svc.DeepCopy())
		controllerutil.RemoveFinalizer(&svc, dbClusterFinalizerName)
		if err := r.Patch(reqCtx.Ctx, &svc, patch); err != nil {
			res, err := intctrlutil.CheckedRequeueWithError(err, reqCtx.Log, "")
			return &res, err
		}
	}
	secretList := &corev1.SecretList{}
	if err := r.List(reqCtx.Ctx, secretList, inNS, ml); err != nil {
		res, err := intctrlutil.CheckedRequeueWithError(err, reqCtx.Log, "")
		return &res, err
	}
	for _, secret := range secretList.Items {
		if !controllerutil.ContainsFinalizer(&secret, dbClusterFinalizerName) {
			continue
		}
		patch := client.MergeFrom(secret.DeepCopy())
		controllerutil.RemoveFinalizer(&secret, dbClusterFinalizerName)
		if err := r.Patch(reqCtx.Ctx, &secret, patch); err != nil {
			res, err := intctrlutil.CheckedRequeueWithError(err, reqCtx.Log, "")
			return &res, err
		}
	}
	return nil, nil
}

func (r *ClusterReconciler) deletePVCs(reqCtx intctrlutil.RequestCtx, cluster *dbaasv1alpha1.Cluster) error {

	clusterDef := &dbaasv1alpha1.ClusterDefinition{}
	if err := r.Get(reqCtx.Ctx, client.ObjectKey{
		Name: cluster.Spec.ClusterDefRef,
	}, clusterDef); err != nil {
		return err
	}

	inNS := client.InNamespace(cluster.Namespace)
	for _, component := range clusterDef.Spec.Components {
		ml := client.MatchingLabels{
			appInstanceLabelKey: fmt.Sprintf("%s-%s", cluster.GetName(), component.TypeName),
			appNameLabelKey:     fmt.Sprintf("%s-%s", clusterDef.Spec.Type, clusterDef.Name),
		}

		pvcList := &corev1.PersistentVolumeClaimList{}
		if err := r.List(reqCtx.Ctx, pvcList, inNS, ml); err != nil {
			return err
		}
		for _, pvc := range pvcList.Items {
			if err := r.Delete(reqCtx.Ctx, &pvc); err != nil {
				return err
			}
		}
	}
	return nil
}

// checkReferencingCRStatus check cluster referenced CR is available
func (r *ClusterReconciler) checkReferencedCRStatus(reqCtx intctrlutil.RequestCtx,
	cluster *dbaasv1alpha1.Cluster,
	referencedCRPhase dbaasv1alpha1.Phase,
	crKind string) (*ctrl.Result, error) {
	if referencedCRPhase == dbaasv1alpha1.AvailablePhase {
		return nil, nil
	}
	patch := client.MergeFrom(cluster.DeepCopy())
	cluster.Status.Message = fmt.Sprintf("%s.status.phase is not Available, this problem needs to be solved first", crKind)
	if err := r.Client.Status().Patch(reqCtx.Ctx, cluster, patch); err != nil {
		res, err := intctrlutil.CheckedRequeueWithError(err, reqCtx.Log, "")
		return &res, err
	}
	res, err := intctrlutil.RequeueAfter(time.Second, reqCtx.Log, "")
	return &res, err
}

func (r *ClusterReconciler) needCheckClusterForReady(cluster *dbaasv1alpha1.Cluster) bool {
	return slices.Index([]dbaasv1alpha1.Phase{"", dbaasv1alpha1.RunningPhase, dbaasv1alpha1.DeletingPhase},
		cluster.Status.Phase) == -1
}

// updateClusterPhase update cluster.status.phase
func (r *ClusterReconciler) updateClusterPhaseToCreatingOrUpdating(reqCtx intctrlutil.RequestCtx, cluster *dbaasv1alpha1.Cluster) error {
	if slices.Index([]dbaasv1alpha1.Phase{dbaasv1alpha1.CreatingPhase, dbaasv1alpha1.UpdatingPhase},
		cluster.Status.Phase) != -1 {
		return nil
	}
	patch := client.MergeFrom(cluster.DeepCopy())
	if cluster.Status.Phase == "" {
		cluster.Status.Phase = dbaasv1alpha1.CreatingPhase
	} else {
		cluster.Status.Phase = dbaasv1alpha1.UpdatingPhase
	}
	// send an event when cluster perform operations
	r.Recorder.Eventf(cluster, corev1.EventTypeNormal, string(cluster.Status.Phase),
		"Start %s in Cluster: %s", cluster.Status.Phase, cluster.Name)
	return r.Client.Status().Patch(reqCtx.Ctx, cluster, patch)
}

// checkClusterIsReady Check whether the cluster related pod resources are running. if ok, update Cluster.status.phase to Running
func (r *ClusterReconciler) checkClusterIsReady(ctx context.Context, cluster *dbaasv1alpha1.Cluster) (bool, error) {
	var (
		statefulSetList         = &appsv1.StatefulSetList{}
		isOk                    = true
		needSyncStatusComponent bool
	)
	if err := r.Client.List(ctx, statefulSetList, client.InNamespace(cluster.Namespace),
		client.MatchingLabels{appInstanceLabelKey: cluster.Name}); err != nil {
		return false, err
	}
	patch := client.MergeFrom(cluster.DeepCopy())
	for _, v := range statefulSetList.Items {
		// check whether the statefulset has reached the final state
		if v.Status.AvailableReplicas != *v.Spec.Replicas ||
			v.Status.CurrentRevision != v.Status.UpdateRevision ||
			v.Status.ObservedGeneration != v.GetGeneration() {
			isOk = false
		} else {
			cluster.Status.Phase = dbaasv1alpha1.RunningPhase
		}
		// when component phase is changed, set needSyncStatusComponent to true, then patch cluster.status
		if ok := r.patchStatusComponentsWithStatefulSet(cluster, &v, cluster.Status.Phase); ok {
			needSyncStatusComponent = true
		}

		// if v is consensusSet
		typeName := getComponentTypeName(*cluster, v)
		componentDef, err := getComponent(ctx, r.Client, cluster, typeName)
		if err != nil {
			return err
		}
		if componentDef.ComponentType == dbaasv1alpha1.Consensus {
			end, err := handleConsensusSetUpdate(ctx, r.Client, cluster, &v)
			if err != nil {
				return err
			}
			if !end {
				isOk = false
				break
			}
		}
	}
<<<<<<< HEAD

	if !isOk {
		return fmt.Errorf("cluster is not ready")
=======
	if needSyncStatusComponent {
		if err := r.Client.Status().Patch(ctx, cluster, patch); err != nil {
			return false, err
		}
>>>>>>> 05633956
	}
	return isOk, nil
}

// patchStatusComponentsWithStatefulSet  Modify status.components information, include component phase
func (r *ClusterReconciler) patchStatusComponentsWithStatefulSet(cluster *dbaasv1alpha1.Cluster, statefulSet *appsv1.StatefulSet, phase dbaasv1alpha1.Phase) bool {
	var (
		cName           string
		ok              bool
		statusComponent *dbaasv1alpha1.ClusterStatusComponent
	)
	//  if it does not belong to this component, return false
	if cName, ok = statefulSet.Labels[appComponentLabelKey]; !ok {
		return false
	}
	if cluster.Status.Components == nil {
		cluster.Status.Components = map[string]*dbaasv1alpha1.ClusterStatusComponent{}
	}
	if statusComponent, ok = cluster.Status.Components[cName]; !ok {
		cluster.Status.Components[cName] = &dbaasv1alpha1.ClusterStatusComponent{Phase: phase}
		return true
	} else if statusComponent.Phase != phase {
		statusComponent.Phase = phase
		return true
	}
	return false
}

// patchClusterToRunning patch Cluster.status.phase to Running
func (r *ClusterReconciler) patchClusterToRunning(ctx context.Context, cluster *dbaasv1alpha1.Cluster) error {
	patch := client.MergeFrom(cluster.DeepCopy())
	cluster.Status.Phase = dbaasv1alpha1.RunningPhase
	if err := r.Client.Status().Patch(ctx, cluster, patch); err != nil {
		return err
	}
	// send an event when Cluster.status.phase change to Running
	r.Recorder.Eventf(cluster, corev1.EventTypeNormal, string(dbaasv1alpha1.RunningPhase), "Cluster: %s is ready, current phase is Running", cluster.Name)
	return nil
}

// reconcileStatusOperations when Cluster.spec updated, we need reconcile the Cluster.status.operations.
func (r *ClusterReconciler) reconcileStatusOperations(ctx context.Context, cluster *dbaasv1alpha1.Cluster, clusterDef *dbaasv1alpha1.ClusterDefinition) error {
	var (
		err                       error
		upgradable                bool
		volumeExpansionComponents []*dbaasv1alpha1.OperationComponent
		oldOperations             = cluster.Status.Operations.DeepCopy()
		operations                = cluster.Status.Operations
		appVersionList            = &dbaasv1alpha1.AppVersionList{}
	)
	// determine whether to support volumeExpansion
	if volumeExpansionComponents, err = r.getSupportVolumeExpansionComponents(ctx, cluster); err != nil {
		return err
	}
	operations.VolumeExpandable = volumeExpansionComponents

	// determine whether to support horizontalScaling
	horizontalScalableComponents, clusterComponentNames := getSupportHorizontalScalingComponents(cluster, clusterDef)
	operations.HorizontalScalable = horizontalScalableComponents
	// set default supported operations
	operations.Restartable = clusterComponentNames
	operations.VerticalScalable = clusterComponentNames

	// Determine whether to support upgrade
	if err = r.Client.List(ctx, appVersionList, client.MatchingLabels{clusterDefLabelKey: cluster.Spec.ClusterDefRef}); err != nil {
		return err
	}
	if len(appVersionList.Items) > 1 {
		upgradable = true
	}
	operations.Upgradable = upgradable

	// check whether status.operations is changed
	if reflect.DeepEqual(oldOperations, operations) {
		return nil
	}
	patch := client.MergeFrom(cluster.DeepCopy())
	cluster.Status.Operations = operations
	return r.Client.Status().Patch(ctx, cluster, patch)
}

// getSupportVolumeExpansionComponents Get the components that support volume expansion and the volumeClaimTemplates
func (r *ClusterReconciler) getSupportVolumeExpansionComponents(ctx context.Context,
	cluster *dbaasv1alpha1.Cluster) ([]*dbaasv1alpha1.OperationComponent, error) {
	var (
		storageClassMap             = map[string]bool{}
		hasCheckDefaultStorageClass bool
		// the default storageClass may not exist, so use a bool key to check
		defaultStorageClassAllowExpansion bool
		volumeExpansionComponents         = make([]*dbaasv1alpha1.OperationComponent, 0)
	)
	for _, v := range cluster.Spec.Components {
		operationComponent := &dbaasv1alpha1.OperationComponent{}
		for _, vct := range v.VolumeClaimTemplates {
			if ok, err := r.checkStorageClassIsSupportExpansion(ctx, storageClassMap, vct.Spec.StorageClassName,
				&hasCheckDefaultStorageClass, &defaultStorageClassAllowExpansion); err != nil {
				return nil, err
			} else if ok {
				operationComponent.VolumeClaimTemplateNames = append(operationComponent.VolumeClaimTemplateNames, vct.Name)
			}
		}

		if len(operationComponent.VolumeClaimTemplateNames) > 0 {
			operationComponent.Name = v.Name
			volumeExpansionComponents = append(volumeExpansionComponents, operationComponent)
		}
	}
	return volumeExpansionComponents, nil
}

// checkStorageClassIsSupportExpansion check whether the storageClass supports volume expansion
func (r *ClusterReconciler) checkStorageClassIsSupportExpansion(ctx context.Context,
	storageClassMap map[string]bool,
	storageClassName *string,
	hasCheckDefaultStorageClass *bool,
	defaultStorageClassAllowExpansion *bool) (bool, error) {
	var (
		ok  bool
		err error
	)
	if storageClassName != nil {
		if ok, err = r.checkSpecifyStorageClass(ctx, storageClassMap, *storageClassName); err != nil {
			return false, err
		}
		return ok, nil
	} else {
		// get the default StorageClass whether supports volume expansion for the first time
		if !*hasCheckDefaultStorageClass {
			if *defaultStorageClassAllowExpansion, err = r.checkDefaultStorageClass(ctx); err != nil {
				return false, err
			}
			*hasCheckDefaultStorageClass = true
		}
		return *defaultStorageClassAllowExpansion, nil
	}
}

// checkStorageClassIsSupportExpansion check whether the specified storageClass supports volume expansion
func (r *ClusterReconciler) checkSpecifyStorageClass(ctx context.Context, storageClassMap map[string]bool, storageClassName string) (bool, error) {
	var (
		supportVolumeExpansion bool
	)
	if val, ok := storageClassMap[storageClassName]; ok {
		return val, nil
	}
	// if storageClass is not in the storageClassMap, get it
	storageClass := &storagev1.StorageClass{}
	if err := r.Client.Get(ctx, types.NamespacedName{Name: storageClassName}, storageClass); err != nil && !apierrors.IsNotFound(err) {
		return false, err
	}
	// get bool value of StorageClass.AllowVolumeExpansion and put it to storageClassMap
	if storageClass != nil && storageClass.AllowVolumeExpansion != nil {
		supportVolumeExpansion = *storageClass.AllowVolumeExpansion
	}
	storageClassMap[storageClassName] = supportVolumeExpansion
	return supportVolumeExpansion, nil
}

// checkDefaultStorageClass check whether the default storageClass supports volume expansion
func (r *ClusterReconciler) checkDefaultStorageClass(ctx context.Context) (bool, error) {
	storageClassList := &storagev1.StorageClassList{}
	if err := r.Client.List(ctx, storageClassList); err != nil {
		return false, err
	}
	// check the first default storageClass
	for _, sc := range storageClassList.Items {
		if _, ok := sc.Annotations[storage.IsDefaultStorageClassAnnotation]; ok {
			return sc.AllowVolumeExpansion != nil && *sc.AllowVolumeExpansion, nil
		}
	}
	return false, nil
}

// getSupportHorizontalScalingComponents Get the components that support horizontalScaling
func getSupportHorizontalScalingComponents(cluster *dbaasv1alpha1.Cluster,
	clusterDef *dbaasv1alpha1.ClusterDefinition) ([]*dbaasv1alpha1.OperationComponent, []string) {
	var (
		clusterComponentNames        = make([]string, 0)
		horizontalScalableComponents = make([]*dbaasv1alpha1.OperationComponent, 0)
	)
	// determine whether to support horizontalScaling
	for _, v := range cluster.Spec.Components {
		clusterComponentNames = append(clusterComponentNames, v.Name)
		for _, component := range clusterDef.Spec.Components {
			if v.Type != component.TypeName || (component.MinAvailable != 0 &&
				component.MaxAvailable == component.MinAvailable) {
				continue
			}
			horizontalScalableComponents = append(horizontalScalableComponents, &dbaasv1alpha1.OperationComponent{
				Name: v.Name,
				Min:  component.MinAvailable,
				Max:  component.MaxAvailable,
			})
			break
		}
	}
	return horizontalScalableComponents, clusterComponentNames
}<|MERGE_RESOLUTION|>--- conflicted
+++ resolved
@@ -401,12 +401,12 @@
 		typeName := getComponentTypeName(*cluster, v)
 		componentDef, err := getComponent(ctx, r.Client, cluster, typeName)
 		if err != nil {
-			return err
+			return false, err
 		}
 		if componentDef.ComponentType == dbaasv1alpha1.Consensus {
 			end, err := handleConsensusSetUpdate(ctx, r.Client, cluster, &v)
 			if err != nil {
-				return err
+				return false, err
 			}
 			if !end {
 				isOk = false
@@ -414,16 +414,10 @@
 			}
 		}
 	}
-<<<<<<< HEAD
-
-	if !isOk {
-		return fmt.Errorf("cluster is not ready")
-=======
 	if needSyncStatusComponent {
 		if err := r.Client.Status().Patch(ctx, cluster, patch); err != nil {
 			return false, err
 		}
->>>>>>> 05633956
 	}
 	return isOk, nil
 }
@@ -620,5 +614,6 @@
 			break
 		}
 	}
+
 	return horizontalScalableComponents, clusterComponentNames
 }