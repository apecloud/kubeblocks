/*
Copyright 2022.

Licensed under the Apache License, Version 2.0 (the "License");
you may not use this file except in compliance with the License.
You may obtain a copy of the License at

    http://www.apache.org/licenses/LICENSE-2.0

Unless required by applicable law or agreed to in writing, software
distributed under the License is distributed on an "AS IS" BASIS,
WITHOUT WARRANTIES OR CONDITIONS OF ANY KIND, either express or implied.
See the License for the specific language governing permissions and
limitations under the License.
*/

package dbaas

import (
	"context"
	"fmt"
	"time"

	"golang.org/x/exp/slices"
	appsv1 "k8s.io/api/apps/v1"
	corev1 "k8s.io/api/core/v1"
	policyv1 "k8s.io/api/policy/v1"
	"k8s.io/apimachinery/pkg/labels"
	"k8s.io/apimachinery/pkg/runtime"
	"k8s.io/apimachinery/pkg/types"
	"k8s.io/client-go/tools/record"
	ctrl "sigs.k8s.io/controller-runtime"
	"sigs.k8s.io/controller-runtime/pkg/client"
	"sigs.k8s.io/controller-runtime/pkg/controller/controllerutil"
	"sigs.k8s.io/controller-runtime/pkg/log"

	dbaasv1alpha1 "github.com/apecloud/kubeblocks/apis/dbaas/v1alpha1"
	intctrlutil "github.com/apecloud/kubeblocks/internal/controllerutil"
)

func init() {
	clusterDefUpdateHandlers["cluster"] = clusterUpdateHandler
}

func clusterUpdateHandler(cli client.Client, ctx context.Context, clusterDef *dbaasv1alpha1.ClusterDefinition) error {

	labelSelector, err := labels.Parse("clusterdefinition.infracreate.com/name=" + clusterDef.GetName())
	if err != nil {
		return err
	}
	o := &client.ListOptions{LabelSelector: labelSelector}

	list := &dbaasv1alpha1.ClusterList{}
	if err := cli.List(ctx, list, o); err != nil {
		return err
	}
	for _, item := range list.Items {
		if item.Status.ClusterDefGeneration != clusterDef.GetObjectMeta().GetGeneration() {
			patch := client.MergeFrom(item.DeepCopy())
			item.Status.ClusterDefSyncStatus = "OutOfSync"
			if err = cli.Status().Patch(ctx, &item, patch); err != nil {
				return err
			}
		}
	}

	return nil
}

// ClusterReconciler reconciles a Cluster object
type ClusterReconciler struct {
	client.Client
	Scheme   *runtime.Scheme
	Recorder record.EventRecorder
}

//+kubebuilder:rbac:groups=dbaas.infracreate.com,resources=clusters,verbs=get;list;watch;create;update;patch;delete
//+kubebuilder:rbac:groups=dbaas.infracreate.com,resources=clusters/status,verbs=get;update;patch
//+kubebuilder:rbac:groups=dbaas.infracreate.com,resources=clusters/finalizers,verbs=update
//+kubebuilder:rbac:groups=apps,resources=deployments;statefulsets,verbs=get;list;watch;create;update;patch;delete
//+kubebuilder:rbac:groups=apps,resources=deployments/status;statefulsets/status,verbs=get
//+kubebuilder:rbac:groups=apps,resources=deployments/finalizers;statefulsets/finalizers,verbs=update
//+kubebuilder:rbac:groups=policy,resources=poddisruptionbudgets,verbs=get;list;watch;create;update;patch;delete
//+kubebuilder:rbac:groups=policy,resources=poddisruptionbudgets/finalizers,verbs=update
// NOTES: owned K8s core API resources controller-gen RBAC marker is maintained at {REPO}/controllers/k8score/rbac.go

// Reconcile is part of the main kubernetes reconciliation loop which aims to
// move the current state of the cluster closer to the desired state.
// TODO(user): Modify the Reconcile function to compare the state specified by
// the Cluster object against the actual cluster state, and then
// perform operations to make the cluster state reflect the state specified by
// the user.
//
// For more details, check Reconcile and its Result here:
// - https://pkg.go.dev/sigs.k8s.io/controller-runtime@v0.12.2/pkg/reconcile
func (r *ClusterReconciler) Reconcile(ctx context.Context, req ctrl.Request) (ctrl.Result, error) {
	reqCtx := intctrlutil.RequestCtx{
		Ctx: ctx,
		Req: req,
		Log: log.FromContext(ctx).WithValues("cluster", req.NamespacedName),
	}

	cluster := &dbaasv1alpha1.Cluster{}
	if err := r.Client.Get(reqCtx.Ctx, reqCtx.Req.NamespacedName, cluster); err != nil {
		return intctrlutil.CheckedRequeueWithError(err, reqCtx.Log, "")
	}

	res, err := intctrlutil.HandleCRDeletion(reqCtx, r, cluster, dbClusterFinalizerName, func() (*ctrl.Result, error) {
		return r.deleteExternalResources(reqCtx, cluster)
	})
	if res != nil {
		return *res, err
	}

	if cluster.Status.ObservedGeneration == cluster.GetObjectMeta().GetGeneration() {
		// check cluster all pods is ready
		if r.needCheckClusterForReady(cluster) {
			if err = r.checkClusterIsReady(reqCtx.Ctx, cluster); err != nil {
				return intctrlutil.RequeueAfter(time.Second, reqCtx.Log, "checkClusterIsReady")
			}
		}
		return intctrlutil.Reconciled()
	}

	clusterdefinition := &dbaasv1alpha1.ClusterDefinition{}
	if err := r.Client.Get(reqCtx.Ctx, types.NamespacedName{
		Namespace: cluster.Namespace,
		Name:      cluster.Spec.ClusterDefRef,
	}, clusterdefinition); err != nil {
		return intctrlutil.CheckedRequeueWithError(err, reqCtx.Log, "")
	}
	appversion := &dbaasv1alpha1.AppVersion{}
	if err := r.Client.Get(reqCtx.Ctx, types.NamespacedName{
		Namespace: cluster.Namespace,
		Name:      cluster.Spec.AppVersionRef,
	}, appversion); err != nil {
		return intctrlutil.CheckedRequeueWithError(err, reqCtx.Log, "")
	}

	if res, err := r.checkReferencedCRStatus(reqCtx, cluster, appversion.Status.Phase, dbaasv1alpha1.AppVersionKind); res != nil {
		return *res, err
	}

	if res, err := r.checkReferencedCRStatus(reqCtx, cluster, clusterdefinition.Status.Phase, dbaasv1alpha1.ClusterDefinitionKind); res != nil {
		return *res, err
	}

	if err = r.updateClusterPhaseToCreatingOrUpdating(reqCtx.Ctx, cluster); err != nil {
		return intctrlutil.CheckedRequeueWithError(err, reqCtx.Log, "")
	}

	task, err := buildClusterCreationTasks(clusterdefinition, appversion, cluster)
	if err != nil {
		return intctrlutil.CheckedRequeueWithError(err, reqCtx.Log, "")
	}
	if err = task.Exec(reqCtx.Ctx, r.Client); err != nil {
		return intctrlutil.CheckedRequeueWithError(err, reqCtx.Log, "")
	}

	// update observed generation
	patch := client.MergeFrom(cluster.DeepCopy())
	cluster.Status.ObservedGeneration = cluster.ObjectMeta.Generation
	cluster.Status.ClusterDefGeneration = clusterdefinition.ObjectMeta.Generation
	if err = r.Client.Status().Patch(reqCtx.Ctx, cluster, patch); err != nil {
		return intctrlutil.CheckedRequeueWithError(err, reqCtx.Log, "")
	}
	if cluster.ObjectMeta.Labels == nil {
		cluster.ObjectMeta.Labels = map[string]string{}
	}
	_, ok := cluster.ObjectMeta.Labels[clusterDefLabelKey]
	if !ok {
		cluster.ObjectMeta.Labels[clusterDefLabelKey] = clusterdefinition.Name
		cluster.ObjectMeta.Labels[appVersionLabelKey] = appversion.Name
		if err = r.Client.Patch(reqCtx.Ctx, cluster, patch); err != nil {
			return intctrlutil.CheckedRequeueWithError(err, reqCtx.Log, "")
		}
	}
	return intctrlutil.Reconciled()
}

// SetupWithManager sets up the controller with the Manager.
func (r *ClusterReconciler) SetupWithManager(mgr ctrl.Manager) error {
	return ctrl.NewControllerManagedBy(mgr).
		For(&dbaasv1alpha1.Cluster{}).
		//
		Owns(&appsv1.StatefulSet{}).
		Owns(&appsv1.Deployment{}).
		Owns(&corev1.Service{}).
		Owns(&corev1.Secret{}).
		Owns(&corev1.ConfigMap{}).
		Owns(&corev1.PersistentVolumeClaim{}).
		Owns(&policyv1.PodDisruptionBudget{}).
		Complete(r)
}

func (r *ClusterReconciler) deleteExternalResources(reqCtx intctrlutil.RequestCtx, cluster *dbaasv1alpha1.Cluster) (*ctrl.Result, error) {
	//
	// delete any external resources associated with the cronJob
	//
	// Ensure that delete implementation is idempotent and safe to invoke
	// multiple times for same object.

	switch cluster.Spec.TerminationPolicy {
	case dbaasv1alpha1.DoNotTerminate:
		if cluster.Status.Phase != dbaasv1alpha1.DeletingPhase {
			patch := client.MergeFrom(cluster.DeepCopy())
			cluster.Status.ObservedGeneration = cluster.Generation
			cluster.Status.Phase = dbaasv1alpha1.DeletingPhase
			cluster.Status.Message = fmt.Sprintf("spec.terminationPolicy %s is preventing deletion.", cluster.Spec.TerminationPolicy)
			if err := r.Status().Patch(reqCtx.Ctx, cluster, patch); err != nil {
				res, err := intctrlutil.CheckedRequeueWithError(err, reqCtx.Log, "")
				return &res, err
			}
		}
		res, err := intctrlutil.Reconciled()
		return &res, err
	case dbaasv1alpha1.Delete, dbaasv1alpha1.WipeOut:
		if err := r.deletePVCs(reqCtx, cluster); err != nil {
			res, err := intctrlutil.CheckedRequeueWithError(err, reqCtx.Log, "")
			return &res, err
		}
	}

	clusterDef := &dbaasv1alpha1.ClusterDefinition{}
	if err := r.Get(reqCtx.Ctx, client.ObjectKey{
		Name: cluster.Spec.ClusterDefRef,
	}, clusterDef); err != nil {
		res, err := intctrlutil.CheckedRequeueWithError(err, reqCtx.Log, "")
		return &res, err
	}

	ml := client.MatchingLabels{
		appInstanceLabelKey: cluster.GetName(),
		appNameLabelKey:     fmt.Sprintf("%s-%s", clusterDef.Spec.Type, clusterDef.Name),
	}
	inNS := client.InNamespace(cluster.Namespace)
	stsList := &appsv1.StatefulSetList{}
<<<<<<< HEAD
	if err := r.List(reqCtx.Ctx, stsList, ml); err != nil {
=======
	if err := r.List(reqCtx.Ctx, stsList, inNS, ml); err != nil {
>>>>>>> d115e510
		res, err := intctrlutil.CheckedRequeueWithError(err, reqCtx.Log, "")
		return &res, err
	}
	for _, sts := range stsList.Items {
		if !controllerutil.ContainsFinalizer(&sts, dbClusterFinalizerName) {
			continue
		}
		patch := client.MergeFrom(sts.DeepCopy())
		controllerutil.RemoveFinalizer(&sts, dbClusterFinalizerName)
		if err := r.Patch(reqCtx.Ctx, &sts, patch); err != nil {
			res, err := intctrlutil.CheckedRequeueWithError(err, reqCtx.Log, "")
			return &res, err
		}
	}
	svcList := &corev1.ServiceList{}
<<<<<<< HEAD
	if err := r.List(reqCtx.Ctx, svcList, ml); err != nil {
=======
	if err := r.List(reqCtx.Ctx, svcList, inNS, ml); err != nil {
>>>>>>> d115e510
		res, err := intctrlutil.CheckedRequeueWithError(err, reqCtx.Log, "")
		return &res, err
	}
	for _, svc := range svcList.Items {
		if !controllerutil.ContainsFinalizer(&svc, dbClusterFinalizerName) {
			continue
		}
		patch := client.MergeFrom(svc.DeepCopy())
		controllerutil.RemoveFinalizer(&svc, dbClusterFinalizerName)
		if err := r.Patch(reqCtx.Ctx, &svc, patch); err != nil {
			res, err := intctrlutil.CheckedRequeueWithError(err, reqCtx.Log, "")
			return &res, err
		}
	}
	secretList := &corev1.SecretList{}
<<<<<<< HEAD
	if err := r.List(reqCtx.Ctx, secretList, ml); err != nil {
=======
	if err := r.List(reqCtx.Ctx, secretList, inNS, ml); err != nil {
>>>>>>> d115e510
		res, err := intctrlutil.CheckedRequeueWithError(err, reqCtx.Log, "")
		return &res, err
	}
	for _, secret := range secretList.Items {
		if !controllerutil.ContainsFinalizer(&secret, dbClusterFinalizerName) {
			continue
		}
		patch := client.MergeFrom(secret.DeepCopy())
		controllerutil.RemoveFinalizer(&secret, dbClusterFinalizerName)
		if err := r.Patch(reqCtx.Ctx, &secret, patch); err != nil {
			res, err := intctrlutil.CheckedRequeueWithError(err, reqCtx.Log, "")
			return &res, err
<<<<<<< HEAD
=======
		}
	}
	return nil, nil
}

func (r *ClusterReconciler) deletePVCs(reqCtx intctrlutil.RequestCtx, cluster *dbaasv1alpha1.Cluster) error {

	clusterDef := &dbaasv1alpha1.ClusterDefinition{}
	if err := r.Get(reqCtx.Ctx, client.ObjectKey{
		Name: cluster.Spec.ClusterDefRef,
	}, clusterDef); err != nil {
		return err
	}

	inNS := client.InNamespace(cluster.Namespace)
	appName := fmt.Sprintf("%s-%s", clusterDef.Spec.Type, clusterDef.Name)
	for _, component := range clusterDef.Spec.Components {
		for _, roleGroup := range component.RoleGroups {
			ml := client.MatchingLabels{
				appInstanceLabelKey: fmt.Sprintf("%s-%s-%s", cluster.GetName(), component.TypeName, roleGroup),
				appNameLabelKey:     appName,
			}
			pvcList := &corev1.PersistentVolumeClaimList{}
			if err := r.List(reqCtx.Ctx, pvcList, inNS, ml); err != nil {
				return err
			}
			for _, pvc := range pvcList.Items {
				if err := r.Delete(reqCtx.Ctx, &pvc); err != nil {
					return err
				}
			}
>>>>>>> d115e510
		}
	}
	return nil, nil
}

func (r *ClusterReconciler) deletePVCs(reqCtx intctrlutil.RequestCtx, cluster *dbaasv1alpha1.Cluster) error {

	clusterDef := &dbaasv1alpha1.ClusterDefinition{}
	if err := r.Get(reqCtx.Ctx, client.ObjectKey{
		Name: cluster.Spec.ClusterDefRef,
	}, clusterDef); err != nil {
		return err
	}

	for _, component := range clusterDef.Spec.Components {

		for _, roleGroup := range component.RoleGroups {

			ml := client.MatchingLabels{
				"app.kubernetes.io/instance": fmt.Sprintf("%s-%s-%s", cluster.GetName(), component.TypeName, roleGroup),
				"app.kubernetes.io/name":     fmt.Sprintf("%s-%s", clusterDef.Spec.Type, clusterDef.Name),
			}

			pvcList := &corev1.PersistentVolumeClaimList{}
			if err := r.List(reqCtx.Ctx, pvcList, ml); err != nil {
				return err
			}
			for _, pvc := range pvcList.Items {
				if err := r.Delete(reqCtx.Ctx, &pvc); err != nil {
					return err
				}
			}
		}
	}

	return nil
}

// checkReferencingCRStatus check cluster referenced CR is available
func (r *ClusterReconciler) checkReferencedCRStatus(reqCtx intctrlutil.RequestCtx,
	cluster *dbaasv1alpha1.Cluster,
	referencedCRPhase dbaasv1alpha1.Phase,
	crKind string) (*ctrl.Result, error) {
	if referencedCRPhase == dbaasv1alpha1.AvailablePhase {
		return nil, nil
	}
	patch := client.MergeFrom(cluster.DeepCopy())
	cluster.Status.Message = fmt.Sprintf("%s.status.phase is not Available, this problem needs to be solved first", crKind)
	if err := r.Client.Status().Patch(reqCtx.Ctx, cluster, patch); err != nil {
		res, err := intctrlutil.CheckedRequeueWithError(err, reqCtx.Log, "")
		return &res, err
	}
	res, err := intctrlutil.RequeueAfter(time.Second, reqCtx.Log, "")
	return &res, err
}

func (r *ClusterReconciler) needCheckClusterForReady(cluster *dbaasv1alpha1.Cluster) bool {
	return slices.Index([]dbaasv1alpha1.Phase{"", dbaasv1alpha1.RunningPhase, dbaasv1alpha1.DeletingPhase},
		cluster.Status.Phase) == -1
}

// updateClusterPhase update cluster.status.phase
func (r *ClusterReconciler) updateClusterPhaseToCreatingOrUpdating(ctx context.Context, cluster *dbaasv1alpha1.Cluster) error {
	patch := client.MergeFrom(cluster.DeepCopy())
	if cluster.Status.Phase == "" {
		cluster.Status.Phase = dbaasv1alpha1.CreatingPhase
	} else if cluster.Status.Phase != dbaasv1alpha1.CreatingPhase {
		cluster.Status.Phase = dbaasv1alpha1.UpdatingPhase
	}
	return r.Client.Status().Patch(ctx, cluster, patch)
}

// checkClusterIsReady Check whether the cluster related pod resources are running. if ok, update Cluster.status.phase to Running
func (r *ClusterReconciler) checkClusterIsReady(ctx context.Context, cluster *dbaasv1alpha1.Cluster) error {
	statefulSetList := &appsv1.StatefulSetList{}
	if err := r.Client.List(ctx, statefulSetList,
		client.InNamespace(cluster.Namespace),
		client.MatchingLabels{appInstanceLabelKey: cluster.Name}); err != nil {
		return err
	}
	isOk := true
	for _, v := range statefulSetList.Items {
		if v.Status.AvailableReplicas != *v.Spec.Replicas ||
			v.Status.CurrentRevision != v.Status.UpdateRevision {
			isOk = false
			break
		}
	}
	if !isOk {
		return fmt.Errorf("cluster is not ready")
	}

	patch := client.MergeFrom(cluster.DeepCopy())
	cluster.Status.Phase = dbaasv1alpha1.RunningPhase
	return r.Client.Status().Patch(ctx, cluster, patch)
}<|MERGE_RESOLUTION|>--- conflicted
+++ resolved
@@ -235,11 +235,7 @@
 	}
 	inNS := client.InNamespace(cluster.Namespace)
 	stsList := &appsv1.StatefulSetList{}
-<<<<<<< HEAD
-	if err := r.List(reqCtx.Ctx, stsList, ml); err != nil {
-=======
 	if err := r.List(reqCtx.Ctx, stsList, inNS, ml); err != nil {
->>>>>>> d115e510
 		res, err := intctrlutil.CheckedRequeueWithError(err, reqCtx.Log, "")
 		return &res, err
 	}
@@ -255,11 +251,7 @@
 		}
 	}
 	svcList := &corev1.ServiceList{}
-<<<<<<< HEAD
-	if err := r.List(reqCtx.Ctx, svcList, ml); err != nil {
-=======
 	if err := r.List(reqCtx.Ctx, svcList, inNS, ml); err != nil {
->>>>>>> d115e510
 		res, err := intctrlutil.CheckedRequeueWithError(err, reqCtx.Log, "")
 		return &res, err
 	}
@@ -275,11 +267,7 @@
 		}
 	}
 	secretList := &corev1.SecretList{}
-<<<<<<< HEAD
-	if err := r.List(reqCtx.Ctx, secretList, ml); err != nil {
-=======
 	if err := r.List(reqCtx.Ctx, secretList, inNS, ml); err != nil {
->>>>>>> d115e510
 		res, err := intctrlutil.CheckedRequeueWithError(err, reqCtx.Log, "")
 		return &res, err
 	}
@@ -292,8 +280,6 @@
 		if err := r.Patch(reqCtx.Ctx, &secret, patch); err != nil {
 			res, err := intctrlutil.CheckedRequeueWithError(err, reqCtx.Log, "")
 			return &res, err
-<<<<<<< HEAD
-=======
 		}
 	}
 	return nil, nil
@@ -325,42 +311,8 @@
 					return err
 				}
 			}
->>>>>>> d115e510
-		}
-	}
-	return nil, nil
-}
-
-func (r *ClusterReconciler) deletePVCs(reqCtx intctrlutil.RequestCtx, cluster *dbaasv1alpha1.Cluster) error {
-
-	clusterDef := &dbaasv1alpha1.ClusterDefinition{}
-	if err := r.Get(reqCtx.Ctx, client.ObjectKey{
-		Name: cluster.Spec.ClusterDefRef,
-	}, clusterDef); err != nil {
-		return err
-	}
-
-	for _, component := range clusterDef.Spec.Components {
-
-		for _, roleGroup := range component.RoleGroups {
-
-			ml := client.MatchingLabels{
-				"app.kubernetes.io/instance": fmt.Sprintf("%s-%s-%s", cluster.GetName(), component.TypeName, roleGroup),
-				"app.kubernetes.io/name":     fmt.Sprintf("%s-%s", clusterDef.Spec.Type, clusterDef.Name),
-			}
-
-			pvcList := &corev1.PersistentVolumeClaimList{}
-			if err := r.List(reqCtx.Ctx, pvcList, ml); err != nil {
-				return err
-			}
-			for _, pvc := range pvcList.Items {
-				if err := r.Delete(reqCtx.Ctx, &pvc); err != nil {
-					return err
-				}
-			}
-		}
-	}
-
+		}
+	}
 	return nil
 }
 
