/*
Copyright 2022.

Licensed under the Apache License, Version 2.0 (the "License");
you may not use this file except in compliance with the License.
You may obtain a copy of the License at

    http://www.apache.org/licenses/LICENSE-2.0

Unless required by applicable law or agreed to in writing, software
distributed under the License is distributed on an "AS IS" BASIS,
WITHOUT WARRANTIES OR CONDITIONS OF ANY KIND, either express or implied.
See the License for the specific language governing permissions and
limitations under the License.
*/

package dbaas

import (
	"context"
	"fmt"

	"k8s.io/apimachinery/pkg/labels"
	"sigs.k8s.io/controller-runtime/pkg/controller/controllerutil"

	appsv1 "k8s.io/api/apps/v1"
	corev1 "k8s.io/api/core/v1"
	policyv1 "k8s.io/api/policy/v1"
	"k8s.io/apimachinery/pkg/runtime"
	"k8s.io/apimachinery/pkg/types"
	"k8s.io/client-go/tools/record"
	ctrl "sigs.k8s.io/controller-runtime"
	"sigs.k8s.io/controller-runtime/pkg/client"
	"sigs.k8s.io/controller-runtime/pkg/log"

	dbaasv1alpha1 "github.com/apecloud/kubeblocks/apis/dbaas/v1alpha1"
	intctrlutil "github.com/apecloud/kubeblocks/internal/controllerutil"
)

func init() {
	clusterDefUpdateHandlers["cluster"] = clusterUpdateHandler
}

func clusterUpdateHandler(cli client.Client, ctx context.Context, clusterDef *dbaasv1alpha1.ClusterDefinition) error {

	labelSelector, err := labels.Parse("clusterdefinition.infracreate.com/name=" + clusterDef.GetName())
	if err != nil {
		return err
	}
	o := &client.ListOptions{LabelSelector: labelSelector}

	list := &dbaasv1alpha1.ClusterList{}
	if err := cli.List(ctx, list, o); err != nil {
		return err
	}
	for _, item := range list.Items {
		if item.Status.ClusterDefGeneration != clusterDef.GetObjectMeta().GetGeneration() {
			patch := client.MergeFrom(item.DeepCopy())
			item.Status.ClusterDefSyncStatus = "OutOfSync"
			if err = cli.Status().Patch(ctx, &item, patch); err != nil {
				return err
			}
		}
	}

	return nil
}

// ClusterReconciler reconciles a Cluster object
type ClusterReconciler struct {
	client.Client
	Scheme   *runtime.Scheme
	Recorder record.EventRecorder
}

//+kubebuilder:rbac:groups=dbaas.infracreate.com,resources=clusters,verbs=get;list;watch;create;update;patch;delete
//+kubebuilder:rbac:groups=dbaas.infracreate.com,resources=clusters/status,verbs=get;update;patch
//+kubebuilder:rbac:groups=dbaas.infracreate.com,resources=clusters/finalizers,verbs=update
//+kubebuilder:rbac:groups=apps,resources=deployments;statefulsets,verbs=get;list;watch;create;update;patch;delete
//+kubebuilder:rbac:groups=apps,resources=deployments/status;statefulsets/status,verbs=get
//+kubebuilder:rbac:groups=apps,resources=deployments/finalizers;statefulsets/finalizers,verbs=update
//+kubebuilder:rbac:groups=policy,resources=poddisruptionbudgets,verbs=get;list;watch;create;update;patch;delete
//+kubebuilder:rbac:groups=policy,resources=poddisruptionbudgets/finalizers,verbs=update
// NOTES: owned K8s core API resources controller-gen RBAC marker is maintained at {REPO}/controllers/k8score/rbac.go

// Reconcile is part of the main kubernetes reconciliation loop which aims to
// move the current state of the cluster closer to the desired state.
// TODO(user): Modify the Reconcile function to compare the state specified by
// the Cluster object against the actual cluster state, and then
// perform operations to make the cluster state reflect the state specified by
// the user.
//
// For more details, check Reconcile and its Result here:
// - https://pkg.go.dev/sigs.k8s.io/controller-runtime@v0.12.2/pkg/reconcile
func (r *ClusterReconciler) Reconcile(ctx context.Context, req ctrl.Request) (ctrl.Result, error) {
	reqCtx := intctrlutil.RequestCtx{
		Ctx: ctx,
		Req: req,
		Log: log.FromContext(ctx).WithValues("cluster", req.NamespacedName),
	}

	cluster := &dbaasv1alpha1.Cluster{}
	if err := r.Client.Get(reqCtx.Ctx, reqCtx.Req.NamespacedName, cluster); err != nil {
		return intctrlutil.CheckedRequeueWithError(err, reqCtx.Log, "")
	}

	res, err := intctrlutil.HandleCRDeletion(reqCtx, r, cluster, dbClusterFinalizerName, func() (*ctrl.Result, error) {
		return r.deleteExternalResources(reqCtx, cluster)
	})
	if res != nil {
		return *res, err
	}

	if cluster.Status.ObservedGeneration == cluster.GetObjectMeta().GetGeneration() {
		return intctrlutil.Reconciled()
	}

	clusterdefinition := &dbaasv1alpha1.ClusterDefinition{}
	if err := r.Client.Get(reqCtx.Ctx, types.NamespacedName{
		Namespace: cluster.Namespace,
		Name:      cluster.Spec.ClusterDefRef,
	}, clusterdefinition); err != nil {
		return intctrlutil.CheckedRequeueWithError(err, reqCtx.Log, "")
	}
	appversion := &dbaasv1alpha1.AppVersion{}
	if err := r.Client.Get(reqCtx.Ctx, types.NamespacedName{
		Namespace: cluster.Namespace,
		Name:      cluster.Spec.AppVersionRef,
	}, appversion); err != nil {
		return intctrlutil.CheckedRequeueWithError(err, reqCtx.Log, "")
	}
	task, err := buildClusterCreationTasks(clusterdefinition, appversion, cluster)
	if err != nil {
		return intctrlutil.CheckedRequeueWithError(err, reqCtx.Log, "")
	}
	if err = task.Exec(reqCtx.Ctx, r.Client); err != nil {
		return intctrlutil.CheckedRequeueWithError(err, reqCtx.Log, "")
	}

	// update observed generation
	patch := client.MergeFrom(cluster.DeepCopy())
	cluster.Status.ObservedGeneration = cluster.ObjectMeta.Generation
	cluster.Status.ClusterDefGeneration = clusterdefinition.ObjectMeta.Generation
	if err = r.Client.Status().Patch(reqCtx.Ctx, cluster, patch); err != nil {
		return intctrlutil.CheckedRequeueWithError(err, reqCtx.Log, "")
	}
	if cluster.ObjectMeta.Labels == nil {
		cluster.ObjectMeta.Labels = map[string]string{}
	}
	_, ok := cluster.ObjectMeta.Labels[clusterDefLabelKey]
	if !ok {
		cluster.ObjectMeta.Labels[clusterDefLabelKey] = clusterdefinition.Name
		cluster.ObjectMeta.Labels[AppVersionLabelKey] = appversion.Name
		if err = r.Client.Patch(reqCtx.Ctx, cluster, patch); err != nil {
			return intctrlutil.CheckedRequeueWithError(err, reqCtx.Log, "")
		}
	}
	return intctrlutil.Reconciled()
}

// SetupWithManager sets up the controller with the Manager.
func (r *ClusterReconciler) SetupWithManager(mgr ctrl.Manager) error {
	return ctrl.NewControllerManagedBy(mgr).
		For(&dbaasv1alpha1.Cluster{}).
		//
		Owns(&appsv1.StatefulSet{}).
		Owns(&appsv1.Deployment{}).
		Owns(&corev1.Service{}).
		Owns(&corev1.Secret{}).
		Owns(&corev1.ConfigMap{}).
		Owns(&corev1.PersistentVolumeClaim{}).
		Owns(&policyv1.PodDisruptionBudget{}).
		Complete(r)
}

func (r *ClusterReconciler) deleteExternalResources(reqCtx intctrlutil.RequestCtx, cluster *dbaasv1alpha1.Cluster) (*ctrl.Result, error) {
	//
	// delete any external resources associated with the cronJob
	//
	// Ensure that delete implementation is idempotent and safe to invoke
	// multiple times for same object.

	switch cluster.Spec.TerminationPolicy {
	case dbaasv1alpha1.DoNotTerminate:
<<<<<<< HEAD
		patch := client.MergeFrom(cluster.DeepCopy())
		cluster.Status.Phase = dbaasv1alpha1.DeletingPhase
		cluster.Status.Message = string("spec.terminationPolicy " + cluster.Spec.TerminationPolicy + " is preventing deletion.")
		if err := r.Status().Patch(reqCtx.Ctx, cluster, patch); err != nil {
			res, err := intctrlutil.CheckedRequeueWithError(err, reqCtx.Log, "")
			return &res, err
=======
		if cluster.Status.Phase != dbaasv1alpha1.DeletingPhase {
			patch := client.MergeFrom(cluster.DeepCopy())
			cluster.Status.ObservedGeneration = cluster.Generation
			cluster.Status.Phase = dbaasv1alpha1.DeletingPhase
			cluster.Status.Message = fmt.Sprintf("spec.terminationPolicy %s is preventing deletion.", cluster.Spec.TerminationPolicy)
			if err := r.Status().Patch(reqCtx.Ctx, cluster, patch); err != nil {
				res, err := intctrlutil.CheckedRequeueWithError(err, reqCtx.Log, "")
				return &res, err
			}
>>>>>>> 6385efb7
		}
		res, err := intctrlutil.Reconciled()
		return &res, err
	case dbaasv1alpha1.Delete, dbaasv1alpha1.WipeOut:
		if err := r.deletePVCs(reqCtx, cluster); err != nil {
			res, err := intctrlutil.CheckedRequeueWithError(err, reqCtx.Log, "")
			return &res, err
		}
	}

	clusterDef := &dbaasv1alpha1.ClusterDefinition{}
	if err := r.Get(reqCtx.Ctx, client.ObjectKey{
		Name: cluster.Spec.ClusterDefRef,
	}, clusterDef); err != nil {
		res, err := intctrlutil.CheckedRequeueWithError(err, reqCtx.Log, "")
		return &res, err
	}

	ml := client.MatchingLabels{
		"app.kubernetes.io/instance": cluster.GetName(),
		"app.kubernetes.io/name":     fmt.Sprintf("%s-%s", clusterDef.Spec.Type, clusterDef.Name),
	}

	stsList := &appsv1.StatefulSetList{}
	if err := r.List(reqCtx.Ctx, stsList, ml); err != nil {
		res, err := intctrlutil.CheckedRequeueWithError(err, reqCtx.Log, "")
		return &res, err
	}
	for _, sts := range stsList.Items {
		if !controllerutil.ContainsFinalizer(&sts, dbClusterFinalizerName) {
			continue
		}
		patch := client.MergeFrom(sts.DeepCopy())
		controllerutil.RemoveFinalizer(&sts, dbClusterFinalizerName)
		if err := r.Patch(reqCtx.Ctx, &sts, patch); err != nil {
			res, err := intctrlutil.CheckedRequeueWithError(err, reqCtx.Log, "")
			return &res, err
		}
	}
	svcList := &corev1.ServiceList{}
	if err := r.List(reqCtx.Ctx, svcList, ml); err != nil {
		res, err := intctrlutil.CheckedRequeueWithError(err, reqCtx.Log, "")
		return &res, err
	}
	for _, svc := range svcList.Items {
		if !controllerutil.ContainsFinalizer(&svc, dbClusterFinalizerName) {
			continue
		}
		patch := client.MergeFrom(svc.DeepCopy())
		controllerutil.RemoveFinalizer(&svc, dbClusterFinalizerName)
		if err := r.Patch(reqCtx.Ctx, &svc, patch); err != nil {
			res, err := intctrlutil.CheckedRequeueWithError(err, reqCtx.Log, "")
			return &res, err
		}
	}
	secretList := &corev1.SecretList{}
	if err := r.List(reqCtx.Ctx, secretList, ml); err != nil {
		res, err := intctrlutil.CheckedRequeueWithError(err, reqCtx.Log, "")
		return &res, err
	}
	for _, secret := range secretList.Items {
		if !controllerutil.ContainsFinalizer(&secret, dbClusterFinalizerName) {
			continue
		}
		patch := client.MergeFrom(secret.DeepCopy())
		controllerutil.RemoveFinalizer(&secret, dbClusterFinalizerName)
		if err := r.Patch(reqCtx.Ctx, &secret, patch); err != nil {
			res, err := intctrlutil.CheckedRequeueWithError(err, reqCtx.Log, "")
			return &res, err
<<<<<<< HEAD
		}
	}
	return nil, nil
}

func (r *ClusterReconciler) deletePVCs(reqCtx intctrlutil.RequestCtx, cluster *dbaasv1alpha1.Cluster) error {

	clusterDef := &dbaasv1alpha1.ClusterDefinition{}
	if err := r.Get(reqCtx.Ctx, client.ObjectKey{
		Name: cluster.Spec.ClusterDefRef,
	}, clusterDef); err != nil {
		return err
	}

	for _, component := range clusterDef.Spec.Components {

		for _, roleGroup := range component.RoleGroups {

			ml := client.MatchingLabels{
				"app.kubernetes.io/instance": fmt.Sprintf("%s-%s-%s", cluster.GetName(), component.TypeName, roleGroup),
				"app.kubernetes.io/name":     fmt.Sprintf("%s-%s", clusterDef.Spec.Type, clusterDef.Name),
			}

			pvcList := &corev1.PersistentVolumeClaimList{}
			if err := r.List(reqCtx.Ctx, pvcList, ml); err != nil {
				return err
			}
			for _, pvc := range pvcList.Items {
				if err := r.Delete(reqCtx.Ctx, &pvc); err != nil {
					return err
				}
			}
		}
	}
=======
		}
	}
	return nil, nil
}

func (r *ClusterReconciler) deletePVCs(reqCtx intctrlutil.RequestCtx, cluster *dbaasv1alpha1.Cluster) error {

	clusterDef := &dbaasv1alpha1.ClusterDefinition{}
	if err := r.Get(reqCtx.Ctx, client.ObjectKey{
		Name: cluster.Spec.ClusterDefRef,
	}, clusterDef); err != nil {
		return err
	}

	for _, component := range clusterDef.Spec.Components {

		for _, roleGroup := range component.RoleGroups {

			ml := client.MatchingLabels{
				"app.kubernetes.io/instance": fmt.Sprintf("%s-%s-%s", cluster.GetName(), component.TypeName, roleGroup),
				"app.kubernetes.io/name":     fmt.Sprintf("%s-%s", clusterDef.Spec.Type, clusterDef.Name),
			}

			pvcList := &corev1.PersistentVolumeClaimList{}
			if err := r.List(reqCtx.Ctx, pvcList, ml); err != nil {
				return err
			}
			for _, pvc := range pvcList.Items {
				if err := r.Delete(reqCtx.Ctx, &pvc); err != nil {
					return err
				}
			}
		}
	}
>>>>>>> 6385efb7

	return nil
}<|MERGE_RESOLUTION|>--- conflicted
+++ resolved
@@ -182,14 +182,6 @@
 
 	switch cluster.Spec.TerminationPolicy {
 	case dbaasv1alpha1.DoNotTerminate:
-<<<<<<< HEAD
-		patch := client.MergeFrom(cluster.DeepCopy())
-		cluster.Status.Phase = dbaasv1alpha1.DeletingPhase
-		cluster.Status.Message = string("spec.terminationPolicy " + cluster.Spec.TerminationPolicy + " is preventing deletion.")
-		if err := r.Status().Patch(reqCtx.Ctx, cluster, patch); err != nil {
-			res, err := intctrlutil.CheckedRequeueWithError(err, reqCtx.Log, "")
-			return &res, err
-=======
 		if cluster.Status.Phase != dbaasv1alpha1.DeletingPhase {
 			patch := client.MergeFrom(cluster.DeepCopy())
 			cluster.Status.ObservedGeneration = cluster.Generation
@@ -199,7 +191,6 @@
 				res, err := intctrlutil.CheckedRequeueWithError(err, reqCtx.Log, "")
 				return &res, err
 			}
->>>>>>> 6385efb7
 		}
 		res, err := intctrlutil.Reconciled()
 		return &res, err
@@ -269,7 +260,6 @@
 		if err := r.Patch(reqCtx.Ctx, &secret, patch); err != nil {
 			res, err := intctrlutil.CheckedRequeueWithError(err, reqCtx.Log, "")
 			return &res, err
-<<<<<<< HEAD
 		}
 	}
 	return nil, nil
@@ -304,42 +294,6 @@
 			}
 		}
 	}
-=======
-		}
-	}
-	return nil, nil
-}
-
-func (r *ClusterReconciler) deletePVCs(reqCtx intctrlutil.RequestCtx, cluster *dbaasv1alpha1.Cluster) error {
-
-	clusterDef := &dbaasv1alpha1.ClusterDefinition{}
-	if err := r.Get(reqCtx.Ctx, client.ObjectKey{
-		Name: cluster.Spec.ClusterDefRef,
-	}, clusterDef); err != nil {
-		return err
-	}
-
-	for _, component := range clusterDef.Spec.Components {
-
-		for _, roleGroup := range component.RoleGroups {
-
-			ml := client.MatchingLabels{
-				"app.kubernetes.io/instance": fmt.Sprintf("%s-%s-%s", cluster.GetName(), component.TypeName, roleGroup),
-				"app.kubernetes.io/name":     fmt.Sprintf("%s-%s", clusterDef.Spec.Type, clusterDef.Name),
-			}
-
-			pvcList := &corev1.PersistentVolumeClaimList{}
-			if err := r.List(reqCtx.Ctx, pvcList, ml); err != nil {
-				return err
-			}
-			for _, pvc := range pvcList.Items {
-				if err := r.Delete(reqCtx.Ctx, &pvc); err != nil {
-					return err
-				}
-			}
-		}
-	}
->>>>>>> 6385efb7
 
 	return nil
 }