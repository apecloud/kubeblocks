--- conflicted
+++ resolved
@@ -273,23 +273,12 @@
 		}
 	}
 
-<<<<<<< HEAD
 	res, err = createCluster(reqCtx, r.Client, clusterdefinition, appversion, cluster)
 	if err != nil || res != nil {
 		if err != nil {
 			r.Recorder.Event(cluster, corev1.EventTypeWarning, intctrlutil.EventReasonRunTaskFailed, err.Error())
 		}
 		return *res, err
-=======
-	task, err := buildClusterCreationTasks(reqCtx, clusterdefinition, appversion, cluster)
-	if err != nil {
-		return intctrlutil.CheckedRequeueWithError(err, reqCtx.Log, "")
-	}
-
-	if err = task.Exec(reqCtx, r.Client); err != nil {
-		r.Recorder.Event(cluster, corev1.EventTypeWarning, intctrlutil.EventReasonRunTaskFailed, err.Error())
-		return intctrlutil.CheckedRequeueWithError(err, reqCtx.Log, "")
->>>>>>> 94fd6073
 	}
 
 	// update observed generation
