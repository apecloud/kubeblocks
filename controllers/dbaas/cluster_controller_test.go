/*
Copyright ApeCloud, Inc.

Licensed under the Apache License, Version 2.0 (the "License");
you may not use this file except in compliance with the License.
You may obtain a copy of the License at

    http://www.apache.org/licenses/LICENSE-2.0

Unless required by applicable law or agreed to in writing, software
distributed under the License is distributed on an "AS IS" BASIS,
WITHOUT WARRANTIES OR CONDITIONS OF ANY KIND, either express or implied.
See the License for the specific language governing permissions and
limitations under the License.
*/

package dbaas

import (
	"context"
	"fmt"
	"reflect"

	. "github.com/onsi/ginkgo/v2"
	. "github.com/onsi/gomega"

	appsv1 "k8s.io/api/apps/v1"
	corev1 "k8s.io/api/core/v1"
	storagev1 "k8s.io/api/storage/v1"
	"k8s.io/apimachinery/pkg/api/resource"
	metav1 "k8s.io/apimachinery/pkg/apis/meta/v1"
	"k8s.io/apimachinery/pkg/types"
	"k8s.io/apimachinery/pkg/util/intstr"
	"sigs.k8s.io/controller-runtime/pkg/client"

	snapshotv1 "github.com/kubernetes-csi/external-snapshotter/client/v6/apis/volumesnapshot/v1"

	dataprotectionv1alpha1 "github.com/apecloud/kubeblocks/apis/dataprotection/v1alpha1"
	dbaasv1alpha1 "github.com/apecloud/kubeblocks/apis/dbaas/v1alpha1"
	"github.com/apecloud/kubeblocks/controllers/dbaas/components/util"
	intctrlutil "github.com/apecloud/kubeblocks/internal/controllerutil"
	testdbaas "github.com/apecloud/kubeblocks/internal/testutil/dbaas"
)

var _ = Describe("Cluster Controller", func() {
	const statefulCompName = "replicasets"
	const statefulCompType = "replicasets"
	const volumeName = "data"

	ctx := context.Background()

	cleanEnv := func() {
		// must wait until resources deleted and no longer exist before the testcases start,
		// otherwise if later it needs to create some new resource objects with the same name,
		// in race conditions, it will find the existence of old objects, resulting failure to
		// create the new objects.
		By("clean resources")

		// delete cluster(and all dependent sub-resources), clusterversion and clusterdef
		testdbaas.ClearClusterResources(&testCtx)

		// delete rest mocked objects
		inNS := client.InNamespace(testCtx.DefaultNamespace)
		ml := client.HasLabels{testCtx.TestObjLabelKey}
		// namespaced
		testdbaas.ClearResources(&testCtx, intctrlutil.ConfigMapSignature, inNS, ml)
		testdbaas.ClearResources(&testCtx, intctrlutil.PodSignature, inNS, ml)
		// non-namespaced
		testdbaas.ClearResources(&testCtx, intctrlutil.ConfigConstraintSignature, ml)
		testdbaas.ClearResources(&testCtx, intctrlutil.BackupPolicyTemplateSignature, ml)
		testdbaas.ClearResources(&testCtx, intctrlutil.StorageClassSignature, ml)
	}

	var (
		clusterDefObj     *dbaasv1alpha1.ClusterDefinition
		clusterVersionObj *dbaasv1alpha1.ClusterVersion
		clusterObj        *dbaasv1alpha1.Cluster
		clusterKey        types.NamespacedName
	)

	BeforeEach(func() {
		cleanEnv()

<<<<<<< HEAD
		By("Create a configmap and config template obj")
		_ = testdbaas.CreateCustomizedObj(&testCtx, "config/configcm.yaml", &corev1.ConfigMap{},
			testCtx.UseDefaultNamespace())
=======
	assureClusterVersionObj := func() *dbaasv1alpha1.ClusterVersion {
		By("Assuring an clusterVersion obj")
		clusterVersionYaml := `
apiVersion: dbaas.kubeblocks.io/v1alpha1
kind: ClusterVersion
metadata:
  name: cluster-version
spec:
  clusterDefinitionRef: cluster-definition
  components:
  - type: replicasets
    configSpec:
      configTemplateRefs:
      - name: mysql-tree-node-template-8.0
        configTplRef: mysql-tree-node-template-8.0
        configConstraintRef: mysql-tree-node-template-8.0
        namespace: default
        volumeName: mysql-config
    podSpec:
      containers:
      - name: mysql
        image: docker.io/apecloud/apecloud-mysql-server:latest
  - type: proxy
    podSpec: 
      containers:
      - name: nginx
        image: nginx
`
		clusterVersion := &dbaasv1alpha1.ClusterVersion{}
		Expect(yaml.Unmarshal([]byte(clusterVersionYaml), clusterVersion)).Should(Succeed())
		Expect(testCtx.CheckedCreateObj(ctx, clusterVersion)).Should(Succeed())
		return clusterVersion
	}
>>>>>>> 93767527

		cfgTpl := testdbaas.CreateCustomizedObj(&testCtx, "config/configtpl.yaml",
			&dbaasv1alpha1.ConfigConstraint{}, testCtx.UseDefaultNamespace())
		Expect(testdbaas.ChangeObjStatus(&testCtx, cfgTpl, func() {
			cfgTpl.Status.Phase = dbaasv1alpha1.AvailablePhase
		})).Should(Succeed())

		By("Create a clusterDefinition obj")
		clusterDefObj = testdbaas.CreateCustomizedObj(&testCtx, "resources/mysql_cd.yaml",
			&dbaasv1alpha1.ClusterDefinition{}, testCtx.UseDefaultNamespace())

		By("Create a clusterVersion obj")
		clusterVersionObj = testdbaas.CreateCustomizedObj(&testCtx, "resources/mysql_cv.yaml",
			&dbaasv1alpha1.ClusterVersion{}, testCtx.UseDefaultNamespace())

<<<<<<< HEAD
		By("Mock a cluster obj")
		clusterObj = testdbaas.MockClusterObj(clusterDefObj.GetName(), clusterVersionObj.GetName())
		clusterKey = client.ObjectKeyFromObject(clusterObj)
	})
=======
	assureClusterVersionWithConsensusObj := func() *dbaasv1alpha1.ClusterVersion {
		By("Assuring an clusterVersion obj with componentType = Consensus")
		clusterVersionYaml := `
apiVersion: dbaas.kubeblocks.io/v1alpha1
kind: ClusterVersion
metadata:
  name: cluster-version-consensus
spec:
  clusterDefinitionRef: cluster-definition-consensus
  components:
  - type: replicasets
    podSpec:
      containers:
      - name: mysql
        image: docker.io/apecloud/apecloud-mysql-server:latest
        imagePullPolicy: IfNotPresent
`
		clusterVersion := &dbaasv1alpha1.ClusterVersion{}
		Expect(yaml.Unmarshal([]byte(clusterVersionYaml), clusterVersion)).Should(Succeed())
		Expect(testCtx.CheckedCreateObj(ctx, clusterVersion)).Should(Succeed())
		return clusterVersion
	}

	newClusterWithConsensusObj := func(
		clusterDefObj *dbaasv1alpha1.ClusterDefinition,
		clusterVersionObj *dbaasv1alpha1.ClusterVersion,
	) (*dbaasv1alpha1.Cluster, *dbaasv1alpha1.ClusterDefinition, *dbaasv1alpha1.ClusterVersion, types.NamespacedName) {
		// setup Cluster obj required default ClusterDefinition and ClusterVersion objects if not provided
		if clusterDefObj == nil {
			assureCfgTplConfigMapObj()
			clusterDefObj = assureClusterDefWithConsensusObj()
		}
		if clusterVersionObj == nil {
			clusterVersionObj = assureClusterVersionWithConsensusObj()
		}

		randomStr, _ := password.Generate(6, 0, 0, true, false)
		key := types.NamespacedName{
			Name:      "cluster" + randomStr,
			Namespace: "default",
		}

		return &dbaasv1alpha1.Cluster{
			ObjectMeta: metav1.ObjectMeta{
				Name:      key.Name,
				Namespace: key.Namespace,
			},
			Spec: dbaasv1alpha1.ClusterSpec{
				ClusterDefRef:     clusterDefObj.GetName(),
				ClusterVersionRef: clusterVersionObj.GetName(),
				TerminationPolicy: dbaasv1alpha1.WipeOut,
				Components: []dbaasv1alpha1.ClusterComponent{
					{
						Name: "wesql-test",
						Type: "replicasets",
						VolumeClaimTemplates: []dbaasv1alpha1.ClusterComponentVolumeClaimTemplate{
							{
								Name: volumeName,
								Spec: &corev1.PersistentVolumeClaimSpec{
									AccessModes: []corev1.PersistentVolumeAccessMode{
										corev1.ReadWriteOnce,
									},
									Resources: corev1.ResourceRequirements{
										Requests: corev1.ResourceList{
											corev1.ResourceStorage: resource.MustParse("1Gi"),
										},
									},
								},
							},
						},
					},
				},
			},
		}, clusterDefObj, clusterVersionObj, key
	}
>>>>>>> 93767527

	AfterEach(func() {
		cleanEnv()
	})

	listAndCheckStatefulSet := func(key types.NamespacedName) *appsv1.StatefulSetList {
		By("Check statefulset workload has been created")
		stsList := &appsv1.StatefulSetList{}
		Eventually(func() bool {
			Expect(k8sClient.List(ctx, stsList, client.MatchingLabels{
				intctrlutil.AppInstanceLabelKey: key.Name,
			}, client.InNamespace(key.Namespace))).Should(Succeed())
			return len(stsList.Items) > 0
		}).Should(BeTrue())
		return stsList
	}

	changeStatefulSetReplicas := func(clusterName types.NamespacedName, replicas int32) {
		Eventually(testdbaas.GetAndChangeObj(&testCtx, clusterName, func(cluster *dbaasv1alpha1.Cluster) {
			if cluster.Spec.Components == nil || len(cluster.Spec.Components) == 0 {
				cluster.Spec.Components = []dbaasv1alpha1.ClusterComponent{
					{
						Name:     statefulCompName,
						Type:     statefulCompType,
						Replicas: &replicas,
					}}
			} else {
				cluster.Spec.Components[0].Replicas = &replicas
			}
		})).Should(Succeed())
	}

	Context("after the cluster initialized", func() {
		const initializedVersion = 1

		BeforeEach(func() {
			By("Creating a cluster")
			Expect(testCtx.CreateObj(ctx, clusterObj)).Should(Succeed())

			By("Waiting for the cluster initialized")
			Eventually(testdbaas.CheckObj(&testCtx, clusterKey, func(g Gomega, fetched *dbaasv1alpha1.Cluster) {
				g.Expect(fetched.Status.ObservedGeneration == initializedVersion).To(BeTrue())
			})).Should(Succeed())
		})

		It("should create cluster and all sub-resources successfully", func() {
			By("Check deployment workload has been created")
			Eventually(testdbaas.GetListLen(&testCtx, intctrlutil.DeploymentSignature,
				client.MatchingLabels{
					intctrlutil.AppInstanceLabelKey: clusterKey.Name,
				}, client.InNamespace(clusterKey.Namespace))).ShouldNot(Equal(0))

			stsList := listAndCheckStatefulSet(clusterKey)

			By("Check statefulset pod's volumes")
			for _, sts := range stsList.Items {
				podSpec := sts.Spec.Template
				volumeNames := map[string]struct{}{}
				for _, v := range podSpec.Spec.Volumes {
					volumeNames[v.Name] = struct{}{}
				}

				for _, cc := range [][]corev1.Container{
					podSpec.Spec.Containers,
					podSpec.Spec.InitContainers,
				} {
					for _, c := range cc {
						for _, vm := range c.VolumeMounts {
							_, ok := volumeNames[vm.Name]
							Expect(ok).Should(BeTrue())
						}
					}
				}
			}

			By("Check associated PDB has been created")
			Eventually(testdbaas.GetListLen(&testCtx, intctrlutil.PodDisruptionBudgetSignature,
				client.MatchingLabels{
					intctrlutil.AppInstanceLabelKey: clusterKey.Name,
				}, client.InNamespace(clusterKey.Namespace))).Should(Equal(0))

			By("Check created sts pods template without tolerations")
			Expect(len(stsList.Items[0].Spec.Template.Spec.Tolerations) == 0).Should(BeTrue())

			By("Checking the Affinity and the TopologySpreadConstraints")
			podSpec := stsList.Items[0].Spec.Template.Spec
			Expect(podSpec.Affinity).Should(BeNil())
			Expect(len(podSpec.TopologySpreadConstraints) == 0).Should(BeTrue())

			By("Check should create env configmap")
			Eventually(testdbaas.GetListLen(&testCtx, intctrlutil.ConfigMapSignature,
				client.MatchingLabels{
					intctrlutil.AppInstanceLabelKey:   clusterKey.Name,
					intctrlutil.AppConfigTypeLabelKey: "kubeblocks-env",
				}, client.InNamespace(clusterKey.Namespace))).Should(Equal(2))
		})

		It("should create corresponding services correctly", func() {
			By("Checking proxy should have external ClusterIP service")
			svcList1 := &corev1.ServiceList{}
			Expect(k8sClient.List(ctx, svcList1, client.MatchingLabels{
				intctrlutil.AppInstanceLabelKey:  clusterKey.Name,
				intctrlutil.AppComponentLabelKey: "proxy",
			}, client.InNamespace(clusterKey.Namespace))).Should(Succeed())
			// TODO fix me later, proxy should not have internal headless service
			// Expect(len(svcList1.Items) == 1).Should(BeTrue())
			Expect(len(svcList1.Items) > 0).Should(BeTrue())
			var existsExternalClusterIP bool
			for _, svc := range svcList1.Items {
				Expect(svc.Spec.Type == corev1.ServiceTypeClusterIP).To(BeTrue())
				if svc.Spec.ClusterIP == corev1.ClusterIPNone {
					continue
				}
				existsExternalClusterIP = true
			}
			Expect(existsExternalClusterIP).To(BeTrue())

			By("Checking replicasets should have internal headless service")
			getHeadlessSvcPorts := func(name string) []corev1.ServicePort {
				fetched := &dbaasv1alpha1.Cluster{}
				Expect(k8sClient.Get(ctx, clusterKey, fetched)).To(Succeed())

				comp, err := util.GetComponentDeftByCluster(ctx, k8sClient, fetched, name)
				Expect(err).ShouldNot(HaveOccurred())

				var headlessSvcPorts []corev1.ServicePort
				for _, container := range comp.PodSpec.Containers {
					for _, port := range container.Ports {
						// be consistent with headless_service_template.cue
						headlessSvcPorts = append(headlessSvcPorts, corev1.ServicePort{
							Name:       port.Name,
							Protocol:   port.Protocol,
							Port:       port.ContainerPort,
							TargetPort: intstr.FromString(port.Name),
						})
					}
				}
				return headlessSvcPorts
			}

			svcList2 := &corev1.ServiceList{}
			Expect(k8sClient.List(ctx, svcList2, client.MatchingLabels{
				intctrlutil.AppInstanceLabelKey:  clusterKey.Name,
				intctrlutil.AppComponentLabelKey: statefulCompName,
			}, client.InNamespace(clusterKey.Namespace))).Should(Succeed())
			Expect(len(svcList2.Items) == 1).Should(BeTrue())
			Expect(svcList2.Items[0].Spec.Type == corev1.ServiceTypeClusterIP).To(BeTrue())
			Expect(svcList2.Items[0].Spec.ClusterIP == corev1.ClusterIPNone).To(BeTrue())
			Expect(reflect.DeepEqual(svcList2.Items[0].Spec.Ports,
				getHeadlessSvcPorts(statefulCompName))).Should(BeTrue())
		})

		It("should delete cluster resources immediately if deleting cluster with WipeOut termination policy", func() {
			By("Delete the cluster")
			testdbaas.DeleteObject(&testCtx, clusterKey, &dbaasv1alpha1.Cluster{})

			By("Wait for the cluster to terminate")
			Eventually(testdbaas.CheckObjExists(&testCtx, clusterKey, &dbaasv1alpha1.Cluster{}, false)).Should(Succeed())
		})

		It("should not terminate immediately if deleting cluster with DoNotTerminate termination policy", func() {
			By("Update the cluster's termination policy to DoNotTerminate")
			Eventually(testdbaas.GetAndChangeObj(&testCtx, clusterKey, func(cluster *dbaasv1alpha1.Cluster) {
				cluster.Spec.TerminationPolicy = dbaasv1alpha1.DoNotTerminate
			})).Should(Succeed())

			By("Delete the cluster")
			testdbaas.DeleteObject(&testCtx, clusterKey, &dbaasv1alpha1.Cluster{})

			By("Check the cluster do not terminate immediately")
			checkClusterDoNotTerminate := testdbaas.CheckObj(&testCtx, clusterKey,
				func(g Gomega, fetched *dbaasv1alpha1.Cluster) {
					g.Expect(fetched.Status.Message).To(ContainSubstring(
						fmt.Sprintf("spec.terminationPolicy %s is preventing deletion.", fetched.Spec.TerminationPolicy)))
					g.Expect(len(fetched.Finalizers) > 0).To(BeTrue())
				})
			Eventually(checkClusterDoNotTerminate).Should(Succeed())
			Consistently(checkClusterDoNotTerminate).Should(Succeed())

			By("Update the cluster's termination policy to WipeOut")
			Eventually(testdbaas.GetAndChangeObj(&testCtx, clusterKey, func(cluster *dbaasv1alpha1.Cluster) {
				cluster.Spec.TerminationPolicy = dbaasv1alpha1.WipeOut
			})).Should(Succeed())

			By("Wait for the cluster to terminate")
			Eventually(testdbaas.CheckObjExists(&testCtx, clusterKey, &dbaasv1alpha1.Cluster{}, false)).Should(Succeed())
		})

		It("should create/delete pods to match the desired replica number if updating cluster's replica number to a valid value", func() {
			replicasSeq := []int32{5, 3, 1, 0, 2, 4}
			expectedOG := int64(initializedVersion)
			for _, replicas := range replicasSeq {
				By(fmt.Sprintf("Change replicas to %d", replicas))
				changeStatefulSetReplicas(clusterKey, replicas)
				expectedOG++

				By("Checking cluster status and the number of replicas changed")
				Eventually(testdbaas.CheckObj(&testCtx, clusterKey, func(g Gomega, fetched *dbaasv1alpha1.Cluster) {
					g.Expect(fetched.Status.ObservedGeneration).To(BeEquivalentTo(expectedOG))
				})).Should(Succeed())
				stsList := listAndCheckStatefulSet(clusterKey)
				Expect(int(*stsList.Items[0].Spec.Replicas)).To(BeEquivalentTo(replicas))
			}
		})

		It("should fail if updating cluster's replica number to an invalid value", func() {
			invalidReplicas := int32(-1)
			By(fmt.Sprintf("Change replicas to %d", invalidReplicas))
			changeStatefulSetReplicas(clusterKey, invalidReplicas)

			By("Checking cluster status and the number of replicas unchanged")
			Consistently(testdbaas.CheckObj(&testCtx, clusterKey, func(g Gomega, fetched *dbaasv1alpha1.Cluster) {
				g.Expect(fetched.Status.ObservedGeneration).To(BeEquivalentTo(initializedVersion))
			})).Should(Succeed())
			stsList := listAndCheckStatefulSet(clusterKey)
			Expect(int(*stsList.Items[0].Spec.Replicas)).To(BeEquivalentTo(1))
		})
	})

	getPVCName := func(i int) string {
		return fmt.Sprintf("%s-%s-%s-%d", volumeName, clusterKey.Name, statefulCompName, i)
	}

	Context("When horizontal scaling out a cluster", func() {
		It("Should trigger a backup process(snapshot) and "+
			"create pvcs from backup for newly created replicas", func() {
			By("Creating a cluster with VolumeClaimTemplate")
			initialReplicas := int32(1)
			pvcSpec := corev1.PersistentVolumeClaimSpec{
				AccessModes: []corev1.PersistentVolumeAccessMode{corev1.ReadWriteOnce},
				Resources: corev1.ResourceRequirements{
					Requests: corev1.ResourceList{
						corev1.ResourceStorage: resource.MustParse("1Gi"),
					},
				},
			}
			clusterObj.Spec.Components = []dbaasv1alpha1.ClusterComponent{{
				Name:     statefulCompName,
				Type:     statefulCompType,
				Replicas: &initialReplicas,
				VolumeClaimTemplates: []dbaasv1alpha1.ClusterComponentVolumeClaimTemplate{{
					Name: volumeName,
					Spec: &pvcSpec,
				}},
			}}
			Expect(testCtx.CreateObj(ctx, clusterObj)).Should(Succeed())
			Eventually(testdbaas.CheckObj(&testCtx, clusterKey,
				func(g Gomega, fetched *dbaasv1alpha1.Cluster) {
					g.Expect(fetched.Status.ObservedGeneration == 1).To(BeTrue())
				})).Should(Succeed())

			By("Set HorizontalScalePolicy")
			Eventually(testdbaas.GetAndChangeObj(&testCtx, client.ObjectKeyFromObject(clusterDefObj),
				func(clusterDef *dbaasv1alpha1.ClusterDefinition) {
					clusterDef.Spec.Components[0].HorizontalScalePolicy =
						&dbaasv1alpha1.HorizontalScalePolicy{Type: dbaasv1alpha1.HScaleDataClonePolicyFromSnapshot}
				})).Should(Succeed())

			By("Creating a BackupPolicyTemplate")
			backupPolicyTplKey := types.NamespacedName{Name: "test-backup-policy-template-mysql"}
			backupPolicyTpl := &dataprotectionv1alpha1.BackupPolicyTemplate{
				ObjectMeta: metav1.ObjectMeta{
					Name: backupPolicyTplKey.Name,
					Labels: map[string]string{
						clusterDefLabelKey: clusterDefObj.Name,
					},
				},
				Spec: dataprotectionv1alpha1.BackupPolicyTemplateSpec{
					BackupToolName: "mysql-xtrabackup",
				},
			}
			Expect(testCtx.CreateObj(ctx, backupPolicyTpl)).Should(Succeed())

			By("Mocking PVC for the first replica")
			for i := 0; i < int(initialReplicas); i++ {
				pvc := &corev1.PersistentVolumeClaim{
					ObjectMeta: metav1.ObjectMeta{
						Name:      getPVCName(i),
						Namespace: clusterKey.Namespace,
						Labels: map[string]string{
							intctrlutil.AppInstanceLabelKey: clusterKey.Name,
						}},
					Spec: pvcSpec,
				}
				Expect(testCtx.CreateObj(ctx, pvc)).Should(Succeed())
			}

			stsList := listAndCheckStatefulSet(clusterKey)
			Expect(int(*stsList.Items[0].Spec.Replicas)).To(BeEquivalentTo(initialReplicas))

			updatedReplicas := int32(3)
			By(fmt.Sprintf("Changing replicas to %d", updatedReplicas))
			changeStatefulSetReplicas(clusterKey, updatedReplicas)

			By("Checking BackupJob created")
			Eventually(testdbaas.GetListLen(&testCtx, intctrlutil.BackupSignature,
				client.MatchingLabels{
					intctrlutil.AppInstanceLabelKey: clusterKey.Name,
				}, client.InNamespace(clusterKey.Namespace))).Should(Equal(1))

			By("Mocking VolumeSnapshot and set it as ReadyToUse")
			snapshotKey := types.NamespacedName{Name: fmt.Sprintf("%s-%s-scaling",
				clusterKey.Name, statefulCompName), Namespace: "default"}
			pvcName := getPVCName(0)
			volumeSnapshot := &snapshotv1.VolumeSnapshot{
				ObjectMeta: metav1.ObjectMeta{
					Name:      snapshotKey.Name,
					Namespace: snapshotKey.Namespace,
					Labels: map[string]string{
						intctrlutil.AppCreatedByLabelKey: intctrlutil.AppName,
						intctrlutil.AppInstanceLabelKey:  clusterKey.Name,
						intctrlutil.AppComponentLabelKey: statefulCompName,
					}},
				Spec: snapshotv1.VolumeSnapshotSpec{
					Source: snapshotv1.VolumeSnapshotSource{
						PersistentVolumeClaimName: &pvcName,
					},
				},
			}
			Expect(testCtx.CreateObj(ctx, volumeSnapshot)).Should(Succeed())
			readyToUse := true
			volumeSnapshotStatus := snapshotv1.VolumeSnapshotStatus{ReadyToUse: &readyToUse}
			volumeSnapshot.Status = &volumeSnapshotStatus
			Expect(k8sClient.Status().Update(ctx, volumeSnapshot)).Should(Succeed())

			By("Mock PVCs status to bound")
			for i := 0; i < int(updatedReplicas); i++ {
				pvcKey := types.NamespacedName{
					Namespace: clusterKey.Namespace,
					Name:      getPVCName(i),
				}
				Eventually(testdbaas.CheckObjExists(&testCtx, pvcKey, &corev1.PersistentVolumeClaim{}, true)).Should(Succeed())
				Eventually(testdbaas.GetAndChangeObjStatus(&testCtx, pvcKey, func(pvc *corev1.PersistentVolumeClaim) {
					pvc.Status.Phase = corev1.ClaimBound
				})).Should(Succeed())
			}

			By("Check backup job cleanup")
			Eventually(testdbaas.GetListLen(&testCtx, intctrlutil.BackupSignature,
				client.MatchingLabels{
					intctrlutil.AppInstanceLabelKey: clusterKey.Name,
				}, client.InNamespace(clusterKey.Namespace))).Should(Equal(0))
			Eventually(testdbaas.CheckObjExists(&testCtx, snapshotKey, &snapshotv1.VolumeSnapshot{}, false)).Should(Succeed())

			By("Checking cluster status and the number of replicas changed")
			Eventually(testdbaas.CheckObj(&testCtx, clusterKey, func(g Gomega, cluster *dbaasv1alpha1.Cluster) {
				g.Expect(cluster.Status.ObservedGeneration == 2).To(BeTrue())
<<<<<<< HEAD
			})).Should(Succeed())
			stsList = listAndCheckStatefulSet(clusterKey)
			Expect(*stsList.Items[0].Spec.Replicas).To(BeEquivalentTo(updatedReplicas))
=======
			}), timeout, interval).Should(Succeed())
			stsList = listAndCheckStatefulSet(key)
			Expect(int(*stsList.Items[0].Spec.Replicas)).To(BeEquivalentTo(updatedReplicas))
		})
	})

	// TODO move integration tests(which relies on a real K8s cluster) out of UT
	Context("When horizontal scaling in real env", func() {
		It("Should create backup resources accordingly", func() {
			if !viper.GetBool("USE_EXISTING_CLUSTER") {
				return
			}

			configTplKey := types.NamespacedName{Name: "test-mysql-3node-tpl-8.0", Namespace: "default"}
			configTplYAML := fmt.Sprintf(`
apiVersion: v1
kind: ConfigMap
metadata:
  annotations:
    meta.helm.sh/release-name: kubeblocks
    meta.helm.sh/release-namespace: default
  labels:
    app.kubernetes.io/managed-by: Helm
  name: %s
  namespace: %s
data:
  my.cnf: |-
    [mysqld]
    # aliyun buffer pool: https://help.aliyun.com/document_detail/162326.html?utm_content=g_1000230851&spm=5176.20966629.toubu.3.f2991ddcpxxvD1#title-rey-j7j-4dt
    
    {{- $log_root := getVolumePathByName ( index $.podSpec.containers 0 ) "log" }}
    {{- $data_root := getVolumePathByName ( index $.podSpec.containers 0 ) "data" }}
    {{- $mysql_port_info := getPortByName ( index $.podSpec.containers 0 ) "mysql" }}
    {{- $pool_buffer_size := ( callBufferSizeByResource ( index $.podSpec.containers 0 ) ) }}


    {{- if $pool_buffer_size }}
    innodb-buffer-pool-size={{ $pool_buffer_size }}
    {{- end }}

    # require port
    {{- $mysql_port := 3306 }}

    log-bin=master-bin
    gtid_mode=OFF
    consensus_auto_leader_transfer=ON

    port={{ $mysql_port }}

    datadir={{ $data_root }}/data
    {{ if $log_root }}
    # Mysql error log
    log-error={{ $log_root }}/mysqld.err
    # SQL access log
    general_log=1
    general_log_file={{ $log_root }}/mysqld.log
    {{- end }}

    pid-file=/var/run/mysqld/mysqld.pid
    socket=/var/run/mysqld/mysqld.sock

    [client]
    port={{ $mysql_port }}
    socket=/var/run/mysqld/mysqld.sock
`, configTplKey.Name, configTplKey.Namespace)
			cm := &corev1.ConfigMap{}
			Expect(yaml.Unmarshal([]byte(configTplYAML), cm)).Should(Succeed())
			Expect(testCtx.CheckedCreateObj(ctx, cm)).Should(Succeed())

			By("Create real clusterdefinition")
			clusterDefKey := types.NamespacedName{Name: "test-apecloud-mysql"}
			clusterDefYAML := fmt.Sprintf(`
apiVersion: dbaas.kubeblocks.io/v1alpha1
kind:       ClusterDefinition
metadata:
  name: %s
spec:
  type: stat.mysql
  components:
    - typeName: replicasets
      characterType: mysql
      monitor:
        builtIn: false
      configTemplateRefs:
        - name: %s
          configTplRef: %s
          volumeName: mysql-config
      componentType: Consensus
      consensusSpec:
        leader:
          name: leader
          accessMode: ReadWrite
        followers:
          - name: follower
            accessMode: Readonly
      defaultReplicas: 3
      podSpec:
        serviceAccountName: kubeblocks
        initContainers:
          - name: init
            image: lynnleelhl/kubectl:latest
            imagePullPolicy: IfNotPresent
            command: ["sh", "-c"]
            args:
            - |
              leader=$(cat /etc/podinfo/annotations | grep "cs.dbaas.kubeblocks.io/leader" | awk -F'"' '{print $2}')
              followers=$(cat /etc/podinfo/annotations | grep "cs.dbaas.kubeblocks.io/followers" | awk -F'"' '{print $2}')
              echo $leader
              echo $followers
              sub_follower=$(echo "$followers" | grep "$KB_POD_NAME")
              echo $KB_POD_NAME
              echo $sub_follower
              if [ -z "$leader" -o "$KB_POD_NAME" = "$leader" -o ! -z "$sub_follower" ]; then 
                exit 0;
              else 
                idx=${KB_POD_NAME##*-}
                host=$(eval echo \$KB_REPLICASETS_"$idx"_HOSTNAME)
                echo "$host"
                echo "kubectl exec -i $leader -c mysql -- bash -c \"mysql -e \"call dbms_consensus.add_follower('$host:13306');\" & pid=\$!; sleep 1; if ! ps \$pid > /dev/null; then wait \$pid; code=\$?; exit \$code; fi\""
                kubectl exec -i $leader -c mysql -- bash -c "mysql -e \"call dbms_consensus.add_follower('$host:13306');\" & pid=\$!; sleep 1; if ! ps \$pid > /dev/null; then wait \$pid; code=\$?; exit \$code; fi"
              fi
            volumeMounts:
              - mountPath: /etc/podinfo
                name: podinfo
        containers:
          - args:
              - |
                cluster_info=""; for (( i=0; i< $KB_REPLICASETS_N; i++ )); do
                  if [ $i -ne 0 ]; then
                    cluster_info="$cluster_info;";
                  fi;
                  host=$(eval echo \$KB_REPLICASETS_"$i"_HOSTNAME)
                  cluster_info="$cluster_info$host:13306";
                done; 
                idx=0; 
                while IFS='-' read -ra ADDR; do
                    for i in "${ADDR[@]}"; do
                      idx=$i;
                    done;
                done <<< "$KB_POD_NAME"; 
                host=$(eval echo \$KB_REPLICASETS_"$idx"_HOSTNAME)
                cluster_info="$cluster_info@$(($idx+1))"; 
                echo $cluster_info; 
                mkdir -p /data/mysql/data; 
                chmod +777 -R /data/mysql; 
                leader=$(cat /etc/podinfo/annotations | grep "cs.dbaas.kubeblocks.io/leader" | awk -F'"' '{print $2}')
                echo $leader
                if [ -z "$leader" ]; then
                  echo "docker-entrypoint.sh mysqld --defaults-file=/opt/mysql/my.cnf --cluster-start-index=$CLUSTER_START_INDEX --cluster-info=\"$cluster_info\" --cluster-id=$CLUSTER_ID"
                  docker-entrypoint.sh mysqld --defaults-file=/opt/mysql/my.cnf --cluster-start-index=$CLUSTER_START_INDEX --cluster-info="$cluster_info" --cluster-id=$CLUSTER_ID
                elif [ "$KB_POD_NAME" != "$leader" ]; then
                  echo "docker-entrypoint.sh mysqld --defaults-file=/opt/mysql/my.cnf --cluster-start-index=$CLUSTER_START_INDEX --cluster-info=\"$host:13306\" --cluster-id=$CLUSTER_ID"
                  docker-entrypoint.sh mysqld --defaults-file=/opt/mysql/my.cnf --cluster-start-index=$CLUSTER_START_INDEX --cluster-info="$host:13306" --cluster-id=$CLUSTER_ID
                else 
                  echo "docker-entrypoint.sh mysqld --defaults-file=/opt/mysql/my.cnf --cluster-start-index=$CLUSTER_START_INDEX --cluster-info=\"$host:13306@1\" --cluster-id=$CLUSTER_ID"
                  docker-entrypoint.sh mysqld --defaults-file=/opt/mysql/my.cnf --cluster-start-index=$CLUSTER_START_INDEX --cluster-info="$host:13306@1" --cluster-id=$CLUSTER_ID
                fi
            command:
              - /bin/bash
              - -c
            env:
              - name: MYSQL_ROOT_USER
                value: root
              - name: MYSQL_ROOT_PASSWORD
                value: ""
              - name: MYSQL_ALLOW_EMPTY_PASSWORD
                value: "yes"
              - name: MYSQL_DATABASE
                value: mydb
              - name: MYSQL_USER
                value: u1
              - name: MYSQL_PASSWORD
                value: u1
              - name: CLUSTER_ID
                value: "1"
              - name: CLUSTER_START_INDEX
                value: "1"
              - name: REPLICATIONUSER
                value: replicator
              - name: REPLICATION_PASSWORD
                value: ""
              - name: MYSQL_TEMPLATE_CONFIG
                value: ""
              - name: MYSQL_CUSTOM_CONFIG
                value: ""
              - name: MYSQL_DYNAMIC_CONFIG
                value: ""
            imagePullPolicy: IfNotPresent
            name: mysql
            ports:
              - containerPort: 3306
                name: mysql
                protocol: TCP
              - containerPort: 13306
                name: paxos
                protocol: TCP
            resources: {}
            volumeMounts:
              - mountPath: /data/mysql
                name: data
              - mountPath: /opt/mysql
                name: mysql-config
              - mountPath: /etc/podinfo
                name: podinfo
        volumes:
          - name: podinfo
            downwardAPI:
              items:
                - path: "annotations"
                  fieldRef:
                    fieldPath: metadata.annotations
`, clusterDefKey.Name, configTplKey.Name, configTplKey.Name)
			clusterDef := &dbaasv1alpha1.ClusterDefinition{}
			Expect(yaml.Unmarshal([]byte(clusterDefYAML), clusterDef)).Should(Succeed())
			clusterDef.Spec.Components[0].HorizontalScalePolicy =
				&dbaasv1alpha1.HorizontalScalePolicy{Type: dbaasv1alpha1.HScaleDataClonePolicyFromSnapshot}
			Expect(testCtx.CheckedCreateObj(ctx, clusterDef)).Should(Succeed())

			By("Create real ClusterVersion")
			clusterVersionKey := types.NamespacedName{Name: "test-ac-mysql-8.0.30"}
			clusterVersionYaml := fmt.Sprintf(`
apiVersion: dbaas.kubeblocks.io/v1alpha1
kind: ClusterVersion
metadata:
  labels:
    app.kubernetes.io/instance: kubeblocks
    app.kubernetes.io/managed-by: Helm
    app.kubernetes.io/name: wesql
    app.kubernetes.io/version: 8.0.30
    clusterdefinition.kubeblocks.io/name: apecloud-mysql
    helm.sh/chart: wesql-0.1.1
  name: %s
spec:
  clusterDefinitionRef: %s
  components:
  - podSpec:
      containers:
      - image: apecloud/apecloud-mysql-server:latest
        imagePullPolicy: IfNotPresent
        name: mysql
        resources: {}
    type: replicasets
`, clusterVersionKey.Name, clusterDefKey.Name)
			clusterVersion := &dbaasv1alpha1.ClusterVersion{}
			Expect(yaml.Unmarshal([]byte(clusterVersionYaml), clusterVersion)).Should(Succeed())
			Expect(testCtx.CheckedCreateObj(ctx, clusterVersion)).Should(Succeed())

			clusterVersionList := dbaasv1alpha1.ClusterVersionList{}
			Eventually(func(g Gomega) {
				g.Expect(k8sClient.List(ctx, &clusterVersionList, client.MatchingLabels{
					"clusterdefinition.kubeblocks.io/name": clusterDefKey.Name,
				}, client.InNamespace(clusterVersionKey.Namespace))).Should(Succeed())
				g.Expect(len(clusterVersionList.Items) > 0).To(BeTrue())
				g.Expect(clusterVersionList.Items[0].Status.Phase == "Available").To(BeTrue())
			}, timeout, interval).Should(Succeed())

			By("By creating a cluster")
			key := types.NamespacedName{Name: "test-wesql-01", Namespace: "default"}
			clusterYAML := fmt.Sprintf(`
apiVersion: dbaas.kubeblocks.io/v1alpha1
kind: Cluster
metadata:
  name: %s
  namespace: %s
spec:
  clusterDefinitionRef: %s
  clusterVersionRef: %s
  components:
  - name: replicasets
    type: replicasets
    replicas: 1
    volumeClaimTemplates:
    - name: data
      spec:
        accessModes:
          - ReadWriteOnce
        resources:
          requests:
            storage: 1Gi
  terminationPolicy: Delete
`, key.Name, key.Namespace, clusterDefKey.Name, clusterVersionKey.Name)
			cluster := &dbaasv1alpha1.Cluster{}
			Expect(yaml.Unmarshal([]byte(clusterYAML), cluster)).Should(Succeed())
			Expect(testCtx.CheckedCreateObj(ctx, cluster)).Should(Succeed())

			backupPolicyTplKey := types.NamespacedName{Name: "test-backup-policy-template-mysql"}
			backupPolicyTemplateYaml := fmt.Sprintf(`
apiVersion: dataprotection.kubeblocks.io/v1alpha1
kind: BackupPolicyTemplate
metadata:
  name: %s
  labels:
    clusterdefinition.kubeblocks.io/name: %s
spec:
  schedule: "0 2 * * *"
  ttl: 168h0m0s
  # !!DISCUSS Number of backup retries on fail.
  onFailAttempted: 3
  hooks:
    ContainerName: mysql
    image: rancher/kubectl:v1.23.7
    preCommands:
    - touch /data/mysql/data/.restore; sync
  backupToolName: mysql-xtrabackup
`, backupPolicyTplKey.Name, clusterDefKey.Name)
			backupPolicyTemplate := dataprotectionv1alpha1.BackupPolicyTemplate{}
			Expect(yaml.Unmarshal([]byte(backupPolicyTemplateYaml), &backupPolicyTemplate)).Should(Succeed())
			Expect(testCtx.CheckedCreateObj(ctx, &backupPolicyTemplate)).Should(Succeed())

			for i := 0; i < 1; i++ {
				pvcYAML := fmt.Sprintf(`
apiVersion: v1
kind: PersistentVolumeClaim
metadata:
  name: data-%s-replicasets-%d
  namespace: default
  labels:
    app.kubernetes.io/instance: %s
spec:
  accessModes:
  - ReadWriteOnce
  resources:
    requests:
      storage: 1Gi
  storageClassName: ebs-sc
  volumeMode: Filesystem
  volumeName: pvc-6302ba88-ac70-4939-ac53-78a4bab00094
`, key.Name, i, key.Name)
				pvc := corev1.PersistentVolumeClaim{}
				Expect(yaml.Unmarshal([]byte(pvcYAML), &pvc)).Should(Succeed())
				Expect(testCtx.CreateObj(ctx, &pvc)).Should(Succeed())
			}

			fetchedG1 := &dbaasv1alpha1.Cluster{}
			Eventually(func() bool {
				_ = k8sClient.Get(ctx, key, fetchedG1)
				return fetchedG1.Status.ObservedGeneration == 1
			}, timeout, interval).Should(BeTrue())

			stsList := &appsv1.StatefulSetList{}
			Eventually(func() bool {
				Expect(k8sClient.List(ctx, stsList, client.MatchingLabels{
					"app.kubernetes.io/instance": key.Name,
				}, client.InNamespace(key.Namespace))).Should(Succeed())
				return len(stsList.Items) != 0
			}, timeout, interval).Should(BeTrue())

			podList := corev1.PodList{}
			Eventually(func() bool {
				Expect(k8sClient.List(ctx, &podList, client.MatchingLabels{
					"app.kubernetes.io/instance": key.Name,
				}, client.InNamespace(key.Namespace))).Should(Succeed())
				return len(podList.Items) == 1
			}, timeout, interval).Should(BeTrue())

			By("By updating replica")
			updatedReplicas := int32(3)
			for i := *fetchedG1.Spec.Components[0].Replicas; i < updatedReplicas; i++ {
				pvcYAML := fmt.Sprintf(`
apiVersion: v1
kind: PersistentVolumeClaim
metadata:
  name: data-%s-replicasets-%d
  namespace: default
  labels:
    app.kubernetes.io/instance: %s
spec:
  accessModes:
  - ReadWriteOnce
  resources:
    requests:
      storage: 1Gi
  storageClassName: ebs-sc
  volumeMode: Filesystem
  volumeName: pvc-6302ba88-ac70-4939-ac53-78a4bab00094
`, key.Name, i, key.Name)
				pvc := corev1.PersistentVolumeClaim{}
				Expect(yaml.Unmarshal([]byte(pvcYAML), &pvc)).Should(Succeed())
				Expect(testCtx.CreateObj(ctx, &pvc)).Should(Succeed())
			}
			fetchedG1.Spec.Components[0].Replicas = &updatedReplicas
			Expect(k8sClient.Update(ctx, fetchedG1)).Should(Succeed())

			Eventually(func() bool {
				backupList := dataprotectionv1alpha1.BackupList{}
				Expect(k8sClient.List(ctx, &backupList, client.MatchingLabels{
					"app.kubernetes.io/instance": key.Name,
				}, client.InNamespace(key.Namespace))).Should(Succeed())
				return len(backupList.Items) == 1
			}, timeout, interval).Should(BeTrue())

			fetchedG2 := &dbaasv1alpha1.Cluster{}
			Eventually(func() bool {
				_ = k8sClient.Get(ctx, key, fetchedG2)
				return fetchedG2.Status.ObservedGeneration == 2
			}, timeout*2, interval).Should(BeTrue())

			Eventually(func() bool {
				Expect(k8sClient.List(ctx, stsList, client.MatchingLabels{
					"app.kubernetes.io/instance": key.Name,
				}, client.InNamespace(key.Namespace))).Should(Succeed())
				Expect(len(stsList.Items) != 0).Should(BeTrue())
				return *stsList.Items[0].Spec.Replicas == updatedReplicas
			}, timeout, interval).Should(BeTrue())

			updatedReplicas = 5
			for i := *fetchedG2.Spec.Components[0].Replicas; i < updatedReplicas; i++ {
				pvcYAML := fmt.Sprintf(`
apiVersion: v1
kind: PersistentVolumeClaim
metadata:
  name: data-%s-replicasets-%d
  namespace: default
  labels:
    app.kubernetes.io/instance: %s
spec:
  accessModes:
  - ReadWriteOnce
  resources:
    requests:
      storage: 1Gi
  storageClassName: ebs-sc
  volumeMode: Filesystem
  volumeName: pvc-6302ba88-ac70-4939-ac53-78a4bab00094
`, key.Name, i, key.Name)
				pvc := corev1.PersistentVolumeClaim{}
				Expect(yaml.Unmarshal([]byte(pvcYAML), &pvc)).Should(Succeed())
				Expect(testCtx.CreateObj(ctx, &pvc)).Should(Succeed())
			}
			fetchedG2.Spec.Components[0].Replicas = &updatedReplicas
			Expect(k8sClient.Update(ctx, fetchedG2)).Should(Succeed())

			fetchedG3 := &dbaasv1alpha1.Cluster{}

			Eventually(func() bool {
				_ = k8sClient.Get(ctx, key, fetchedG3)
				return fetchedG3.Status.ObservedGeneration == 3
			}, timeout, interval).Should(BeTrue())

			Eventually(func() bool {
				backupList := dataprotectionv1alpha1.BackupList{}
				Expect(k8sClient.List(ctx, &backupList, client.MatchingLabels{
					"app.kubernetes.io/instance": key.Name,
				}, client.InNamespace(key.Namespace))).Should(Succeed())
				return len(backupList.Items) == 1
			}, timeout, interval).Should(BeTrue())

			Eventually(func() bool {
				Expect(k8sClient.List(ctx, stsList, client.MatchingLabels{
					"app.kubernetes.io/instance": key.Name,
				}, client.InNamespace(key.Namespace))).Should(Succeed())
				Expect(len(stsList.Items) != 0).Should(BeTrue())
				return *stsList.Items[0].Spec.Replicas == updatedReplicas
			}, timeout, interval).Should(BeTrue())
		})
	})

	Context("When creating cluster with services", func() {
		It("Should create corresponding services correctly", func() {
			By("Creating a cluster")
			_, _, _, key := createClusterNCheck()

			By("Checking proxy should have external ClusterIP service")
			svcList1 := &corev1.ServiceList{}
			Expect(k8sClient.List(ctx, svcList1, client.MatchingLabels{
				intctrlutil.AppInstanceLabelKey:  key.Name,
				intctrlutil.AppComponentLabelKey: "proxy",
			}, client.InNamespace(key.Namespace))).Should(Succeed())
			// TODO fix me later, proxy should not have internal headless service
			// Expect(len(svcList1.Items) == 1).Should(BeTrue())
			Expect(len(svcList1.Items) > 0).Should(BeTrue())
			var existsExternalClusterIP bool
			for _, svc := range svcList1.Items {
				Expect(svc.Spec.Type == corev1.ServiceTypeClusterIP).To(BeTrue())
				if svc.Spec.ClusterIP == corev1.ClusterIPNone {
					continue
				}
				existsExternalClusterIP = true
			}
			Expect(existsExternalClusterIP).To(BeTrue())

			By("Checking replicasets should have internal headless service")
			getHeadlessSvcPorts := func(name string) []corev1.ServicePort {
				fetched := &dbaasv1alpha1.Cluster{}
				Expect(k8sClient.Get(ctx, key, fetched)).To(Succeed())

				comp, err := util.GetComponentDefByCluster(ctx, k8sClient, fetched, name)
				Expect(err).ShouldNot(HaveOccurred())

				var headlessSvcPorts []corev1.ServicePort
				for _, container := range comp.PodSpec.Containers {
					for _, port := range container.Ports {
						// be consistent with headless_service_template.cue
						headlessSvcPorts = append(headlessSvcPorts, corev1.ServicePort{
							Name:       port.Name,
							Protocol:   port.Protocol,
							Port:       port.ContainerPort,
							TargetPort: intstr.FromString(port.Name),
						})
					}
				}
				return headlessSvcPorts
			}

			svcList2 := &corev1.ServiceList{}
			Expect(k8sClient.List(ctx, svcList2, client.MatchingLabels{
				intctrlutil.AppInstanceLabelKey:  key.Name,
				intctrlutil.AppComponentLabelKey: "replicasets",
			}, client.InNamespace(key.Namespace))).Should(Succeed())
			Expect(len(svcList2.Items) == 1).Should(BeTrue())
			Expect(svcList2.Items[0].Spec.Type == corev1.ServiceTypeClusterIP).To(BeTrue())
			Expect(svcList2.Items[0].Spec.ClusterIP == corev1.ClusterIPNone).To(BeTrue())
			Expect(reflect.DeepEqual(svcList2.Items[0].Spec.Ports,
				getHeadlessSvcPorts("replicasets"))).Should(BeTrue())
>>>>>>> 93767527
		})
	})

	Context("When updating cluster PVC storage size", func() {
		It("Should update PVC request storage size accordingly", func() {
			const storageClassName = "sc-mock"

			By("Mock a StorageClass which allows resize")
			allowVolumeExpansion := true
			storageClass := &storagev1.StorageClass{
				ObjectMeta: metav1.ObjectMeta{
					Name: storageClassName,
				},
				Provisioner:          "kubernetes.io/no-provisioner",
				AllowVolumeExpansion: &allowVolumeExpansion,
			}
			Expect(testCtx.CreateObj(ctx, storageClass)).Should(Succeed())

			By("Creating a cluster with volume claim")
			replicas := int32(2)
			pvcSpec := corev1.PersistentVolumeClaimSpec{
				AccessModes: []corev1.PersistentVolumeAccessMode{
					corev1.ReadWriteOnce,
				},
				StorageClassName: &storageClass.Name,
				Resources: corev1.ResourceRequirements{
					Requests: corev1.ResourceList{
						corev1.ResourceStorage: resource.MustParse("1Gi"),
					},
				},
			}
			clusterObj.Spec.Components = make([]dbaasv1alpha1.ClusterComponent, 1)
			clusterObj.Spec.Components[0] = dbaasv1alpha1.ClusterComponent{
				Name:     statefulCompName,
				Type:     statefulCompType,
				Replicas: &replicas,
				VolumeClaimTemplates: []dbaasv1alpha1.ClusterComponentVolumeClaimTemplate{{
					Name: volumeName,
					Spec: &pvcSpec,
				}},
			}
			Expect(testCtx.CreateObj(ctx, clusterObj)).Should(Succeed())

			Eventually(testdbaas.CheckObj(&testCtx, clusterKey, func(g Gomega, fetched *dbaasv1alpha1.Cluster) {
				g.Expect(fetched.Status.ObservedGeneration).To(BeEquivalentTo(1))
			})).Should(Succeed())

			By("Checking the replicas")
			stsList := listAndCheckStatefulSet(clusterKey)
			sts := &stsList.Items[0]
			Expect(*sts.Spec.Replicas == replicas).Should(BeTrue())

			By("Mock PVCs in Bound Status")
			for i := 0; i < int(replicas); i++ {
				pvc := &corev1.PersistentVolumeClaim{
					ObjectMeta: metav1.ObjectMeta{
						Name:      getPVCName(i),
						Namespace: clusterKey.Namespace,
						Labels: map[string]string{
							intctrlutil.AppInstanceLabelKey: clusterKey.Name,
						}},
					Spec: pvcSpec,
				}
				Expect(testCtx.CreateObj(ctx, pvc)).Should(Succeed())
				pvc.Status.Phase = corev1.ClaimBound // only bound pvc allows resize
				Expect(k8sClient.Status().Update(ctx, pvc)).Should(Succeed())
			}

			By("Updating the PVC storage size")
			newStorageValue := resource.MustParse("2Gi")
			Eventually(testdbaas.GetAndChangeObj(&testCtx, clusterKey, func(cluster *dbaasv1alpha1.Cluster) {
				comp := &cluster.Spec.Components[0]
				comp.VolumeClaimTemplates[0].Spec.Resources.Requests[corev1.ResourceStorage] = newStorageValue
			})).Should(Succeed())

			By("Checking the resize operation finished")
			Eventually(testdbaas.CheckObj(&testCtx, clusterKey, func(g Gomega, fetched *dbaasv1alpha1.Cluster) {
				g.Expect(fetched.Status.ObservedGeneration).To(BeEquivalentTo(2))
			})).Should(Succeed())

			By("Checking PVCs are resized")
<<<<<<< HEAD
			stsList = listAndCheckStatefulSet(clusterKey)
			sts = &stsList.Items[0]
			for i := *sts.Spec.Replicas - 1; i >= 0; i-- {
				pvc := &corev1.PersistentVolumeClaim{}
				pvcKey := types.NamespacedName{
					Namespace: clusterKey.Namespace,
					Name:      getPVCName(int(i)),
=======
			stsList = listAndCheckStatefulSet(key)
			for _, sts := range stsList.Items {
				for _, vct := range sts.Spec.VolumeClaimTemplates {
					for i := *sts.Spec.Replicas - 1; i >= 0; i-- {
						pvc := &corev1.PersistentVolumeClaim{}
						pvcKey := types.NamespacedName{
							Namespace: key.Namespace,
							Name:      fmt.Sprintf("%s-%s-%d", vct.Name, sts.Name, i),
						}
						Expect(k8sClient.Get(ctx, pvcKey, pvc)).Should(Succeed())
						Expect(pvc.Spec.Resources.Requests[corev1.ResourceStorage]).To(Equal(newStorageValue))
					}
				}
			}
		})
	})

	// TODO move integration tests(which relies on a real K8s cluster) out of UT
	Context("When updating cluster PVC storage size in real K8s cluster", func() {
		It("Should update PVC request storage size accordingly", func() {
			By("Checking available storageclasses")
			scList := &storagev1.StorageClassList{}
			defaultStorageClass := &storagev1.StorageClass{}
			hasDefaultSC := false
			_ = k8sClient.List(ctx, scList)
			if len(scList.Items) == 0 {
				return
			}

			for _, sc := range scList.Items {
				annot := sc.Annotations
				if annot == nil {
					continue
				}
				if isDefaultStorageClassAnnotation(&sc) {
					defaultStorageClass = &sc
					hasDefaultSC = true
					break
				}
			}
			if !hasDefaultSC {
				defaultStorageClass = &scList.Items[0]
				err := assureDefaultStorageClassObj(defaultStorageClass)
				Expect(err).NotTo(HaveOccurred())
			}

			By("Creating a cluster with volume claim")
			toCreate, _, _, key := newClusterObj(nil, nil)
			toCreate.Spec.Components = make([]dbaasv1alpha1.ClusterComponent, 1)
			toCreate.Spec.Components[0] = dbaasv1alpha1.ClusterComponent{
				Name: "replicasets1",
				Type: "replicasets",
				VolumeClaimTemplates: []dbaasv1alpha1.ClusterComponentVolumeClaimTemplate{
					{
						Name: volumeName,
						Spec: &corev1.PersistentVolumeClaimSpec{
							AccessModes: []corev1.PersistentVolumeAccessMode{
								corev1.ReadWriteOnce,
							},
							Resources: corev1.ResourceRequirements{
								Requests: corev1.ResourceList{
									corev1.ResourceStorage: resource.MustParse("1Gi"),
								},
							},
						},
					},
					{
						Name: "log",
						Spec: &corev1.PersistentVolumeClaimSpec{
							AccessModes: []corev1.PersistentVolumeAccessMode{
								corev1.ReadWriteOnce,
							},
							StorageClassName: &defaultStorageClass.Name,
							Resources: corev1.ResourceRequirements{
								Requests: corev1.ResourceList{
									corev1.ResourceStorage: resource.MustParse("1Gi"),
								},
							},
						},
					},
				},
			}
			Expect(testCtx.CreateObj(ctx, toCreate)).Should(Succeed())

			fetchedG1 := &dbaasv1alpha1.Cluster{}

			Eventually(func() bool {
				_ = k8sClient.Get(ctx, key, fetchedG1)
				return fetchedG1.Status.ObservedGeneration == 1
			}, timeout, interval).Should(BeTrue())

			// this test required controller-manager component
			By("Checking controller-manager status")
			if !isCMAvailable() {
				By("The controller-manager is not available, test skipped")
				return
			}
			// TODO test the following contents in a real K8S cluster. testEnv is no controller-manager and scheduler components
			By("Checking the replicas")
			stsList := listAndCheckStatefulSet(key)
			sts := &stsList.Items[0]
			Expect(sts.Spec.Replicas).ShouldNot(BeNil())
			Expect(sts.Status.AvailableReplicas).To(Equal(*sts.Spec.Replicas))

			Eventually(func() bool {
				pvcList := &corev1.PersistentVolumeClaimList{}
				Expect(k8sClient.List(ctx, pvcList, client.InNamespace(key.Namespace))).Should(Succeed())
				return len(pvcList.Items) != 0
			}, timeout*6, interval).Should(BeTrue())

			comp := &fetchedG1.Spec.Components[0]
			newStorageValue := resource.MustParse("2Gi")
			comp.VolumeClaimTemplates[0].Spec.Resources.Requests[corev1.ResourceStorage] = newStorageValue
			comp.VolumeClaimTemplates[1].Spec.Resources.Requests[corev1.ResourceStorage] = newStorageValue

			Expect(k8sClient.Update(ctx, fetchedG1)).Should(Succeed())

			fetchedG2 := &dbaasv1alpha1.Cluster{}
			Eventually(func() bool {
				_ = k8sClient.Get(ctx, key, fetchedG2)
				return fetchedG2.Status.ObservedGeneration == 2
			}, timeout*2, interval).Should(BeTrue())

			// sts := &appsv1.StatefulSet{}
			// stsKey := types.NamespacedName{
			// 	Namespace: key.Namespace,
			// 	Name: fmt.Sprintf("%s-%s-%s",
			// 		key.Name,
			// 		fetchedG2.Spec.Components[0].Type,
			// 		fetchedG2.Spec.Components[0].Name),
			// }
			// Expect(k8sClient.Get(ctx, stsKey, sts)).Should(Succeed())

			By("Checking the PVC")
			stsList = listAndCheckStatefulSet(key)
			for _, sts := range stsList.Items {
				for _, vct := range sts.Spec.VolumeClaimTemplates {
					for i := *sts.Spec.Replicas - 1; i >= 0; i-- {
						pvc := &corev1.PersistentVolumeClaim{}
						pvcKey := types.NamespacedName{
							Namespace: key.Namespace,
							Name:      fmt.Sprintf("%s-%s-%d", vct.Name, sts.Name, i),
						}
						Expect(k8sClient.Get(ctx, pvcKey, pvc)).Should(Succeed())
						Expect(pvc.Spec.Resources.Requests[corev1.ResourceStorage]).To(Equal(newStorageValue))
					}
				}
			}
		})
	})

	mockPodsForConsensusTest := func(cluster *dbaasv1alpha1.Cluster, number int) []corev1.Pod {
		podYaml := `
apiVersion: v1
kind: Pod
metadata:
  labels:
    controller-revision-hash: mock-version
  name: my-name
  namespace: default
spec:
  containers:
  - args:
    command:
    - /bin/bash
    - -c
    env:
    - name: KB_POD_NAME
      valueFrom:
        fieldRef:
          apiVersion: v1
          fieldPath: metadata.name
    - name: KB_REPLICASETS_N
      value: "3"
    - name: KB_REPLICASETS_0_HOSTNAME
      value: clusterepuglf-wesql-test-0
    - name: KB_REPLICASETS_1_HOSTNAME
      value: clusterepuglf-wesql-test-1
    - name: KB_REPLICASETS_2_HOSTNAME
      value: clusterepuglf-wesql-test-2
    image: docker.io/apecloud/apecloud-mysql-server:latest
    imagePullPolicy: IfNotPresent
    name: mysql
    ports:
    - containerPort: 3306
      name: mysql
      protocol: TCP
    - containerPort: 13306
      name: paxos
      protocol: TCP
    volumeMounts:
    - mountPath: /var/run/secrets/kubernetes.io/serviceaccount
      name: kube-api-access-2rhsb
      readOnly: true
  dnsPolicy: ClusterFirst
  enableServiceLinks: true
  restartPolicy: Always
  serviceAccount: default
  serviceAccountName: default

  volumes:
  - name: kube-api-access-2rhsb
    projected:
      defaultMode: 420
      sources:
      - serviceAccountToken:
          expirationSeconds: 3607
          path: token
      - configMap:
          items:
          - key: ca.crt
            path: ca.crt
          name: kube-root-ca.crt
      - downwardAPI:
          items:
          - fieldRef:
              apiVersion: v1
              fieldPath: metadata.namespace
            path: namespace
`
		pods := make([]corev1.Pod, 0)
		componentName := cluster.Spec.Components[0].Name
		clusterName := cluster.Name
		stsName := cluster.Name + "-" + componentName
		for i := 0; i < number; i++ {
			pod := corev1.Pod{}
			Expect(yaml.Unmarshal([]byte(podYaml), &pod)).Should(Succeed())
			pod.Name = stsName + "-" + strconv.Itoa(i)
			pod.Labels[intctrlutil.AppInstanceLabelKey] = clusterName
			pod.Labels[intctrlutil.AppComponentLabelKey] = componentName
			pods = append(pods, pod)
		}

		return pods
	}

	mockRoleChangedEvent := func(key types.NamespacedName, sts *appsv1.StatefulSet) []corev1.Event {
		eventYaml := `
apiVersion: v1
kind: Event
metadata:
  name: myevent
  namespace: default
type: Warning
reason: Unhealthy
reportingComponent: ""
message: 'Readiness probe failed: {"event":"roleUnchanged","originalRole":"Leader","role":"Follower"}'
involvedObject:
  apiVersion: v1
  fieldPath: spec.containers{kb-rolechangedcheck}
  kind: Pod
  name: wesql-main-2
  namespace: default
`
		pods, err := util.GetPodListByStatefulSet(ctx, k8sClient, sts)
		Expect(err).To(Succeed())

		events := make([]corev1.Event, 0)
		for _, pod := range pods {
			event := corev1.Event{}
			Expect(yaml.Unmarshal([]byte(eventYaml), &event)).Should(Succeed())
			event.Name = pod.Name + "-event"
			event.InvolvedObject.Name = pod.Name
			event.InvolvedObject.UID = pod.UID
			events = append(events, event)
		}
		events[0].Message = `Readiness probe failed: {"event":"roleUnchanged","originalRole":"Leader","role":"Leader"}`
		return events
	}

	getStsPodsName := func(sts *appsv1.StatefulSet) []string {
		pods, err := util.GetPodListByStatefulSet(ctx, k8sClient, sts)
		Expect(err).To(Succeed())

		names := make([]string, 0)
		for _, pod := range pods {
			names = append(names, pod.Name)
		}
		return names
	}

	Context("When creating cluster with componentType = Consensus", func() {
		It("Should success with: "+
			"1 pod with 'leader' role label set, "+
			"2 pods with 'follower' role label set,"+
			"1 service routes to 'leader' pod", func() {
			By("Creating a cluster with componentType = Consensus")
			replicas := 3

			toCreate, _, _, key := newClusterWithConsensusObj(nil, nil)
			Expect(testCtx.CreateObj(ctx, toCreate)).Should(Succeed())

			By("Waiting for cluster creation")
			Eventually(func(g Gomega) {
				fetched := &dbaasv1alpha1.Cluster{}
				g.Expect(k8sClient.Get(ctx, key, fetched)).To(Succeed())
				g.Expect(fetched.Status.ObservedGeneration == 1).To(BeTrue())
			}, timeout, interval).Should(Succeed())

			stsList := listAndCheckStatefulSet(key)
			sts := &stsList.Items[0]

			By("Creating mock pods in StatefulSet")
			pods := mockPodsForConsensusTest(toCreate, replicas)
			for _, pod := range pods {
				Expect(testCtx.CreateObj(ctx, &pod)).Should(Succeed())
				// mock the status to pass the isReady(pod) check in consensus_set
				pod.Status.Conditions = []corev1.PodCondition{{
					Type:   corev1.PodReady,
					Status: corev1.ConditionTrue,
				}}
				Expect(k8sClient.Status().Update(ctx, &pod)).Should(Succeed())
			}

			By("Creating mock role changed events")
			// pod.Labels[intctrlutil.RoleLabelKey] will be filled with the role
			events := mockRoleChangedEvent(key, sts)
			for _, event := range events {
				Expect(testCtx.CreateObj(ctx, &event)).Should(Succeed())
			}

			By("Checking pods' role are changed accordingly")
			Eventually(func(g Gomega) {
				pods, err := util.GetPodListByStatefulSet(ctx, k8sClient, sts)
				g.Expect(err).To(Succeed())
				// should have 3 pods
				g.Expect(len(pods)).To(Equal(3))
				// 1 leader
				// 2 followers
				leaderCount, followerCount := 0, 0
				for _, pod := range pods {
					switch pod.Labels[intctrlutil.RoleLabelKey] {
					case leader:
						leaderCount++
					case follower:
						followerCount++
					}
				}
				g.Expect(leaderCount).Should(Equal(1))
				g.Expect(followerCount).Should(Equal(2))
			}, 2*timeout, interval).Should(Succeed())

			By("Updating StatefulSet's status")
			sts.Status.UpdateRevision = "mock-version"
			sts.Status.Replicas = int32(replicas)
			sts.Status.AvailableReplicas = int32(replicas)
			sts.Status.CurrentReplicas = int32(replicas)
			sts.Status.ReadyReplicas = int32(replicas)
			sts.Status.ObservedGeneration = sts.Generation
			Expect(k8sClient.Status().Update(ctx, sts)).Should(Succeed())

			By("Checking pods' role are updated in cluster status")
			Eventually(func(g Gomega) {
				fetched := &dbaasv1alpha1.Cluster{}
				g.Expect(k8sClient.Get(ctx, key, fetched)).To(Succeed())
				compName := fetched.Spec.Components[0].Name
				g.Expect(fetched.Status.Components != nil).To(BeTrue())
				g.Expect(fetched.Status.Components).To(HaveKey(compName))
				consensusStatus := fetched.Status.Components[compName].ConsensusSetStatus
				g.Expect(consensusStatus != nil).To(BeTrue())
				g.Expect(consensusStatus.Leader.Pod).To(BeElementOf(getStsPodsName(sts)))
				g.Expect(len(consensusStatus.Followers) == 2).To(BeTrue())
				g.Expect(consensusStatus.Followers[0].Pod).To(BeElementOf(getStsPodsName(sts)))
				g.Expect(consensusStatus.Followers[1].Pod).To(BeElementOf(getStsPodsName(sts)))
			}, 2*timeout, interval).Should(Succeed())

			By("Waiting the cluster be running")
			Eventually(func(g Gomega) {
				fetched := &dbaasv1alpha1.Cluster{}
				g.Expect(k8sClient.Get(ctx, key, fetched)).To(Succeed())
				g.Expect(fetched.Status.Phase == dbaasv1alpha1.RunningPhase).To(BeTrue())
			}, timeout, interval).Should(Succeed())

		})
	})

	// TODO move integration tests(which relies on a real K8s cluster) out of UT
	Context("When creating cluster with componentType = Consensus in real K8s cluster", func() {
		It("Should success with: "+
			"1 pod with 'leader' role label set, "+
			"2 pods with 'follower' role label set,"+
			"1 service routes to 'leader' pod", func() {
			if !testCtx.UsingExistingCluster() {
				return
			}

			By("Creating a cluster with componentType = Consensus")
			toCreate, _, _, key := newClusterWithConsensusObj(nil, nil)
			Expect(testCtx.CreateObj(ctx, toCreate)).Should(Succeed())

			By("Waiting the cluster is created")
			Eventually(func(g Gomega) {
				fetched := &dbaasv1alpha1.Cluster{}
				g.Expect(k8sClient.Get(ctx, key, fetched)).To(Succeed())
				g.Expect(fetched.Status.Phase == dbaasv1alpha1.RunningPhase).To(BeTrue())
			}, timeout*3, interval*5).Should(Succeed())

			By("Checking pods' role label")
			ip := getLocalIP()
			Expect(ip).ShouldNot(BeEmpty())

			observeRoleOfServiceLoop := func(svc *corev1.Service) string {
				kind := "svc"
				name := svc.Name
				port := svc.Spec.Ports[0].Port
				role := ""
				Eventually(func() bool {
					err := startPortForward(kind, name, port)
					if err != nil {
						_ = stopPortForward(name)
						return false
					}
					time.Sleep(interval)
					role, err = observeRole(ip, port)
					if err != nil {
						_ = stopPortForward(name)
						return false
					}
					_ = stopPortForward(name)

					return true
				}, timeout*2, interval*1).Should(BeTrue())

				return role
			}

			stsList := listAndCheckStatefulSet(key)
			sts := &stsList.Items[0]
			pods, err := util.GetPodListByStatefulSet(ctx, k8sClient, sts)
			Expect(err).To(Succeed())
			// should have 3 pods
			Expect(len(pods)).Should(Equal(3))
			// 1 leader
			// 2 followers
			leaderCount, followerCount := 0, 0
			for _, pod := range pods {
				switch pod.Labels[intctrlutil.RoleLabelKey] {
				case leader:
					leaderCount++
				case follower:
					followerCount++
				}
			}
			Expect(leaderCount).Should(Equal(1))
			Expect(followerCount).Should(Equal(2))

			By("Checking services status")
			// we should have 1 services
			svcList := &corev1.ServiceList{}
			Expect(k8sClient.List(ctx, svcList, client.MatchingLabels{
				intctrlutil.AppInstanceLabelKey: key.Name,
			}, client.InNamespace(key.Namespace))).Should(Succeed())
			Expect(len(svcList.Items)).Should(Equal(1))
			svc := svcList.Items[0]
			// getRole should be leader through service
			Expect(observeRoleOfServiceLoop(&svc)).Should(Equal(leader))

			By("Deleting leader pod")
			leaderPod := &corev1.Pod{}
			for _, pod := range pods {
				if pod.Labels[intctrlutil.RoleLabelKey] == leader {
					leaderPod = &pod
					break
>>>>>>> 93767527
				}
				Expect(k8sClient.Get(ctx, pvcKey, pvc)).Should(Succeed())
				Expect(pvc.Spec.Resources.Requests[corev1.ResourceStorage]).To(Equal(newStorageValue))
			}
		})
	})

	Context("When creating cluster with cluster affinity set", func() {
		It("Should create pod with cluster affinity", func() {
			By("Creating a cluster")
			topologyKey := "testTopologyKey"
			lableKey := "testNodeLabelKey"
			labelValue := "testLabelValue"
			clusterObj.Spec.Affinity = &dbaasv1alpha1.Affinity{
				PodAntiAffinity: dbaasv1alpha1.Required,
				TopologyKeys:    []string{topologyKey},
				NodeLabels: map[string]string{
					lableKey: labelValue,
				},
			}
			Expect(testCtx.CreateObj(ctx, clusterObj)).Should(Succeed())

			By("Checking the Affinity and TopologySpreadConstraints")
			stsList := listAndCheckStatefulSet(clusterKey)
			podSpec := stsList.Items[0].Spec.Template.Spec
			Expect(podSpec.Affinity.NodeAffinity.RequiredDuringSchedulingIgnoredDuringExecution.NodeSelectorTerms[0].MatchExpressions[0].Key).To(Equal(lableKey))
			Expect(podSpec.TopologySpreadConstraints[0].WhenUnsatisfiable).To(Equal(corev1.DoNotSchedule))
			Expect(podSpec.TopologySpreadConstraints[0].TopologyKey).To(Equal(topologyKey))
			Expect(podSpec.Affinity.PodAntiAffinity.RequiredDuringSchedulingIgnoredDuringExecution[0].TopologyKey).To(Equal(topologyKey))
		})
	})

	Context("When creating cluster with both cluster affinity and component affinity set", func() {
		It("Should observe the component affinity will override the cluster affinity", func() {
			By("Creating a cluster")
			clusterTopologyKey := "testClusterTopologyKey"
			clusterObj.Spec.Affinity = &dbaasv1alpha1.Affinity{
				PodAntiAffinity: dbaasv1alpha1.Required,
				TopologyKeys:    []string{clusterTopologyKey},
			}
			compTopologyKey := "testComponentTopologyKey"
			clusterObj.Spec.Components = []dbaasv1alpha1.ClusterComponent{}
			clusterObj.Spec.Components = append(clusterObj.Spec.Components, dbaasv1alpha1.ClusterComponent{
				Name: statefulCompName,
				Type: statefulCompType,
				Affinity: &dbaasv1alpha1.Affinity{
					PodAntiAffinity: dbaasv1alpha1.Preferred,
					TopologyKeys:    []string{compTopologyKey},
				},
			})
			Expect(testCtx.CreateObj(ctx, clusterObj)).Should(Succeed())

			By("Checking the Affinity and the TopologySpreadConstraints")
			stsList := listAndCheckStatefulSet(clusterKey)
			podSpec := stsList.Items[0].Spec.Template.Spec
			Expect(podSpec.TopologySpreadConstraints[0].WhenUnsatisfiable).To(Equal(corev1.ScheduleAnyway))
			Expect(podSpec.TopologySpreadConstraints[0].TopologyKey).To(Equal(compTopologyKey))
			Expect(podSpec.Affinity.PodAntiAffinity.PreferredDuringSchedulingIgnoredDuringExecution[0].Weight).ShouldNot(BeNil())
		})
	})

	Context("When creating cluster with cluster tolerations set", func() {
		It("Should create pods with cluster tolerations", func() {
			By("Creating a cluster")
			var tolerations []corev1.Toleration
			tolerationKey := "testClusterTolerationKey"
			tolerationValue := "testClusterTolerationValue"
			clusterObj.Spec.Tolerations = append(tolerations, corev1.Toleration{
				Key:      tolerationKey,
				Value:    tolerationValue,
				Operator: corev1.TolerationOpEqual,
				Effect:   corev1.TaintEffectNoSchedule,
			})
			Expect(testCtx.CreateObj(ctx, clusterObj)).Should(Succeed())

			By("Checking the tolerations")
			stsList := listAndCheckStatefulSet(clusterKey)
			podSpec := stsList.Items[0].Spec.Template.Spec
			Expect(len(podSpec.Tolerations) == 1).Should(BeTrue())
			toleration := podSpec.Tolerations[0]
			Expect(toleration.Key == tolerationKey &&
				toleration.Value == tolerationValue).Should(BeTrue())
			Expect(toleration.Operator == corev1.TolerationOpEqual &&
				toleration.Effect == corev1.TaintEffectNoSchedule).Should(BeTrue())
		})
	})

	Context("When creating cluster with both cluster tolerations and component tolerations set", func() {
		It("Should observe the component tolerations will override the cluster tolerations", func() {
			By("Creating a cluster")
			var clusterTolerations []corev1.Toleration
			clusterTolerationKey := "testClusterTolerationKey"
			clusterObj.Spec.Tolerations = append(clusterTolerations, corev1.Toleration{
				Key:      clusterTolerationKey,
				Operator: corev1.TolerationOpExists,
				Effect:   corev1.TaintEffectNoExecute,
			})

			var compTolerations []corev1.Toleration
			compTolerationKey := "testcompTolerationKey"
			compTolerationValue := "testcompTolerationValue"
			compTolerations = append(compTolerations, corev1.Toleration{
				Key:      compTolerationKey,
				Value:    compTolerationValue,
				Operator: corev1.TolerationOpEqual,
				Effect:   corev1.TaintEffectNoSchedule,
			})

			clusterObj.Spec.Components = []dbaasv1alpha1.ClusterComponent{}
			clusterObj.Spec.Components = append(clusterObj.Spec.Components, dbaasv1alpha1.ClusterComponent{
				Name:        statefulCompName,
				Type:        statefulCompType,
				Tolerations: compTolerations,
			})
			Expect(testCtx.CreateObj(ctx, clusterObj)).Should(Succeed())

			By("Checking the tolerations")
			stsList := listAndCheckStatefulSet(clusterKey)
			podSpec := stsList.Items[0].Spec.Template.Spec
			Expect(len(podSpec.Tolerations) == 1).Should(BeTrue())
			toleration := podSpec.Tolerations[0]
			Expect(toleration.Key == compTolerationKey &&
				toleration.Value == compTolerationValue).Should(BeTrue())
			Expect(toleration.Operator == corev1.TolerationOpEqual &&
				toleration.Effect == corev1.TaintEffectNoSchedule).Should(BeTrue())
		})
	})
})<|MERGE_RESOLUTION|>--- conflicted
+++ resolved
@@ -81,45 +81,9 @@
 	BeforeEach(func() {
 		cleanEnv()
 
-<<<<<<< HEAD
 		By("Create a configmap and config template obj")
 		_ = testdbaas.CreateCustomizedObj(&testCtx, "config/configcm.yaml", &corev1.ConfigMap{},
 			testCtx.UseDefaultNamespace())
-=======
-	assureClusterVersionObj := func() *dbaasv1alpha1.ClusterVersion {
-		By("Assuring an clusterVersion obj")
-		clusterVersionYaml := `
-apiVersion: dbaas.kubeblocks.io/v1alpha1
-kind: ClusterVersion
-metadata:
-  name: cluster-version
-spec:
-  clusterDefinitionRef: cluster-definition
-  components:
-  - type: replicasets
-    configSpec:
-      configTemplateRefs:
-      - name: mysql-tree-node-template-8.0
-        configTplRef: mysql-tree-node-template-8.0
-        configConstraintRef: mysql-tree-node-template-8.0
-        namespace: default
-        volumeName: mysql-config
-    podSpec:
-      containers:
-      - name: mysql
-        image: docker.io/apecloud/apecloud-mysql-server:latest
-  - type: proxy
-    podSpec: 
-      containers:
-      - name: nginx
-        image: nginx
-`
-		clusterVersion := &dbaasv1alpha1.ClusterVersion{}
-		Expect(yaml.Unmarshal([]byte(clusterVersionYaml), clusterVersion)).Should(Succeed())
-		Expect(testCtx.CheckedCreateObj(ctx, clusterVersion)).Should(Succeed())
-		return clusterVersion
-	}
->>>>>>> 93767527
 
 		cfgTpl := testdbaas.CreateCustomizedObj(&testCtx, "config/configtpl.yaml",
 			&dbaasv1alpha1.ConfigConstraint{}, testCtx.UseDefaultNamespace())
@@ -135,88 +99,10 @@
 		clusterVersionObj = testdbaas.CreateCustomizedObj(&testCtx, "resources/mysql_cv.yaml",
 			&dbaasv1alpha1.ClusterVersion{}, testCtx.UseDefaultNamespace())
 
-<<<<<<< HEAD
 		By("Mock a cluster obj")
 		clusterObj = testdbaas.MockClusterObj(clusterDefObj.GetName(), clusterVersionObj.GetName())
 		clusterKey = client.ObjectKeyFromObject(clusterObj)
 	})
-=======
-	assureClusterVersionWithConsensusObj := func() *dbaasv1alpha1.ClusterVersion {
-		By("Assuring an clusterVersion obj with componentType = Consensus")
-		clusterVersionYaml := `
-apiVersion: dbaas.kubeblocks.io/v1alpha1
-kind: ClusterVersion
-metadata:
-  name: cluster-version-consensus
-spec:
-  clusterDefinitionRef: cluster-definition-consensus
-  components:
-  - type: replicasets
-    podSpec:
-      containers:
-      - name: mysql
-        image: docker.io/apecloud/apecloud-mysql-server:latest
-        imagePullPolicy: IfNotPresent
-`
-		clusterVersion := &dbaasv1alpha1.ClusterVersion{}
-		Expect(yaml.Unmarshal([]byte(clusterVersionYaml), clusterVersion)).Should(Succeed())
-		Expect(testCtx.CheckedCreateObj(ctx, clusterVersion)).Should(Succeed())
-		return clusterVersion
-	}
-
-	newClusterWithConsensusObj := func(
-		clusterDefObj *dbaasv1alpha1.ClusterDefinition,
-		clusterVersionObj *dbaasv1alpha1.ClusterVersion,
-	) (*dbaasv1alpha1.Cluster, *dbaasv1alpha1.ClusterDefinition, *dbaasv1alpha1.ClusterVersion, types.NamespacedName) {
-		// setup Cluster obj required default ClusterDefinition and ClusterVersion objects if not provided
-		if clusterDefObj == nil {
-			assureCfgTplConfigMapObj()
-			clusterDefObj = assureClusterDefWithConsensusObj()
-		}
-		if clusterVersionObj == nil {
-			clusterVersionObj = assureClusterVersionWithConsensusObj()
-		}
-
-		randomStr, _ := password.Generate(6, 0, 0, true, false)
-		key := types.NamespacedName{
-			Name:      "cluster" + randomStr,
-			Namespace: "default",
-		}
-
-		return &dbaasv1alpha1.Cluster{
-			ObjectMeta: metav1.ObjectMeta{
-				Name:      key.Name,
-				Namespace: key.Namespace,
-			},
-			Spec: dbaasv1alpha1.ClusterSpec{
-				ClusterDefRef:     clusterDefObj.GetName(),
-				ClusterVersionRef: clusterVersionObj.GetName(),
-				TerminationPolicy: dbaasv1alpha1.WipeOut,
-				Components: []dbaasv1alpha1.ClusterComponent{
-					{
-						Name: "wesql-test",
-						Type: "replicasets",
-						VolumeClaimTemplates: []dbaasv1alpha1.ClusterComponentVolumeClaimTemplate{
-							{
-								Name: volumeName,
-								Spec: &corev1.PersistentVolumeClaimSpec{
-									AccessModes: []corev1.PersistentVolumeAccessMode{
-										corev1.ReadWriteOnce,
-									},
-									Resources: corev1.ResourceRequirements{
-										Requests: corev1.ResourceList{
-											corev1.ResourceStorage: resource.MustParse("1Gi"),
-										},
-									},
-								},
-							},
-						},
-					},
-				},
-			},
-		}, clusterDefObj, clusterVersionObj, key
-	}
->>>>>>> 93767527
 
 	AfterEach(func() {
 		cleanEnv()
@@ -339,7 +225,7 @@
 				fetched := &dbaasv1alpha1.Cluster{}
 				Expect(k8sClient.Get(ctx, clusterKey, fetched)).To(Succeed())
 
-				comp, err := util.GetComponentDeftByCluster(ctx, k8sClient, fetched, name)
+				comp, err := util.GetComponentDefByCluster(ctx, k8sClient, fetched, name)
 				Expect(err).ShouldNot(HaveOccurred())
 
 				var headlessSvcPorts []corev1.ServicePort
@@ -564,526 +450,9 @@
 			By("Checking cluster status and the number of replicas changed")
 			Eventually(testdbaas.CheckObj(&testCtx, clusterKey, func(g Gomega, cluster *dbaasv1alpha1.Cluster) {
 				g.Expect(cluster.Status.ObservedGeneration == 2).To(BeTrue())
-<<<<<<< HEAD
 			})).Should(Succeed())
 			stsList = listAndCheckStatefulSet(clusterKey)
 			Expect(*stsList.Items[0].Spec.Replicas).To(BeEquivalentTo(updatedReplicas))
-=======
-			}), timeout, interval).Should(Succeed())
-			stsList = listAndCheckStatefulSet(key)
-			Expect(int(*stsList.Items[0].Spec.Replicas)).To(BeEquivalentTo(updatedReplicas))
-		})
-	})
-
-	// TODO move integration tests(which relies on a real K8s cluster) out of UT
-	Context("When horizontal scaling in real env", func() {
-		It("Should create backup resources accordingly", func() {
-			if !viper.GetBool("USE_EXISTING_CLUSTER") {
-				return
-			}
-
-			configTplKey := types.NamespacedName{Name: "test-mysql-3node-tpl-8.0", Namespace: "default"}
-			configTplYAML := fmt.Sprintf(`
-apiVersion: v1
-kind: ConfigMap
-metadata:
-  annotations:
-    meta.helm.sh/release-name: kubeblocks
-    meta.helm.sh/release-namespace: default
-  labels:
-    app.kubernetes.io/managed-by: Helm
-  name: %s
-  namespace: %s
-data:
-  my.cnf: |-
-    [mysqld]
-    # aliyun buffer pool: https://help.aliyun.com/document_detail/162326.html?utm_content=g_1000230851&spm=5176.20966629.toubu.3.f2991ddcpxxvD1#title-rey-j7j-4dt
-    
-    {{- $log_root := getVolumePathByName ( index $.podSpec.containers 0 ) "log" }}
-    {{- $data_root := getVolumePathByName ( index $.podSpec.containers 0 ) "data" }}
-    {{- $mysql_port_info := getPortByName ( index $.podSpec.containers 0 ) "mysql" }}
-    {{- $pool_buffer_size := ( callBufferSizeByResource ( index $.podSpec.containers 0 ) ) }}
-
-
-    {{- if $pool_buffer_size }}
-    innodb-buffer-pool-size={{ $pool_buffer_size }}
-    {{- end }}
-
-    # require port
-    {{- $mysql_port := 3306 }}
-
-    log-bin=master-bin
-    gtid_mode=OFF
-    consensus_auto_leader_transfer=ON
-
-    port={{ $mysql_port }}
-
-    datadir={{ $data_root }}/data
-    {{ if $log_root }}
-    # Mysql error log
-    log-error={{ $log_root }}/mysqld.err
-    # SQL access log
-    general_log=1
-    general_log_file={{ $log_root }}/mysqld.log
-    {{- end }}
-
-    pid-file=/var/run/mysqld/mysqld.pid
-    socket=/var/run/mysqld/mysqld.sock
-
-    [client]
-    port={{ $mysql_port }}
-    socket=/var/run/mysqld/mysqld.sock
-`, configTplKey.Name, configTplKey.Namespace)
-			cm := &corev1.ConfigMap{}
-			Expect(yaml.Unmarshal([]byte(configTplYAML), cm)).Should(Succeed())
-			Expect(testCtx.CheckedCreateObj(ctx, cm)).Should(Succeed())
-
-			By("Create real clusterdefinition")
-			clusterDefKey := types.NamespacedName{Name: "test-apecloud-mysql"}
-			clusterDefYAML := fmt.Sprintf(`
-apiVersion: dbaas.kubeblocks.io/v1alpha1
-kind:       ClusterDefinition
-metadata:
-  name: %s
-spec:
-  type: stat.mysql
-  components:
-    - typeName: replicasets
-      characterType: mysql
-      monitor:
-        builtIn: false
-      configTemplateRefs:
-        - name: %s
-          configTplRef: %s
-          volumeName: mysql-config
-      componentType: Consensus
-      consensusSpec:
-        leader:
-          name: leader
-          accessMode: ReadWrite
-        followers:
-          - name: follower
-            accessMode: Readonly
-      defaultReplicas: 3
-      podSpec:
-        serviceAccountName: kubeblocks
-        initContainers:
-          - name: init
-            image: lynnleelhl/kubectl:latest
-            imagePullPolicy: IfNotPresent
-            command: ["sh", "-c"]
-            args:
-            - |
-              leader=$(cat /etc/podinfo/annotations | grep "cs.dbaas.kubeblocks.io/leader" | awk -F'"' '{print $2}')
-              followers=$(cat /etc/podinfo/annotations | grep "cs.dbaas.kubeblocks.io/followers" | awk -F'"' '{print $2}')
-              echo $leader
-              echo $followers
-              sub_follower=$(echo "$followers" | grep "$KB_POD_NAME")
-              echo $KB_POD_NAME
-              echo $sub_follower
-              if [ -z "$leader" -o "$KB_POD_NAME" = "$leader" -o ! -z "$sub_follower" ]; then 
-                exit 0;
-              else 
-                idx=${KB_POD_NAME##*-}
-                host=$(eval echo \$KB_REPLICASETS_"$idx"_HOSTNAME)
-                echo "$host"
-                echo "kubectl exec -i $leader -c mysql -- bash -c \"mysql -e \"call dbms_consensus.add_follower('$host:13306');\" & pid=\$!; sleep 1; if ! ps \$pid > /dev/null; then wait \$pid; code=\$?; exit \$code; fi\""
-                kubectl exec -i $leader -c mysql -- bash -c "mysql -e \"call dbms_consensus.add_follower('$host:13306');\" & pid=\$!; sleep 1; if ! ps \$pid > /dev/null; then wait \$pid; code=\$?; exit \$code; fi"
-              fi
-            volumeMounts:
-              - mountPath: /etc/podinfo
-                name: podinfo
-        containers:
-          - args:
-              - |
-                cluster_info=""; for (( i=0; i< $KB_REPLICASETS_N; i++ )); do
-                  if [ $i -ne 0 ]; then
-                    cluster_info="$cluster_info;";
-                  fi;
-                  host=$(eval echo \$KB_REPLICASETS_"$i"_HOSTNAME)
-                  cluster_info="$cluster_info$host:13306";
-                done; 
-                idx=0; 
-                while IFS='-' read -ra ADDR; do
-                    for i in "${ADDR[@]}"; do
-                      idx=$i;
-                    done;
-                done <<< "$KB_POD_NAME"; 
-                host=$(eval echo \$KB_REPLICASETS_"$idx"_HOSTNAME)
-                cluster_info="$cluster_info@$(($idx+1))"; 
-                echo $cluster_info; 
-                mkdir -p /data/mysql/data; 
-                chmod +777 -R /data/mysql; 
-                leader=$(cat /etc/podinfo/annotations | grep "cs.dbaas.kubeblocks.io/leader" | awk -F'"' '{print $2}')
-                echo $leader
-                if [ -z "$leader" ]; then
-                  echo "docker-entrypoint.sh mysqld --defaults-file=/opt/mysql/my.cnf --cluster-start-index=$CLUSTER_START_INDEX --cluster-info=\"$cluster_info\" --cluster-id=$CLUSTER_ID"
-                  docker-entrypoint.sh mysqld --defaults-file=/opt/mysql/my.cnf --cluster-start-index=$CLUSTER_START_INDEX --cluster-info="$cluster_info" --cluster-id=$CLUSTER_ID
-                elif [ "$KB_POD_NAME" != "$leader" ]; then
-                  echo "docker-entrypoint.sh mysqld --defaults-file=/opt/mysql/my.cnf --cluster-start-index=$CLUSTER_START_INDEX --cluster-info=\"$host:13306\" --cluster-id=$CLUSTER_ID"
-                  docker-entrypoint.sh mysqld --defaults-file=/opt/mysql/my.cnf --cluster-start-index=$CLUSTER_START_INDEX --cluster-info="$host:13306" --cluster-id=$CLUSTER_ID
-                else 
-                  echo "docker-entrypoint.sh mysqld --defaults-file=/opt/mysql/my.cnf --cluster-start-index=$CLUSTER_START_INDEX --cluster-info=\"$host:13306@1\" --cluster-id=$CLUSTER_ID"
-                  docker-entrypoint.sh mysqld --defaults-file=/opt/mysql/my.cnf --cluster-start-index=$CLUSTER_START_INDEX --cluster-info="$host:13306@1" --cluster-id=$CLUSTER_ID
-                fi
-            command:
-              - /bin/bash
-              - -c
-            env:
-              - name: MYSQL_ROOT_USER
-                value: root
-              - name: MYSQL_ROOT_PASSWORD
-                value: ""
-              - name: MYSQL_ALLOW_EMPTY_PASSWORD
-                value: "yes"
-              - name: MYSQL_DATABASE
-                value: mydb
-              - name: MYSQL_USER
-                value: u1
-              - name: MYSQL_PASSWORD
-                value: u1
-              - name: CLUSTER_ID
-                value: "1"
-              - name: CLUSTER_START_INDEX
-                value: "1"
-              - name: REPLICATIONUSER
-                value: replicator
-              - name: REPLICATION_PASSWORD
-                value: ""
-              - name: MYSQL_TEMPLATE_CONFIG
-                value: ""
-              - name: MYSQL_CUSTOM_CONFIG
-                value: ""
-              - name: MYSQL_DYNAMIC_CONFIG
-                value: ""
-            imagePullPolicy: IfNotPresent
-            name: mysql
-            ports:
-              - containerPort: 3306
-                name: mysql
-                protocol: TCP
-              - containerPort: 13306
-                name: paxos
-                protocol: TCP
-            resources: {}
-            volumeMounts:
-              - mountPath: /data/mysql
-                name: data
-              - mountPath: /opt/mysql
-                name: mysql-config
-              - mountPath: /etc/podinfo
-                name: podinfo
-        volumes:
-          - name: podinfo
-            downwardAPI:
-              items:
-                - path: "annotations"
-                  fieldRef:
-                    fieldPath: metadata.annotations
-`, clusterDefKey.Name, configTplKey.Name, configTplKey.Name)
-			clusterDef := &dbaasv1alpha1.ClusterDefinition{}
-			Expect(yaml.Unmarshal([]byte(clusterDefYAML), clusterDef)).Should(Succeed())
-			clusterDef.Spec.Components[0].HorizontalScalePolicy =
-				&dbaasv1alpha1.HorizontalScalePolicy{Type: dbaasv1alpha1.HScaleDataClonePolicyFromSnapshot}
-			Expect(testCtx.CheckedCreateObj(ctx, clusterDef)).Should(Succeed())
-
-			By("Create real ClusterVersion")
-			clusterVersionKey := types.NamespacedName{Name: "test-ac-mysql-8.0.30"}
-			clusterVersionYaml := fmt.Sprintf(`
-apiVersion: dbaas.kubeblocks.io/v1alpha1
-kind: ClusterVersion
-metadata:
-  labels:
-    app.kubernetes.io/instance: kubeblocks
-    app.kubernetes.io/managed-by: Helm
-    app.kubernetes.io/name: wesql
-    app.kubernetes.io/version: 8.0.30
-    clusterdefinition.kubeblocks.io/name: apecloud-mysql
-    helm.sh/chart: wesql-0.1.1
-  name: %s
-spec:
-  clusterDefinitionRef: %s
-  components:
-  - podSpec:
-      containers:
-      - image: apecloud/apecloud-mysql-server:latest
-        imagePullPolicy: IfNotPresent
-        name: mysql
-        resources: {}
-    type: replicasets
-`, clusterVersionKey.Name, clusterDefKey.Name)
-			clusterVersion := &dbaasv1alpha1.ClusterVersion{}
-			Expect(yaml.Unmarshal([]byte(clusterVersionYaml), clusterVersion)).Should(Succeed())
-			Expect(testCtx.CheckedCreateObj(ctx, clusterVersion)).Should(Succeed())
-
-			clusterVersionList := dbaasv1alpha1.ClusterVersionList{}
-			Eventually(func(g Gomega) {
-				g.Expect(k8sClient.List(ctx, &clusterVersionList, client.MatchingLabels{
-					"clusterdefinition.kubeblocks.io/name": clusterDefKey.Name,
-				}, client.InNamespace(clusterVersionKey.Namespace))).Should(Succeed())
-				g.Expect(len(clusterVersionList.Items) > 0).To(BeTrue())
-				g.Expect(clusterVersionList.Items[0].Status.Phase == "Available").To(BeTrue())
-			}, timeout, interval).Should(Succeed())
-
-			By("By creating a cluster")
-			key := types.NamespacedName{Name: "test-wesql-01", Namespace: "default"}
-			clusterYAML := fmt.Sprintf(`
-apiVersion: dbaas.kubeblocks.io/v1alpha1
-kind: Cluster
-metadata:
-  name: %s
-  namespace: %s
-spec:
-  clusterDefinitionRef: %s
-  clusterVersionRef: %s
-  components:
-  - name: replicasets
-    type: replicasets
-    replicas: 1
-    volumeClaimTemplates:
-    - name: data
-      spec:
-        accessModes:
-          - ReadWriteOnce
-        resources:
-          requests:
-            storage: 1Gi
-  terminationPolicy: Delete
-`, key.Name, key.Namespace, clusterDefKey.Name, clusterVersionKey.Name)
-			cluster := &dbaasv1alpha1.Cluster{}
-			Expect(yaml.Unmarshal([]byte(clusterYAML), cluster)).Should(Succeed())
-			Expect(testCtx.CheckedCreateObj(ctx, cluster)).Should(Succeed())
-
-			backupPolicyTplKey := types.NamespacedName{Name: "test-backup-policy-template-mysql"}
-			backupPolicyTemplateYaml := fmt.Sprintf(`
-apiVersion: dataprotection.kubeblocks.io/v1alpha1
-kind: BackupPolicyTemplate
-metadata:
-  name: %s
-  labels:
-    clusterdefinition.kubeblocks.io/name: %s
-spec:
-  schedule: "0 2 * * *"
-  ttl: 168h0m0s
-  # !!DISCUSS Number of backup retries on fail.
-  onFailAttempted: 3
-  hooks:
-    ContainerName: mysql
-    image: rancher/kubectl:v1.23.7
-    preCommands:
-    - touch /data/mysql/data/.restore; sync
-  backupToolName: mysql-xtrabackup
-`, backupPolicyTplKey.Name, clusterDefKey.Name)
-			backupPolicyTemplate := dataprotectionv1alpha1.BackupPolicyTemplate{}
-			Expect(yaml.Unmarshal([]byte(backupPolicyTemplateYaml), &backupPolicyTemplate)).Should(Succeed())
-			Expect(testCtx.CheckedCreateObj(ctx, &backupPolicyTemplate)).Should(Succeed())
-
-			for i := 0; i < 1; i++ {
-				pvcYAML := fmt.Sprintf(`
-apiVersion: v1
-kind: PersistentVolumeClaim
-metadata:
-  name: data-%s-replicasets-%d
-  namespace: default
-  labels:
-    app.kubernetes.io/instance: %s
-spec:
-  accessModes:
-  - ReadWriteOnce
-  resources:
-    requests:
-      storage: 1Gi
-  storageClassName: ebs-sc
-  volumeMode: Filesystem
-  volumeName: pvc-6302ba88-ac70-4939-ac53-78a4bab00094
-`, key.Name, i, key.Name)
-				pvc := corev1.PersistentVolumeClaim{}
-				Expect(yaml.Unmarshal([]byte(pvcYAML), &pvc)).Should(Succeed())
-				Expect(testCtx.CreateObj(ctx, &pvc)).Should(Succeed())
-			}
-
-			fetchedG1 := &dbaasv1alpha1.Cluster{}
-			Eventually(func() bool {
-				_ = k8sClient.Get(ctx, key, fetchedG1)
-				return fetchedG1.Status.ObservedGeneration == 1
-			}, timeout, interval).Should(BeTrue())
-
-			stsList := &appsv1.StatefulSetList{}
-			Eventually(func() bool {
-				Expect(k8sClient.List(ctx, stsList, client.MatchingLabels{
-					"app.kubernetes.io/instance": key.Name,
-				}, client.InNamespace(key.Namespace))).Should(Succeed())
-				return len(stsList.Items) != 0
-			}, timeout, interval).Should(BeTrue())
-
-			podList := corev1.PodList{}
-			Eventually(func() bool {
-				Expect(k8sClient.List(ctx, &podList, client.MatchingLabels{
-					"app.kubernetes.io/instance": key.Name,
-				}, client.InNamespace(key.Namespace))).Should(Succeed())
-				return len(podList.Items) == 1
-			}, timeout, interval).Should(BeTrue())
-
-			By("By updating replica")
-			updatedReplicas := int32(3)
-			for i := *fetchedG1.Spec.Components[0].Replicas; i < updatedReplicas; i++ {
-				pvcYAML := fmt.Sprintf(`
-apiVersion: v1
-kind: PersistentVolumeClaim
-metadata:
-  name: data-%s-replicasets-%d
-  namespace: default
-  labels:
-    app.kubernetes.io/instance: %s
-spec:
-  accessModes:
-  - ReadWriteOnce
-  resources:
-    requests:
-      storage: 1Gi
-  storageClassName: ebs-sc
-  volumeMode: Filesystem
-  volumeName: pvc-6302ba88-ac70-4939-ac53-78a4bab00094
-`, key.Name, i, key.Name)
-				pvc := corev1.PersistentVolumeClaim{}
-				Expect(yaml.Unmarshal([]byte(pvcYAML), &pvc)).Should(Succeed())
-				Expect(testCtx.CreateObj(ctx, &pvc)).Should(Succeed())
-			}
-			fetchedG1.Spec.Components[0].Replicas = &updatedReplicas
-			Expect(k8sClient.Update(ctx, fetchedG1)).Should(Succeed())
-
-			Eventually(func() bool {
-				backupList := dataprotectionv1alpha1.BackupList{}
-				Expect(k8sClient.List(ctx, &backupList, client.MatchingLabels{
-					"app.kubernetes.io/instance": key.Name,
-				}, client.InNamespace(key.Namespace))).Should(Succeed())
-				return len(backupList.Items) == 1
-			}, timeout, interval).Should(BeTrue())
-
-			fetchedG2 := &dbaasv1alpha1.Cluster{}
-			Eventually(func() bool {
-				_ = k8sClient.Get(ctx, key, fetchedG2)
-				return fetchedG2.Status.ObservedGeneration == 2
-			}, timeout*2, interval).Should(BeTrue())
-
-			Eventually(func() bool {
-				Expect(k8sClient.List(ctx, stsList, client.MatchingLabels{
-					"app.kubernetes.io/instance": key.Name,
-				}, client.InNamespace(key.Namespace))).Should(Succeed())
-				Expect(len(stsList.Items) != 0).Should(BeTrue())
-				return *stsList.Items[0].Spec.Replicas == updatedReplicas
-			}, timeout, interval).Should(BeTrue())
-
-			updatedReplicas = 5
-			for i := *fetchedG2.Spec.Components[0].Replicas; i < updatedReplicas; i++ {
-				pvcYAML := fmt.Sprintf(`
-apiVersion: v1
-kind: PersistentVolumeClaim
-metadata:
-  name: data-%s-replicasets-%d
-  namespace: default
-  labels:
-    app.kubernetes.io/instance: %s
-spec:
-  accessModes:
-  - ReadWriteOnce
-  resources:
-    requests:
-      storage: 1Gi
-  storageClassName: ebs-sc
-  volumeMode: Filesystem
-  volumeName: pvc-6302ba88-ac70-4939-ac53-78a4bab00094
-`, key.Name, i, key.Name)
-				pvc := corev1.PersistentVolumeClaim{}
-				Expect(yaml.Unmarshal([]byte(pvcYAML), &pvc)).Should(Succeed())
-				Expect(testCtx.CreateObj(ctx, &pvc)).Should(Succeed())
-			}
-			fetchedG2.Spec.Components[0].Replicas = &updatedReplicas
-			Expect(k8sClient.Update(ctx, fetchedG2)).Should(Succeed())
-
-			fetchedG3 := &dbaasv1alpha1.Cluster{}
-
-			Eventually(func() bool {
-				_ = k8sClient.Get(ctx, key, fetchedG3)
-				return fetchedG3.Status.ObservedGeneration == 3
-			}, timeout, interval).Should(BeTrue())
-
-			Eventually(func() bool {
-				backupList := dataprotectionv1alpha1.BackupList{}
-				Expect(k8sClient.List(ctx, &backupList, client.MatchingLabels{
-					"app.kubernetes.io/instance": key.Name,
-				}, client.InNamespace(key.Namespace))).Should(Succeed())
-				return len(backupList.Items) == 1
-			}, timeout, interval).Should(BeTrue())
-
-			Eventually(func() bool {
-				Expect(k8sClient.List(ctx, stsList, client.MatchingLabels{
-					"app.kubernetes.io/instance": key.Name,
-				}, client.InNamespace(key.Namespace))).Should(Succeed())
-				Expect(len(stsList.Items) != 0).Should(BeTrue())
-				return *stsList.Items[0].Spec.Replicas == updatedReplicas
-			}, timeout, interval).Should(BeTrue())
-		})
-	})
-
-	Context("When creating cluster with services", func() {
-		It("Should create corresponding services correctly", func() {
-			By("Creating a cluster")
-			_, _, _, key := createClusterNCheck()
-
-			By("Checking proxy should have external ClusterIP service")
-			svcList1 := &corev1.ServiceList{}
-			Expect(k8sClient.List(ctx, svcList1, client.MatchingLabels{
-				intctrlutil.AppInstanceLabelKey:  key.Name,
-				intctrlutil.AppComponentLabelKey: "proxy",
-			}, client.InNamespace(key.Namespace))).Should(Succeed())
-			// TODO fix me later, proxy should not have internal headless service
-			// Expect(len(svcList1.Items) == 1).Should(BeTrue())
-			Expect(len(svcList1.Items) > 0).Should(BeTrue())
-			var existsExternalClusterIP bool
-			for _, svc := range svcList1.Items {
-				Expect(svc.Spec.Type == corev1.ServiceTypeClusterIP).To(BeTrue())
-				if svc.Spec.ClusterIP == corev1.ClusterIPNone {
-					continue
-				}
-				existsExternalClusterIP = true
-			}
-			Expect(existsExternalClusterIP).To(BeTrue())
-
-			By("Checking replicasets should have internal headless service")
-			getHeadlessSvcPorts := func(name string) []corev1.ServicePort {
-				fetched := &dbaasv1alpha1.Cluster{}
-				Expect(k8sClient.Get(ctx, key, fetched)).To(Succeed())
-
-				comp, err := util.GetComponentDefByCluster(ctx, k8sClient, fetched, name)
-				Expect(err).ShouldNot(HaveOccurred())
-
-				var headlessSvcPorts []corev1.ServicePort
-				for _, container := range comp.PodSpec.Containers {
-					for _, port := range container.Ports {
-						// be consistent with headless_service_template.cue
-						headlessSvcPorts = append(headlessSvcPorts, corev1.ServicePort{
-							Name:       port.Name,
-							Protocol:   port.Protocol,
-							Port:       port.ContainerPort,
-							TargetPort: intstr.FromString(port.Name),
-						})
-					}
-				}
-				return headlessSvcPorts
-			}
-
-			svcList2 := &corev1.ServiceList{}
-			Expect(k8sClient.List(ctx, svcList2, client.MatchingLabels{
-				intctrlutil.AppInstanceLabelKey:  key.Name,
-				intctrlutil.AppComponentLabelKey: "replicasets",
-			}, client.InNamespace(key.Namespace))).Should(Succeed())
-			Expect(len(svcList2.Items) == 1).Should(BeTrue())
-			Expect(svcList2.Items[0].Spec.Type == corev1.ServiceTypeClusterIP).To(BeTrue())
-			Expect(svcList2.Items[0].Spec.ClusterIP == corev1.ClusterIPNone).To(BeTrue())
-			Expect(reflect.DeepEqual(svcList2.Items[0].Spec.Ports,
-				getHeadlessSvcPorts("replicasets"))).Should(BeTrue())
->>>>>>> 93767527
 		})
 	})
 
@@ -1165,7 +534,6 @@
 			})).Should(Succeed())
 
 			By("Checking PVCs are resized")
-<<<<<<< HEAD
 			stsList = listAndCheckStatefulSet(clusterKey)
 			sts = &stsList.Items[0]
 			for i := *sts.Spec.Replicas - 1; i >= 0; i-- {
@@ -1173,471 +541,6 @@
 				pvcKey := types.NamespacedName{
 					Namespace: clusterKey.Namespace,
 					Name:      getPVCName(int(i)),
-=======
-			stsList = listAndCheckStatefulSet(key)
-			for _, sts := range stsList.Items {
-				for _, vct := range sts.Spec.VolumeClaimTemplates {
-					for i := *sts.Spec.Replicas - 1; i >= 0; i-- {
-						pvc := &corev1.PersistentVolumeClaim{}
-						pvcKey := types.NamespacedName{
-							Namespace: key.Namespace,
-							Name:      fmt.Sprintf("%s-%s-%d", vct.Name, sts.Name, i),
-						}
-						Expect(k8sClient.Get(ctx, pvcKey, pvc)).Should(Succeed())
-						Expect(pvc.Spec.Resources.Requests[corev1.ResourceStorage]).To(Equal(newStorageValue))
-					}
-				}
-			}
-		})
-	})
-
-	// TODO move integration tests(which relies on a real K8s cluster) out of UT
-	Context("When updating cluster PVC storage size in real K8s cluster", func() {
-		It("Should update PVC request storage size accordingly", func() {
-			By("Checking available storageclasses")
-			scList := &storagev1.StorageClassList{}
-			defaultStorageClass := &storagev1.StorageClass{}
-			hasDefaultSC := false
-			_ = k8sClient.List(ctx, scList)
-			if len(scList.Items) == 0 {
-				return
-			}
-
-			for _, sc := range scList.Items {
-				annot := sc.Annotations
-				if annot == nil {
-					continue
-				}
-				if isDefaultStorageClassAnnotation(&sc) {
-					defaultStorageClass = &sc
-					hasDefaultSC = true
-					break
-				}
-			}
-			if !hasDefaultSC {
-				defaultStorageClass = &scList.Items[0]
-				err := assureDefaultStorageClassObj(defaultStorageClass)
-				Expect(err).NotTo(HaveOccurred())
-			}
-
-			By("Creating a cluster with volume claim")
-			toCreate, _, _, key := newClusterObj(nil, nil)
-			toCreate.Spec.Components = make([]dbaasv1alpha1.ClusterComponent, 1)
-			toCreate.Spec.Components[0] = dbaasv1alpha1.ClusterComponent{
-				Name: "replicasets1",
-				Type: "replicasets",
-				VolumeClaimTemplates: []dbaasv1alpha1.ClusterComponentVolumeClaimTemplate{
-					{
-						Name: volumeName,
-						Spec: &corev1.PersistentVolumeClaimSpec{
-							AccessModes: []corev1.PersistentVolumeAccessMode{
-								corev1.ReadWriteOnce,
-							},
-							Resources: corev1.ResourceRequirements{
-								Requests: corev1.ResourceList{
-									corev1.ResourceStorage: resource.MustParse("1Gi"),
-								},
-							},
-						},
-					},
-					{
-						Name: "log",
-						Spec: &corev1.PersistentVolumeClaimSpec{
-							AccessModes: []corev1.PersistentVolumeAccessMode{
-								corev1.ReadWriteOnce,
-							},
-							StorageClassName: &defaultStorageClass.Name,
-							Resources: corev1.ResourceRequirements{
-								Requests: corev1.ResourceList{
-									corev1.ResourceStorage: resource.MustParse("1Gi"),
-								},
-							},
-						},
-					},
-				},
-			}
-			Expect(testCtx.CreateObj(ctx, toCreate)).Should(Succeed())
-
-			fetchedG1 := &dbaasv1alpha1.Cluster{}
-
-			Eventually(func() bool {
-				_ = k8sClient.Get(ctx, key, fetchedG1)
-				return fetchedG1.Status.ObservedGeneration == 1
-			}, timeout, interval).Should(BeTrue())
-
-			// this test required controller-manager component
-			By("Checking controller-manager status")
-			if !isCMAvailable() {
-				By("The controller-manager is not available, test skipped")
-				return
-			}
-			// TODO test the following contents in a real K8S cluster. testEnv is no controller-manager and scheduler components
-			By("Checking the replicas")
-			stsList := listAndCheckStatefulSet(key)
-			sts := &stsList.Items[0]
-			Expect(sts.Spec.Replicas).ShouldNot(BeNil())
-			Expect(sts.Status.AvailableReplicas).To(Equal(*sts.Spec.Replicas))
-
-			Eventually(func() bool {
-				pvcList := &corev1.PersistentVolumeClaimList{}
-				Expect(k8sClient.List(ctx, pvcList, client.InNamespace(key.Namespace))).Should(Succeed())
-				return len(pvcList.Items) != 0
-			}, timeout*6, interval).Should(BeTrue())
-
-			comp := &fetchedG1.Spec.Components[0]
-			newStorageValue := resource.MustParse("2Gi")
-			comp.VolumeClaimTemplates[0].Spec.Resources.Requests[corev1.ResourceStorage] = newStorageValue
-			comp.VolumeClaimTemplates[1].Spec.Resources.Requests[corev1.ResourceStorage] = newStorageValue
-
-			Expect(k8sClient.Update(ctx, fetchedG1)).Should(Succeed())
-
-			fetchedG2 := &dbaasv1alpha1.Cluster{}
-			Eventually(func() bool {
-				_ = k8sClient.Get(ctx, key, fetchedG2)
-				return fetchedG2.Status.ObservedGeneration == 2
-			}, timeout*2, interval).Should(BeTrue())
-
-			// sts := &appsv1.StatefulSet{}
-			// stsKey := types.NamespacedName{
-			// 	Namespace: key.Namespace,
-			// 	Name: fmt.Sprintf("%s-%s-%s",
-			// 		key.Name,
-			// 		fetchedG2.Spec.Components[0].Type,
-			// 		fetchedG2.Spec.Components[0].Name),
-			// }
-			// Expect(k8sClient.Get(ctx, stsKey, sts)).Should(Succeed())
-
-			By("Checking the PVC")
-			stsList = listAndCheckStatefulSet(key)
-			for _, sts := range stsList.Items {
-				for _, vct := range sts.Spec.VolumeClaimTemplates {
-					for i := *sts.Spec.Replicas - 1; i >= 0; i-- {
-						pvc := &corev1.PersistentVolumeClaim{}
-						pvcKey := types.NamespacedName{
-							Namespace: key.Namespace,
-							Name:      fmt.Sprintf("%s-%s-%d", vct.Name, sts.Name, i),
-						}
-						Expect(k8sClient.Get(ctx, pvcKey, pvc)).Should(Succeed())
-						Expect(pvc.Spec.Resources.Requests[corev1.ResourceStorage]).To(Equal(newStorageValue))
-					}
-				}
-			}
-		})
-	})
-
-	mockPodsForConsensusTest := func(cluster *dbaasv1alpha1.Cluster, number int) []corev1.Pod {
-		podYaml := `
-apiVersion: v1
-kind: Pod
-metadata:
-  labels:
-    controller-revision-hash: mock-version
-  name: my-name
-  namespace: default
-spec:
-  containers:
-  - args:
-    command:
-    - /bin/bash
-    - -c
-    env:
-    - name: KB_POD_NAME
-      valueFrom:
-        fieldRef:
-          apiVersion: v1
-          fieldPath: metadata.name
-    - name: KB_REPLICASETS_N
-      value: "3"
-    - name: KB_REPLICASETS_0_HOSTNAME
-      value: clusterepuglf-wesql-test-0
-    - name: KB_REPLICASETS_1_HOSTNAME
-      value: clusterepuglf-wesql-test-1
-    - name: KB_REPLICASETS_2_HOSTNAME
-      value: clusterepuglf-wesql-test-2
-    image: docker.io/apecloud/apecloud-mysql-server:latest
-    imagePullPolicy: IfNotPresent
-    name: mysql
-    ports:
-    - containerPort: 3306
-      name: mysql
-      protocol: TCP
-    - containerPort: 13306
-      name: paxos
-      protocol: TCP
-    volumeMounts:
-    - mountPath: /var/run/secrets/kubernetes.io/serviceaccount
-      name: kube-api-access-2rhsb
-      readOnly: true
-  dnsPolicy: ClusterFirst
-  enableServiceLinks: true
-  restartPolicy: Always
-  serviceAccount: default
-  serviceAccountName: default
-
-  volumes:
-  - name: kube-api-access-2rhsb
-    projected:
-      defaultMode: 420
-      sources:
-      - serviceAccountToken:
-          expirationSeconds: 3607
-          path: token
-      - configMap:
-          items:
-          - key: ca.crt
-            path: ca.crt
-          name: kube-root-ca.crt
-      - downwardAPI:
-          items:
-          - fieldRef:
-              apiVersion: v1
-              fieldPath: metadata.namespace
-            path: namespace
-`
-		pods := make([]corev1.Pod, 0)
-		componentName := cluster.Spec.Components[0].Name
-		clusterName := cluster.Name
-		stsName := cluster.Name + "-" + componentName
-		for i := 0; i < number; i++ {
-			pod := corev1.Pod{}
-			Expect(yaml.Unmarshal([]byte(podYaml), &pod)).Should(Succeed())
-			pod.Name = stsName + "-" + strconv.Itoa(i)
-			pod.Labels[intctrlutil.AppInstanceLabelKey] = clusterName
-			pod.Labels[intctrlutil.AppComponentLabelKey] = componentName
-			pods = append(pods, pod)
-		}
-
-		return pods
-	}
-
-	mockRoleChangedEvent := func(key types.NamespacedName, sts *appsv1.StatefulSet) []corev1.Event {
-		eventYaml := `
-apiVersion: v1
-kind: Event
-metadata:
-  name: myevent
-  namespace: default
-type: Warning
-reason: Unhealthy
-reportingComponent: ""
-message: 'Readiness probe failed: {"event":"roleUnchanged","originalRole":"Leader","role":"Follower"}'
-involvedObject:
-  apiVersion: v1
-  fieldPath: spec.containers{kb-rolechangedcheck}
-  kind: Pod
-  name: wesql-main-2
-  namespace: default
-`
-		pods, err := util.GetPodListByStatefulSet(ctx, k8sClient, sts)
-		Expect(err).To(Succeed())
-
-		events := make([]corev1.Event, 0)
-		for _, pod := range pods {
-			event := corev1.Event{}
-			Expect(yaml.Unmarshal([]byte(eventYaml), &event)).Should(Succeed())
-			event.Name = pod.Name + "-event"
-			event.InvolvedObject.Name = pod.Name
-			event.InvolvedObject.UID = pod.UID
-			events = append(events, event)
-		}
-		events[0].Message = `Readiness probe failed: {"event":"roleUnchanged","originalRole":"Leader","role":"Leader"}`
-		return events
-	}
-
-	getStsPodsName := func(sts *appsv1.StatefulSet) []string {
-		pods, err := util.GetPodListByStatefulSet(ctx, k8sClient, sts)
-		Expect(err).To(Succeed())
-
-		names := make([]string, 0)
-		for _, pod := range pods {
-			names = append(names, pod.Name)
-		}
-		return names
-	}
-
-	Context("When creating cluster with componentType = Consensus", func() {
-		It("Should success with: "+
-			"1 pod with 'leader' role label set, "+
-			"2 pods with 'follower' role label set,"+
-			"1 service routes to 'leader' pod", func() {
-			By("Creating a cluster with componentType = Consensus")
-			replicas := 3
-
-			toCreate, _, _, key := newClusterWithConsensusObj(nil, nil)
-			Expect(testCtx.CreateObj(ctx, toCreate)).Should(Succeed())
-
-			By("Waiting for cluster creation")
-			Eventually(func(g Gomega) {
-				fetched := &dbaasv1alpha1.Cluster{}
-				g.Expect(k8sClient.Get(ctx, key, fetched)).To(Succeed())
-				g.Expect(fetched.Status.ObservedGeneration == 1).To(BeTrue())
-			}, timeout, interval).Should(Succeed())
-
-			stsList := listAndCheckStatefulSet(key)
-			sts := &stsList.Items[0]
-
-			By("Creating mock pods in StatefulSet")
-			pods := mockPodsForConsensusTest(toCreate, replicas)
-			for _, pod := range pods {
-				Expect(testCtx.CreateObj(ctx, &pod)).Should(Succeed())
-				// mock the status to pass the isReady(pod) check in consensus_set
-				pod.Status.Conditions = []corev1.PodCondition{{
-					Type:   corev1.PodReady,
-					Status: corev1.ConditionTrue,
-				}}
-				Expect(k8sClient.Status().Update(ctx, &pod)).Should(Succeed())
-			}
-
-			By("Creating mock role changed events")
-			// pod.Labels[intctrlutil.RoleLabelKey] will be filled with the role
-			events := mockRoleChangedEvent(key, sts)
-			for _, event := range events {
-				Expect(testCtx.CreateObj(ctx, &event)).Should(Succeed())
-			}
-
-			By("Checking pods' role are changed accordingly")
-			Eventually(func(g Gomega) {
-				pods, err := util.GetPodListByStatefulSet(ctx, k8sClient, sts)
-				g.Expect(err).To(Succeed())
-				// should have 3 pods
-				g.Expect(len(pods)).To(Equal(3))
-				// 1 leader
-				// 2 followers
-				leaderCount, followerCount := 0, 0
-				for _, pod := range pods {
-					switch pod.Labels[intctrlutil.RoleLabelKey] {
-					case leader:
-						leaderCount++
-					case follower:
-						followerCount++
-					}
-				}
-				g.Expect(leaderCount).Should(Equal(1))
-				g.Expect(followerCount).Should(Equal(2))
-			}, 2*timeout, interval).Should(Succeed())
-
-			By("Updating StatefulSet's status")
-			sts.Status.UpdateRevision = "mock-version"
-			sts.Status.Replicas = int32(replicas)
-			sts.Status.AvailableReplicas = int32(replicas)
-			sts.Status.CurrentReplicas = int32(replicas)
-			sts.Status.ReadyReplicas = int32(replicas)
-			sts.Status.ObservedGeneration = sts.Generation
-			Expect(k8sClient.Status().Update(ctx, sts)).Should(Succeed())
-
-			By("Checking pods' role are updated in cluster status")
-			Eventually(func(g Gomega) {
-				fetched := &dbaasv1alpha1.Cluster{}
-				g.Expect(k8sClient.Get(ctx, key, fetched)).To(Succeed())
-				compName := fetched.Spec.Components[0].Name
-				g.Expect(fetched.Status.Components != nil).To(BeTrue())
-				g.Expect(fetched.Status.Components).To(HaveKey(compName))
-				consensusStatus := fetched.Status.Components[compName].ConsensusSetStatus
-				g.Expect(consensusStatus != nil).To(BeTrue())
-				g.Expect(consensusStatus.Leader.Pod).To(BeElementOf(getStsPodsName(sts)))
-				g.Expect(len(consensusStatus.Followers) == 2).To(BeTrue())
-				g.Expect(consensusStatus.Followers[0].Pod).To(BeElementOf(getStsPodsName(sts)))
-				g.Expect(consensusStatus.Followers[1].Pod).To(BeElementOf(getStsPodsName(sts)))
-			}, 2*timeout, interval).Should(Succeed())
-
-			By("Waiting the cluster be running")
-			Eventually(func(g Gomega) {
-				fetched := &dbaasv1alpha1.Cluster{}
-				g.Expect(k8sClient.Get(ctx, key, fetched)).To(Succeed())
-				g.Expect(fetched.Status.Phase == dbaasv1alpha1.RunningPhase).To(BeTrue())
-			}, timeout, interval).Should(Succeed())
-
-		})
-	})
-
-	// TODO move integration tests(which relies on a real K8s cluster) out of UT
-	Context("When creating cluster with componentType = Consensus in real K8s cluster", func() {
-		It("Should success with: "+
-			"1 pod with 'leader' role label set, "+
-			"2 pods with 'follower' role label set,"+
-			"1 service routes to 'leader' pod", func() {
-			if !testCtx.UsingExistingCluster() {
-				return
-			}
-
-			By("Creating a cluster with componentType = Consensus")
-			toCreate, _, _, key := newClusterWithConsensusObj(nil, nil)
-			Expect(testCtx.CreateObj(ctx, toCreate)).Should(Succeed())
-
-			By("Waiting the cluster is created")
-			Eventually(func(g Gomega) {
-				fetched := &dbaasv1alpha1.Cluster{}
-				g.Expect(k8sClient.Get(ctx, key, fetched)).To(Succeed())
-				g.Expect(fetched.Status.Phase == dbaasv1alpha1.RunningPhase).To(BeTrue())
-			}, timeout*3, interval*5).Should(Succeed())
-
-			By("Checking pods' role label")
-			ip := getLocalIP()
-			Expect(ip).ShouldNot(BeEmpty())
-
-			observeRoleOfServiceLoop := func(svc *corev1.Service) string {
-				kind := "svc"
-				name := svc.Name
-				port := svc.Spec.Ports[0].Port
-				role := ""
-				Eventually(func() bool {
-					err := startPortForward(kind, name, port)
-					if err != nil {
-						_ = stopPortForward(name)
-						return false
-					}
-					time.Sleep(interval)
-					role, err = observeRole(ip, port)
-					if err != nil {
-						_ = stopPortForward(name)
-						return false
-					}
-					_ = stopPortForward(name)
-
-					return true
-				}, timeout*2, interval*1).Should(BeTrue())
-
-				return role
-			}
-
-			stsList := listAndCheckStatefulSet(key)
-			sts := &stsList.Items[0]
-			pods, err := util.GetPodListByStatefulSet(ctx, k8sClient, sts)
-			Expect(err).To(Succeed())
-			// should have 3 pods
-			Expect(len(pods)).Should(Equal(3))
-			// 1 leader
-			// 2 followers
-			leaderCount, followerCount := 0, 0
-			for _, pod := range pods {
-				switch pod.Labels[intctrlutil.RoleLabelKey] {
-				case leader:
-					leaderCount++
-				case follower:
-					followerCount++
-				}
-			}
-			Expect(leaderCount).Should(Equal(1))
-			Expect(followerCount).Should(Equal(2))
-
-			By("Checking services status")
-			// we should have 1 services
-			svcList := &corev1.ServiceList{}
-			Expect(k8sClient.List(ctx, svcList, client.MatchingLabels{
-				intctrlutil.AppInstanceLabelKey: key.Name,
-			}, client.InNamespace(key.Namespace))).Should(Succeed())
-			Expect(len(svcList.Items)).Should(Equal(1))
-			svc := svcList.Items[0]
-			// getRole should be leader through service
-			Expect(observeRoleOfServiceLoop(&svc)).Should(Equal(leader))
-
-			By("Deleting leader pod")
-			leaderPod := &corev1.Pod{}
-			for _, pod := range pods {
-				if pod.Labels[intctrlutil.RoleLabelKey] == leader {
-					leaderPod = &pod
-					break
->>>>>>> 93767527
 				}
 				Expect(k8sClient.Get(ctx, pvcKey, pvc)).Should(Succeed())
 				Expect(pvc.Spec.Resources.Requests[corev1.ResourceStorage]).To(Equal(newStorageValue))
