--- conflicted
+++ resolved
@@ -153,15 +153,10 @@
   type: state.mysql-8
   components:
   - typeName: replicasets
-<<<<<<< HEAD
     componentType: Stateful
-=======
     configTemplateRefs: 
     - name: mysql-tree-node-template-8.0 
       volumeName: mysql-config
-    roleGroups:
-    - primary
->>>>>>> 6f8799eb
     defaultReplicas: 1
     podSpec:
       containers:
@@ -213,16 +208,6 @@
     podSpec:
       containers:
       - name: nginx
-<<<<<<< HEAD
-=======
-  roleGroupTemplates:
-  - typeName: primary
-    defaultReplicas: 3
-    updateStrategy:
-      maxUnavailable: 1
-  - typeName: proxy
-    defaultReplicas: 2
->>>>>>> 6f8799eb
 `
 		clusterDefinition := &dbaasv1alpha1.ClusterDefinition{}
 		Expect(yaml.Unmarshal([]byte(clusterDefYAML), clusterDefinition)).Should(Succeed())
