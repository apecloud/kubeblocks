/*
Copyright ApeCloud Inc.

Licensed under the Apache License, Version 2.0 (the "License");
you may not use this file except in compliance with the License.
You may obtain a copy of the License at

    http://www.apache.org/licenses/LICENSE-2.0

Unless required by applicable law or agreed to in writing, software
distributed under the License is distributed on an "AS IS" BASIS,
WITHOUT WARRANTIES OR CONDITIONS OF ANY KIND, either express or implied.
See the License for the specific language governing permissions and
limitations under the License.
*/

package dbaas

import (
	"context"
	"database/sql"
	"database/sql/driver"
	"fmt"
	"net"
	"os"
	"os/exec"
	"reflect"
	"strconv"
	"strings"
	"time"

	"github.com/go-sql-driver/mysql"
	"github.com/pkg/errors"
	"github.com/sethvargo/go-password/password"

	. "github.com/onsi/ginkgo"
	. "github.com/onsi/gomega"
	appsv1 "k8s.io/api/apps/v1"
	corev1 "k8s.io/api/core/v1"
	policyv1 "k8s.io/api/policy/v1"
	storagev1 "k8s.io/api/storage/v1"
	apierrors "k8s.io/apimachinery/pkg/api/errors"
	"k8s.io/apimachinery/pkg/api/resource"
	metav1 "k8s.io/apimachinery/pkg/apis/meta/v1"
	"k8s.io/apimachinery/pkg/types"
	"k8s.io/apimachinery/pkg/util/intstr"
	"k8s.io/apimachinery/pkg/util/yaml"
	"sigs.k8s.io/controller-runtime/pkg/client"

	dataprotectionv1alpha1 "github.com/apecloud/kubeblocks/apis/dataprotection/v1alpha1"
	dbaasv1alpha1 "github.com/apecloud/kubeblocks/apis/dbaas/v1alpha1"
	"github.com/apecloud/kubeblocks/controllers/dbaas/component"
	intctrlutil "github.com/apecloud/kubeblocks/internal/controllerutil"
)

var _ = Describe("Cluster Controller", func() {
	const timeout = time.Second * 20
	const interval = time.Second * 1
	const waitDuration = time.Second * 3

	const leader = "leader"
	const follower = "follower"

	clusterObjKey := types.NamespacedName{
		Name:      "my-cluster",
		Namespace: "default",
	}
	var deleteClusterNWait func(key types.NamespacedName) error
<<<<<<< HEAD
	var deleteAppVersionNWait func(key types.NamespacedName) error
	var deleteClusterDefNWait func(key types.NamespacedName) error
	var ctx = context.Background()
=======
	ctx := context.Background()
>>>>>>> 1ba46116

	BeforeEach(func() {
		// Add any steup steps that needs to be executed before each test
		err := k8sClient.DeleteAllOf(ctx, &dbaasv1alpha1.Cluster{},
			client.InNamespace(testCtx.DefaultNamespace),
			client.HasLabels{testCtx.TestObjLabelKey})
		Expect(err).NotTo(HaveOccurred())
		err = k8sClient.DeleteAllOf(ctx, &dbaasv1alpha1.AppVersion{}, client.HasLabels{testCtx.TestObjLabelKey})
		Expect(err).NotTo(HaveOccurred())
		err = k8sClient.DeleteAllOf(ctx, &dbaasv1alpha1.ClusterDefinition{}, client.HasLabels{testCtx.TestObjLabelKey})
		Expect(err).NotTo(HaveOccurred())
		err = k8sClient.DeleteAllOf(ctx, &corev1.PersistentVolumeClaim{},
			client.InNamespace(testCtx.DefaultNamespace),
			client.MatchingLabels{
				intctrlutil.AppNameLabelKey: "state.mysql-8-cluster-definition",
			})
		Expect(err).NotTo(HaveOccurred())
		err = k8sClient.DeleteAllOf(ctx, &corev1.ConfigMap{},
			client.InNamespace(testCtx.DefaultNamespace),
			client.HasLabels{testCtx.TestObjLabelKey})
		Expect(err).NotTo(HaveOccurred())
	})

	AfterEach(func() {
		// Add any teardown steps that needs to be executed after each test
		Eventually(func() error {
			return deleteClusterNWait(clusterObjKey)
		}, timeout, interval).Should(Succeed())
	})

	assureDefaultStorageClassObj := func(sc *storagev1.StorageClass) error {
		By("Assuring an default storageClass")
		patch := client.MergeFrom(sc)
		if sc.Annotations == nil {
			sc.Annotations = map[string]string{}
		}
		sc.Annotations["storageclass.kubernetes.io/is-default-class"] = "true"
		return k8sClient.Patch(ctx, sc, patch)
	}

	assureCfgTplConfigMapObj := func(cmName string) *corev1.ConfigMap {
		By("Assuring an cm obj")
		appVerYAML := `
apiVersion: v1
kind: ConfigMap
metadata:
  name: mysql-tree-node-template-8.0
  namespace: default
data:
  my.cnf: |-
    [mysqld]
    innodb-buffer-pool-size=512M
    log-bin=master-bin
    gtid_mode=OFF
    consensus_auto_leader_transfer=ON
    
    pid-file=/var/run/mysqld/mysqld.pid
    socket=/var/run/mysqld/mysqld.sock

    port=3306
    general_log=0
    server-id=1
    slow_query_log=0
    
    [client]
    socket=/var/run/mysqld/mysqld.sock
    host=localhost
`
		cfgCM := &corev1.ConfigMap{}
		Expect(yaml.Unmarshal([]byte(appVerYAML), cfgCM)).Should(Succeed())
		Expect(testCtx.CheckedCreateObj(ctx, cfgCM)).Should(Succeed())
		return cfgCM
	}

	assureClusterDefObj := func() *dbaasv1alpha1.ClusterDefinition {
		By("Assuring an clusterDefinition obj")
		clusterDefYAML := `
apiVersion: dbaas.kubeblocks.io/v1alpha1
kind: ClusterDefinition
metadata:
  name: cluster-definition
spec:
  type: state.mysql-8
  components:
  - typeName: replicasets
    componentType: Stateful
    configTemplateRefs: 
    - name: mysql-tree-node-template-8.0 
      volumeName: mysql-config
    defaultReplicas: 1
    podSpec:
      containers:
      - name: mysql
        imagePullPolicy: IfNotPresent
        ports:
        - containerPort: 3306
          protocol: TCP
          name: mysql
        - containerPort: 13306
          protocol: TCP
          name: paxos
        volumeMounts:
          - mountPath: /var/lib/mysql
            name: data
          - mountPath: /var/log
            name: log
          - mountPath: /data/config
            name: mysql-config
        env:
          - name: "MYSQL_ROOT_PASSWORD"
            valueFrom:
              secretKeyRef:
                name: $(KB_SECRET_NAME)
                key: password
        command: ["/usr/bin/bash", "-c"]
        args:
          - >
            cluster_info="";
            for (( i=0; i<$KB_REPLICASETS_PRIMARY_N; i++ )); do
              if [ $i -ne 0 ]; then
                cluster_info="$cluster_info;";
              fi;
              host=$(eval echo \$KB_REPLICASETS_PRIMARY_"$i"_HOSTNAME)
              cluster_info="$cluster_info$host:13306";
            done;
            idx=0;
            while IFS='-' read -ra ADDR; do
              for i in "${ADDR[@]}"; do
                idx=$i;
              done;
            done <<< "$KB_POD_NAME";
            echo $idx;
            cluster_info="$cluster_info@$(($idx+1))";
            echo $cluster_info;
            docker-entrypoint.sh mysqld --cluster-start-index=1 --cluster-info="$cluster_info" --cluster-id=1
  - typeName: proxy
    componentType: Stateless
    defaultReplicas: 1
    podSpec:
      containers:
      - name: nginx
    service:
      ports:
      - protocol: TCP
        port: 80
`
		clusterDefinition := &dbaasv1alpha1.ClusterDefinition{}
		Expect(yaml.Unmarshal([]byte(clusterDefYAML), clusterDefinition)).Should(Succeed())
		Expect(testCtx.CheckedCreateObj(ctx, clusterDefinition)).Should(Succeed())
		return clusterDefinition
	}

	assureAppVersionObj := func() *dbaasv1alpha1.AppVersion {
		By("Assuring an appVersion obj")
		appVerYAML := `
apiVersion: dbaas.kubeblocks.io/v1alpha1
kind: AppVersion
metadata:
  name: app-version
spec:
  clusterDefinitionRef: cluster-definition
  components:
  - type: replicasets
    configTemplateRefs: 
    - name: mysql-tree-node-template-8.0 
      volumeName: mysql-config
    podSpec:
      containers:
      - name: mysql
        image: registry.jihulab.com/apecloud/mysql-server/mysql/wesql-server-arm:latest
  - type: proxy
    podSpec: 
      containers:
      - name: nginx
        image: nginx
`
		appVersion := &dbaasv1alpha1.AppVersion{}
		Expect(yaml.Unmarshal([]byte(appVerYAML), appVersion)).Should(Succeed())
		Expect(testCtx.CheckedCreateObj(ctx, appVersion)).Should(Succeed())
		return appVersion
	}

	newClusterObj := func(
		clusterDefObj *dbaasv1alpha1.ClusterDefinition,
		appVersionObj *dbaasv1alpha1.AppVersion,
	) (*dbaasv1alpha1.Cluster, *dbaasv1alpha1.ClusterDefinition, *dbaasv1alpha1.AppVersion, types.NamespacedName) {
		// setup Cluster obj required default ClusterDefinition and AppVersion objects if not provided
		if clusterDefObj == nil {
			assureCfgTplConfigMapObj("")
			clusterDefObj = assureClusterDefObj()
		}
		if appVersionObj == nil {
			appVersionObj = assureAppVersionObj()
		}

		randomStr, _ := password.Generate(6, 0, 0, true, false)
		key := types.NamespacedName{
			Name:      "cluster" + randomStr,
			Namespace: "default",
		}

		return &dbaasv1alpha1.Cluster{
			ObjectMeta: metav1.ObjectMeta{
				Name:      key.Name,
				Namespace: key.Namespace,
			},
			Spec: dbaasv1alpha1.ClusterSpec{
				ClusterDefRef:     clusterDefObj.GetName(),
				AppVersionRef:     appVersionObj.GetName(),
				TerminationPolicy: dbaasv1alpha1.WipeOut,
			},
		}, clusterDefObj, appVersionObj, key
	}

	deleteClusterNWait = func(key types.NamespacedName) error {
		Expect(func() error {
			f := &dbaasv1alpha1.Cluster{}
			if err := k8sClient.Get(ctx, key, f); err != nil {
				return client.IgnoreNotFound(err)
			}
			return k8sClient.Delete(ctx, f)
		}()).Should(Succeed())

		var err error
		f := &dbaasv1alpha1.Cluster{}
		eta := time.Now().Add(waitDuration)
		for err = k8sClient.Get(ctx, key, f); err == nil && time.Now().Before(eta); err = k8sClient.Get(ctx, key, f) {
			f = &dbaasv1alpha1.Cluster{}
		}
		return client.IgnoreNotFound(err)
	}

	deleteAppVersionNWait = func(key types.NamespacedName) error {
		Expect(func() error {
			f := &dbaasv1alpha1.AppVersion{}
			if err := k8sClient.Get(ctx, key, f); err != nil {
				return client.IgnoreNotFound(err)
			}
			return k8sClient.Delete(ctx, f)
		}()).Should(Succeed())

		var err error
		f := &dbaasv1alpha1.AppVersion{}
		eta := time.Now().Add(waitDuration)
		for err = k8sClient.Get(ctx, key, f); err == nil && time.Now().Before(eta); err = k8sClient.Get(ctx, key, f) {
			f = &dbaasv1alpha1.AppVersion{}
		}
		return client.IgnoreNotFound(err)
	}

	deleteClusterDefNWait = func(key types.NamespacedName) error {
		Expect(func() error {
			f := &dbaasv1alpha1.ClusterDefinition{}
			if err := k8sClient.Get(ctx, key, f); err != nil {
				return client.IgnoreNotFound(err)
			}
			return k8sClient.Delete(ctx, f)
		}()).Should(Succeed())

		var err error
		f := &dbaasv1alpha1.ClusterDefinition{}
		eta := time.Now().Add(waitDuration)
		for err = k8sClient.Get(ctx, key, f); err == nil && time.Now().Before(eta); err = k8sClient.Get(ctx, key, f) {
			f = &dbaasv1alpha1.ClusterDefinition{}
		}
		return client.IgnoreNotFound(err)
	}

	// Consensus associate objs
	// ClusterDefinition with componentType = Consensus
	assureClusterDefWithConsensusObj := func() *dbaasv1alpha1.ClusterDefinition {
		By("Assuring an clusterDefinition obj with componentType = Consensus")
		clusterDefYAML := `
apiVersion: dbaas.kubeblocks.io/v1alpha1
kind: ClusterDefinition
metadata:
  name: cluster-definition-consensus
spec:
  type: state.mysql-8
  components:
  - typeName: replicasets
    componentType: Consensus
    consensusSpec:
      leader:
        name: "leader"
        accessMode: ReadWrite
      followers:
      - name: "follower"
        accessMode: Readonly
      updateStrategy: BestEffortParallel
    service:
      ports:
      - protocol: TCP
        port: 3306
    defaultReplicas: 3
    podSpec:
      containers:
      - name: mysql
        imagePullPolicy: IfNotPresent
        ports:
        - containerPort: 3306
          protocol: TCP
          name: mysql
        - containerPort: 13306
          protocol: TCP
          name: paxos
        env:
        - name: MYSQL_ROOT_HOST
          value: '%'
        - name: MYSQL_ROOT_USER
          value: root
        - name: MYSQL_ROOT_PASSWORD
        - name: MYSQL_ALLOW_EMPTY_PASSWORD
          value: "yes"
        - name: MYSQL_DATABASE
          value: mydb
        - name: MYSQL_USER
          value: u1
        - name: MYSQL_PASSWORD
          value: u1
        - name: CLUSTER_ID
          value: "1"
        - name: CLUSTER_START_INDEX
          value: "1"
        - name: REPLICATIONUSER
          value: replicator
        - name: REPLICATION_PASSWORD
        - name: MYSQL_TEMPLATE_CONFIG
        - name: MYSQL_CUSTOM_CONFIG
        - name: MYSQL_DYNAMIC_CONFIG
        command: ["/bin/bash", "-c"]
        args:
          - >
            cluster_info="";
            for (( i=0; i<$KB_REPLICASETS_N; i++ )); do
              if [ $i -ne 0 ]; then
                cluster_info="$cluster_info;";
              fi;
              host=$(eval echo \$KB_REPLICASETS_"$i"_HOSTNAME)
              cluster_info="$cluster_info$host:13306";
            done;
            idx=0;
            while IFS='-' read -ra ADDR; do
              for i in "${ADDR[@]}"; do
                idx=$i;
              done;
            done <<< "$KB_POD_NAME";
            echo $idx;
            cluster_info="$cluster_info@$(($idx+1))";
            echo $cluster_info;
            docker-entrypoint.sh mysqld --cluster-start-index=1 --cluster-info="$cluster_info" --cluster-id=1
  connectionCredential:
    user: root
`
		clusterDefinition := &dbaasv1alpha1.ClusterDefinition{}
		Expect(yaml.Unmarshal([]byte(clusterDefYAML), clusterDefinition)).Should(Succeed())
		Expect(testCtx.CheckedCreateObj(ctx, clusterDefinition)).Should(Succeed())
		return clusterDefinition
	}

	assureAppVersionWithConsensusObj := func() *dbaasv1alpha1.AppVersion {
		By("Assuring an appVersion obj with componentType = Consensus")
		appVerYAML := `
apiVersion: dbaas.kubeblocks.io/v1alpha1
kind: AppVersion
metadata:
  name: app-version-consensus
spec:
  clusterDefinitionRef: cluster-definition-consensus
  components:
  - type: replicasets
    podSpec:
      containers:
      - name: mysql
        image: docker.io/apecloud/wesql-server-8.0:0.1.2
        imagePullPolicy: IfNotPresent
`
		appVersion := &dbaasv1alpha1.AppVersion{}
		Expect(yaml.Unmarshal([]byte(appVerYAML), appVersion)).Should(Succeed())
		Expect(testCtx.CheckedCreateObj(ctx, appVersion)).Should(Succeed())
		return appVersion
	}

	newClusterWithConsensusObj := func(
		clusterDefObj *dbaasv1alpha1.ClusterDefinition,
		appVersionObj *dbaasv1alpha1.AppVersion,
	) (*dbaasv1alpha1.Cluster, *dbaasv1alpha1.ClusterDefinition, *dbaasv1alpha1.AppVersion, types.NamespacedName) {
		// setup Cluster obj required default ClusterDefinition and AppVersion objects if not provided
		if clusterDefObj == nil {
			assureCfgTplConfigMapObj("")
			clusterDefObj = assureClusterDefWithConsensusObj()
		}
		if appVersionObj == nil {
			appVersionObj = assureAppVersionWithConsensusObj()
		}

		randomStr, _ := password.Generate(6, 0, 0, true, false)
		key := types.NamespacedName{
			Name:      "cluster" + randomStr,
			Namespace: "default",
		}

		return &dbaasv1alpha1.Cluster{
			ObjectMeta: metav1.ObjectMeta{
				Name:      key.Name,
				Namespace: key.Namespace,
			},
			Spec: dbaasv1alpha1.ClusterSpec{
				ClusterDefRef:     clusterDefObj.GetName(),
				AppVersionRef:     appVersionObj.GetName(),
				TerminationPolicy: dbaasv1alpha1.WipeOut,
				Components: []dbaasv1alpha1.ClusterComponent{
					{
						Name: "wesql-test",
						Type: "replicasets",
						VolumeClaimTemplates: []dbaasv1alpha1.ClusterComponentVolumeClaimTemplate{
							{
								Name: "data",
								Spec: &corev1.PersistentVolumeClaimSpec{
									AccessModes: []corev1.PersistentVolumeAccessMode{
										corev1.ReadWriteOnce,
									},
									Resources: corev1.ResourceRequirements{
										Requests: corev1.ResourceList{
											corev1.ResourceStorage: resource.MustParse("1Gi"),
										},
									},
								},
							},
						},
					},
				},
			},
		}, clusterDefObj, appVersionObj, key
	}

	isCMAvailable := func() bool {
		csList := &corev1.ComponentStatusList{}
		_ = k8sClient.List(ctx, csList)
		isCMAvailable := false
		for _, cs := range csList.Items {
			if cs.Name != "controller-manager" {
				continue
			}
			for _, cond := range cs.Conditions {
				if cond.Type == "Healthy" && cond.Status == "True" {
					isCMAvailable = true
					break
				}
			}
		}
		return isCMAvailable
	}

	listAndCheckStatefulSet := func(key types.NamespacedName) *appsv1.StatefulSetList {
		By("Check statefulset workload has been created")
		stsList := &appsv1.StatefulSetList{}
		Eventually(func() bool {
			Expect(k8sClient.List(ctx, stsList, client.MatchingLabels{
				intctrlutil.AppInstanceLabelKey: key.Name,
			}, client.InNamespace(key.Namespace))).Should(Succeed())
			return len(stsList.Items) > 0
		}, timeout, interval).Should(BeTrue())
		return stsList
	}

	createClusterNCheck := func() (*dbaasv1alpha1.Cluster, *dbaasv1alpha1.ClusterDefinition, *dbaasv1alpha1.AppVersion, types.NamespacedName) {
		By("Creating a cluster")
		toCreate, cd, appVer, key := newClusterObj(nil, nil)
		Expect(testCtx.CreateObj(ctx, toCreate)).Should(Succeed())

		fetchedG1 := &dbaasv1alpha1.Cluster{}
		Eventually(func() bool {
			_ = k8sClient.Get(ctx, key, fetchedG1)
			return fetchedG1.Status.ObservedGeneration == 1
		}, timeout, interval).Should(BeTrue())

		return fetchedG1, cd, appVer, key
	}

	Context("When creating cluster", func() {
		It("Should create cluster successfully", func() {
			_, _, _, key := createClusterNCheck()

			By("Check deployment workload has been created")
			Eventually(func() bool {
				deployList := &appsv1.DeploymentList{}
				Expect(k8sClient.List(ctx, deployList, client.MatchingLabels{
					intctrlutil.AppInstanceLabelKey: key.Name,
				}, client.InNamespace(key.Namespace))).Should(Succeed())
				return len(deployList.Items) != 0
			}, timeout, interval).Should(BeTrue())

			stsList := listAndCheckStatefulSet(key)

			By("Check statefulset pod's volumes")
			for _, sts := range stsList.Items {
				podSpec := sts.Spec.Template
				volumeNames := map[string]struct{}{}
				for _, v := range podSpec.Spec.Volumes {
					volumeNames[v.Name] = struct{}{}
				}

				for _, cc := range [][]corev1.Container{
					podSpec.Spec.Containers,
					podSpec.Spec.InitContainers,
				} {
					for _, c := range cc {
						for _, vm := range c.VolumeMounts {
							_, ok := volumeNames[vm.Name]
							Expect(ok).Should(BeTrue())
						}
					}
				}
			}

			By("Check associated PDB has been created")
			Eventually(func() bool {
				pdbList := &policyv1.PodDisruptionBudgetList{}
				Expect(k8sClient.List(ctx, pdbList, client.MatchingLabels{
					intctrlutil.AppInstanceLabelKey: key.Name,
				}, client.InNamespace(key.Namespace))).Should(Succeed())
				return len(pdbList.Items) == 0
			}, timeout, interval).Should(BeTrue())

			By("Check created sts pods template without tolerations")
			Expect(len(stsList.Items[0].Spec.Template.Spec.Tolerations) == 0).Should(BeTrue())

			By("Checking the Affinity and the TopologySpreadConstraints")
			podSpec := stsList.Items[0].Spec.Template.Spec
			Expect(podSpec.Affinity).Should(BeNil())
			Expect(len(podSpec.TopologySpreadConstraints) == 0).Should(BeTrue())

			By("Check should create env configmap")
			cmList := &corev1.ConfigMapList{}
			Eventually(func() bool {
				Expect(k8sClient.List(ctx, cmList, client.MatchingLabels{
					intctrlutil.AppInstanceLabelKey: key.Name,
				}, client.InNamespace(key.Namespace))).Should(Succeed())
				return len(cmList.Items) == 2
			}, timeout, interval).Should(BeTrue())

			By("Deleting the cluster")
			Eventually(func() error {
				return deleteClusterNWait(key)
			}, timeout, interval).Should(Succeed())
		})
	})

	Context("When deleting cluster", func() {
		It("Should delete cluster resources according to termination policy", func() {
			By("Creating a cluster")
			toCreate, _, _, key := newClusterObj(nil, nil)
			toCreate.Spec.TerminationPolicy = dbaasv1alpha1.DoNotTerminate
			Expect(testCtx.CreateObj(ctx, toCreate)).Should(Succeed())

			fetchedG1 := &dbaasv1alpha1.Cluster{}
			Eventually(func() bool {
				_ = k8sClient.Get(ctx, key, fetchedG1)
				return fetchedG1.Status.ObservedGeneration == 1
			}, timeout, interval).Should(BeTrue())

			fetchedG1.Spec.TerminationPolicy = dbaasv1alpha1.WipeOut
			Expect(k8sClient.Update(ctx, fetchedG1)).Should(Succeed())

			fetchedG2 := &dbaasv1alpha1.Cluster{}
			Eventually(func() bool {
				_ = k8sClient.Get(ctx, key, fetchedG2)
				return fetchedG2.Status.ObservedGeneration == 2
			}, timeout, interval).Should(BeTrue())

			By("Deleting the cluster")
			Eventually(func() bool {
				if err := deleteClusterNWait(key); err != nil {
					return false
				}
				tmp := &dbaasv1alpha1.Cluster{}
				err := k8sClient.Get(ctx, key, tmp)
				return apierrors.IsNotFound(err)
			}, timeout, interval).Should(BeTrue())
		})
	})

	Context("When updating cluster replicas", func() {
		It("Should create/delete pod to match the replicas number", func() {
			By("Creating a cluster")
			fetchedG1, _, _, key := createClusterNCheck()

			By("Checking the StatefulSet")
			listAndCheckStatefulSet(key)

			By("Updating replicas")
			if fetchedG1.Spec.Components == nil {
				fetchedG1.Spec.Components = []dbaasv1alpha1.ClusterComponent{}
			}
			updatedReplicas := 5
			fetchedG1.Spec.Components = append(fetchedG1.Spec.Components, dbaasv1alpha1.ClusterComponent{
				Name:     "replicasets",
				Type:     "replicasets",
				Replicas: int32(updatedReplicas),
			})
			Expect(k8sClient.Update(ctx, fetchedG1)).Should(Succeed())

			fetchedG2 := &dbaasv1alpha1.Cluster{}
			Eventually(func() bool {
				_ = k8sClient.Get(ctx, key, fetchedG2)
				return fetchedG2.Status.ObservedGeneration == 2
			}, timeout*2, interval).Should(BeTrue())

<<<<<<< HEAD
			Eventually(func() bool {
				Expect(k8sClient.List(ctx, stsList, client.MatchingLabels{
					intctrlutil.AppInstanceLabelKey: key.Name,
				}, client.InNamespace(key.Namespace))).Should(Succeed())
				Expect(len(stsList.Items) != 0).Should(BeTrue())
				return int(*stsList.Items[0].Spec.Replicas) == updatedReplicas
			}, timeout, interval).Should(BeTrue())

			By("Deleting the scope")
			Eventually(func() error {
				return deleteClusterNWait(key)
			}, timeout, interval).Should(Succeed())
		})
	})

	Context("When horizontal scaling", func() {
		It("Should create backup resources accordingly", func() {

			useExistingCluster, _ := strconv.ParseBool(os.Getenv("USE_EXISTING_CLUSTER"))

			configTplKey := types.NamespacedName{Name: "test-mysql-3node-tpl-8.0", Namespace: "default"}
			configTplYAML := fmt.Sprintf(`
apiVersion: v1
data:
  my.cnf: |-
    [mysqld]
    # aliyun buffer pool: https://help.aliyun.com/document_detail/162326.html?utm_content=g_1000230851&spm=5176.20966629.toubu.3.f2991ddcpxxvD1#title-rey-j7j-4dt

    {{- $log_root := getVolumePathByName ( index .PodSpec.Containers 0 ) "log" }}
    {{- $data_root := getVolumePathByName ( index .PodSpec.Containers 0 ) "data" }}
    {{- $mysql_port_info := getPortByName ( index .PodSpec.Containers 0 ) "mysql" }}
    {{- $pool_buffer_size := ( callBufferSizeByResource ( index .PodSpec.Containers 0 ) ) }}


    {{- if $pool_buffer_size }}
    innodb-buffer-pool-size={{ $pool_buffer_size }}
    {{- end }}

    # require port
    {{- $mysql_port := 3306 }}
    {{- if $mysql_port_info }}
    {{- $mysql_port = $mysql_port_info.ContainerPort }}
    {{- end }}

    log-bin=master-bin
    gtid_mode=OFF
    consensus_auto_leader_transfer=ON

    port={{ $mysql_port }}

    datadir={{ $data_root }}/data
    {{ if $log_root }}
    # Mysql error log
    log-error={{ $log_root }}/mysqld.err
    # SQL access log
    general_log=1
    general_log_file={{ $log_root }}/mysqld.log
    {{- end }}

    pid-file=/var/run/mysqld/mysqld.pid
    socket=/var/run/mysqld/mysqld.sock

    [client]
    port={{ $mysql_port }}
    socket=/var/run/mysqld/mysqld.sock
kind: ConfigMap
metadata:
  annotations:
    meta.helm.sh/release-name: kubeblocks
    meta.helm.sh/release-namespace: default
  labels:
    app.kubernetes.io/managed-by: Helm
  name: %s
  namespace: %s
`, configTplKey.Name, configTplKey.Namespace)
			cm := &corev1.ConfigMap{}
			Expect(yaml.Unmarshal([]byte(configTplYAML), cm)).Should(Succeed())
			Expect(testCtx.CheckedCreateObj(ctx, cm)).Should(Succeed())

			By("Create real clusterdefinition")
			clusterDefKey := types.NamespacedName{Name: "test-apecloud-wesql"}
			clusterDefYAML := fmt.Sprintf(`
apiVersion: dbaas.kubeblocks.io/v1alpha1
kind:       ClusterDefinition
metadata:
  name: %s
spec:
  type: stat.mysql
  components:
    - typeName: replicasets
      characterType: mysql
      monitor:
        builtIn: false
      configTemplateRefs:
        - name: %s
          volumeName: mysql-config
      componentType: Consensus
      consensusSpec:
        leader:
          name: leader
          accessMode: ReadWrite
        followers:
          - name: follower
            accessMode: Readonly
      defaultReplicas: 3
      podSpec:
        serviceAccountName: kubeblocks
        initContainers:
          - name: init
            image: rancher/kubectl:latest
            imagePullPolicy: IfNotPresent
            command: ["sh", "-c"]
            args:
            - |
              leader=$(cat /etc/podinfo/annotations | grep "cs.dbaas.kubeblocks.io/leader" | awk -F'"' '{print $2}')
              followers=$(cat /etc/podinfo/annotations | grep "cs.dbaas.kubeblocks.io/followers" | awk -F'"' '{print $2}')
              echo $leader
              echo $followers
              sub_follower=$(echo "$followers" | grep "$KB_POD_NAME")
              echo $KB_POD_NAME
              echo $sub_follower
              if [ -z "$leader" -o "$KB_POD_NAME" = "$leader" -o ! -z "$sub_follower" ]; then 
                exit 0;
              else 
                idx=${KB_POD_NAME##*-}
                host=$(eval echo \$KB_REPLICASETS_"$idx"_HOSTNAME)
                echo "$host"
                echo "kubectl exec -i $leader -c mysql -- bash -c \"mysql -e \"call dbms_consensus.add_follower('$host:13306');\" & pid=\$!; sleep 1; if ! ps \$pid > /dev/null; then wait \$pid; code=\$?; exit \$code; fi\""
                kubectl exec -i $leader -c mysql -- bash -c "mysql -e \"call dbms_consensus.add_follower('$host:13306');\" & pid=\$!; sleep 1; if ! ps \$pid > /dev/null; then wait \$pid; code=\$?; exit \$code; fi"
              fi
            volumeMounts:
              - mountPath: /etc/podinfo
                name: podinfo
        containers:
          - args:
              - |
                cluster_info=""; for (( i=0; i< $KB_REPLICASETS_N; i++ )); do
                  if [ $i -ne 0 ]; then
                    cluster_info="$cluster_info;";
                  fi;
                  host=$(eval echo \$KB_REPLICASETS_"$i"_HOSTNAME)
                  cluster_info="$cluster_info$host:13306";
                done; 
                idx=0; 
                while IFS='-' read -ra ADDR; do
                    for i in "${ADDR[@]}"; do
                      idx=$i;
                    done;
                done <<< "$KB_POD_NAME"; 
                host=$(eval echo \$KB_REPLICASETS_"$idx"_HOSTNAME)
                cluster_info="$cluster_info@$(($idx+1))"; 
                echo $cluster_info; 
                mkdir -p /data/mysql/data; 
                chmod +777 -R /data/mysql; 
                leader=$(cat /etc/podinfo/annotations | grep "cs.dbaas.kubeblocks.io/leader" | awk -F'"' '{print $2}')
                echo $leader
                if [ -z "$leader" ]; then
                  echo "docker-entrypoint.sh mysqld --defaults-file=/opt/mysql/my.cnf --cluster-start-index=$CLUSTER_START_INDEX --cluster-info=\"$cluster_info\" --cluster-id=$CLUSTER_ID"
                  docker-entrypoint.sh mysqld --defaults-file=/opt/mysql/my.cnf --cluster-start-index=$CLUSTER_START_INDEX --cluster-info="$cluster_info" --cluster-id=$CLUSTER_ID
                elif [ "$KB_POD_NAME" != "$leader" ]; then
                  echo "docker-entrypoint.sh mysqld --defaults-file=/opt/mysql/my.cnf --cluster-start-index=$CLUSTER_START_INDEX --cluster-info=\"$host:13306\" --cluster-id=$CLUSTER_ID"
                  docker-entrypoint.sh mysqld --defaults-file=/opt/mysql/my.cnf --cluster-start-index=$CLUSTER_START_INDEX --cluster-info="$host:13306" --cluster-id=$CLUSTER_ID
                else 
                  echo "docker-entrypoint.sh mysqld --defaults-file=/opt/mysql/my.cnf --cluster-start-index=$CLUSTER_START_INDEX --cluster-info=\"$host:13306@1\" --cluster-id=$CLUSTER_ID"
                  docker-entrypoint.sh mysqld --defaults-file=/opt/mysql/my.cnf --cluster-start-index=$CLUSTER_START_INDEX --cluster-info="$host:13306@1" --cluster-id=$CLUSTER_ID
                fi
            command:
              - /bin/bash
              - -c
            env:
              - name: MYSQL_ROOT_USER
                value: root
              - name: MYSQL_ROOT_PASSWORD
                value: ""
              - name: MYSQL_ALLOW_EMPTY_PASSWORD
                value: "yes"
              - name: MYSQL_DATABASE
                value: mydb
              - name: MYSQL_USER
                value: u1
              - name: MYSQL_PASSWORD
                value: u1
              - name: CLUSTER_ID
                value: "1"
              - name: CLUSTER_START_INDEX
                value: "1"
              - name: REPLICATIONUSER
                value: replicator
              - name: REPLICATION_PASSWORD
                value: ""
              - name: MYSQL_TEMPLATE_CONFIG
                value: ""
              - name: MYSQL_CUSTOM_CONFIG
                value: ""
              - name: MYSQL_DYNAMIC_CONFIG
                value: ""
            imagePullPolicy: IfNotPresent
            name: mysql
            ports:
              - containerPort: 3306
                name: mysql
                protocol: TCP
              - containerPort: 13306
                name: paxos
                protocol: TCP
            resources: {}
            volumeMounts:
              - mountPath: /data/mysql
                name: data
              - mountPath: /opt/mysql
                name: mysql-config
              - mountPath: /etc/podinfo
                name: podinfo
        volumes:
          - name: podinfo
            downwardAPI:
              items:
                - path: "annotations"
                  fieldRef:
                    fieldPath: metadata.annotations
`, clusterDefKey.Name, configTplKey.Name)
			clusterDef := &dbaasv1alpha1.ClusterDefinition{}
			Expect(yaml.Unmarshal([]byte(clusterDefYAML), clusterDef)).Should(Succeed())
			if useExistingCluster {
				clusterDef.Spec.Components[0].HorizontalScalePolicy = "Backup"
			}
			Expect(testCtx.CheckedCreateObj(ctx, clusterDef)).Should(Succeed())

			By("Create real appversion")
			appVerKey := types.NamespacedName{Name: "test-wesql-8.0.30"}
			appVerYAML := fmt.Sprintf(`
apiVersion: dbaas.kubeblocks.io/v1alpha1
kind: AppVersion
metadata:
  labels:
    app.kubernetes.io/instance: kubeblocks
    app.kubernetes.io/managed-by: Helm
    app.kubernetes.io/name: wesql
    app.kubernetes.io/version: 8.0.30
    clusterdefinition.kubeblocks.io/name: apecloud-wesql
    helm.sh/chart: wesql-0.1.1
  name: %s
spec:
  clusterDefinitionRef: %s
  components:
  - podSpec:
      containers:
      - image: apecloud/wesql-server:8.0.30-4.alpha1.20221031.g1aa54a3
        imagePullPolicy: IfNotPresent
        name: mysql
        resources: {}
    type: replicasets
`, appVerKey.Name, clusterDefKey.Name)
			appVersion := &dbaasv1alpha1.AppVersion{}
			Expect(yaml.Unmarshal([]byte(appVerYAML), appVersion)).Should(Succeed())
			Expect(testCtx.CheckedCreateObj(ctx, appVersion)).Should(Succeed())

			appVersionList := dbaasv1alpha1.AppVersionList{}
			Eventually(func() bool {
				Expect(k8sClient.List(ctx, &appVersionList, client.MatchingLabels{
					"clusterdefinition.kubeblocks.io/name": clusterDefKey.Name,
				}, client.InNamespace(appVerKey.Namespace))).Should(Succeed())
				if len(appVersionList.Items) == 0 {
					return false
				}
				return appVersionList.Items[0].Status.Phase == "Available"
			}, timeout, interval).Should(BeTrue())

			By("By creating a cluster")
			key := types.NamespacedName{Name: "test-wesql-01", Namespace: "default"}
			clusterYAML := fmt.Sprintf(`
apiVersion: dbaas.kubeblocks.io/v1alpha1
kind: Cluster
metadata:
  name: %s
  namespace: %s
spec:
  clusterDefinitionRef: %s
  appVersionRef: %s
  components:
  - name: replicasets
    type: replicasets
    replicas: 1
    volumeClaimTemplates:
    - name: data
      spec:
        accessModes:
          - ReadWriteOnce
        resources:
          requests:
            storage: 1Gi
  terminationPolicy: Delete
`, key.Name, key.Namespace, clusterDefKey.Name, appVerKey.Name)
			cluster := &dbaasv1alpha1.Cluster{}
			Expect(yaml.Unmarshal([]byte(clusterYAML), cluster)).Should(Succeed())
			Expect(testCtx.CheckedCreateObj(ctx, cluster)).Should(Succeed())

			backupPolicyTplKey := types.NamespacedName{Name: "test-backup-policy-template-mysql"}
			backupPolicyTemplateYaml := fmt.Sprintf(`
apiVersion: dataprotection.kubeblocks.io/v1alpha1
kind: BackupPolicyTemplate
metadata:
  name: %s
  labels:
    clusterdefinition.kubeblocks.io/name: %s
spec:
  schedule: "0 2 * * *"
  ttl: 168h0m0s
  # !!DISCUSS Number of backup retries on fail.
  onFailAttempted: 3
  hooks:
    ContainerName: mysql
    image: rancher/kubectl:v1.23.7
    preCommands:
    - touch /data/mysql/data/.restore; sync
  backupToolName: mysql-xtrabackup
`, backupPolicyTplKey.Name, clusterDefKey.Name)
			backupPolicyTemplate := dataprotectionv1alpha1.BackupPolicyTemplate{}
			Expect(yaml.Unmarshal([]byte(backupPolicyTemplateYaml), &backupPolicyTemplate)).Should(Succeed())
			Expect(testCtx.CheckedCreateObj(ctx, &backupPolicyTemplate)).Should(Succeed())

			fetchedG1 := &dbaasv1alpha1.Cluster{}
			Eventually(func() bool {
				_ = k8sClient.Get(ctx, key, fetchedG1)
				return fetchedG1.Status.ObservedGeneration == 1
			}, timeout, interval).Should(BeTrue())

			stsList := &appsv1.StatefulSetList{}
			Eventually(func() bool {
				Expect(k8sClient.List(ctx, stsList, client.MatchingLabels{
					"app.kubernetes.io/instance": key.Name,
				}, client.InNamespace(key.Namespace))).Should(Succeed())
				return len(stsList.Items) != 0
			}, timeout, interval).Should(BeTrue())

			if useExistingCluster {
				podList := corev1.PodList{}
				Eventually(func() bool {
					Expect(k8sClient.List(ctx, &podList, client.MatchingLabels{
						"app.kubernetes.io/instance": key.Name,
					}, client.InNamespace(key.Namespace))).Should(Succeed())
					return len(podList.Items) == 1
				}, timeout, interval).Should(BeTrue())
			}

			By("By updating replica")
			updatedReplicas := 3
			fetchedG1.Spec.Components[0].Replicas = int32(updatedReplicas)
			Expect(k8sClient.Update(ctx, fetchedG1)).Should(Succeed())

			fetchedG2 := &dbaasv1alpha1.Cluster{}
			Eventually(func() bool {
				_ = k8sClient.Get(ctx, key, fetchedG2)
				return fetchedG2.Status.ObservedGeneration == 2
			}, timeout*2, interval).Should(BeTrue())

			Eventually(func() bool {
				Expect(k8sClient.List(ctx, stsList, client.MatchingLabels{
					"app.kubernetes.io/instance": key.Name,
				}, client.InNamespace(key.Namespace))).Should(Succeed())
				Expect(len(stsList.Items) != 0).Should(BeTrue())
				return int(*stsList.Items[0].Spec.Replicas) == updatedReplicas
			}, timeout, interval).Should(BeTrue())

			updatedReplicas = 5
			fetchedG2.Spec.Components[0].Replicas = int32(updatedReplicas)
			Expect(k8sClient.Update(ctx, fetchedG2)).Should(Succeed())

			fetchedG3 := &dbaasv1alpha1.Cluster{}

			Eventually(func() bool {
				_ = k8sClient.Get(ctx, key, fetchedG3)
				return fetchedG3.Status.ObservedGeneration == 3
			}, timeout, interval).Should(BeTrue())

			if useExistingCluster {
				Eventually(func() bool {
					backupJobList := dataprotectionv1alpha1.BackupJobList{}
					Expect(k8sClient.List(ctx, &backupJobList, client.MatchingLabels{
						"app.kubernetes.io/instance": key.Name,
					}, client.InNamespace(key.Namespace))).Should(Succeed())
					return len(backupJobList.Items) == 1
				}, timeout, interval).Should(BeTrue())
			}

			Eventually(func() bool {
				Expect(k8sClient.List(ctx, stsList, client.MatchingLabels{
					"app.kubernetes.io/instance": key.Name,
				}, client.InNamespace(key.Namespace))).Should(Succeed())
				Expect(len(stsList.Items) != 0).Should(BeTrue())
				return int(*stsList.Items[0].Spec.Replicas) == updatedReplicas
			}, timeout, interval).Should(BeTrue())

			By("Deleting the scope")
			Eventually(func() error {
				return deleteClusterNWait(key)
			}, timeout, interval).Should(Succeed())

			By("Deleting AppVersion")
			Eventually(func() error {
				return deleteAppVersionNWait(key)
			}, timeout, interval).Should(Succeed())

			By("Deleting ClusterDefinition")
			Eventually(func() error {
				return deleteClusterDefNWait(key)
			}, timeout, interval).Should(Succeed())
		})
	})

	Context("When creating cluster", func() {
		It("Should create deployment if component is stateless", func() {
			By("By creating a cluster")
			toCreate, _, _, key := newClusterObj(nil, nil)
			Expect(testCtx.CreateObj(ctx, toCreate)).Should(Succeed())

			fetchedG1 := &dbaasv1alpha1.Cluster{}
=======
			By("Checking the replicas")
			stsList := listAndCheckStatefulSet(key)
			Expect(int(*stsList.Items[0].Spec.Replicas)).To(Equal(updatedReplicas))
>>>>>>> 1ba46116

			By("Deleting the cluster")
			Eventually(func() error {
				return deleteClusterNWait(key)
			}, timeout, interval).Should(Succeed())
		})
	})

	Context("When creating cluster with services", func() {
		It("Should create services", func() {
			By("Creating a cluster")
			toCreate, _, _, key := newClusterObj(nil, nil)
			toCreate.Spec.Components = append(toCreate.Spec.Components, dbaasv1alpha1.ClusterComponent{
				Name: "proxy",
				Type: "proxy",

				ServiceType: "LoadBalancer",
			})
			Expect(testCtx.CreateObj(ctx, toCreate)).Should(Succeed())

			fetchedG1 := &dbaasv1alpha1.Cluster{}

			Eventually(func() bool {
				_ = k8sClient.Get(ctx, key, fetchedG1)
				return fetchedG1.Status.ObservedGeneration == 1
			}, timeout, interval).Should(BeTrue())

			By("Checking external ClusterIP services")
			svcList := &corev1.ServiceList{}
			Eventually(func() bool {
				Expect(k8sClient.List(ctx, svcList, client.MatchingLabels{
					intctrlutil.AppInstanceLabelKey: key.Name,
				}, client.InNamespace(key.Namespace))).Should(Succeed())
				for _, svc := range svcList.Items {
					if svc.Spec.Type == "LoadBalancer" {
						return true
					}
				}
				return false
			}, timeout, interval).Should(BeTrue())

			By("Checking internal headless services")
			for _, item := range fetchedG1.Spec.Components {
				c, err := component.GetComponentFromClusterDefinition(ctx, k8sClient, fetchedG1, item.Type)
				Expect(err).ShouldNot(HaveOccurred())
				if c.ComponentType == dbaasv1alpha1.Stateless {
					continue
				}

				Expect(k8sClient.List(ctx, svcList, client.MatchingLabels{
					intctrlutil.AppInstanceLabelKey:  key.Name,
					intctrlutil.AppComponentLabelKey: item.Name,
				}, client.InNamespace(key.Namespace))).Should(Succeed())
				Expect(len(svcList.Items) > 0).Should(BeTrue())

				var headlessSvcPorts []corev1.ServicePort
				for _, container := range c.PodSpec.Containers {
					for _, port := range container.Ports {
						// be consistent with headless_service_template.cue
						headlessSvcPorts = append(headlessSvcPorts, corev1.ServicePort{
							Name:       port.Name,
							Protocol:   port.Protocol,
							Port:       port.ContainerPort,
							TargetPort: intstr.FromInt(int(port.ContainerPort)),
						})
					}
				}
				var exists bool
				for _, svc := range svcList.Items {
					if svc.Spec.ClusterIP != corev1.ClusterIPNone {
						continue
					}
					exists = true
					Expect(reflect.DeepEqual(svc.Spec.Ports, headlessSvcPorts)).Should(BeTrue())
				}
				Expect(exists).Should(BeTrue())
			}

			By("Deleting the cluster")
			Eventually(func() error {
				return deleteClusterNWait(key)
			}, timeout, interval).Should(Succeed())
		})
	})

	Context("When updating cluster PVC storage size", func() {
		It("Should update PVC request storage size accordingly", func() {
			By("Checking available storageclasses")
			scList := &storagev1.StorageClassList{}
			defaultStorageClass := &storagev1.StorageClass{}
			hasDefaultSC := false
			_ = k8sClient.List(ctx, scList)
			if len(scList.Items) == 0 {
				return
			}

			for _, sc := range scList.Items {
				annot := sc.Annotations
				if annot == nil {
					continue
				}
				if isDefaultStorageClassAnnotation(&sc) {
					defaultStorageClass = &sc
					hasDefaultSC = true
					break
				}
			}
			if !hasDefaultSC {
				defaultStorageClass = &scList.Items[0]
				err := assureDefaultStorageClassObj(defaultStorageClass)
				Expect(err).NotTo(HaveOccurred())
			}

			By("Creating a cluster with volume claim")
			toCreate, _, _, key := newClusterObj(nil, nil)
			toCreate.Spec.Components = make([]dbaasv1alpha1.ClusterComponent, 1)
			toCreate.Spec.Components[0] = dbaasv1alpha1.ClusterComponent{
				Name: "replicasets1",
				Type: "replicasets",
				VolumeClaimTemplates: []dbaasv1alpha1.ClusterComponentVolumeClaimTemplate{
					{
						Name: "data",
						Spec: &corev1.PersistentVolumeClaimSpec{
							AccessModes: []corev1.PersistentVolumeAccessMode{
								corev1.ReadWriteOnce,
							},
							Resources: corev1.ResourceRequirements{
								Requests: corev1.ResourceList{
									corev1.ResourceStorage: resource.MustParse("1Gi"),
								},
							},
						},
					},
					{
						Name: "log",
						Spec: &corev1.PersistentVolumeClaimSpec{
							AccessModes: []corev1.PersistentVolumeAccessMode{
								corev1.ReadWriteOnce,
							},
							StorageClassName: &defaultStorageClass.Name,
							Resources: corev1.ResourceRequirements{
								Requests: corev1.ResourceList{
									corev1.ResourceStorage: resource.MustParse("1Gi"),
								},
							},
						},
					},
				},
			}
			Expect(testCtx.CreateObj(ctx, toCreate)).Should(Succeed())

			fetchedG1 := &dbaasv1alpha1.Cluster{}

			Eventually(func() bool {
				_ = k8sClient.Get(ctx, key, fetchedG1)
				return fetchedG1.Status.ObservedGeneration == 1
			}, timeout, interval).Should(BeTrue())

			// this test required controller-manager component
			By("Checking controller-manager status")
			if !isCMAvailable() {
				By("The controller-manager is not available, test skipped")
				return
			}
			// TODO test the following contents in a real K8S cluster. testEnv is no controller-manager and scheduler components
			By("Checking the replicas")
			stsList := listAndCheckStatefulSet(key)
			sts := &stsList.Items[0]
			Expect(sts.Spec.Replicas).ShouldNot(BeNil())
			Expect(sts.Status.AvailableReplicas).To(Equal(*sts.Spec.Replicas))

			Eventually(func() bool {
				pvcList := &corev1.PersistentVolumeClaimList{}
				Expect(k8sClient.List(ctx, pvcList, client.InNamespace(key.Namespace))).Should(Succeed())
				return len(pvcList.Items) != 0
			}, timeout*6, interval).Should(BeTrue())

			comp := &fetchedG1.Spec.Components[0]
			newStorageValue := resource.MustParse("2Gi")
			comp.VolumeClaimTemplates[0].Spec.Resources.Requests[corev1.ResourceStorage] = newStorageValue
			comp.VolumeClaimTemplates[1].Spec.Resources.Requests[corev1.ResourceStorage] = newStorageValue

			Expect(k8sClient.Update(ctx, fetchedG1)).Should(Succeed())

			fetchedG2 := &dbaasv1alpha1.Cluster{}
			Eventually(func() bool {
				_ = k8sClient.Get(ctx, key, fetchedG2)
				return fetchedG2.Status.ObservedGeneration == 2
			}, timeout*2, interval).Should(BeTrue())

			// sts := &appsv1.StatefulSet{}
			// stsKey := types.NamespacedName{
			// 	Namespace: key.Namespace,
			// 	Name: fmt.Sprintf("%s-%s-%s",
			// 		key.Name,
			// 		fetchedG2.Spec.Components[0].Type,
			// 		fetchedG2.Spec.Components[0].Name),
			// }
			// Expect(k8sClient.Get(ctx, stsKey, sts)).Should(Succeed())

			By("Checking the PVC")
			stsList = listAndCheckStatefulSet(key)
			for _, sts := range stsList.Items {
				for _, vct := range sts.Spec.VolumeClaimTemplates {
					for i := *sts.Spec.Replicas - 1; i >= 0; i-- {
						pvc := &corev1.PersistentVolumeClaim{}
						pvcKey := types.NamespacedName{
							Namespace: key.Namespace,
							Name:      fmt.Sprintf("%s-%s-%d", vct.Name, sts.Name, i),
						}
						Expect(k8sClient.Get(ctx, pvcKey, pvc)).Should(Succeed())
						Expect(pvc.Spec.Resources.Requests[corev1.ResourceStorage]).To(Equal(newStorageValue))
					}
				}
			}

			By("Deleting the cluster")
			Eventually(func() error {
				return deleteClusterNWait(key)
			}, timeout*2, interval).Should(Succeed())
		})
	})

	// Consensus associate test cases
	Context("When creating cluster with componentType = Consensus", func() {
		It("Should success with: "+
			"1 pod with 'leader' role label set, "+
			"2 pods with 'follower' role label set,"+
			"1 service routes to 'leader' pod", func() {
			By("Creating a cluster with componentType = Consensus")
			toCreate, _, _, key := newClusterWithConsensusObj(nil, nil)
			Expect(testCtx.CreateObj(ctx, toCreate)).Should(Succeed())

			By("Waiting the cluster is created")
			cluster := &dbaasv1alpha1.Cluster{}

			// TODO: testEnv doesn't support pod creation yet. remove the following codes when it does
			if testEnv.UseExistingCluster == nil || !*testEnv.UseExistingCluster {
				// create fake pods of StatefulSet
				stsName := toCreate.Name + "-" + toCreate.Spec.Components[0].Name
				pods := createFakePod(stsName, 3)
				for _, pod := range pods {
					Expect(testCtx.CreateObj(ctx, &pod)).Should(Succeed())
				}

				// fake pods and stateful set creation done
				time.Sleep(interval * 5)

				Eventually(func() bool {
					if err := k8sClient.Get(ctx, key, cluster); err != nil {
						return false
					}
					return cluster.Status.Phase == dbaasv1alpha1.CreatingPhase
				}, timeout*3, interval*5).Should(BeTrue())

				return
			}
			// end remove

			Eventually(func() bool {
				err := k8sClient.Get(ctx, key, cluster)
				if err != nil {
					return false
				}

				return cluster.Status.Phase == dbaasv1alpha1.RunningPhase
			}, timeout*3, interval*5).Should(BeTrue())

			By("Checking pods' role label")
			ip := getLocalIP()
			Expect(ip).ShouldNot(BeEmpty())

			observeRoleOfServiceLoop := func(svc *corev1.Service) string {
				kind := "svc"
				name := svc.Name
				port := svc.Spec.Ports[0].Port
				role := ""
				Eventually(func() bool {
					err := startPortForward(kind, name, port)
					if err != nil {
						_ = stopPortForward(name)
						return false
					}
					time.Sleep(interval)
					role, err = observeRole(ip, port)
					if err != nil {
						_ = stopPortForward(name)
						return false
					}
					_ = stopPortForward(name)

					return true
				}, timeout*2, interval*1).Should(BeTrue())

				return role
			}

			stsList := listAndCheckStatefulSet(key)
			sts := &stsList.Items[0]
			podList := &corev1.PodList{}
			Expect(k8sClient.List(ctx, podList, client.InNamespace(key.Namespace))).Should(Succeed())
			pods := make([]corev1.Pod, 0)
			for _, pod := range podList.Items {
				if component.IsMemberOf(sts, &pod) {
					pods = append(pods, pod)
				}
			}

			// should have 3 pods
			Expect(len(pods)).Should(Equal(3))
			// 1 leader
			// 2 followers
			leaderCount, followerCount := 0, 0
			for _, pod := range pods {
				switch pod.Labels[intctrlutil.ConsensusSetRoleLabelKey] {
				case leader:
					leaderCount++
				case follower:
					followerCount++
				}
			}
			Expect(leaderCount).Should(Equal(1))
			Expect(followerCount).Should(Equal(2))

			By("Checking services status")
			// we should have 1 services
			svcList := &corev1.ServiceList{}
			Expect(k8sClient.List(ctx, svcList, client.MatchingLabels{
				intctrlutil.AppInstanceLabelKey: key.Name,
			}, client.InNamespace(key.Namespace))).Should(Succeed())
			Expect(len(svcList.Items)).Should(Equal(1))
			svc := svcList.Items[0]
			// getRole should be leader through service
			Expect(observeRoleOfServiceLoop(&svc)).Should(Equal(leader))

			By("Deleting leader pod")
			leaderPod := &corev1.Pod{}
			for _, pod := range pods {
				if pod.Labels[intctrlutil.ConsensusSetRoleLabelKey] == leader {
					leaderPod = &pod
					break
				}
			}
			Expect(k8sClient.Delete(ctx, leaderPod)).Should(Succeed())
			time.Sleep(interval * 2)
			Eventually(func() bool {
				Expect(k8sClient.Get(ctx, types.NamespacedName{
					Namespace: sts.Namespace,
					Name:      sts.Name,
				}, sts)).Should(Succeed())
				return sts.Status.AvailableReplicas == 3
			}, timeout, interval).Should(BeTrue())

			time.Sleep(interval * 2)
			Expect(observeRoleOfServiceLoop(&svc)).Should(Equal(leader))

			By("Deleting the cluster")
			Eventually(func() error {
				return deleteClusterNWait(key)
			}, timeout, interval).Should(Succeed())
		})
	})

	Context("When creating cluster with cluster affinity", func() {
		It("Should hanle pod affinity correctly", func() {
			By("Creating a cluster")
			topologyKey := "testTopologyKey"
			lableKey := "testNodeLabelKey"
			labelValue := "testLabelValue"
			toCreate, _, _, key := newClusterObj(nil, nil)
			toCreate.Spec.Affinity = &dbaasv1alpha1.Affinity{
				PodAntiAffinity: dbaasv1alpha1.Required,
				TopologyKeys:    []string{topologyKey},
				NodeLabels: map[string]string{
					lableKey: labelValue,
				},
			}
			Expect(testCtx.CreateObj(ctx, toCreate)).Should(Succeed())

			By("Checking the Affinity and TopologySpreadConstraints")
			stsList := listAndCheckStatefulSet(key)
			podSpec := stsList.Items[0].Spec.Template.Spec
			Expect(podSpec.Affinity.NodeAffinity.RequiredDuringSchedulingIgnoredDuringExecution.NodeSelectorTerms[0].MatchExpressions[0].Key).To(Equal(lableKey))
			Expect(podSpec.TopologySpreadConstraints[0].WhenUnsatisfiable).To(Equal(corev1.DoNotSchedule))
			Expect(podSpec.TopologySpreadConstraints[0].TopologyKey).To(Equal(topologyKey))
			Expect(podSpec.Affinity.PodAntiAffinity.RequiredDuringSchedulingIgnoredDuringExecution[0].TopologyKey).To(Equal(topologyKey))

			By("Deleting the cluster")
			Eventually(func() error {
				return deleteClusterNWait(key)
			}, timeout, interval).Should(Succeed())
		})
	})

	Context("When creating cluster with cluster affinity and component affinity", func() {
		It("Should use compoment affinity", func() {
			By("Creating a cluster")
			clusterTopologyKey := "testClusterTopologyKey"
			toCreate, _, _, key := newClusterObj(nil, nil)
			toCreate.Spec.Affinity = &dbaasv1alpha1.Affinity{
				PodAntiAffinity: dbaasv1alpha1.Required,
				TopologyKeys:    []string{clusterTopologyKey},
			}
			compTopologyKey := "testComponentTopologyKey"
			toCreate.Spec.Components = []dbaasv1alpha1.ClusterComponent{}
			toCreate.Spec.Components = append(toCreate.Spec.Components, dbaasv1alpha1.ClusterComponent{
				Name: "replicasets",
				Type: "replicasets",
				Affinity: &dbaasv1alpha1.Affinity{
					PodAntiAffinity: dbaasv1alpha1.Preferred,
					TopologyKeys:    []string{compTopologyKey},
				},
			})
			Expect(testCtx.CreateObj(ctx, toCreate)).Should(Succeed())

			By("Checking the Affinity and the TopologySpreadConstraints")
			stsList := listAndCheckStatefulSet(key)
			podSpec := stsList.Items[0].Spec.Template.Spec
			Expect(podSpec.TopologySpreadConstraints[0].WhenUnsatisfiable).To(Equal(corev1.ScheduleAnyway))
			Expect(podSpec.TopologySpreadConstraints[0].TopologyKey).To(Equal(compTopologyKey))
			Expect(podSpec.Affinity.PodAntiAffinity.PreferredDuringSchedulingIgnoredDuringExecution[0].Weight).ShouldNot(BeNil())

			By("Deleting the cluster")
			Eventually(func() error {
				return deleteClusterNWait(key)
			}, timeout, interval).Should(Succeed())
		})
	})

	Context("When creating cluster with cluster tolerations", func() {
		It("Should create pods with tolerations", func() {
			By("Creating a cluster")
			toCreate, _, _, key := newClusterObj(nil, nil)
			var tolerations []corev1.Toleration
			tolerationKey := "testClusterTolerationKey"
			tolerationValue := "testClusterTolerationValue"
			toCreate.Spec.Tolerations = append(tolerations, corev1.Toleration{
				Key:      tolerationKey,
				Value:    tolerationValue,
				Operator: corev1.TolerationOpEqual,
				Effect:   corev1.TaintEffectNoSchedule,
			})
			Expect(testCtx.CreateObj(ctx, toCreate)).Should(Succeed())

			By("Checking the tolerations")
			stsList := listAndCheckStatefulSet(key)
			podSpec := stsList.Items[0].Spec.Template.Spec
			Expect(len(podSpec.Tolerations) > 0).Should(BeTrue())
			toleration := podSpec.Tolerations[0]
			Expect(toleration.Key == tolerationKey &&
				toleration.Value == tolerationValue).Should(BeTrue())
			Expect(toleration.Operator == corev1.TolerationOpEqual &&
				toleration.Effect == corev1.TaintEffectNoSchedule).Should(BeTrue())

			By("Deleting the cluster")
			Eventually(func() error {
				return deleteClusterNWait(key)
			}, timeout, interval).Should(Succeed())
		})
	})

	Context("When creating cluster with cluster tolerations and component tolerations", func() {
		It("Should use component tolerations", func() {
			By("Creating a cluster")
			toCreate, _, _, key := newClusterObj(nil, nil)
			var clusterTolerations []corev1.Toleration
			clusterTolerationKey := "testClusterTolerationKey"
			toCreate.Spec.Tolerations = append(clusterTolerations, corev1.Toleration{
				Key:      clusterTolerationKey,
				Operator: corev1.TolerationOpExists,
				Effect:   corev1.TaintEffectNoExecute,
			})

			var compTolerations []corev1.Toleration
			compTolerationKey := "testcompTolerationKey"
			compTolerationValue := "testcompTolerationValue"
			compTolerations = append(compTolerations, corev1.Toleration{
				Key:      compTolerationKey,
				Value:    compTolerationValue,
				Operator: corev1.TolerationOpEqual,
				Effect:   corev1.TaintEffectNoSchedule,
			})

			toCreate.Spec.Components = []dbaasv1alpha1.ClusterComponent{}
			toCreate.Spec.Components = append(toCreate.Spec.Components, dbaasv1alpha1.ClusterComponent{
				Name:        "replicasets",
				Type:        "replicasets",
				Tolerations: compTolerations,
			})
			Expect(testCtx.CreateObj(ctx, toCreate)).Should(Succeed())

			By("Checking the tolerations")
			stsList := listAndCheckStatefulSet(key)
			podSpec := stsList.Items[0].Spec.Template.Spec
			Expect(len(podSpec.Tolerations) > 0).Should(BeTrue())
			toleration := podSpec.Tolerations[0]
			Expect(toleration.Key == compTolerationKey &&
				toleration.Value == compTolerationValue).Should(BeTrue())
			Expect(toleration.Operator == corev1.TolerationOpEqual &&
				toleration.Effect == corev1.TaintEffectNoSchedule).Should(BeTrue())

			By("Deleting the cluster")
			Eventually(func() error {
				return deleteClusterNWait(key)
			}, timeout, interval).Should(Succeed())
		})
	})

	Context("When creating cluster with components", func() {
		It("Should create cluster with running status", func() {
			By("Checking the controller-manager status")
			if !isCMAvailable() {
				By("The controller-manager is not available, test skipped")
				return
			}
			// TODO test the following contents in a real K8S cluster. testEnv is no controller-manager and scheduler components
			By("Creating a cluster")
			toCreate, _, _, key := newClusterObj(nil, nil)
			toCreate.Spec.Components = []dbaasv1alpha1.ClusterComponent{}
			toCreate.Spec.Components = append(toCreate.Spec.Components, dbaasv1alpha1.ClusterComponent{
				Name: "replicasets",
				Type: "replicasets",
			})
			Expect(testCtx.CreateObj(ctx, toCreate)).Should(Succeed())

			fetchedClusterG1 := &dbaasv1alpha1.Cluster{}
			Eventually(func() bool {
				_ = k8sClient.Get(ctx, key, fetchedClusterG1)
				return fetchedClusterG1.Status.ObservedGeneration == 1
			}, timeout, interval).Should(BeTrue())

			Eventually(func() bool {
				_ = k8sClient.Get(ctx, key, fetchedClusterG1)
				return fetchedClusterG1.Status.Components["replicasets"].Phase == dbaasv1alpha1.RunningPhase &&
					fetchedClusterG1.Status.Phase == dbaasv1alpha1.RunningPhase
			}, timeout, interval).Should(BeTrue())

			By("Deleting the Cluster")
			Eventually(func() error {
				return deleteClusterNWait(key)
			}, timeout, interval).Should(Succeed())
		})
	})
})

func createFakePod(parentName string, number int) []corev1.Pod {
	podYaml := `
apiVersion: v1
kind: Pod
metadata:
  labels:
    controller-revision-hash: wesql-test-859d7565b6
  name: my-name
  namespace: default
spec:
  containers:
  - args:
    command:
    - /bin/bash
    - -c
    env:
    - name: KB_POD_NAME
      valueFrom:
        fieldRef:
          apiVersion: v1
          fieldPath: metadata.name
    - name: KB_REPLICASETS_N
      value: "3"
    - name: KB_REPLICASETS_0_HOSTNAME
      value: clusterepuglf-wesql-test-0
    - name: KB_REPLICASETS_1_HOSTNAME
      value: clusterepuglf-wesql-test-1
    - name: KB_REPLICASETS_2_HOSTNAME
      value: clusterepuglf-wesql-test-2
    image: docker.io/apecloud/wesql-server-8.0:0.1.2
    imagePullPolicy: IfNotPresent
    name: mysql
    ports:
    - containerPort: 3306
      name: mysql
      protocol: TCP
    - containerPort: 13306
      name: paxos
      protocol: TCP
    volumeMounts:
    - mountPath: /var/run/secrets/kubernetes.io/serviceaccount
      name: kube-api-access-2rhsb
      readOnly: true
  dnsPolicy: ClusterFirst
  enableServiceLinks: true
  restartPolicy: Always
  serviceAccount: default
  serviceAccountName: default
  
  volumes:
  - name: kube-api-access-2rhsb
    projected:
      defaultMode: 420
      sources:
      - serviceAccountToken:
          expirationSeconds: 3607
          path: token
      - configMap:
          items:
          - key: ca.crt
            path: ca.crt
          name: kube-root-ca.crt
      - downwardAPI:
          items:
          - fieldRef:
              apiVersion: v1
              fieldPath: metadata.namespace
            path: namespace
`
	pods := make([]corev1.Pod, 0)
	for i := 0; i < number; i++ {
		pod := corev1.Pod{}
		Expect(yaml.Unmarshal([]byte(podYaml), &pod)).Should(Succeed())
		pod.Name = parentName + "-" + strconv.Itoa(i)
		pod.Labels[intctrlutil.ConsensusSetRoleLabelKey] = "follower"
		pods = append(pods, pod)
	}
	pods[1].Labels[intctrlutil.ConsensusSetRoleLabelKey] = "leader"

	return pods
}

const (
	// configurations to connect to Mysql, either a data source name represent by URL.
	connectionURLKey = "url"

	// other general settings for DB connections.
	maxIdleConnsKey    = "maxIdleConns"
	maxOpenConnsKey    = "maxOpenConns"
	connMaxLifetimeKey = "connMaxLifetime"
	connMaxIdleTimeKey = "connMaxIdleTime"
)

// Mysql represents MySQL output bindings.
type Mysql struct {
	db *sql.DB
}

// Init initializes the MySQL binding.
func (m *Mysql) Init(metadata map[string]string) error {
	p := metadata
	url, ok := p[connectionURLKey]
	if !ok || url == "" {
		return fmt.Errorf("missing MySql connection string")
	}

	db, err := initDB(url)
	if err != nil {
		return err
	}

	err = propertyToInt(p, maxIdleConnsKey, db.SetMaxIdleConns)
	if err != nil {
		return err
	}

	err = propertyToInt(p, maxOpenConnsKey, db.SetMaxOpenConns)
	if err != nil {
		return err
	}

	err = propertyToDuration(p, connMaxIdleTimeKey, db.SetConnMaxIdleTime)
	if err != nil {
		return err
	}

	err = propertyToDuration(p, connMaxLifetimeKey, db.SetConnMaxLifetime)
	if err != nil {
		return err
	}

	err = db.Ping()
	if err != nil {
		return errors.Wrap(err, "unable to ping the DB")
	}

	m.db = db

	return nil
}

// Close will close the DB.
func (m *Mysql) Close() error {
	if m.db != nil {
		return m.db.Close()
	}

	return nil
}

func (m *Mysql) query(ctx context.Context, sql string) ([]interface{}, error) {
	rows, err := m.db.QueryContext(ctx, sql)
	if err != nil {
		return nil, errors.Wrapf(err, "error executing %s", sql)
	}

	defer func() {
		_ = rows.Close()
		_ = rows.Err()
	}()

	result, err := m.jsonify(rows)
	if err != nil {
		return nil, errors.Wrapf(err, "error marshalling query result for %s", sql)
	}

	return result, nil
}

func propertyToInt(props map[string]string, key string, setter func(int)) error {
	if v, ok := props[key]; ok {
		if i, err := strconv.Atoi(v); err == nil {
			setter(i)
		} else {
			return errors.Wrapf(err, "error converitng %s:%s to int", key, v)
		}
	}

	return nil
}

func propertyToDuration(props map[string]string, key string, setter func(time.Duration)) error {
	if v, ok := props[key]; ok {
		if d, err := time.ParseDuration(v); err == nil {
			setter(d)
		} else {
			return errors.Wrapf(err, "error converitng %s:%s to time duration", key, v)
		}
	}

	return nil
}

func initDB(url string) (*sql.DB, error) {
	if _, err := mysql.ParseDSN(url); err != nil {
		return nil, errors.Wrapf(err, "illegal Data Source Name (DNS) specified by %s", connectionURLKey)
	}

	db, err := sql.Open("mysql", url)
	if err != nil {
		return nil, errors.Wrap(err, "error opening DB connection")
	}

	return db, nil
}

func (m *Mysql) jsonify(rows *sql.Rows) ([]interface{}, error) {
	columnTypes, err := rows.ColumnTypes()
	if err != nil {
		return nil, err
	}

	var ret []interface{}
	for rows.Next() {
		values := prepareValues(columnTypes)
		err := rows.Scan(values...)
		if err != nil {
			return nil, err
		}

		r := m.convert(columnTypes, values)
		ret = append(ret, r)
	}

	return ret, nil
}

func prepareValues(columnTypes []*sql.ColumnType) []interface{} {
	types := make([]reflect.Type, len(columnTypes))
	for i, tp := range columnTypes {
		types[i] = tp.ScanType()
	}

	values := make([]interface{}, len(columnTypes))
	for i := range values {
		values[i] = reflect.New(types[i]).Interface()
	}

	return values
}

func (m *Mysql) convert(columnTypes []*sql.ColumnType, values []interface{}) map[string]interface{} {
	r := map[string]interface{}{}

	for i, ct := range columnTypes {
		value := values[i]

		switch v := values[i].(type) {
		case driver.Valuer:
			if vv, err := v.Value(); err == nil {
				value = interface{}(vv)
			}
		case *sql.RawBytes:
			// special case for sql.RawBytes, see https://github.com/go-sql-driver/mysql/blob/master/fields.go#L178
			switch ct.DatabaseTypeName() {
			case "VARCHAR", "CHAR", "TEXT", "LONGTEXT":
				value = string(*v)
			}
		}

		if value != nil {
			r[ct.Name()] = value
		}
	}

	return r
}

func getLocalIP() string {
	addrs, err := net.InterfaceAddrs()
	if err != nil {
		return ""
	}
	for _, address := range addrs {
		// check the address type and if it is not a loopback the display it
		if ipnet, ok := address.(*net.IPNet); ok && !ipnet.IP.IsLoopback() {
			if ipnet.IP.To4() != nil {
				return ipnet.IP.String()
			}
		}
	}
	return ""
}

func observeRole(ip string, port int32) (string, error) {
	url := "root@tcp(" + ip + ":" + strconv.Itoa(int(port)) + ")/information_schema?allowNativePasswords=true"
	sql := "select role from information_schema.wesql_cluster_local"
	mysql := &Mysql{}
	params := map[string]string{connectionURLKey: url}
	err := mysql.Init(params)
	if err != nil {
		return "", err
	}

	result, err := mysql.query(ctx, sql)
	if err != nil {
		return "", err
	}
	if len(result) != 1 {
		return "", errors.New("only one role should be observed")
	}
	row, ok := result[0].(map[string]interface{})
	if !ok {
		return "", errors.New("query result wrong type")
	}
	role, ok := row["role"].(string)
	if !ok {
		return "", errors.New("role parsing error")
	}
	if len(role) == 0 {
		return "", errors.New("got empty role")
	}

	err = mysql.Close()
	role = strings.ToLower(role)
	if err != nil {
		return role, err
	}

	return role, nil
}

func startPortForward(kind, name string, port int32) error {
	portStr := strconv.Itoa(int(port))
	cmd := exec.Command("bash", "-c", "kubectl port-forward "+kind+"/"+name+" --address 0.0.0.0 "+portStr+":"+portStr+" &")
	return cmd.Start()
}

func stopPortForward(name string) error {
	cmd := exec.Command("bash", "-c", "ps aux | grep port-forward | grep -v grep | grep "+name+" | awk '{print $2}' | xargs kill -9")
	return cmd.Run()
}<|MERGE_RESOLUTION|>--- conflicted
+++ resolved
@@ -66,13 +66,9 @@
 		Namespace: "default",
 	}
 	var deleteClusterNWait func(key types.NamespacedName) error
-<<<<<<< HEAD
 	var deleteAppVersionNWait func(key types.NamespacedName) error
 	var deleteClusterDefNWait func(key types.NamespacedName) error
-	var ctx = context.Background()
-=======
 	ctx := context.Background()
->>>>>>> 1ba46116
 
 	BeforeEach(func() {
 		// Add any steup steps that needs to be executed before each test
@@ -682,16 +678,11 @@
 				return fetchedG2.Status.ObservedGeneration == 2
 			}, timeout*2, interval).Should(BeTrue())
 
-<<<<<<< HEAD
-			Eventually(func() bool {
-				Expect(k8sClient.List(ctx, stsList, client.MatchingLabels{
-					intctrlutil.AppInstanceLabelKey: key.Name,
-				}, client.InNamespace(key.Namespace))).Should(Succeed())
-				Expect(len(stsList.Items) != 0).Should(BeTrue())
-				return int(*stsList.Items[0].Spec.Replicas) == updatedReplicas
-			}, timeout, interval).Should(BeTrue())
-
-			By("Deleting the scope")
+			By("Checking the replicas")
+			stsList := listAndCheckStatefulSet(key)
+			Expect(int(*stsList.Items[0].Spec.Replicas)).To(Equal(updatedReplicas))
+
+			By("Deleting the cluster")
 			Eventually(func() error {
 				return deleteClusterNWait(key)
 			}, timeout, interval).Should(Succeed())
@@ -1093,26 +1084,6 @@
 		})
 	})
 
-	Context("When creating cluster", func() {
-		It("Should create deployment if component is stateless", func() {
-			By("By creating a cluster")
-			toCreate, _, _, key := newClusterObj(nil, nil)
-			Expect(testCtx.CreateObj(ctx, toCreate)).Should(Succeed())
-
-			fetchedG1 := &dbaasv1alpha1.Cluster{}
-=======
-			By("Checking the replicas")
-			stsList := listAndCheckStatefulSet(key)
-			Expect(int(*stsList.Items[0].Spec.Replicas)).To(Equal(updatedReplicas))
->>>>>>> 1ba46116
-
-			By("Deleting the cluster")
-			Eventually(func() error {
-				return deleteClusterNWait(key)
-			}, timeout, interval).Should(Succeed())
-		})
-	})
-
 	Context("When creating cluster with services", func() {
 		It("Should create services", func() {
 			By("Creating a cluster")
