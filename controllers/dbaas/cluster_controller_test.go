--- conflicted
+++ resolved
@@ -646,11 +646,6 @@
 		})
 	})
 
-<<<<<<< HEAD
-	Context("When creating cluster with services", func() {
-		It("Should create services", func() {
-			By("Creating a cluster")
-=======
 	Context("When creating cluster", func() {
 		It("Should create env configmap", func() {
 			By("By creating a cluster")
@@ -679,10 +674,9 @@
 		})
 	})
 
-	Context("When creating cluster", func() {
-		It("Should create service if service configured", func() {
-			By("By creating a cluster")
->>>>>>> e9d9ef0e
+	Context("When creating cluster with services", func() {
+		It("Should create services", func() {
+			By("Creating a cluster")
 			toCreate, _, _, key := newClusterObj(nil, nil)
 			toCreate.Spec.Components = append(toCreate.Spec.Components, dbaasv1alpha1.ClusterComponent{
 				Name: "proxy",
