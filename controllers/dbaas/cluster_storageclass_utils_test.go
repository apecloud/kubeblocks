/*
Copyright ApeCloud Inc.

Licensed under the Apache License, Version 2.0 (the "License");
you may not use this file except in compliance with the License.
You may obtain a copy of the License at

    http://www.apache.org/licenses/LICENSE-2.0

Unless required by applicable law or agreed to in writing, software
distributed under the License is distributed on an "AS IS" BASIS,
WITHOUT WARRANTIES OR CONDITIONS OF ANY KIND, either express or implied.
See the License for the specific language governing permissions and
limitations under the License.
*/

package dbaas

import (
	"context"
	"fmt"
	"time"

	. "github.com/onsi/ginkgo"
	. "github.com/onsi/gomega"
	corev1 "k8s.io/api/core/v1"
	storagev1 "k8s.io/api/storage/v1"
	"k8s.io/apimachinery/pkg/util/yaml"
	"sigs.k8s.io/controller-runtime/pkg/client"

	dbaasv1alpha1 "github.com/apecloud/kubeblocks/apis/dbaas/v1alpha1"
)

var _ = Describe("Event Controller", func() {
	var (
<<<<<<< HEAD
		timeout     = time.Second * 10
		interval    = time.Second
		clusterName = "wesql-for-storageclass-" + testCtx.GetRandomStr()
		ctx         = context.Background()
=======
		timeout        = time.Second * 20
		interval       = time.Second
		clusterDefName = "cluster-def-" + testCtx.GetRandomStr()
		appVersionName = "app-versoion-" + testCtx.GetRandomStr()
		clusterName    = "wesql-for-storageclass-" + testCtx.GetRandomStr()
		ctx            = context.Background()
>>>>>>> bf907657
	)

	cleanupObjects := func() {
		err := k8sClient.DeleteAllOf(ctx, &dbaasv1alpha1.Cluster{}, client.InNamespace(testCtx.DefaultNamespace), client.HasLabels{testCtx.TestObjLabelKey})
		Expect(err).NotTo(HaveOccurred())

		err = k8sClient.DeleteAllOf(ctx, &storagev1.StorageClass{}, client.HasLabels{testCtx.TestObjLabelKey})
		Expect(err).NotTo(HaveOccurred())
	}
	BeforeEach(func() {
		// Add any setup steps that needs to be executed before each test
		cleanupObjects()
	})

	AfterEach(func() {
		// Add any teardown steps that needs to be executed after each test
		cleanupObjects()
	})

	createClusterDef := func() {
		clusterDefYaml := fmt.Sprintf(`
apiVersion: dbaas.kubeblocks.io/v1alpha1
kind:       ClusterDefinition
metadata:
  name:     %s
spec:
  type: state.mysql-8
  components:
  - typeName: consensus
    componentType: Consensus
    defaultReplicas: 3
    consensusSpec:
      leader:
        name: "leader"
        accessMode: ReadWrite
      followers:
      - name: "follower"
        accessMode: Readonly
    podSpec:
      containers:
      - name: mysql
        ports:
        - containerPort: 3306
          name: mysql
          protocol: TCP
        - containerPort: 13306
          name: paxos
          protocol: TCP
`, clusterDefName)
		clusterDef := &dbaasv1alpha1.ClusterDefinition{}
		Expect(yaml.Unmarshal([]byte(clusterDefYaml), clusterDef)).Should(Succeed())
		Expect(testCtx.CheckedCreateObj(ctx, clusterDef)).Should(Succeed())
	}

	createAppversion := func() {
		appVerYaml := fmt.Sprintf(`
apiVersion: dbaas.kubeblocks.io/v1alpha1
kind:       AppVersion
metadata:
  name:     %s
spec:
  clusterDefinitionRef: %s
  components:
  - type: consensus
    podSpec:
      containers:
      - name: mysql
        image: registry.jihulab.com/apecloud/mysql-server/mysql/wesql-server-arm:latest
`, appVersionName, clusterDefName)
		appVersion := &dbaasv1alpha1.AppVersion{}
		Expect(yaml.Unmarshal([]byte(appVerYaml), appVersion)).Should(Succeed())
		Expect(testCtx.CheckedCreateObj(ctx, appVersion)).Should(Succeed())
	}

	createStorageClassObj := func(storageClassName string, allowVolumeExpansion bool) {
		By("By assure an default storageClass")
		scYAML := fmt.Sprintf(`
apiVersion: storage.k8s.io/v1
kind: StorageClass
metadata:
  name: %s
  annotations:
    storageclass.kubernetes.io/is-default-class: "true"
provisioner: hostpath.csi.k8s.io
reclaimPolicy: Delete
volumeBindingMode: Immediate
allowVolumeExpansion: %t
`, storageClassName, allowVolumeExpansion)
		sc := &storagev1.StorageClass{}
		Expect(yaml.Unmarshal([]byte(scYAML), sc)).Should(Succeed())
		Expect(testCtx.CreateObj(ctx, sc)).Should(Succeed())
		// wait until cluster created
		Eventually(func() bool {
			err := k8sClient.Get(context.Background(), client.ObjectKey{Name: storageClassName}, &storagev1.StorageClass{})
			return err == nil
		}, timeout, interval).Should(BeTrue())
	}

	createCluster := func(defaultStorageClassName, storageClassName string) *dbaasv1alpha1.Cluster {
		clusterYaml := fmt.Sprintf(`apiVersion: dbaas.kubeblocks.io/v1alpha1
kind: Cluster
metadata:
  annotations:
       kubeblocks.io/ops-request: |
          {"Updating":"wesql-restart-test"}
       kubeblocks.io/storage-class: %s,%s
  labels:
    appversion.kubeblocks.io/name: app-version-for-storageclass
    clusterdefinition.kubeblocks.io/name: cluster-definition-for-storageclass
  name: %s
  namespace: default
spec:
  appVersionRef: app-version-for-storageclass
  clusterDefinitionRef: cluster-definition-for-storageclass
  components:
  - monitor: false
    name: wesql-test
    replicas: 3
    type: replicasets
    volumeClaimTemplates:
    - name: data
      spec:
        accessModes:
        - ReadWriteOnce
        resources:
          requests:
            storage: 1Gi
        volumeMode: Filesystem
    - name: log
      spec:
        accessModes:
        - ReadWriteOnce
        resources:
          requests:
            storage: 1Gi
        volumeMode: Filesystem  
        storageClassName: %s
  terminationPolicy: WipeOut`, defaultStorageClassName, storageClassName, clusterName, storageClassName)
		cluster := &dbaasv1alpha1.Cluster{}
		Expect(yaml.Unmarshal([]byte(clusterYaml), cluster)).Should(Succeed())
		Expect(testCtx.CreateObj(context.Background(), cluster)).Should(Succeed())
		// wait until cluster created
		Eventually(func() bool {
			err := k8sClient.Get(context.Background(), client.ObjectKey{Name: clusterName, Namespace: testCtx.DefaultNamespace}, &dbaasv1alpha1.Cluster{})
			return err == nil
		}, timeout, interval).Should(BeTrue())
		return cluster
	}

	createPVC := func(pvcName, storageClassName string) {
		pvcYaml := fmt.Sprintf(`apiVersion: v1
kind: PersistentVolumeClaim
metadata:
  annotations:
    pv.kubernetes.io/bind-completed: "yes"
    pv.kubernetes.io/bound-by-controller: "yes"
    volume.beta.kubernetes.io/storage-provisioner: hostpath.csi.k8s.io
  labels:
    app.kubernetes.io/component-name: wesql-test
    app.kubernetes.io/instance: %s
    app.kubernetes.io/managed-by: kubeblocks
  name: %s
  namespace: default
spec:
  accessModes:
  - ReadWriteOnce
  resources:
    requests:
      storage: 1Gi
  storageClassName: %s
  volumeMode: Filesystem
  volumeName: pvc-185c837d-16ea-4bef-b5f0-e3853722407b
`, clusterName, pvcName, storageClassName)
		pvc := &corev1.PersistentVolumeClaim{}
		Expect(yaml.Unmarshal([]byte(pvcYaml), pvc)).Should(Succeed())
		Expect(testCtx.CreateObj(context.Background(), pvc)).Should(Succeed())
		// wait until cluster created
		Eventually(func() bool {
			err := k8sClient.Get(context.Background(), client.ObjectKey{Name: pvcName, Namespace: testCtx.DefaultNamespace}, &corev1.PersistentVolumeClaim{})
			return err == nil
		}, timeout, interval).Should(BeTrue())
	}

	Context("When receiving role changed event", func() {
		It("should handle it properly", func() {
			By("init resources")
			vctName1 := "data"
			defaultStorageClassName := "standard-" + testCtx.GetRandomStr()
			storageClassName := "csi-hostpath-sc-" + testCtx.GetRandomStr()
			createClusterDef()
			createAppversion()
			createCluster(defaultStorageClassName, storageClassName)
			cluster := &dbaasv1alpha1.Cluster{}
			_ = k8sClient.Get(context.Background(), client.ObjectKey{Name: clusterName, Namespace: testCtx.DefaultNamespace}, cluster)
			patch := client.MergeFrom(cluster.DeepCopy())
			cluster.Status.Operations = &dbaasv1alpha1.Operations{}
			cluster.Status.Phase = dbaasv1alpha1.RunningPhase
			cluster.Status.ObservedGeneration = 1
			Expect(k8sClient.Status().Patch(ctx, cluster, patch))
			Eventually(func() bool {
				tmpCluster := &dbaasv1alpha1.Cluster{}
				_ = k8sClient.Get(context.Background(), client.ObjectKey{Name: clusterName, Namespace: testCtx.DefaultNamespace}, tmpCluster)
				return tmpCluster.Status.Operations != nil
			}, timeout, interval).Should(BeTrue())
			createStorageClassObj(defaultStorageClassName, true)

			By("expect wesql-test component support volume expansion and volumeClaimTemplateNames is [data]")
			Eventually(func() bool {
				newCluster := &dbaasv1alpha1.Cluster{}
				_ = k8sClient.Get(context.Background(), client.ObjectKey{Name: clusterName, Namespace: testCtx.DefaultNamespace}, newCluster)
				volumeExpandable := newCluster.Status.Operations.VolumeExpandable
				return len(volumeExpandable) > 0 && volumeExpandable[0].VolumeClaimTemplateNames[0] == vctName1
			}, timeout, interval).Should(BeTrue())

			createStorageClassObj(storageClassName, false)
			By("expect wesql-test component support volume expansion and volumeClaimTemplateNames is [data,log]")
			createPVC(fmt.Sprintf("log-%s-wesql-test", clusterName), storageClassName)
			createPVC(fmt.Sprintf("data-%s-wesql-test", clusterName), defaultStorageClassName)
			// set storageClass allowVolumeExpansion to true
			storageClass := &storagev1.StorageClass{}
			Expect(k8sClient.Get(ctx, client.ObjectKey{Name: storageClassName}, storageClass)).Should(Succeed())
			allowVolumeExpansion := true
			storageClass.AllowVolumeExpansion = &allowVolumeExpansion
			Expect(k8sClient.Update(ctx, storageClass)).Should(Succeed())
			Eventually(func() bool {
				tmpSc := &storagev1.StorageClass{}
				_ = k8sClient.Get(ctx, client.ObjectKey{Name: storageClassName}, tmpSc)
				allowExpansion := tmpSc.AllowVolumeExpansion
				return *allowExpansion == true
			}, timeout, interval).Should(BeTrue())

			Eventually(func() bool {
				newCluster := &dbaasv1alpha1.Cluster{}
				_ = k8sClient.Get(ctx, client.ObjectKey{Name: clusterName, Namespace: testCtx.DefaultNamespace}, newCluster)
				volumeExpandable := newCluster.Status.Operations.VolumeExpandable
				return len(volumeExpandable) > 0 && len(volumeExpandable[0].VolumeClaimTemplateNames) > 1 && volumeExpandable[0].VolumeClaimTemplateNames[1] == "log"
			}, timeout, interval).Should(BeTrue())

			By("expect wesql-test component support volume expansion and volumeClaimTemplateNames is [data]")
			// set storageClass allowVolumeExpansion to false
			storageClass = &storagev1.StorageClass{}
			Expect(k8sClient.Get(ctx, client.ObjectKey{Name: storageClassName}, storageClass)).Should(Succeed())
			allowVolumeExpansion = false
			storageClass.AllowVolumeExpansion = &allowVolumeExpansion
			Expect(k8sClient.Update(ctx, storageClass)).Should(Succeed())
			Eventually(func() bool {
				tmpSc := &storagev1.StorageClass{}
				_ = k8sClient.Get(ctx, client.ObjectKey{Name: storageClassName}, tmpSc)
				allowExpansion := tmpSc.AllowVolumeExpansion
				return *allowExpansion == false
			}, timeout, interval).Should(BeTrue())
			Eventually(func() bool {
				newCluster := &dbaasv1alpha1.Cluster{}
				_ = k8sClient.Get(context.Background(), client.ObjectKey{Name: clusterName, Namespace: testCtx.DefaultNamespace}, newCluster)
				componentVolumeExpandable := newCluster.Status.Operations.VolumeExpandable[0]
				return len(componentVolumeExpandable.VolumeClaimTemplateNames) == 1 && componentVolumeExpandable.VolumeClaimTemplateNames[0] == vctName1
			}, timeout, interval).Should(BeTrue())

			By("expect wesql-test component not support volume expansion")
			// set defaultStorageClass allowVolumeExpansion to false
			defaultStorageClass := &storagev1.StorageClass{}
			Expect(k8sClient.Get(ctx, client.ObjectKey{Name: defaultStorageClassName}, defaultStorageClass)).Should(Succeed())
			allowVolumeExpansion = false
			defaultStorageClass.AllowVolumeExpansion = &allowVolumeExpansion
			Expect(k8sClient.Update(ctx, defaultStorageClass)).Should(Succeed())
			Eventually(func() bool {
				tmpSc := &storagev1.StorageClass{}
				_ = k8sClient.Get(ctx, client.ObjectKey{Name: defaultStorageClassName}, tmpSc)
				allowExpansion := tmpSc.AllowVolumeExpansion
				return *allowExpansion == false
			}, timeout, interval).Should(BeTrue())
			Eventually(func() bool {
				newCluster := &dbaasv1alpha1.Cluster{}
				_ = k8sClient.Get(context.Background(), client.ObjectKey{Name: clusterName, Namespace: testCtx.DefaultNamespace}, newCluster)
				return len(newCluster.Status.Operations.VolumeExpandable) == 0
			}, timeout, interval).Should(BeTrue())

			By("expect wesql-test component support volume expansion and volumeClaimTemplateNames is [data]")
			// set defaultStorageClass allowVolumeExpansion to true
			defaultStorageClass = &storagev1.StorageClass{}
			Expect(k8sClient.Get(ctx, client.ObjectKey{Name: defaultStorageClassName}, defaultStorageClass)).Should(Succeed())
			allowVolumeExpansion = true
			defaultStorageClass.AllowVolumeExpansion = &allowVolumeExpansion
			Expect(k8sClient.Update(ctx, defaultStorageClass)).Should(Succeed())
			Eventually(func() bool {
				tmpSc := &storagev1.StorageClass{}
				_ = k8sClient.Get(ctx, client.ObjectKey{Name: defaultStorageClassName}, tmpSc)
				allowExpansion := tmpSc.AllowVolumeExpansion
				return *allowExpansion == true
			}, timeout, interval).Should(BeTrue())
			Eventually(func() bool {
				newCluster := &dbaasv1alpha1.Cluster{}
				_ = k8sClient.Get(context.Background(), client.ObjectKey{Name: clusterName, Namespace: testCtx.DefaultNamespace}, newCluster)
				volumeExpandable := newCluster.Status.Operations.VolumeExpandable
				return len(volumeExpandable) > 0 && volumeExpandable[0].VolumeClaimTemplateNames[0] == vctName1
			}, timeout, interval).Should(BeTrue())
		})
	})
})<|MERGE_RESOLUTION|>--- conflicted
+++ resolved
@@ -33,19 +33,12 @@
 
 var _ = Describe("Event Controller", func() {
 	var (
-<<<<<<< HEAD
-		timeout     = time.Second * 10
-		interval    = time.Second
-		clusterName = "wesql-for-storageclass-" + testCtx.GetRandomStr()
-		ctx         = context.Background()
-=======
-		timeout        = time.Second * 20
+		timeout        = time.Second * 10
 		interval       = time.Second
 		clusterDefName = "cluster-def-" + testCtx.GetRandomStr()
 		appVersionName = "app-versoion-" + testCtx.GetRandomStr()
 		clusterName    = "wesql-for-storageclass-" + testCtx.GetRandomStr()
 		ctx            = context.Background()
->>>>>>> bf907657
 	)
 
 	cleanupObjects := func() {
