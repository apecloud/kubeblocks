/*
Copyright ApeCloud Inc.

Licensed under the Apache License, Version 2.0 (the "License");
you may not use this file except in compliance with the License.
You may obtain a copy of the License at

    http://www.apache.org/licenses/LICENSE-2.0

Unless required by applicable law or agreed to in writing, software
distributed under the License is distributed on an "AS IS" BASIS,
WITHOUT WARRANTIES OR CONDITIONS OF ANY KIND, either express or implied.
See the License for the specific language governing permissions and
limitations under the License.
*/

package dbaas

import (
	"context"
	"time"

	. "github.com/onsi/ginkgo/v2"
	. "github.com/onsi/gomega"

	corev1 "k8s.io/api/core/v1"
	"k8s.io/apimachinery/pkg/util/yaml"
	"sigs.k8s.io/controller-runtime/pkg/client"
	"sigs.k8s.io/controller-runtime/pkg/controller/controllerutil"
	"sigs.k8s.io/controller-runtime/pkg/log"

	dbaasv1alpha1 "github.com/apecloud/kubeblocks/apis/dbaas/v1alpha1"
<<<<<<< HEAD
	cfgcore "github.com/apecloud/kubeblocks/internal/configuration"
	"github.com/apecloud/kubeblocks/test/testdata"
=======
	intctrlutil "github.com/apecloud/kubeblocks/internal/controllerutil"
>>>>>>> 886ab94f
)

var _ = Describe("ClusterDefinition Controller", func() {

	const timeout = time.Second * 10
	const interval = time.Second * 1
	const waitDuration = time.Second * 5

	var ctx = context.Background()

	BeforeEach(func() {
		// Add any steup steps that needs to be executed before each test
		err := k8sClient.DeleteAllOf(ctx, &dbaasv1alpha1.Cluster{}, client.InNamespace(testCtx.DefaultNamespace), client.HasLabels{testCtx.TestObjLabelKey})
		Expect(err).NotTo(HaveOccurred())
		err = k8sClient.DeleteAllOf(ctx, &dbaasv1alpha1.ClusterVersion{}, client.HasLabels{testCtx.TestObjLabelKey})
		Expect(err).NotTo(HaveOccurred())
		err = k8sClient.DeleteAllOf(ctx, &dbaasv1alpha1.ClusterDefinition{}, client.HasLabels{testCtx.TestObjLabelKey})
		Expect(err).NotTo(HaveOccurred())
	})

	AfterEach(func() {
		// Add any teardown steps that needs to be executed after each test
	})

	clusterDefYaml := `
apiVersion: dbaas.kubeblocks.io/v1alpha1
kind:       ClusterDefinition
metadata:
  name:     mysql-cluster-definition
spec:
  type: state.mysql-8
  components:
  - typeName: replicasets
    componentType: Stateful
    defaultReplicas: 3
    characterType: mysql
    monitor:
      builtIn: false
      exporterConfig:
        scrapePort: 9104
        scrapePath: /metrics
    podSpec:
      containers:
      - name: mysql
        imagePullPolicy: IfNotPresent
        ports:
        - containerPort: 3306
          protocol: TCP
          name: mysql
        - containerPort: 13306
          protocol: TCP
          name: paxos
        volumeMounts:
          - mountPath: /var/lib/mysql
            name: data
          - mountPath: /var/log
            name: log
        env:
          - name: "MYSQL_ROOT_PASSWORD"
            valueFrom:
              secretKeyRef:
                name: $(CONN_CREDENTIAL_SECRET_NAME)
                key: password
        command: ["/usr/bin/bash", "-c"]
        args:
          - >
            cluster_info="";
            for (( i=0; i<$KB_REPLICASETS_PRIMARY_N; i++ )); do
              if [ $i -ne 0 ]; then
                cluster_info="$cluster_info;";
              fi;
              host=$(eval echo \$KB_REPLICASETS_PRIMARY_"$i"_HOSTNAME)
              cluster_info="$cluster_info$host:13306";
            done;
            idx=0;
            while IFS='-' read -ra ADDR; do
              for i in "${ADDR[@]}"; do
                idx=$i;
              done;
            done <<< "$KB_POD_NAME";
            echo $idx;
            cluster_info="$cluster_info@$(($idx+1))";
            echo $cluster_info;
            docker-entrypoint.sh mysqld --cluster-start-index=1 --cluster-info="$cluster_info" --cluster-id=1
      - name: mysql_exporter
        imagePullPolicy: IfNotPresent
        env:
          - name: MYSQL_ROOT_PASSWORD
            valueFrom:
              secretKeyRef:
                name: $(CONN_CREDENTIAL_SECRET_NAME)
                key: password
          - name: DATA_SOURCE_NAME
            value: "root:$(MYSQL_ROOT_PASSWORD)@(localhost:3306)/"
        ports:
          - containerPort: 9104
            protocol: TCP
            name: scrape
        livenessProbe:
          httpGet:
            path: /
            port: 9104
        readinessProbe:
          httpGet:
            path: /
            port: 9104
        resources:
          {}
`

	clusterVersionYaml := `
apiVersion: dbaas.kubeblocks.io/v1alpha1
kind:       ClusterVersion
metadata:
  name:     clusterversion-mysql-latest
spec:
  clusterDefinitionRef: mysql-cluster-definition
  components:
  - type: replicasets
    podSpec: 
      containers:
      - name: mysql
        image: docker.io/apecloud/wesql-server:latest
      - name: mysql_exporter
        image: "prom/mysqld-exporter:v0.14.0"
`

	assureCfgTplConfigMapObj := func(cmName, cmNs string) *corev1.ConfigMap {
		By("By assure an cm obj")

		By("Assuring an cm obj")
		cfgCM, err := testdata.GetResourceFromTestData[corev1.ConfigMap]("config/configcm.yaml",
			testdata.WithNamespacedName(cmName, cmNs))
		Expect(err).Should(Succeed())
		cfgTpl, err := testdata.GetResourceFromTestData[dbaasv1alpha1.ConfigurationTemplate]("config/configtpl.yaml",
			testdata.WithNamespacedName(cmName, cmNs))
		Expect(err).Should(Succeed())

		Expect(testCtx.CheckedCreateObj(ctx, cfgCM)).Should(Succeed())
		Expect(testCtx.CheckedCreateObj(ctx, cfgTpl)).Should(Succeed())

		// update phase
		patch := client.MergeFrom(cfgTpl.DeepCopy())
		cfgTpl.Status.Phase = dbaasv1alpha1.AvailablePhase
		Expect(k8sClient.Status().Patch(context.Background(), cfgTpl, patch)).Should(Succeed())

		return cfgCM
	}

	Context("When updating clusterDefinition", func() {
		It("Should update status of clusterVersion at the same time", func() {
			By("By creating a clusterDefinition")
			clusterDefinition := &dbaasv1alpha1.ClusterDefinition{}
			Expect(yaml.Unmarshal([]byte(clusterDefYaml), clusterDefinition)).Should(Succeed())
			Expect(testCtx.CreateObj(ctx, clusterDefinition)).Should(Succeed())
			// check reconciled finalizer and status
			Eventually(func(g Gomega) {
				cd := &dbaasv1alpha1.ClusterDefinition{}
				g.Expect(k8sClient.Get(ctx, intctrlutil.GetNamespacedName(clusterDefinition), cd)).To(Succeed())
				g.Expect(len(cd.Finalizers) > 0 &&
					cd.Status.ObservedGeneration == 1).To(BeTrue())
			}, timeout, interval).Should(Succeed())

			By("creating an appVersion")
			clusterVersion := &dbaasv1alpha1.ClusterVersion{}
			Expect(yaml.Unmarshal([]byte(clusterVersionYaml), clusterVersion)).Should(Succeed())
			Expect(testCtx.CreateObj(ctx, clusterVersion)).Should(Succeed())
			// check reconciled finalizer
			Eventually(func(g Gomega) {
				cv := &dbaasv1alpha1.ClusterVersion{}
				g.Expect(k8sClient.Get(ctx, intctrlutil.GetNamespacedName(clusterVersion), cv)).To(Succeed())
				g.Expect(len(cv.Finalizers) > 0 &&
					cv.Status.ObservedGeneration == 1).To(BeTrue())
			}, timeout, interval).Should(Succeed())

			By("updating clusterDefinition's spec which then mark appVersion's status as OutOfSync")
			Expect(changeClusterDef(intctrlutil.GetNamespacedName(clusterDefinition),
				func(cd *dbaasv1alpha1.ClusterDefinition) {
					cd.Spec.Type = "state.mysql-7"
				})).Should(Succeed())
			// check appVersion.Status.ClusterDefSyncStatus to be OutOfSync
			Eventually(func(g Gomega) {
				cv := &dbaasv1alpha1.ClusterVersion{}
				g.Expect(k8sClient.Get(ctx, intctrlutil.GetNamespacedName(clusterVersion), cv)).To(Succeed())
				g.Expect(cv.Status.ClusterDefSyncStatus == dbaasv1alpha1.OutOfSyncStatus).To(BeTrue())
			}, timeout, interval).Should(Succeed())

			By("deleting clusterDefinition")
			Expect(k8sClient.Delete(ctx, clusterDefinition)).Should(Succeed())
			Expect(k8sClient.Delete(ctx, clusterVersion)).Should(Succeed())
		})
	})

	Context("When configmap template refs in clusterDefinition is invalid", func() {
		It("Should stop proceeding the status of clusterDefinition", func() {
			By("creating a clusterDefinition")
			cmName := "mysql-tree-node-template-8.0-test2"
			clusterDefinition := &dbaasv1alpha1.ClusterDefinition{}
			Expect(yaml.Unmarshal([]byte(clusterDefYaml), clusterDefinition)).Should(Succeed())
			clusterDefinition.Name += "-for-test"
			clusterDefinition.Spec.Components[0].ConfigSpec = &dbaasv1alpha1.ConfigurationSpec{
				ConfigTemplateRefs: []dbaasv1alpha1.ConfigTemplate{
					{
						Name:                cmName,
						ConfigTplRef:        cmName,
						ConfigConstraintRef: cmName,
						Namespace:           testCtx.DefaultNamespace,
						VolumeName:          "xxx",
					},
				},
			}

			Expect(testCtx.CreateObj(ctx, clusterDefinition)).Should(Succeed())

			By("check the reconciler won't update Status.ObservedGeneration if configmap doesn't exist.")

			// should use Consistently here, since cd.Status.ObservedGeneration is initialized to be zero,
			// we must watch the value for a while to tell it's not changed by the reconciler.
			Consistently(func(g Gomega) {
				cd := &dbaasv1alpha1.ClusterDefinition{}
				g.Eventually(func() error {
					return k8sClient.Get(ctx, intctrlutil.GetNamespacedName(clusterDefinition), cd)
				}, timeout, interval).Should(Succeed())
				g.Expect(cd.Status.ObservedGeneration == 0).To(BeTrue())
			}, waitDuration, interval).Should(Succeed())

			By("check the reconciler update Status.ObservedGeneration after configmap is created.")
			// create configmap
			assureCfgTplConfigMapObj(cmName, testCtx.DefaultNamespace)
			Eventually(func(g Gomega) {
				cd := &dbaasv1alpha1.ClusterDefinition{}
				g.Expect(k8sClient.Get(ctx, intctrlutil.GetNamespacedName(clusterDefinition), cd)).To(Succeed())
				g.Expect(cd.Status.ObservedGeneration == 1).To(BeTrue())
			}, timeout, interval).Should(Succeed())

<<<<<<< HEAD
			Eventually(func() bool {
				err := k8sClient.Get(ctx, types.NamespacedName{
					Namespace: clusterDefinition.Namespace,
					Name:      clusterDefinition.Name,
				}, createdClusterDef)
				if err != nil {
					return false
				}
				return len(createdClusterDef.Finalizers) > 0 &&
					createdClusterDef.Status.ObservedGeneration == 1
			}, time.Second*10, time.Second*1).Should(BeTrue())

			// check cm
			log.Log.Info("check configmap finalizer: configuration.kubeblocks.io/finalizer")
			cmObj := &corev1.ConfigMap{}
			Eventually(func() bool {
				err := k8sClient.Get(ctx, types.NamespacedName{
					Namespace: testCtx.DefaultNamespace,
					Name:      cmName,
				}, cmObj)
				if err != nil {
					return false
				}
				return controllerutil.ContainsFinalizer(cmObj, cfgcore.ConfigurationTemplateFinalizerName)
			}, time.Second*10, time.Second*1).Should(BeTrue())

			log.Log.Info("check clusterdefinition labels: configuration.GenerateTPLUniqLabelKeyWithConfig(testWrapper.TplName()")
			Eventually(func() bool {
				err := k8sClient.Get(ctx, types.NamespacedName{
					Namespace: clusterDefinition.Namespace,
					Name:      clusterDefinition.Name,
				}, createdClusterDef)
				if err != nil {
					return false
				}

				configLabel := cfgcore.GenerateTPLUniqLabelKeyWithConfig(cmName)
				tplName, ok := createdClusterDef.Labels[configLabel]
				return ok && tplName == cmName
			}, time.Second*10, time.Second*1).Should(BeTrue())

			Expect(k8sClient.Delete(ctx, createdClusterDef)).Should(Succeed())
		})
	})

	// API parameters are validated, so this case is no need for test
	// Context("When configmap template invalid parameter", func() {
	//	It("Should invalid status of clusterDefinition", func() {
	//		By("By creating a clusterDefinition")
	//		clusterDefinition := &dbaasv1alpha1.ClusterDefinition{}
	//		Expect(yaml.Unmarshal([]byte(clusterDefYaml), clusterDefinition)).Should(Succeed())
	//
	//		cmName := "mysql-tree-node-template-8.0-test-failed"
	//		clusterDefinition.Name += "-for-failed-test"
	//		clusterDefinition.Spec.Components[0].ConfigSpec = &dbaasv1alpha1.ConfigurationSpec{
	//			ConfigTemplateRefs: []dbaasv1alpha1.ConfigTemplate{
	//				{
	//					Name:                cmName,
	//					ConfigTplRef:        cmName,
	//					ConfigConstraintRef: cmName,
	//					Namespace:           testCtx.DefaultNamespace,
	//					VolumeName:          "",
	//				},
	//			},
	//		}
	//
	//		// create configmap
	//		assureCfgTplConfigMapObj(cmName, testCtx.DefaultNamespace)
	//		Expect(testCtx.CreateObj(ctx, clusterDefinition)).Should(Succeed())
	//		createdClusterDef := &dbaasv1alpha1.ClusterDefinition{}
	//		// check reconciled finalizer and status
	//		Eventually(func() bool {
	//			err := k8sClient.Get(ctx, types.NamespacedName{
	//				Namespace: clusterDefinition.Namespace,
	//				Name:      clusterDefinition.Name,
	//			}, createdClusterDef)
	//			if err != nil {
	//				return true
	//			}
	//			return len(createdClusterDef.Finalizers) > 0 &&
	//				createdClusterDef.Status.ObservedGeneration == 1
	//		}, time.Second*100, time.Second*1).Should(BeFalse())
	//
	//		Expect(k8sClient.Delete(ctx, clusterDefinition)).Should(Succeed())
	//	})
	// })
=======
			By("deleting clusterDefinition")
			Expect(k8sClient.Delete(ctx, clusterDefinition)).Should(Succeed())
		})
	})

	Context("When configmap template in clusterDefinition contains invalid parameter(e.g. VolumeName not exist)", func() {
		It("Should stop proceeding the status of clusterDefinition", func() {
			By("creating a clusterDefinition and an invalid configmap")
			clusterDefinition := &dbaasv1alpha1.ClusterDefinition{}
			Expect(yaml.Unmarshal([]byte(clusterDefYaml), clusterDefinition)).Should(Succeed())
			cmName := "mysql-tree-node-template-8.0-volumename-not-exist"
			clusterDefinition.Name += "-volumename-not-exist"
			// missing VolumeName
			clusterDefinition.Spec.Components[0].ConfigTemplateRefs = []dbaasv1alpha1.ConfigTemplate{
				{
					Name:      cmName,
					Namespace: testCtx.DefaultNamespace,
				},
			}
			// create configmap
			assureCfgTplConfigMapObj(cmName, testCtx.DefaultNamespace)
			Expect(testCtx.CreateObj(ctx, clusterDefinition)).Should(Succeed())

			By("check the reconciler won't update Status.ObservedGeneration")
			// should use Consistently here, since cd.Status.ObservedGeneration is initialized to be zero,
			// we must watch the value for a while to tell it's not changed by the reconciler.
			Consistently(func(g Gomega) {
				cd := &dbaasv1alpha1.ClusterDefinition{}
				g.Eventually(func() error {
					return k8sClient.Get(ctx, intctrlutil.GetNamespacedName(clusterDefinition), cd)
				}, timeout, interval).Should(Succeed())
				g.Expect(cd.Status.ObservedGeneration == 0).To(BeTrue())
			}, waitDuration, interval).Should(Succeed())

			By("By deleting clusterDefinition")
			Expect(k8sClient.Delete(ctx, clusterDefinition)).Should(Succeed())
		})
	})
>>>>>>> 886ab94f
})<|MERGE_RESOLUTION|>--- conflicted
+++ resolved
@@ -24,18 +24,15 @@
 	. "github.com/onsi/gomega"
 
 	corev1 "k8s.io/api/core/v1"
+	"k8s.io/apimachinery/pkg/types"
 	"k8s.io/apimachinery/pkg/util/yaml"
 	"sigs.k8s.io/controller-runtime/pkg/client"
 	"sigs.k8s.io/controller-runtime/pkg/controller/controllerutil"
-	"sigs.k8s.io/controller-runtime/pkg/log"
 
 	dbaasv1alpha1 "github.com/apecloud/kubeblocks/apis/dbaas/v1alpha1"
-<<<<<<< HEAD
 	cfgcore "github.com/apecloud/kubeblocks/internal/configuration"
+	intctrlutil "github.com/apecloud/kubeblocks/internal/controllerutil"
 	"github.com/apecloud/kubeblocks/test/testdata"
-=======
-	intctrlutil "github.com/apecloud/kubeblocks/internal/controllerutil"
->>>>>>> 886ab94f
 )
 
 var _ = Describe("ClusterDefinition Controller", func() {
@@ -247,7 +244,6 @@
 					},
 				},
 			}
-
 			Expect(testCtx.CreateObj(ctx, clusterDefinition)).Should(Succeed())
 
 			By("check the reconciler won't update Status.ObservedGeneration if configmap doesn't exist.")
@@ -269,133 +265,65 @@
 				cd := &dbaasv1alpha1.ClusterDefinition{}
 				g.Expect(k8sClient.Get(ctx, intctrlutil.GetNamespacedName(clusterDefinition), cd)).To(Succeed())
 				g.Expect(cd.Status.ObservedGeneration == 1).To(BeTrue())
-			}, timeout, interval).Should(Succeed())
-
-<<<<<<< HEAD
-			Eventually(func() bool {
-				err := k8sClient.Get(ctx, types.NamespacedName{
-					Namespace: clusterDefinition.Namespace,
-					Name:      clusterDefinition.Name,
-				}, createdClusterDef)
-				if err != nil {
-					return false
-				}
-				return len(createdClusterDef.Finalizers) > 0 &&
-					createdClusterDef.Status.ObservedGeneration == 1
-			}, time.Second*10, time.Second*1).Should(BeTrue())
-
-			// check cm
-			log.Log.Info("check configmap finalizer: configuration.kubeblocks.io/finalizer")
-			cmObj := &corev1.ConfigMap{}
-			Eventually(func() bool {
-				err := k8sClient.Get(ctx, types.NamespacedName{
+
+				// check labels and finalizers
+				g.Expect(cd.Finalizers).ShouldNot(BeEmpty())
+				configCMLabel := cfgcore.GenerateTPLUniqLabelKeyWithConfig(cmName)
+				configTPLLabel := cfgcore.GenerateConstraintsUniqLabelKeyWithConfig(cmName)
+				g.Expect(cd.Labels[configCMLabel]).Should(BeEquivalentTo(cmName))
+				g.Expect(cd.Labels[configTPLLabel]).Should(BeEquivalentTo(cmName))
+			}, timeout, interval).Should(Succeed())
+
+			By("check the reconciler update configmap.Finalizer after configmap is created.")
+			Eventually(func(g Gomega) {
+				cmObj := &corev1.ConfigMap{}
+				g.Expect(k8sClient.Get(ctx, types.NamespacedName{
 					Namespace: testCtx.DefaultNamespace,
 					Name:      cmName,
-				}, cmObj)
-				if err != nil {
-					return false
-				}
-				return controllerutil.ContainsFinalizer(cmObj, cfgcore.ConfigurationTemplateFinalizerName)
-			}, time.Second*10, time.Second*1).Should(BeTrue())
-
-			log.Log.Info("check clusterdefinition labels: configuration.GenerateTPLUniqLabelKeyWithConfig(testWrapper.TplName()")
-			Eventually(func() bool {
-				err := k8sClient.Get(ctx, types.NamespacedName{
-					Namespace: clusterDefinition.Namespace,
-					Name:      clusterDefinition.Name,
-				}, createdClusterDef)
-				if err != nil {
-					return false
-				}
-
-				configLabel := cfgcore.GenerateTPLUniqLabelKeyWithConfig(cmName)
-				tplName, ok := createdClusterDef.Labels[configLabel]
-				return ok && tplName == cmName
-			}, time.Second*10, time.Second*1).Should(BeTrue())
-
-			Expect(k8sClient.Delete(ctx, createdClusterDef)).Should(Succeed())
-		})
-	})
-
-	// API parameters are validated, so this case is no need for test
-	// Context("When configmap template invalid parameter", func() {
-	//	It("Should invalid status of clusterDefinition", func() {
-	//		By("By creating a clusterDefinition")
-	//		clusterDefinition := &dbaasv1alpha1.ClusterDefinition{}
-	//		Expect(yaml.Unmarshal([]byte(clusterDefYaml), clusterDefinition)).Should(Succeed())
-	//
-	//		cmName := "mysql-tree-node-template-8.0-test-failed"
-	//		clusterDefinition.Name += "-for-failed-test"
-	//		clusterDefinition.Spec.Components[0].ConfigSpec = &dbaasv1alpha1.ConfigurationSpec{
-	//			ConfigTemplateRefs: []dbaasv1alpha1.ConfigTemplate{
-	//				{
-	//					Name:                cmName,
-	//					ConfigTplRef:        cmName,
-	//					ConfigConstraintRef: cmName,
-	//					Namespace:           testCtx.DefaultNamespace,
-	//					VolumeName:          "",
-	//				},
-	//			},
-	//		}
-	//
-	//		// create configmap
-	//		assureCfgTplConfigMapObj(cmName, testCtx.DefaultNamespace)
-	//		Expect(testCtx.CreateObj(ctx, clusterDefinition)).Should(Succeed())
-	//		createdClusterDef := &dbaasv1alpha1.ClusterDefinition{}
-	//		// check reconciled finalizer and status
-	//		Eventually(func() bool {
-	//			err := k8sClient.Get(ctx, types.NamespacedName{
-	//				Namespace: clusterDefinition.Namespace,
-	//				Name:      clusterDefinition.Name,
-	//			}, createdClusterDef)
-	//			if err != nil {
-	//				return true
-	//			}
-	//			return len(createdClusterDef.Finalizers) > 0 &&
-	//				createdClusterDef.Status.ObservedGeneration == 1
-	//		}, time.Second*100, time.Second*1).Should(BeFalse())
-	//
-	//		Expect(k8sClient.Delete(ctx, clusterDefinition)).Should(Succeed())
-	//	})
-	// })
-=======
+				}, cmObj)).Should(Succeed())
+				g.Expect(controllerutil.ContainsFinalizer(cmObj, cfgcore.ConfigurationTemplateFinalizerName)).To(BeTrue())
+			}, timeout, interval).Should(Succeed())
+
 			By("deleting clusterDefinition")
 			Expect(k8sClient.Delete(ctx, clusterDefinition)).Should(Succeed())
 		})
 	})
 
-	Context("When configmap template in clusterDefinition contains invalid parameter(e.g. VolumeName not exist)", func() {
-		It("Should stop proceeding the status of clusterDefinition", func() {
-			By("creating a clusterDefinition and an invalid configmap")
-			clusterDefinition := &dbaasv1alpha1.ClusterDefinition{}
-			Expect(yaml.Unmarshal([]byte(clusterDefYaml), clusterDefinition)).Should(Succeed())
-			cmName := "mysql-tree-node-template-8.0-volumename-not-exist"
-			clusterDefinition.Name += "-volumename-not-exist"
-			// missing VolumeName
-			clusterDefinition.Spec.Components[0].ConfigTemplateRefs = []dbaasv1alpha1.ConfigTemplate{
-				{
-					Name:      cmName,
-					Namespace: testCtx.DefaultNamespace,
-				},
-			}
-			// create configmap
-			assureCfgTplConfigMapObj(cmName, testCtx.DefaultNamespace)
-			Expect(testCtx.CreateObj(ctx, clusterDefinition)).Should(Succeed())
-
-			By("check the reconciler won't update Status.ObservedGeneration")
-			// should use Consistently here, since cd.Status.ObservedGeneration is initialized to be zero,
-			// we must watch the value for a while to tell it's not changed by the reconciler.
-			Consistently(func(g Gomega) {
-				cd := &dbaasv1alpha1.ClusterDefinition{}
-				g.Eventually(func() error {
-					return k8sClient.Get(ctx, intctrlutil.GetNamespacedName(clusterDefinition), cd)
-				}, timeout, interval).Should(Succeed())
-				g.Expect(cd.Status.ObservedGeneration == 0).To(BeTrue())
-			}, waitDuration, interval).Should(Succeed())
-
-			By("By deleting clusterDefinition")
-			Expect(k8sClient.Delete(ctx, clusterDefinition)).Should(Succeed())
-		})
-	})
->>>>>>> 886ab94f
+	// Validate the parameters by ClusterDefinition webhook
+	// Context("When configmap template in clusterDefinition contains invalid parameter(e.g. VolumeName not exist)", func() {
+	//	It("Should stop proceeding the status of clusterDefinition", func() {
+	//		By("creating a clusterDefinition and an invalid configmap")
+	//		clusterDefinition := &dbaasv1alpha1.ClusterDefinition{}
+	//		Expect(yaml.Unmarshal([]byte(clusterDefYaml), clusterDefinition)).Should(Succeed())
+	//		cmName := "mysql-tree-node-template-8.0-volumename-not-exist"
+	//		clusterDefinition.Name += "-volumename-not-exist"
+	//		// missing VolumeName
+	//		clusterDefinition.Spec.Components[0].ConfigSpec = &dbaasv1alpha1.ConfigurationSpec{
+	//			ConfigTemplateRefs: []dbaasv1alpha1.ConfigTemplate{
+	//				{
+	//					Name:         cmName,
+	//					ConfigTplRef: cmName,
+	//					Namespace:    testCtx.DefaultNamespace,
+	//				},
+	//			},
+	//		}
+	//		// create configmap
+	//		assureCfgTplConfigMapObj(cmName, testCtx.DefaultNamespace)
+	//		Expect(testCtx.CreateObj(ctx, clusterDefinition)).Should(Succeed())
+	//
+	//		By("check the reconciler won't update Status.ObservedGeneration")
+	//		// should use Consistently here, since cd.Status.ObservedGeneration is initialized to be zero,
+	//		// we must watch the value for a while to tell it's not changed by the reconciler.
+	//		Consistently(func(g Gomega) {
+	//			cd := &dbaasv1alpha1.ClusterDefinition{}
+	//			g.Eventually(func() error {
+	//				return k8sClient.Get(ctx, intctrlutil.GetNamespacedName(clusterDefinition), cd)
+	//			}, timeout, interval).Should(Succeed())
+	//			g.Expect(cd.Status.ObservedGeneration == 0).To(BeTrue())
+	//		}, waitDuration, interval).Should(Succeed())
+	//
+	//		By("By deleting clusterDefinition")
+	//		Expect(k8sClient.Delete(ctx, clusterDefinition)).Should(Succeed())
+	//	})
+	// })
 })