/*
Copyright ApeCloud Inc.

Licensed under the Apache License, Version 2.0 (the "License");
you may not use this file except in compliance with the License.
You may obtain a copy of the License at

    http://www.apache.org/licenses/LICENSE-2.0

Unless required by applicable law or agreed to in writing, software
distributed under the License is distributed on an "AS IS" BASIS,
WITHOUT WARRANTIES OR CONDITIONS OF ANY KIND, either express or implied.
See the License for the specific language governing permissions and
limitations under the License.
*/

package component

import (
	"context"
	"sort"
	"strings"

	"github.com/google/go-cmp/cmp"

	apierrors "k8s.io/apimachinery/pkg/api/errors"
	"k8s.io/apimachinery/pkg/types"

	"github.com/pkg/errors"
	appsv1 "k8s.io/api/apps/v1"
	corev1 "k8s.io/api/core/v1"
	"sigs.k8s.io/controller-runtime/pkg/client"

	dbaasv1alpha1 "github.com/apecloud/kubeblocks/apis/dbaas/v1alpha1"
	intctrlutil "github.com/apecloud/kubeblocks/internal/controllerutil"
)

<<<<<<< HEAD
=======
type ConsensusRole string

type consensusMemberExt struct {
	name          string
	consensusRole ConsensusRole
	accessMode    dbaasv1alpha1.AccessMode
	podName       string
}

const (
	Leader   ConsensusRole = "Leader"
	Follower ConsensusRole = "Follower"
	Learner  ConsensusRole = "Learner"
)

const (
	consensusSetStatusDefaultPodName = "Unknown"
)

// GetPodListByStatefulSet get statefulSet pod list
func GetPodListByStatefulSet(ctx context.Context, cli client.Client, stsObj *appsv1.StatefulSet) ([]corev1.Pod, error) {
	// get podList owned by stsObj
	podList := &corev1.PodList{}
	if err := cli.List(ctx, podList,
		&client.ListOptions{Namespace: stsObj.Namespace},
		client.MatchingLabels{intctrlutil.AppComponentLabelKey: stsObj.Labels[intctrlutil.AppComponentLabelKey]}); err != nil {
		return nil, err
	}
	pods := make([]corev1.Pod, 0)
	for _, pod := range podList.Items {
		if IsMemberOf(stsObj, &pod) {
			pods = append(pods, pod)
		}
	}
	return pods, nil
}

>>>>>>> ceaa9924
// handleConsensusSetUpdate handle ConsensusSet component when it to do updating
func handleConsensusSetUpdate(ctx context.Context, cli client.Client, cluster *dbaasv1alpha1.Cluster, stsObj *appsv1.StatefulSet) (bool, error) {
	// get typeName from stsObj.name
	typeName := GetComponentTypeName(*cluster, stsObj.Labels[intctrlutil.AppComponentLabelKey])

	// get component from ClusterDefinition by typeName
	component, err := GetComponentFromClusterDefinition(ctx, cli, cluster, typeName)
	if err != nil {
		return false, err
	}

	if component.ComponentType != dbaasv1alpha1.Consensus {
		return true, nil
	}
	pods, err := GetPodListByStatefulSet(ctx, cli, stsObj)
	if err != nil {
		return false, err
	}

	// update cluster.status.component.consensusSetStatus based on all pods currently exist
	componentName := stsObj.Labels[intctrlutil.AppComponentLabelKey]

	// first, get the old status
	var oldConsensusSetStatus *dbaasv1alpha1.ConsensusSetStatus
	if cluster.Status.Components != nil && cluster.Status.Components[componentName] != nil {
		oldConsensusSetStatus = cluster.Status.Components[componentName].ConsensusSetStatus
	}
	newConsensusSetStatus := oldConsensusSetStatus.DeepCopy()
	// then, calculate the new status
	setConsensusSetStatusRoles(newConsensusSetStatus, *component, pods)
	// if status changed, do update
	if !cmp.Equal(newConsensusSetStatus, oldConsensusSetStatus) {
		patch := client.MergeFrom(cluster.DeepCopy())
		if oldConsensusSetStatus != nil {
			cluster.Status.Components[componentName].ConsensusSetStatus = nil
		}
		initClusterComponentStatusIfNeed(cluster, componentName)
		oldConsensusSetStatus = cluster.Status.Components[componentName].ConsensusSetStatus
		setConsensusSetStatusRoles(oldConsensusSetStatus, *component, pods)
		if err = cli.Status().Patch(ctx, cluster, patch); err != nil {
			return false, err
		}
	}

	// get pod label and name, compute plan
	plan := generateConsensusUpdatePlan(ctx, cli, stsObj, pods, *component)
	// execute plan
	return plan.walkOneStep()
}

// generateConsensusUpdatePlan generates Update plan based on UpdateStrategy
func generateConsensusUpdatePlan(ctx context.Context, cli client.Client, stsObj *appsv1.StatefulSet, pods []corev1.Pod,
	component dbaasv1alpha1.ClusterDefinitionComponent) *Plan {
	plan := &Plan{}
	plan.Start = &Step{}
	plan.WalkFunc = func(obj interface{}) (bool, error) {
		pod, ok := obj.(corev1.Pod)
		if !ok {
			return false, errors.New("wrong type: obj not Pod")
		}
		// if pod is the latest version, we do nothing
		if GetPodRevision(&pod) == stsObj.Status.UpdateRevision && stsObj.Generation == stsObj.Status.ObservedGeneration {
			return false, nil
		}
		// if DeletionTimestamp is not nil, it is terminating.
		if pod.DeletionTimestamp != nil {
			return true, nil
		}
		// delete the pod to trigger associate StatefulSet to re-create it
		if err := cli.Delete(ctx, &pod); err != nil && !apierrors.IsNotFound(err) {
			return false, err
		}

		return true, nil
	}

	// list all roles
	if component.ConsensusSpec == nil {
		component.ConsensusSpec = &dbaasv1alpha1.ConsensusSetSpec{Leader: dbaasv1alpha1.DefaultLeader}
	}
	leader := component.ConsensusSpec.Leader.Name
	learner := ""
	if component.ConsensusSpec.Learner != nil {
		learner = component.ConsensusSpec.Learner.Name
	}
	// now all are followers
	noneFollowers := make(map[string]string)
	readonlyFollowers := make(map[string]string)
	readWriteFollowers := make(map[string]string)
	// a follower name set
	followers := make(map[string]string)
	exist := "EXIST"
	for _, follower := range component.ConsensusSpec.Followers {
		followers[follower.Name] = exist
		switch follower.AccessMode {
		case dbaasv1alpha1.None:
			noneFollowers[follower.Name] = exist
		case dbaasv1alpha1.Readonly:
			readonlyFollowers[follower.Name] = exist
		case dbaasv1alpha1.ReadWrite:
			readWriteFollowers[follower.Name] = exist
		}
	}

	// make a Serial pod list, e.g.: learner -> follower1 -> follower2 -> leader
	sort.SliceStable(pods, func(i, j int) bool {
		roleI := pods[i].Labels[intctrlutil.ConsensusSetRoleLabelKey]
		roleJ := pods[j].Labels[intctrlutil.ConsensusSetRoleLabelKey]
		if roleI == learner {
			return true
		}
		if roleJ == learner {
			return false
		}
		if roleI == leader {
			return false
		}
		if roleJ == leader {
			return true
		}
		if noneFollowers[roleI] == exist {
			return true
		}
		if noneFollowers[roleJ] == exist {
			return false
		}
		if readonlyFollowers[roleI] == exist {
			return true
		}
		if readonlyFollowers[roleJ] == exist {
			return false
		}
		if readWriteFollowers[roleI] == exist {
			return true
		}

		return false
	})

	// generate plan by UpdateStrategy
	switch component.ConsensusSpec.UpdateStrategy {
	case dbaasv1alpha1.Serial:
		// learner -> followers(none->readonly->readwrite) -> leader
		start := plan.Start
		for _, pod := range pods {
			nextStep := &Step{}
			nextStep.Obj = pod
			start.NextSteps = append(start.NextSteps, nextStep)
			start = nextStep
		}
	case dbaasv1alpha1.Parallel:
		// leader & followers & learner
		start := plan.Start
		for _, pod := range pods {
			nextStep := &Step{}
			nextStep.Obj = pod
			start.NextSteps = append(start.NextSteps, nextStep)
		}
	case dbaasv1alpha1.BestEffortParallel:
		// learner & 1/2 followers -> 1/2 followers -> leader
		start := plan.Start
		// append learner
		index := 0
		for _, pod := range pods {
			if pod.Labels[intctrlutil.ConsensusSetRoleLabelKey] != learner {
				break
			}
			nextStep := &Step{}
			nextStep.Obj = pod
			start.NextSteps = append(start.NextSteps, nextStep)
			index++
		}
		if len(start.NextSteps) > 0 {
			start = start.NextSteps[0]
		}
		// append 1/2 followers
		podList := pods[index:]
		followerCount := 0
		for _, pod := range podList {
			if followers[pod.Labels[intctrlutil.ConsensusSetRoleLabelKey]] == exist {
				followerCount++
			}
		}
		end := followerCount / 2
		for i := 0; i < end; i++ {
			nextStep := &Step{}
			nextStep.Obj = podList[i]
			start.NextSteps = append(start.NextSteps, nextStep)
		}

		if len(start.NextSteps) > 0 {
			start = start.NextSteps[0]
		}
		// append the other 1/2 followers
		podList = podList[end:]
		end = followerCount - end
		for i := 0; i < end; i++ {
			nextStep := &Step{}
			nextStep.Obj = podList[i]
			start.NextSteps = append(start.NextSteps, nextStep)
		}

		if len(start.NextSteps) > 0 {
			start = start.NextSteps[0]
		}
		// append leader
		podList = podList[end:]
		for _, pod := range podList {
			nextStep := &Step{}
			nextStep.Obj = pod
			start.NextSteps = append(start.NextSteps, nextStep)
		}
	}

	return plan
}

func UpdateConsensusSetRoleLabel(cli client.Client, reqCtx intctrlutil.RequestCtx, podName types.NamespacedName, role string) error {
	ctx := reqCtx.Ctx

	// get pod
	pod := &corev1.Pod{}
	if err := cli.Get(ctx, podName, pod); err != nil {
		return err
	}

	// update pod role label
	patch := client.MergeFrom(pod.DeepCopy())
	pod.Labels[intctrlutil.ConsensusSetRoleLabelKey] = role
	err := cli.Patch(ctx, pod, patch)
	if err != nil {
		return err
	}

	// update cluster status
	// get cluster obj
	cluster := &dbaasv1alpha1.Cluster{}
	err = cli.Get(ctx, types.NamespacedName{
		Namespace: pod.Namespace,
		Name:      pod.Labels[intctrlutil.AppInstanceLabelKey],
	}, cluster)
	if err != nil {
		return err
	}

	// get componentDef this pod belongs to
	componentName := pod.Labels[intctrlutil.AppComponentLabelKey]
	typeName := GetComponentTypeName(*cluster, componentName)
	componentDef, err := GetComponentFromClusterDefinition(ctx, cli, cluster, typeName)
	if err != nil {
		return err
	}

	// prepare cluster status patch
	patch = client.MergeFrom(cluster.DeepCopy())
	initClusterComponentStatusIfNeed(cluster, componentName)
	consensusSetStatus := cluster.Status.Components[componentName].ConsensusSetStatus
	needUpdate := setConsensusSetStatusRole(consensusSetStatus, *componentDef, role, pod.Name)
	// update cluster status
	if !needUpdate {
		return nil
	}

	if err := cli.Status().Patch(ctx, cluster, patch); err != nil {
		return err
	}

	// update pod accessMode label
	if err := cli.Get(ctx, podName, pod); err != nil {
		return err
	}
	patchAccessMode := client.MergeFrom(pod.DeepCopy())
	roleMap := composeConsensusRoleMap(*componentDef)
	pod.Labels[intctrlutil.ConsensusSetAccessModeLabelKey] = string(roleMap[role].accessMode)

	return cli.Patch(ctx, pod, patchAccessMode)

}
func putConsensusMemberExt(roleMap map[string]consensusMemberExt, name string, role ConsensusRole, accessMode dbaasv1alpha1.AccessMode) {
	if roleMap == nil {
		return
	}

	if name == "" || role == "" || accessMode == "" {
		return
	}

	memberExt := consensusMemberExt{
		name:          name,
		consensusRole: role,
		accessMode:    accessMode,
	}

	roleMap[name] = memberExt
}

func composeConsensusRoleMap(componentDef dbaasv1alpha1.ClusterDefinitionComponent) map[string]consensusMemberExt {
	roleMap := make(map[string]consensusMemberExt, 0)

	putConsensusMemberExt(roleMap,
		componentDef.ConsensusSpec.Leader.Name,
		Leader,
		componentDef.ConsensusSpec.Leader.AccessMode)

	for _, follower := range componentDef.ConsensusSpec.Followers {
		putConsensusMemberExt(roleMap,
			follower.Name,
			Follower,
			follower.AccessMode)
	}

	if componentDef.ConsensusSpec.Learner != nil {
		putConsensusMemberExt(roleMap,
			componentDef.ConsensusSpec.Learner.Name,
			Learner,
			componentDef.ConsensusSpec.Learner.AccessMode)
	}

	return roleMap
}

func initClusterComponentStatusIfNeed(cluster *dbaasv1alpha1.Cluster, componentName string) {
	if cluster.Status.Components == nil {
		cluster.Status.Components = make(map[string]*dbaasv1alpha1.ClusterStatusComponent)
	}
	if cluster.Status.Components[componentName] == nil {
		typeName := GetComponentTypeName(*cluster, componentName)

		cluster.Status.Components[componentName] = &dbaasv1alpha1.ClusterStatusComponent{
			Type:  typeName,
			Phase: dbaasv1alpha1.RunningPhase,
		}
	}
	componentStatus := cluster.Status.Components[componentName]
	if componentStatus.ConsensusSetStatus == nil {
		componentStatus.ConsensusSetStatus = &dbaasv1alpha1.ConsensusSetStatus{
			Leader: dbaasv1alpha1.ConsensusMemberStatus{
				Pod:        consensusSetStatusDefaultPodName,
				AccessMode: dbaasv1alpha1.None,
				Name:       "",
			},
		}
	}
}

func setConsensusSetStatusLeader(consensusSetStatus *dbaasv1alpha1.ConsensusSetStatus, memberExt consensusMemberExt) bool {
	if consensusSetStatus.Leader.Pod == memberExt.podName {
		return false
	}

	consensusSetStatus.Leader.Pod = memberExt.podName
	consensusSetStatus.Leader.AccessMode = memberExt.accessMode
	consensusSetStatus.Leader.Name = memberExt.name

	return true
}

func setConsensusSetStatusFollower(consensusSetStatus *dbaasv1alpha1.ConsensusSetStatus, memberExt consensusMemberExt) bool {
	for _, member := range consensusSetStatus.Followers {
		if member.Pod == memberExt.podName {
			return false
		}
	}

	member := dbaasv1alpha1.ConsensusMemberStatus{
		Pod:        memberExt.podName,
		AccessMode: memberExt.accessMode,
		Name:       memberExt.name,
	}
	consensusSetStatus.Followers = append(consensusSetStatus.Followers, member)
	sort.SliceStable(consensusSetStatus.Followers, func(i, j int) bool {
		fi := consensusSetStatus.Followers[i]
		fj := consensusSetStatus.Followers[j]
		return strings.Compare(fi.Pod, fj.Pod) < 0
	})

	return true
}

func setConsensusSetStatusLearner(consensusSetStatus *dbaasv1alpha1.ConsensusSetStatus, memberExt consensusMemberExt) bool {
	if consensusSetStatus.Learner == nil {
		consensusSetStatus.Learner = &dbaasv1alpha1.ConsensusMemberStatus{}
	}

	if consensusSetStatus.Learner.Pod == memberExt.podName {
		return false
	}

	consensusSetStatus.Learner.Pod = memberExt.podName
	consensusSetStatus.Learner.AccessMode = memberExt.accessMode
	consensusSetStatus.Learner.Name = memberExt.name

	return true
}

func resetConsensusSetStatusRole(consensusSetStatus *dbaasv1alpha1.ConsensusSetStatus, podName string) {
	// reset header
	if consensusSetStatus.Leader.Pod == podName {
		consensusSetStatus.Leader.Pod = consensusSetStatusDefaultPodName
		consensusSetStatus.Leader.AccessMode = dbaasv1alpha1.None
		consensusSetStatus.Leader.Name = ""
	}

	// reset follower
	for index, member := range consensusSetStatus.Followers {
		if member.Pod == podName {
			consensusSetStatus.Followers = append(consensusSetStatus.Followers[:index], consensusSetStatus.Followers[index+1:]...)
		}
	}

	// reset learner
	if consensusSetStatus.Learner != nil && consensusSetStatus.Learner.Pod == podName {
		consensusSetStatus.Learner = nil
	}
}

func setConsensusSetStatusRoles(consensusSetStatus *dbaasv1alpha1.ConsensusSetStatus,
	componentDef dbaasv1alpha1.ClusterDefinitionComponent, pods []corev1.Pod) {
	if consensusSetStatus == nil {
		return
	}

	for _, pod := range pods {
		if role, ok := pod.Labels[intctrlutil.ConsensusSetRoleLabelKey]; ok {
			_ = setConsensusSetStatusRole(consensusSetStatus, componentDef, role, pod.Name)
		}
	}
}

func setConsensusSetStatusRole(consensusSetStatus *dbaasv1alpha1.ConsensusSetStatus,
	componentDef dbaasv1alpha1.ClusterDefinitionComponent,
	role, podName string) bool {
	// mapping role label to consensus member
	roleMap := composeConsensusRoleMap(componentDef)
	memberExt, ok := roleMap[role]
	if !ok {
		return false
	}
	memberExt.podName = podName

	resetConsensusSetStatusRole(consensusSetStatus, memberExt.podName)

	// update cluster.status
	needUpdate := false
	switch memberExt.consensusRole {
	case Leader:
		needUpdate = setConsensusSetStatusLeader(consensusSetStatus, memberExt)
	case Follower:
		needUpdate = setConsensusSetStatusFollower(consensusSetStatus, memberExt)
	case Learner:
		needUpdate = setConsensusSetStatusLearner(consensusSetStatus, memberExt)
	}

	return needUpdate
}<|MERGE_RESOLUTION|>--- conflicted
+++ resolved
@@ -35,8 +35,6 @@
 	intctrlutil "github.com/apecloud/kubeblocks/internal/controllerutil"
 )
 
-<<<<<<< HEAD
-=======
 type ConsensusRole string
 
 type consensusMemberExt struct {
@@ -56,25 +54,6 @@
 	consensusSetStatusDefaultPodName = "Unknown"
 )
 
-// GetPodListByStatefulSet get statefulSet pod list
-func GetPodListByStatefulSet(ctx context.Context, cli client.Client, stsObj *appsv1.StatefulSet) ([]corev1.Pod, error) {
-	// get podList owned by stsObj
-	podList := &corev1.PodList{}
-	if err := cli.List(ctx, podList,
-		&client.ListOptions{Namespace: stsObj.Namespace},
-		client.MatchingLabels{intctrlutil.AppComponentLabelKey: stsObj.Labels[intctrlutil.AppComponentLabelKey]}); err != nil {
-		return nil, err
-	}
-	pods := make([]corev1.Pod, 0)
-	for _, pod := range podList.Items {
-		if IsMemberOf(stsObj, &pod) {
-			pods = append(pods, pod)
-		}
-	}
-	return pods, nil
-}
-
->>>>>>> ceaa9924
 // handleConsensusSetUpdate handle ConsensusSet component when it to do updating
 func handleConsensusSetUpdate(ctx context.Context, cli client.Client, cluster *dbaasv1alpha1.Cluster, stsObj *appsv1.StatefulSet) (bool, error) {
 	// get typeName from stsObj.name
