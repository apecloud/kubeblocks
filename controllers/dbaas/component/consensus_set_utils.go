/*
Copyright ApeCloud Inc.

Licensed under the Apache License, Version 2.0 (the "License");
you may not use this file except in compliance with the License.
You may obtain a copy of the License at

    http://www.apache.org/licenses/LICENSE-2.0

Unless required by applicable law or agreed to in writing, software
distributed under the License is distributed on an "AS IS" BASIS,
WITHOUT WARRANTIES OR CONDITIONS OF ANY KIND, either express or implied.
See the License for the specific language governing permissions and
limitations under the License.
*/

package component

import (
	"context"
	"sort"
	"strings"

	"k8s.io/apimachinery/pkg/labels"

	"github.com/google/go-cmp/cmp"

	apierrors "k8s.io/apimachinery/pkg/api/errors"
	"k8s.io/apimachinery/pkg/types"

	"github.com/pkg/errors"
	appsv1 "k8s.io/api/apps/v1"
	corev1 "k8s.io/api/core/v1"
	"sigs.k8s.io/controller-runtime/pkg/client"

	dbaasv1alpha1 "github.com/apecloud/kubeblocks/apis/dbaas/v1alpha1"
	intctrlutil "github.com/apecloud/kubeblocks/internal/controllerutil"
)

type ConsensusRole string

type consensusMemberExt struct {
	name          string
	consensusRole ConsensusRole
	accessMode    dbaasv1alpha1.AccessMode
	podName       string
}

const (
	Leader   ConsensusRole = "Leader"
	Follower ConsensusRole = "Follower"
	Learner  ConsensusRole = "Learner"
)

const (
	consensusSetStatusDefaultPodName = "Unknown"
	RoleEmpty                        = ""
)

const (
	leaderPriority            = 1 << 5
	followerReadWritePriority = 1 << 4
	followerReadonlyPriority  = 1 << 3
	followerNonePriority      = 1 << 2
	learnerPriority           = 1 << 1
	emptyPriority             = 1 << 0
	// unknownPriority           = 0
)

// GetPodListByStatefulSet get statefulSet pod list
func GetPodListByStatefulSet(ctx context.Context, cli client.Client, stsObj *appsv1.StatefulSet) ([]corev1.Pod, error) {
	// get podList owned by stsObj
	podList := &corev1.PodList{}
	if err := cli.List(ctx, podList,
		&client.ListOptions{Namespace: stsObj.Namespace},
		client.MatchingLabels{intctrlutil.AppComponentLabelKey: stsObj.Labels[intctrlutil.AppComponentLabelKey]}); err != nil {
		return nil, err
	}
	pods := make([]corev1.Pod, 0)
	for _, pod := range podList.Items {
		if IsMemberOf(stsObj, &pod) {
			pods = append(pods, pod)
		}
	}
	return pods, nil
}

// handleConsensusSetUpdate handle ConsensusSet component when it to do updating
// return true means stateful set reconcile done
func handleConsensusSetUpdate(ctx context.Context, cli client.Client, cluster *dbaasv1alpha1.Cluster, stsObj *appsv1.StatefulSet) (bool, error) {
	// get typeName from stsObj.name
	typeName := GetComponentTypeName(*cluster, stsObj.Labels[intctrlutil.AppComponentLabelKey])

	// get component from ClusterDefinition by typeName
	component, err := GetComponentFromClusterDefinition(ctx, cli, cluster, typeName)
	if err != nil {
		return false, err
	}

	if component.ComponentType != dbaasv1alpha1.Consensus {
		return true, nil
	}
	pods, err := GetPodListByStatefulSet(ctx, cli, stsObj)
	if err != nil {
		return false, err
	}

	// update cluster.status.component.consensusSetStatus based on all pods currently exist
	componentName := stsObj.Labels[intctrlutil.AppComponentLabelKey]

	// first, get the old status
	var oldConsensusSetStatus *dbaasv1alpha1.ConsensusSetStatus
	if cluster.Status.Components != nil && cluster.Status.Components[componentName] != nil {
		oldConsensusSetStatus = cluster.Status.Components[componentName].ConsensusSetStatus
	}
	// create the initial status
	newConsensusSetStatus := &dbaasv1alpha1.ConsensusSetStatus{
		Leader: dbaasv1alpha1.ConsensusMemberStatus{
			Name:       consensusSetStatusDefaultPodName,
			Pod:        "",
			AccessMode: dbaasv1alpha1.None,
		},
	}
	// then, calculate the new status
	setConsensusSetStatusRoles(newConsensusSetStatus, *component, pods)
	// if status changed, do update
	if !cmp.Equal(newConsensusSetStatus, oldConsensusSetStatus) {
		patch := client.MergeFrom(cluster.DeepCopy())
		if oldConsensusSetStatus != nil {
			cluster.Status.Components[componentName].ConsensusSetStatus = nil
		}
		initClusterComponentStatusIfNeed(cluster, componentName)
		oldConsensusSetStatus = cluster.Status.Components[componentName].ConsensusSetStatus
		setConsensusSetStatusRoles(oldConsensusSetStatus, *component, pods)
		if err = cli.Status().Patch(ctx, cluster, patch); err != nil {
			return false, err
		}
	}

	// prepare to do pods Deletion, that's the only thing we should do.
	// the stateful set reconciler will do the others.
	// to simplify the process, wo do pods Delete after stateful set reconcile done,
	// that is stsObj.Generation == stsObj.Status.ObservedGeneration
	if stsObj.Generation != stsObj.Status.ObservedGeneration {
		return false, nil
	}

	// then we wait all pods' presence, that is len(pods) == stsObj.Spec.Replicas
	// only then, we have enough info about the previous pods before delete the current one
	if len(pods) != int(*stsObj.Spec.Replicas) {
		return false, nil
	}

	// we don't check whether pod role label present: prefer stateful set's Update done than role probing ready

	// generate the pods Deletion plan
	plan := generateConsensusUpdatePlan(ctx, cli, stsObj, pods, *component)
	// execute plan
	return plan.walkOneStep()
}

// generateConsensusUpdatePlan generates Update plan based on UpdateStrategy
func generateConsensusUpdatePlan(ctx context.Context, cli client.Client, stsObj *appsv1.StatefulSet, pods []corev1.Pod,
	component dbaasv1alpha1.ClusterDefinitionComponent) *Plan {
	plan := &Plan{}
	plan.Start = &Step{}
	plan.WalkFunc = func(obj interface{}) (bool, error) {
		pod, ok := obj.(corev1.Pod)
		if !ok {
			return false, errors.New("wrong type: obj not Pod")
		}
<<<<<<< HEAD
		// if pod is the latest version, we do nothing
		if len(stsObj.Status.UpdateRevision) == 0 || GetPodRevision(&pod) == stsObj.Status.UpdateRevision || stsObj.Generation == stsObj.Status.ObservedGeneration {
			return false, nil
		}
=======

>>>>>>> 26175210
		// if DeletionTimestamp is not nil, it is terminating.
		if pod.DeletionTimestamp != nil {
			return true, nil
		}
<<<<<<< HEAD
		if pod.Annotations == nil || len(pod.Annotations["cs.dbaas.kubeblocks.io/do-not-delete"]) == 0 {
			// delete the pod to trigger associate StatefulSet to re-create it
			if err := cli.Delete(ctx, &pod); err != nil && !apierrors.IsNotFound(err) {
				return false, err
			}
		} else {
			patch := client.MergeFrom(pod.DeepCopy())
			delete(pod.Annotations, "cs.dbaas.kubeblocks.io/do-not-delete")
			if pod.Labels != nil {
				pod.Labels[appsv1.StatefulSetRevisionLabel] = stsObj.Status.UpdateRevision
			}
			if err := cli.Patch(ctx, &pod, patch); err != nil && !apierrors.IsNotFound(err) {
				return false, err
			}
=======

		// if pod is the latest version, we do nothing
		if GetPodRevision(&pod) == stsObj.Status.UpdateRevision {
			// wait until ready
			return !isReady(pod), nil
		}

		// delete the pod to trigger associate StatefulSet to re-create it
		if err := cli.Delete(ctx, &pod); err != nil && !apierrors.IsNotFound(err) {
			return false, err
>>>>>>> 26175210
		}

		return true, nil
	}

	if component.ConsensusSpec == nil {
		component.ConsensusSpec = &dbaasv1alpha1.ConsensusSetSpec{Leader: dbaasv1alpha1.DefaultLeader}
	}
	rolePriorityMap := composeRolePriorityMap(component)

	// make a Serial pod list,
	// e.g.: unknown -> empty -> learner -> follower1 -> follower2 -> leader, with follower1.Name < follower2.Name
	sort.SliceStable(pods, func(i, j int) bool {
		roleI := pods[i].Labels[intctrlutil.ConsensusSetRoleLabelKey]
		roleJ := pods[j].Labels[intctrlutil.ConsensusSetRoleLabelKey]

		if rolePriorityMap[roleI] == rolePriorityMap[roleJ] {
			return strings.Compare(pods[i].Name, pods[j].Name) < 0
		}

		return rolePriorityMap[roleI] < rolePriorityMap[roleJ]
	})

	// generate plan by UpdateStrategy
	switch component.ConsensusSpec.UpdateStrategy {
	case dbaasv1alpha1.Serial:
		generateConsensusSerialPlan(plan, pods)
	case dbaasv1alpha1.Parallel:
		generateConsensusParallelPlan(plan, pods)
	case dbaasv1alpha1.BestEffortParallel:
		generateConsensusBestEffortParallelPlan(plan, pods, rolePriorityMap)
	}

	return plan
}

// unknown & empty & learner & 1/2 followers -> 1/2 followers -> leader
func generateConsensusBestEffortParallelPlan(plan *Plan, pods []corev1.Pod, rolePriorityMap map[string]int) {
	start := plan.Start
	// append unknown, empty and learner
	index := 0
	for _, pod := range pods {
		role := pod.Labels[intctrlutil.ConsensusSetRoleLabelKey]
		if rolePriorityMap[role] <= learnerPriority {
			nextStep := &Step{}
			nextStep.Obj = pod
			start.NextSteps = append(start.NextSteps, nextStep)
			index++
		}
	}
	if len(start.NextSteps) > 0 {
		start = start.NextSteps[0]
	}
	// append 1/2 followers
	podList := pods[index:]
	followerCount := 0
	for _, pod := range podList {
		if rolePriorityMap[pod.Labels[intctrlutil.ConsensusSetRoleLabelKey]] < leaderPriority {
			followerCount++
		}
	}
	end := followerCount / 2
	for i := 0; i < end; i++ {
		nextStep := &Step{}
		nextStep.Obj = podList[i]
		start.NextSteps = append(start.NextSteps, nextStep)
	}

	if len(start.NextSteps) > 0 {
		start = start.NextSteps[0]
	}
	// append the other 1/2 followers
	podList = podList[end:]
	end = followerCount - end
	for i := 0; i < end; i++ {
		nextStep := &Step{}
		nextStep.Obj = podList[i]
		start.NextSteps = append(start.NextSteps, nextStep)
	}

	if len(start.NextSteps) > 0 {
		start = start.NextSteps[0]
	}
	// append leader
	podList = podList[end:]
	for _, pod := range podList {
		nextStep := &Step{}
		nextStep.Obj = pod
		start.NextSteps = append(start.NextSteps, nextStep)
	}
}

// unknown & empty & leader & followers & learner
func generateConsensusParallelPlan(plan *Plan, pods []corev1.Pod) {
	start := plan.Start
	for _, pod := range pods {
		nextStep := &Step{}
		nextStep.Obj = pod
		start.NextSteps = append(start.NextSteps, nextStep)
	}
}

// unknown -> empty -> learner -> followers(none->readonly->readwrite) -> leader
func generateConsensusSerialPlan(plan *Plan, pods []corev1.Pod) {
	start := plan.Start
	for _, pod := range pods {
		nextStep := &Step{}
		nextStep.Obj = pod
		start.NextSteps = append(start.NextSteps, nextStep)
		start = nextStep
	}
}

func composeRolePriorityMap(component dbaasv1alpha1.ClusterDefinitionComponent) map[string]int {
	rolePriorityMap := make(map[string]int, 0)
	rolePriorityMap[RoleEmpty] = emptyPriority
	rolePriorityMap[component.ConsensusSpec.Leader.Name] = leaderPriority
	if component.ConsensusSpec.Learner != nil {
		rolePriorityMap[component.ConsensusSpec.Learner.Name] = learnerPriority
	}
	for _, follower := range component.ConsensusSpec.Followers {
		switch follower.AccessMode {
		case dbaasv1alpha1.None:
			rolePriorityMap[follower.Name] = followerNonePriority
		case dbaasv1alpha1.Readonly:
			rolePriorityMap[follower.Name] = followerReadonlyPriority
		case dbaasv1alpha1.ReadWrite:
			rolePriorityMap[follower.Name] = followerReadWritePriority
		}
	}

	return rolePriorityMap
}

func UpdateConsensusSetRoleLabel(cli client.Client, reqCtx intctrlutil.RequestCtx, pod *corev1.Pod, role string) error {
	ctx := reqCtx.Ctx

	// get cluster obj
	cluster := &dbaasv1alpha1.Cluster{}
	err := cli.Get(ctx, types.NamespacedName{
		Namespace: pod.Namespace,
		Name:      pod.Labels[intctrlutil.AppInstanceLabelKey],
	}, cluster)
	if err != nil {
		return err
	}

	// get componentDef this pod belongs to
	componentName := pod.Labels[intctrlutil.AppComponentLabelKey]
	typeName := GetComponentTypeName(*cluster, componentName)
	componentDef, err := GetComponentFromClusterDefinition(ctx, cli, cluster, typeName)
	if err != nil {
		return err
	}

	roleMap := composeConsensusRoleMap(*componentDef)
	// role not defined in CR, ignore it
	if _, ok := roleMap[role]; !ok {
		return nil
	}

<<<<<<< HEAD
	if err := cli.Status().Patch(ctx, cluster, patch); err != nil {
		return err
	}

	followerLabel := ""
	for _, follower := range cluster.Status.Components[componentName].ConsensusSetStatus.Followers {
		if len(followerLabel) > 0 {
			followerLabel += ","
		}
		followerLabel += follower.Pod
	}
	leaderLabel := cluster.Status.Components[componentName].ConsensusSetStatus.Leader.Pod
	labelSelector, err := labels.Parse("app.kubernetes.io/instance=" + cluster.Name)
	if err != nil {
		return err
	}
	o := &client.ListOptions{LabelSelector: labelSelector}

	podList := &corev1.PodList{}
	if err := cli.List(ctx, podList, o); err != nil {
		return err
	}
	for _, pod := range podList.Items {
		patch := client.MergeFrom(pod.DeepCopy())
		if pod.ObjectMeta.Annotations == nil {
			pod.ObjectMeta.Annotations = map[string]string{}
		}
		// prevent exist pods from deletion
		pod.ObjectMeta.Annotations["cs.dbaas.kubeblocks.io/do-not-delete"] = "true"
		if err := cli.Patch(ctx, &pod, patch); err != nil {
			return err
		}
	}

	// update label in StatefulSet template
	stsList := &appsv1.StatefulSetList{}
	if err := cli.List(ctx, stsList, o); err != nil {
		return err
	}
	for _, sts := range stsList.Items {
		patch := client.MergeFrom(sts.DeepCopy())
		if sts.Spec.Template.ObjectMeta.Annotations == nil {
			sts.Spec.Template.ObjectMeta.Annotations = map[string]string{}
		}
		sts.Spec.Template.ObjectMeta.Annotations["cs.dbaas.kubeblocks.io/leader"] = leaderLabel
		sts.Spec.Template.ObjectMeta.Annotations["cs.dbaas.kubeblocks.io/followers"] = followerLabel
		if err := cli.Patch(ctx, &sts, patch); err != nil {
			return err
		}
	}

	// update pod accessMode label
	if err := cli.Get(ctx, podName, pod); err != nil {
		return err
	}
	patchAccessMode := client.MergeFrom(pod.DeepCopy())
	roleMap := composeConsensusRoleMap(*componentDef)
=======
	// update pod role label
	patch := client.MergeFrom(pod.DeepCopy())
	pod.Labels[intctrlutil.ConsensusSetRoleLabelKey] = role
>>>>>>> 26175210
	pod.Labels[intctrlutil.ConsensusSetAccessModeLabelKey] = string(roleMap[role].accessMode)

	return cli.Patch(ctx, pod, patch)
}
func putConsensusMemberExt(roleMap map[string]consensusMemberExt, name string, role ConsensusRole, accessMode dbaasv1alpha1.AccessMode) {
	if roleMap == nil {
		return
	}

	if name == "" || role == "" || accessMode == "" {
		return
	}

	memberExt := consensusMemberExt{
		name:          name,
		consensusRole: role,
		accessMode:    accessMode,
	}

	roleMap[name] = memberExt
}

func composeConsensusRoleMap(componentDef dbaasv1alpha1.ClusterDefinitionComponent) map[string]consensusMemberExt {
	roleMap := make(map[string]consensusMemberExt, 0)

	putConsensusMemberExt(roleMap,
		componentDef.ConsensusSpec.Leader.Name,
		Leader,
		componentDef.ConsensusSpec.Leader.AccessMode)

	for _, follower := range componentDef.ConsensusSpec.Followers {
		putConsensusMemberExt(roleMap,
			follower.Name,
			Follower,
			follower.AccessMode)
	}

	if componentDef.ConsensusSpec.Learner != nil {
		putConsensusMemberExt(roleMap,
			componentDef.ConsensusSpec.Learner.Name,
			Learner,
			componentDef.ConsensusSpec.Learner.AccessMode)
	}

	return roleMap
}

func initClusterComponentStatusIfNeed(cluster *dbaasv1alpha1.Cluster, componentName string) {
	if cluster.Status.Components == nil {
		cluster.Status.Components = make(map[string]*dbaasv1alpha1.ClusterStatusComponent)
	}
	if cluster.Status.Components[componentName] == nil {
		typeName := GetComponentTypeName(*cluster, componentName)

		cluster.Status.Components[componentName] = &dbaasv1alpha1.ClusterStatusComponent{
			Type:  typeName,
			Phase: dbaasv1alpha1.RunningPhase,
		}
	}
	componentStatus := cluster.Status.Components[componentName]
	if componentStatus.ConsensusSetStatus == nil {
		componentStatus.ConsensusSetStatus = &dbaasv1alpha1.ConsensusSetStatus{
			Leader: dbaasv1alpha1.ConsensusMemberStatus{
				Pod:        consensusSetStatusDefaultPodName,
				AccessMode: dbaasv1alpha1.None,
				Name:       "",
			},
		}
	}
}

func setConsensusSetStatusLeader(consensusSetStatus *dbaasv1alpha1.ConsensusSetStatus, memberExt consensusMemberExt) bool {
	if consensusSetStatus.Leader.Pod == memberExt.podName {
		return false
	}

	consensusSetStatus.Leader.Pod = memberExt.podName
	consensusSetStatus.Leader.AccessMode = memberExt.accessMode
	consensusSetStatus.Leader.Name = memberExt.name

	return true
}

func setConsensusSetStatusFollower(consensusSetStatus *dbaasv1alpha1.ConsensusSetStatus, memberExt consensusMemberExt) bool {
	for _, member := range consensusSetStatus.Followers {
		if member.Pod == memberExt.podName {
			return false
		}
	}

	member := dbaasv1alpha1.ConsensusMemberStatus{
		Pod:        memberExt.podName,
		AccessMode: memberExt.accessMode,
		Name:       memberExt.name,
	}
	consensusSetStatus.Followers = append(consensusSetStatus.Followers, member)
	sort.SliceStable(consensusSetStatus.Followers, func(i, j int) bool {
		fi := consensusSetStatus.Followers[i]
		fj := consensusSetStatus.Followers[j]
		return strings.Compare(fi.Pod, fj.Pod) < 0
	})

	return true
}

func setConsensusSetStatusLearner(consensusSetStatus *dbaasv1alpha1.ConsensusSetStatus, memberExt consensusMemberExt) bool {
	if consensusSetStatus.Learner == nil {
		consensusSetStatus.Learner = &dbaasv1alpha1.ConsensusMemberStatus{}
	}

	if consensusSetStatus.Learner.Pod == memberExt.podName {
		return false
	}

	consensusSetStatus.Learner.Pod = memberExt.podName
	consensusSetStatus.Learner.AccessMode = memberExt.accessMode
	consensusSetStatus.Learner.Name = memberExt.name

	return true
}

func resetConsensusSetStatusRole(consensusSetStatus *dbaasv1alpha1.ConsensusSetStatus, podName string) {
	// reset leader
	if consensusSetStatus.Leader.Pod == podName {
		consensusSetStatus.Leader.Pod = consensusSetStatusDefaultPodName
		consensusSetStatus.Leader.AccessMode = dbaasv1alpha1.None
		consensusSetStatus.Leader.Name = ""
	}

	// reset follower
	for index, member := range consensusSetStatus.Followers {
		if member.Pod == podName {
			consensusSetStatus.Followers = append(consensusSetStatus.Followers[:index], consensusSetStatus.Followers[index+1:]...)
		}
	}

	// reset learner
	if consensusSetStatus.Learner != nil && consensusSetStatus.Learner.Pod == podName {
		consensusSetStatus.Learner = nil
	}
}

func setConsensusSetStatusRoles(consensusSetStatus *dbaasv1alpha1.ConsensusSetStatus,
	componentDef dbaasv1alpha1.ClusterDefinitionComponent, pods []corev1.Pod) {
	if consensusSetStatus == nil {
		return
	}

	for _, pod := range pods {
		if !isReady(pod) {
			continue
		}

		role := pod.Labels[intctrlutil.ConsensusSetRoleLabelKey]
		_ = setConsensusSetStatusRole(consensusSetStatus, componentDef, role, pod.Name)
	}
}

func setConsensusSetStatusRole(consensusSetStatus *dbaasv1alpha1.ConsensusSetStatus,
	componentDef dbaasv1alpha1.ClusterDefinitionComponent,
	role, podName string) bool {
	// mapping role label to consensus member
	roleMap := composeConsensusRoleMap(componentDef)
	memberExt, ok := roleMap[role]
	if !ok {
		return false
	}
	memberExt.podName = podName

	resetConsensusSetStatusRole(consensusSetStatus, memberExt.podName)

	// update cluster.status
	needUpdate := false
	switch memberExt.consensusRole {
	case Leader:
		needUpdate = setConsensusSetStatusLeader(consensusSetStatus, memberExt)
	case Follower:
		needUpdate = setConsensusSetStatusFollower(consensusSetStatus, memberExt)
	case Learner:
		needUpdate = setConsensusSetStatusLearner(consensusSetStatus, memberExt)
	}

	return needUpdate
}

func isReady(pod corev1.Pod) bool {
	if pod.Status.Conditions == nil {
		return false
	}

	if pod.DeletionTimestamp != nil {
		return false
	}

	if _, ok := pod.Labels[intctrlutil.ConsensusSetRoleLabelKey]; !ok {
		return false
	}

	for _, condition := range pod.Status.Conditions {
		if condition.Type == corev1.PodReady && condition.Status == corev1.ConditionTrue {
			return true
		}
	}

	return false
}<|MERGE_RESOLUTION|>--- conflicted
+++ resolved
@@ -169,19 +169,15 @@
 		if !ok {
 			return false, errors.New("wrong type: obj not Pod")
 		}
-<<<<<<< HEAD
 		// if pod is the latest version, we do nothing
-		if len(stsObj.Status.UpdateRevision) == 0 || GetPodRevision(&pod) == stsObj.Status.UpdateRevision || stsObj.Generation == stsObj.Status.ObservedGeneration {
-			return false, nil
-		}
-=======
-
->>>>>>> 26175210
+		if len(stsObj.Status.UpdateRevision) == 0 || GetPodRevision(&pod) == stsObj.Status.UpdateRevision {
+			// wait until ready
+			return !isReady(pod), nil
+		}
 		// if DeletionTimestamp is not nil, it is terminating.
 		if pod.DeletionTimestamp != nil {
 			return true, nil
 		}
-<<<<<<< HEAD
 		if pod.Annotations == nil || len(pod.Annotations["cs.dbaas.kubeblocks.io/do-not-delete"]) == 0 {
 			// delete the pod to trigger associate StatefulSet to re-create it
 			if err := cli.Delete(ctx, &pod); err != nil && !apierrors.IsNotFound(err) {
@@ -196,18 +192,6 @@
 			if err := cli.Patch(ctx, &pod, patch); err != nil && !apierrors.IsNotFound(err) {
 				return false, err
 			}
-=======
-
-		// if pod is the latest version, we do nothing
-		if GetPodRevision(&pod) == stsObj.Status.UpdateRevision {
-			// wait until ready
-			return !isReady(pod), nil
-		}
-
-		// delete the pod to trigger associate StatefulSet to re-create it
-		if err := cli.Delete(ctx, &pod); err != nil && !apierrors.IsNotFound(err) {
-			return false, err
->>>>>>> 26175210
 		}
 
 		return true, nil
@@ -369,7 +353,7 @@
 		return nil
 	}
 
-<<<<<<< HEAD
+	patch := client.MergeFrom(pod.DeepCopy())
 	if err := cli.Status().Patch(ctx, cluster, patch); err != nil {
 		return err
 	}
@@ -421,17 +405,9 @@
 		}
 	}
 
-	// update pod accessMode label
-	if err := cli.Get(ctx, podName, pod); err != nil {
-		return err
-	}
-	patchAccessMode := client.MergeFrom(pod.DeepCopy())
-	roleMap := composeConsensusRoleMap(*componentDef)
-=======
 	// update pod role label
-	patch := client.MergeFrom(pod.DeepCopy())
+	patch = client.MergeFrom(pod.DeepCopy())
 	pod.Labels[intctrlutil.ConsensusSetRoleLabelKey] = role
->>>>>>> 26175210
 	pod.Labels[intctrlutil.ConsensusSetAccessModeLabelKey] = string(roleMap[role].accessMode)
 
 	return cli.Patch(ctx, pod, patch)
