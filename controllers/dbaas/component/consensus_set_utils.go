/*
Copyright ApeCloud Inc.

Licensed under the Apache License, Version 2.0 (the "License");
you may not use this file except in compliance with the License.
You may obtain a copy of the License at

    http://www.apache.org/licenses/LICENSE-2.0

Unless required by applicable law or agreed to in writing, software
distributed under the License is distributed on an "AS IS" BASIS,
WITHOUT WARRANTIES OR CONDITIONS OF ANY KIND, either express or implied.
See the License for the specific language governing permissions and
limitations under the License.
*/

package component

import (
	"context"
	"sort"
	"strings"

	"github.com/google/go-cmp/cmp"

	apierrors "k8s.io/apimachinery/pkg/api/errors"
	"k8s.io/apimachinery/pkg/types"

	"github.com/pkg/errors"
	appsv1 "k8s.io/api/apps/v1"
	corev1 "k8s.io/api/core/v1"
	"sigs.k8s.io/controller-runtime/pkg/client"

	dbaasv1alpha1 "github.com/apecloud/kubeblocks/apis/dbaas/v1alpha1"
	intctrlutil "github.com/apecloud/kubeblocks/internal/controllerutil"
)

type ConsensusRole string

type consensusMemberExt struct {
	name          string
	consensusRole ConsensusRole
	accessMode    dbaasv1alpha1.AccessMode
	podName       string
}

const (
	Leader   ConsensusRole = "Leader"
	Follower ConsensusRole = "Follower"
	Learner  ConsensusRole = "Learner"
)

const (
	consensusSetStatusDefaultPodName = "Unknown"
	RoleEmpty                        = ""
)

const (
	leaderPriority            = 1 << 5
	followerReadWritePriority = 1 << 4
	followerReadonlyPriority  = 1 << 3
	followerNonePriority      = 1 << 2
	learnerPriority           = 1 << 1
	emptyPriority             = 1 << 0
	// unknownPriority           = 0
)

// handleConsensusSetUpdate handle ConsensusSet component when it to do updating
// return true means stateful set reconcile done
func handleConsensusSetUpdate(ctx context.Context, cli client.Client, cluster *dbaasv1alpha1.Cluster, stsObj *appsv1.StatefulSet) (bool, error) {
	// get typeName from stsObj.name
	typeName := GetComponentTypeName(*cluster, stsObj.Labels[intctrlutil.AppComponentLabelKey])

	// get component from ClusterDefinition by typeName
	component, err := GetComponentFromClusterDefinition(ctx, cli, cluster, typeName)
	if err != nil {
		return false, err
	}

	if component.ComponentType != dbaasv1alpha1.Consensus {
		return true, nil
	}
	pods, err := GetPodListByStatefulSet(ctx, cli, stsObj)
	if err != nil {
		return false, err
	}

	// update cluster.status.component.consensusSetStatus based on all pods currently exist
	componentName := stsObj.Labels[intctrlutil.AppComponentLabelKey]

	// first, get the old status
	var oldConsensusSetStatus *dbaasv1alpha1.ConsensusSetStatus
	if cluster.Status.Components != nil && cluster.Status.Components[componentName] != nil {
		oldConsensusSetStatus = cluster.Status.Components[componentName].ConsensusSetStatus
	}
	// create the initial status
	newConsensusSetStatus := &dbaasv1alpha1.ConsensusSetStatus{
		Leader: dbaasv1alpha1.ConsensusMemberStatus{
			Name:       consensusSetStatusDefaultPodName,
			Pod:        "",
			AccessMode: dbaasv1alpha1.None,
		},
	}
	// then, calculate the new status
	setConsensusSetStatusRoles(newConsensusSetStatus, *component, pods)
	// if status changed, do update
	if !cmp.Equal(newConsensusSetStatus, oldConsensusSetStatus) {
		patch := client.MergeFrom(cluster.DeepCopy())
		if oldConsensusSetStatus != nil {
			cluster.Status.Components[componentName].ConsensusSetStatus = nil
		}
		InitClusterComponentStatusIfNeed(cluster, componentName, component)
		oldConsensusSetStatus = cluster.Status.Components[componentName].ConsensusSetStatus
		setConsensusSetStatusRoles(oldConsensusSetStatus, *component, pods)
		if err = cli.Status().Patch(ctx, cluster, patch); err != nil {
			return false, err
		}
	}

	// prepare to do pods Deletion, that's the only thing we should do.
	// the stateful set reconciler will do the others.
	// to simplify the process, wo do pods Delete after stateful set reconcile done,
	// that is stsObj.Generation == stsObj.Status.ObservedGeneration
	if stsObj.Generation != stsObj.Status.ObservedGeneration {
		return false, nil
	}

	// then we wait all pods' presence, that is len(pods) == stsObj.Spec.Replicas
	// only then, we have enough info about the previous pods before delete the current one
	if len(pods) != int(*stsObj.Spec.Replicas) {
		return false, nil
	}

	// we don't check whether pod role label present: prefer stateful set's Update done than role probing ready

	// generate the pods Deletion plan
	plan := generateConsensusUpdatePlan(ctx, cli, stsObj, pods, *component)
	// execute plan
	return plan.walkOneStep()
}

// generateConsensusUpdatePlan generates Update plan based on UpdateStrategy
func generateConsensusUpdatePlan(ctx context.Context, cli client.Client, stsObj *appsv1.StatefulSet, pods []corev1.Pod,
	component dbaasv1alpha1.ClusterDefinitionComponent) *Plan {
	plan := &Plan{}
	plan.Start = &Step{}
	plan.WalkFunc = func(obj interface{}) (bool, error) {
		pod, ok := obj.(corev1.Pod)
		if !ok {
			return false, errors.New("wrong type: obj not Pod")
		}

		// if DeletionTimestamp is not nil, it is terminating.
		if pod.DeletionTimestamp != nil {
			return true, nil
		}

		// if pod is the latest version, we do nothing
		if GetPodRevision(&pod) == stsObj.Status.UpdateRevision {
			// wait until ready
			return !isReady(pod), nil
		}

		// delete the pod to trigger associate StatefulSet to re-create it
		if err := cli.Delete(ctx, &pod); err != nil && !apierrors.IsNotFound(err) {
			return false, err
		}

		return true, nil
	}

	if component.ConsensusSpec == nil {
		component.ConsensusSpec = &dbaasv1alpha1.ConsensusSetSpec{Leader: dbaasv1alpha1.DefaultLeader}
	}
	rolePriorityMap := composeRolePriorityMap(component)

	// make a Serial pod list,
	// e.g.: unknown -> empty -> learner -> follower1 -> follower2 -> leader, with follower1.Name < follower2.Name
	sort.SliceStable(pods, func(i, j int) bool {
		roleI := pods[i].Labels[intctrlutil.ConsensusSetRoleLabelKey]
		roleJ := pods[j].Labels[intctrlutil.ConsensusSetRoleLabelKey]

		if rolePriorityMap[roleI] == rolePriorityMap[roleJ] {
			return strings.Compare(pods[i].Name, pods[j].Name) < 0
		}

		return rolePriorityMap[roleI] < rolePriorityMap[roleJ]
	})

	// generate plan by UpdateStrategy
	switch component.ConsensusSpec.UpdateStrategy {
	case dbaasv1alpha1.Serial:
		generateConsensusSerialPlan(plan, pods)
	case dbaasv1alpha1.Parallel:
		generateConsensusParallelPlan(plan, pods)
	case dbaasv1alpha1.BestEffortParallel:
		generateConsensusBestEffortParallelPlan(plan, pods, rolePriorityMap)
	}

	return plan
}

// unknown & empty & learner & 1/2 followers -> 1/2 followers -> leader
func generateConsensusBestEffortParallelPlan(plan *Plan, pods []corev1.Pod, rolePriorityMap map[string]int) {
	start := plan.Start
	// append unknown, empty and learner
	index := 0
	for _, pod := range pods {
		role := pod.Labels[intctrlutil.ConsensusSetRoleLabelKey]
		if rolePriorityMap[role] <= learnerPriority {
			nextStep := &Step{}
			nextStep.Obj = pod
			start.NextSteps = append(start.NextSteps, nextStep)
			index++
		}
	}
	if len(start.NextSteps) > 0 {
		start = start.NextSteps[0]
	}
	// append 1/2 followers
	podList := pods[index:]
	followerCount := 0
	for _, pod := range podList {
		if rolePriorityMap[pod.Labels[intctrlutil.ConsensusSetRoleLabelKey]] < leaderPriority {
			followerCount++
		}
	}
	end := followerCount / 2
	for i := 0; i < end; i++ {
		nextStep := &Step{}
		nextStep.Obj = podList[i]
		start.NextSteps = append(start.NextSteps, nextStep)
	}

	if len(start.NextSteps) > 0 {
		start = start.NextSteps[0]
	}
	// append the other 1/2 followers
	podList = podList[end:]
	end = followerCount - end
	for i := 0; i < end; i++ {
		nextStep := &Step{}
		nextStep.Obj = podList[i]
		start.NextSteps = append(start.NextSteps, nextStep)
	}

	if len(start.NextSteps) > 0 {
		start = start.NextSteps[0]
	}
	// append leader
	podList = podList[end:]
	for _, pod := range podList {
		nextStep := &Step{}
		nextStep.Obj = pod
		start.NextSteps = append(start.NextSteps, nextStep)
	}
}

// unknown & empty & leader & followers & learner
func generateConsensusParallelPlan(plan *Plan, pods []corev1.Pod) {
	start := plan.Start
	for _, pod := range pods {
		nextStep := &Step{}
		nextStep.Obj = pod
		start.NextSteps = append(start.NextSteps, nextStep)
	}
}

// unknown -> empty -> learner -> followers(none->readonly->readwrite) -> leader
func generateConsensusSerialPlan(plan *Plan, pods []corev1.Pod) {
	start := plan.Start
	for _, pod := range pods {
		nextStep := &Step{}
		nextStep.Obj = pod
		start.NextSteps = append(start.NextSteps, nextStep)
		start = nextStep
	}
}

func composeRolePriorityMap(component dbaasv1alpha1.ClusterDefinitionComponent) map[string]int {
	rolePriorityMap := make(map[string]int, 0)
	rolePriorityMap[RoleEmpty] = emptyPriority
	rolePriorityMap[component.ConsensusSpec.Leader.Name] = leaderPriority
	if component.ConsensusSpec.Learner != nil {
		rolePriorityMap[component.ConsensusSpec.Learner.Name] = learnerPriority
	}
	for _, follower := range component.ConsensusSpec.Followers {
		switch follower.AccessMode {
		case dbaasv1alpha1.None:
			rolePriorityMap[follower.Name] = followerNonePriority
		case dbaasv1alpha1.Readonly:
			rolePriorityMap[follower.Name] = followerReadonlyPriority
		case dbaasv1alpha1.ReadWrite:
			rolePriorityMap[follower.Name] = followerReadWritePriority
		}
	}

	return rolePriorityMap
}

func UpdateConsensusSetRoleLabel(cli client.Client, reqCtx intctrlutil.RequestCtx, pod *corev1.Pod, role string) error {
	ctx := reqCtx.Ctx

	// get cluster obj
	cluster := &dbaasv1alpha1.Cluster{}
	err := cli.Get(ctx, types.NamespacedName{
		Namespace: pod.Namespace,
		Name:      pod.Labels[intctrlutil.AppInstanceLabelKey],
	}, cluster)
	if err != nil {
		return err
	}

	// get componentDef this pod belongs to
	componentName := pod.Labels[intctrlutil.AppComponentLabelKey]
	typeName := GetComponentTypeName(*cluster, componentName)
	componentDef, err := GetComponentFromClusterDefinition(ctx, cli, cluster, typeName)
	if err != nil {
		return err
	}

<<<<<<< HEAD
	// prepare cluster status patch
	patch = client.MergeFrom(cluster.DeepCopy())
	InitClusterComponentStatusIfNeed(cluster, componentName, componentDef)
	consensusSetStatus := cluster.Status.Components[componentName].ConsensusSetStatus
	needUpdate := setConsensusSetStatusRole(consensusSetStatus, *componentDef, role, pod.Name)
	// update cluster status
	if !needUpdate {
=======
	roleMap := composeConsensusRoleMap(*componentDef)
	// role not defined in CR, ignore it
	if _, ok := roleMap[role]; !ok {
>>>>>>> 26175210
		return nil
	}

	// update pod role label
	patch := client.MergeFrom(pod.DeepCopy())
	pod.Labels[intctrlutil.ConsensusSetRoleLabelKey] = role
	pod.Labels[intctrlutil.ConsensusSetAccessModeLabelKey] = string(roleMap[role].accessMode)

	return cli.Patch(ctx, pod, patch)
}
func putConsensusMemberExt(roleMap map[string]consensusMemberExt, name string, role ConsensusRole, accessMode dbaasv1alpha1.AccessMode) {
	if roleMap == nil {
		return
	}

	if name == "" || role == "" || accessMode == "" {
		return
	}

	memberExt := consensusMemberExt{
		name:          name,
		consensusRole: role,
		accessMode:    accessMode,
	}

	roleMap[name] = memberExt
}

func composeConsensusRoleMap(componentDef dbaasv1alpha1.ClusterDefinitionComponent) map[string]consensusMemberExt {
	roleMap := make(map[string]consensusMemberExt, 0)

	putConsensusMemberExt(roleMap,
		componentDef.ConsensusSpec.Leader.Name,
		Leader,
		componentDef.ConsensusSpec.Leader.AccessMode)

	for _, follower := range componentDef.ConsensusSpec.Followers {
		putConsensusMemberExt(roleMap,
			follower.Name,
			Follower,
			follower.AccessMode)
	}

	if componentDef.ConsensusSpec.Learner != nil {
		putConsensusMemberExt(roleMap,
			componentDef.ConsensusSpec.Learner.Name,
			Learner,
			componentDef.ConsensusSpec.Learner.AccessMode)
	}

	return roleMap
}

func setConsensusSetStatusLeader(consensusSetStatus *dbaasv1alpha1.ConsensusSetStatus, memberExt consensusMemberExt) bool {
	if consensusSetStatus.Leader.Pod == memberExt.podName {
		return false
	}

	consensusSetStatus.Leader.Pod = memberExt.podName
	consensusSetStatus.Leader.AccessMode = memberExt.accessMode
	consensusSetStatus.Leader.Name = memberExt.name

	return true
}

func setConsensusSetStatusFollower(consensusSetStatus *dbaasv1alpha1.ConsensusSetStatus, memberExt consensusMemberExt) bool {
	for _, member := range consensusSetStatus.Followers {
		if member.Pod == memberExt.podName {
			return false
		}
	}

	member := dbaasv1alpha1.ConsensusMemberStatus{
		Pod:        memberExt.podName,
		AccessMode: memberExt.accessMode,
		Name:       memberExt.name,
	}
	consensusSetStatus.Followers = append(consensusSetStatus.Followers, member)
	sort.SliceStable(consensusSetStatus.Followers, func(i, j int) bool {
		fi := consensusSetStatus.Followers[i]
		fj := consensusSetStatus.Followers[j]
		return strings.Compare(fi.Pod, fj.Pod) < 0
	})

	return true
}

func setConsensusSetStatusLearner(consensusSetStatus *dbaasv1alpha1.ConsensusSetStatus, memberExt consensusMemberExt) bool {
	if consensusSetStatus.Learner == nil {
		consensusSetStatus.Learner = &dbaasv1alpha1.ConsensusMemberStatus{}
	}

	if consensusSetStatus.Learner.Pod == memberExt.podName {
		return false
	}

	consensusSetStatus.Learner.Pod = memberExt.podName
	consensusSetStatus.Learner.AccessMode = memberExt.accessMode
	consensusSetStatus.Learner.Name = memberExt.name

	return true
}

func resetConsensusSetStatusRole(consensusSetStatus *dbaasv1alpha1.ConsensusSetStatus, podName string) {
	// reset leader
	if consensusSetStatus.Leader.Pod == podName {
		consensusSetStatus.Leader.Pod = consensusSetStatusDefaultPodName
		consensusSetStatus.Leader.AccessMode = dbaasv1alpha1.None
		consensusSetStatus.Leader.Name = ""
	}

	// reset follower
	for index, member := range consensusSetStatus.Followers {
		if member.Pod == podName {
			consensusSetStatus.Followers = append(consensusSetStatus.Followers[:index], consensusSetStatus.Followers[index+1:]...)
		}
	}

	// reset learner
	if consensusSetStatus.Learner != nil && consensusSetStatus.Learner.Pod == podName {
		consensusSetStatus.Learner = nil
	}
}

func setConsensusSetStatusRoles(consensusSetStatus *dbaasv1alpha1.ConsensusSetStatus,
	componentDef dbaasv1alpha1.ClusterDefinitionComponent, pods []corev1.Pod) {
	if consensusSetStatus == nil {
		return
	}

	for _, pod := range pods {
		if !isReady(pod) {
			continue
		}

		role := pod.Labels[intctrlutil.ConsensusSetRoleLabelKey]
		_ = setConsensusSetStatusRole(consensusSetStatus, componentDef, role, pod.Name)
	}
}

func setConsensusSetStatusRole(consensusSetStatus *dbaasv1alpha1.ConsensusSetStatus,
	componentDef dbaasv1alpha1.ClusterDefinitionComponent,
	role, podName string) bool {
	// mapping role label to consensus member
	roleMap := composeConsensusRoleMap(componentDef)
	memberExt, ok := roleMap[role]
	if !ok {
		return false
	}
	memberExt.podName = podName

	resetConsensusSetStatusRole(consensusSetStatus, memberExt.podName)

	// update cluster.status
	needUpdate := false
	switch memberExt.consensusRole {
	case Leader:
		needUpdate = setConsensusSetStatusLeader(consensusSetStatus, memberExt)
	case Follower:
		needUpdate = setConsensusSetStatusFollower(consensusSetStatus, memberExt)
	case Learner:
		needUpdate = setConsensusSetStatusLearner(consensusSetStatus, memberExt)
	}

	return needUpdate
}

func isReady(pod corev1.Pod) bool {
	if pod.Status.Conditions == nil {
		return false
	}

	if pod.DeletionTimestamp != nil {
		return false
	}

	if _, ok := pod.Labels[intctrlutil.ConsensusSetRoleLabelKey]; !ok {
		return false
	}

	for _, condition := range pod.Status.Conditions {
		if condition.Type == corev1.PodReady && condition.Status == corev1.ConditionTrue {
			return true
		}
	}

	return false
}<|MERGE_RESOLUTION|>--- conflicted
+++ resolved
@@ -319,19 +319,9 @@
 		return err
 	}
 
-<<<<<<< HEAD
-	// prepare cluster status patch
-	patch = client.MergeFrom(cluster.DeepCopy())
-	InitClusterComponentStatusIfNeed(cluster, componentName, componentDef)
-	consensusSetStatus := cluster.Status.Components[componentName].ConsensusSetStatus
-	needUpdate := setConsensusSetStatusRole(consensusSetStatus, *componentDef, role, pod.Name)
-	// update cluster status
-	if !needUpdate {
-=======
 	roleMap := composeConsensusRoleMap(*componentDef)
 	// role not defined in CR, ignore it
 	if _, ok := roleMap[role]; !ok {
->>>>>>> 26175210
 		return nil
 	}
 
