--- conflicted
+++ resolved
@@ -505,44 +505,12 @@
 			}
 			Expect(k8sClient.Status().Patch(context.Background(), cluster, patch)).Should(Succeed())
 
-<<<<<<< HEAD
-			By("create pod of statefulset")
-			for i := 0; i < 3; i++ {
-				podName := fmt.Sprintf("wesql-wesql-test-%d", i)
-				podRole := "follower"
-				accessMode := "Readonly"
-				if i == 0 {
-					podRole = "leader"
-					accessMode = "ReadWrite"
-				}
-				createStsPod(podName, podRole, accessMode)
-			}
-
-			By("mock restart cluster")
-			stsSpecPatch := client.MergeFrom(sts.DeepCopy())
-			sts.Spec.Template.Annotations = map[string]string{
-				"kubeblocks.io/restart": time.Now().Format(time.RFC3339),
-			}
-			Expect(k8sClient.Patch(context.Background(), sts, stsSpecPatch)).Should(Succeed())
-
-			By("mock statefulset is ready")
-			newSts := &appsv1.StatefulSet{}
-			Expect(k8sClient.Get(context.Background(), client.ObjectKey{Name: stsName, Namespace: namespace}, newSts)).Should(Succeed())
-			stsPatch := client.MergeFrom(newSts.DeepCopy())
-			newSts.Status.UpdateRevision = "wesql-wesql-test-6fdd48d9cd"
-			newSts.Status.ObservedGeneration = 4
-			newSts.Status.AvailableReplicas = 3
-			newSts.Status.ReadyReplicas = 3
-			newSts.Status.Replicas = 3
-			Expect(k8sClient.Status().Patch(context.Background(), newSts, stsPatch)).Should(Succeed())
-=======
 			By("mock the StatefulSet and pods are ready")
 			if os.Getenv("USE_EXISTING_CLUSTER") == "true" {
 				testUsingRealCluster()
 			} else {
 				testUsingEnvTest(sts)
 			}
->>>>>>> 86f16dbf
 
 			By("waiting the component is Running")
 			Eventually(func() bool {
