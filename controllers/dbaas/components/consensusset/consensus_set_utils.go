/*
Copyright ApeCloud Inc.

Licensed under the Apache License, Version 2.0 (the "License");
you may not use this file except in compliance with the License.
You may obtain a copy of the License at

    http://www.apache.org/licenses/LICENSE-2.0

Unless required by applicable law or agreed to in writing, software
distributed under the License is distributed on an "AS IS" BASIS,
WITHOUT WARRANTIES OR CONDITIONS OF ANY KIND, either express or implied.
See the License for the specific language governing permissions and
limitations under the License.
*/

package consensusset

import (
	"context"
	"sort"
	"strings"

	"github.com/google/go-cmp/cmp"
	"github.com/pkg/errors"
	appsv1 "k8s.io/api/apps/v1"
	corev1 "k8s.io/api/core/v1"
	apierrors "k8s.io/apimachinery/pkg/api/errors"
	"k8s.io/apimachinery/pkg/types"
	"sigs.k8s.io/controller-runtime/pkg/client"

	dbaasv1alpha1 "github.com/apecloud/kubeblocks/apis/dbaas/v1alpha1"
	"github.com/apecloud/kubeblocks/controllers/dbaas/components/util"
	intctrlutil "github.com/apecloud/kubeblocks/internal/controllerutil"
)

// +kubebuilder:rbac:groups=core,resources=pods,verbs=get;list;watch;update;patch;delete

type ConsensusRole string

type consensusMemberExt struct {
	name          string
	consensusRole ConsensusRole
	accessMode    dbaasv1alpha1.AccessMode
	podName       string
}

const (
	Leader   ConsensusRole = "Leader"
	Follower ConsensusRole = "Follower"
	Learner  ConsensusRole = "Learner"
)

const (
	leaderPriority            = 1 << 5
	followerReadWritePriority = 1 << 4
	followerReadonlyPriority  = 1 << 3
	followerNonePriority      = 1 << 2
	learnerPriority           = 1 << 1
	emptyPriority             = 1 << 0
	// unknownPriority           = 0
)

// handleConsensusSetUpdate handle ConsensusSet component when it to do updating
// return true means stateful set reconcile done
func handleConsensusSetUpdate(ctx context.Context, cli client.Client, cluster *dbaasv1alpha1.Cluster, stsObj *appsv1.StatefulSet) (bool, error) {
	// get typeName from stsObj.name
	typeName := util.GetComponentTypeName(*cluster, stsObj.Labels[intctrlutil.AppComponentLabelKey])

	// get component from ClusterDefinition by typeName
	component, err := util.GetComponentDefByCluster(ctx, cli, cluster, typeName)
	if err != nil {
		return false, err
	}

	if component.ComponentType != dbaasv1alpha1.Consensus {
		return true, nil
	}
	pods, err := util.GetPodListByStatefulSet(ctx, cli, stsObj)
	if err != nil {
		return false, err
	}

	// update cluster.status.component.consensusSetStatus based on all pods currently exist
	componentName := stsObj.Labels[intctrlutil.AppComponentLabelKey]

	// first, get the old status
	var oldConsensusSetStatus *dbaasv1alpha1.ConsensusSetStatus
	if cluster.Status.Components != nil {
		if v, ok := cluster.Status.Components[componentName]; ok {
			oldConsensusSetStatus = v.ConsensusSetStatus
		}
	}
	// create the initial status
	newConsensusSetStatus := &dbaasv1alpha1.ConsensusSetStatus{
		Leader: dbaasv1alpha1.ConsensusMemberStatus{
			Name:       "",
			Pod:        util.ComponentStatusDefaultPodName,
			AccessMode: dbaasv1alpha1.None,
		},
	}
	// then, calculate the new status
	setConsensusSetStatusRoles(newConsensusSetStatus, *component, pods)
	// if status changed, do update
	if !cmp.Equal(newConsensusSetStatus, oldConsensusSetStatus) {
		patch := client.MergeFrom(cluster.DeepCopy())
		util.InitClusterComponentStatusIfNeed(cluster, componentName, component)
		componentStatus := cluster.Status.Components[componentName]
		componentStatus.ConsensusSetStatus = newConsensusSetStatus
		cluster.Status.Components[componentName] = componentStatus
		if err = cli.Status().Patch(ctx, cluster, patch); err != nil {
			return false, err
		}
		// add consensus role info to pod env
		if err := updateConsensusRoleInfo(ctx, cli, cluster, *component, componentName, pods); err != nil {
			return false, err
		}
	}

	// prepare to do pods Deletion, that's the only thing we should do.
	// the stateful set reconciler will do the others.
	// to simplify the process, wo do pods Delete after stateful set reconcile done,
	// that is stsObj.Generation == stsObj.Status.ObservedGeneration
	if stsObj.Generation != stsObj.Status.ObservedGeneration {
		return false, nil
	}

	// then we wait all pods' presence, that is len(pods) == stsObj.Spec.Replicas
	// only then, we have enough info about the previous pods before delete the current one
	if len(pods) != int(*stsObj.Spec.Replicas) {
		return false, nil
	}

	// we don't check whether pod role label present: prefer stateful set's Update done than role probing ready

	// generate the pods Deletion plan
	plan := generateConsensusUpdatePlan(ctx, cli, stsObj, pods, *component)
	// execute plan
	return plan.WalkOneStep()
}

// SortPods sorts pods by their role priority
func SortPods(pods []corev1.Pod, rolePriorityMap map[string]int) {
	// make a Serial pod list,
	// e.g.: unknown -> empty -> learner -> follower1 -> follower2 -> leader, with follower1.Name < follower2.Name
	sort.SliceStable(pods, func(i, j int) bool {
		roleI := pods[i].Labels[intctrlutil.ConsensusSetRoleLabelKey]
		roleJ := pods[j].Labels[intctrlutil.ConsensusSetRoleLabelKey]

		if rolePriorityMap[roleI] == rolePriorityMap[roleJ] {
			_, ordinal1 := intctrlutil.GetParentNameAndOrdinal(&pods[i])
			_, ordinal2 := intctrlutil.GetParentNameAndOrdinal(&pods[j])
			return ordinal1 < ordinal2
		}

		return rolePriorityMap[roleI] < rolePriorityMap[roleJ]
	})
}

// generateConsensusUpdatePlan generates Update plan based on UpdateStrategy
func generateConsensusUpdatePlan(ctx context.Context, cli client.Client, stsObj *appsv1.StatefulSet, pods []corev1.Pod,
	component dbaasv1alpha1.ClusterDefinitionComponent) *util.Plan {
	plan := &util.Plan{}
	plan.Start = &util.Step{}
	plan.WalkFunc = func(obj interface{}) (bool, error) {
		pod, ok := obj.(corev1.Pod)
		if !ok {
			return false, errors.New("wrong type: obj not Pod")
		}

		// if DeletionTimestamp is not nil, it is terminating.
		if pod.DeletionTimestamp != nil {
			return true, nil
		}

		// if pod is the latest version, we do nothing
		if util.GetPodRevision(&pod) == stsObj.Status.UpdateRevision {
			// wait until ready
			return !util.PodIsReady(pod), nil
		}

		// delete the pod to trigger associate StatefulSet to re-create it
		if err := cli.Delete(ctx, &pod); err != nil && !apierrors.IsNotFound(err) {
			return false, err
		}

		return true, nil
	}

<<<<<<< HEAD
	if component.ConsensusSpec == nil {
		component.ConsensusSpec = &dbaasv1alpha1.ConsensusSetSpec{Leader: dbaasv1alpha1.DefaultLeader}
	}
	rolePriorityMap := composeRolePriorityMap(component)

	// make a Serial pod list,
	// e.g.: unknown -> empty -> learner -> follower1 -> follower2 -> leader, with follower1.Name < follower2.Name
	sort.SliceStable(pods, func(i, j int) bool {
		roleI := pods[i].Labels[intctrlutil.RoleLabelKey]
		roleJ := pods[j].Labels[intctrlutil.RoleLabelKey]

		if rolePriorityMap[roleI] == rolePriorityMap[roleJ] {
			return strings.Compare(pods[i].Name, pods[j].Name) < 0
		}

		return rolePriorityMap[roleI] < rolePriorityMap[roleJ]
	})
=======
	rolePriorityMap := ComposeRolePriorityMap(component)
	SortPods(pods, rolePriorityMap)
>>>>>>> 35886497

	// generate plan by UpdateStrategy
	switch component.ConsensusSpec.UpdateStrategy {
	case dbaasv1alpha1.SerialStrategy:
		generateConsensusSerialPlan(plan, pods)
	case dbaasv1alpha1.ParallelStrategy:
		generateConsensusParallelPlan(plan, pods)
	case dbaasv1alpha1.BestEffortParallelStrategy:
		generateConsensusBestEffortParallelPlan(plan, pods, rolePriorityMap)
	}

	return plan
}

// unknown & empty & learner & 1/2 followers -> 1/2 followers -> leader
func generateConsensusBestEffortParallelPlan(plan *util.Plan, pods []corev1.Pod, rolePriorityMap map[string]int) {
	start := plan.Start
	// append unknown, empty and learner
	index := 0
	for _, pod := range pods {
		role := pod.Labels[intctrlutil.RoleLabelKey]
		if rolePriorityMap[role] <= learnerPriority {
			nextStep := &util.Step{}
			nextStep.Obj = pod
			start.NextSteps = append(start.NextSteps, nextStep)
			index++
		}
	}
	if len(start.NextSteps) > 0 {
		start = start.NextSteps[0]
	}
	// append 1/2 followers
	podList := pods[index:]
	followerCount := 0
	for _, pod := range podList {
		if rolePriorityMap[pod.Labels[intctrlutil.RoleLabelKey]] < leaderPriority {
			followerCount++
		}
	}
	end := followerCount / 2
	for i := 0; i < end; i++ {
		nextStep := &util.Step{}
		nextStep.Obj = podList[i]
		start.NextSteps = append(start.NextSteps, nextStep)
	}

	if len(start.NextSteps) > 0 {
		start = start.NextSteps[0]
	}
	// append the other 1/2 followers
	podList = podList[end:]
	end = followerCount - end
	for i := 0; i < end; i++ {
		nextStep := &util.Step{}
		nextStep.Obj = podList[i]
		start.NextSteps = append(start.NextSteps, nextStep)
	}

	if len(start.NextSteps) > 0 {
		start = start.NextSteps[0]
	}
	// append leader
	podList = podList[end:]
	for _, pod := range podList {
		nextStep := &util.Step{}
		nextStep.Obj = pod
		start.NextSteps = append(start.NextSteps, nextStep)
	}
}

// unknown & empty & leader & followers & learner
func generateConsensusParallelPlan(plan *util.Plan, pods []corev1.Pod) {
	start := plan.Start
	for _, pod := range pods {
		nextStep := &util.Step{}
		nextStep.Obj = pod
		start.NextSteps = append(start.NextSteps, nextStep)
	}
}

// unknown -> empty -> learner -> followers(none->readonly->readwrite) -> leader
func generateConsensusSerialPlan(plan *util.Plan, pods []corev1.Pod) {
	start := plan.Start
	for _, pod := range pods {
		nextStep := &util.Step{}
		nextStep.Obj = pod
		start.NextSteps = append(start.NextSteps, nextStep)
		start = nextStep
	}
}

// ComposeRolePriorityMap generates a priority map based on roles.
func ComposeRolePriorityMap(component dbaasv1alpha1.ClusterDefinitionComponent) map[string]int {
	if component.ConsensusSpec == nil {
		component.ConsensusSpec = &dbaasv1alpha1.ConsensusSetSpec{Leader: dbaasv1alpha1.DefaultLeader}
	}

	rolePriorityMap := make(map[string]int, 0)
	rolePriorityMap[""] = emptyPriority
	rolePriorityMap[component.ConsensusSpec.Leader.Name] = leaderPriority
	if component.ConsensusSpec.Learner != nil {
		rolePriorityMap[component.ConsensusSpec.Learner.Name] = learnerPriority
	}
	for _, follower := range component.ConsensusSpec.Followers {
		switch follower.AccessMode {
		case dbaasv1alpha1.None:
			rolePriorityMap[follower.Name] = followerNonePriority
		case dbaasv1alpha1.Readonly:
			rolePriorityMap[follower.Name] = followerReadonlyPriority
		case dbaasv1alpha1.ReadWrite:
			rolePriorityMap[follower.Name] = followerReadWritePriority
		}
	}

	return rolePriorityMap
}

func UpdateConsensusSetRoleLabel(cli client.Client, reqCtx intctrlutil.RequestCtx, pod *corev1.Pod, role string) error {
	ctx := reqCtx.Ctx

	// get cluster obj
	cluster := &dbaasv1alpha1.Cluster{}
	err := cli.Get(ctx, types.NamespacedName{
		Namespace: pod.Namespace,
		Name:      pod.Labels[intctrlutil.AppInstanceLabelKey],
	}, cluster)
	if err != nil {
		return err
	}

	// get componentDef this pod belongs to
	componentName := pod.Labels[intctrlutil.AppComponentLabelKey]
	typeName := util.GetComponentTypeName(*cluster, componentName)
	componentDef, err := util.GetComponentDefByCluster(ctx, cli, cluster, typeName)
	if err != nil {
		return err
	}

	roleMap := composeConsensusRoleMap(*componentDef)
	// role not defined in CR, ignore it
	if _, ok := roleMap[role]; !ok {
		return nil
	}

	// update pod role label
	patch := client.MergeFrom(pod.DeepCopy())
	pod.Labels[intctrlutil.RoleLabelKey] = role
	pod.Labels[intctrlutil.ConsensusSetAccessModeLabelKey] = string(roleMap[role].accessMode)

	return cli.Patch(ctx, pod, patch)
}
func putConsensusMemberExt(roleMap map[string]consensusMemberExt, name string, role ConsensusRole, accessMode dbaasv1alpha1.AccessMode) {
	if roleMap == nil {
		return
	}

	if name == "" || role == "" || accessMode == "" {
		return
	}

	memberExt := consensusMemberExt{
		name:          name,
		consensusRole: role,
		accessMode:    accessMode,
	}

	roleMap[name] = memberExt
}

func composeConsensusRoleMap(componentDef dbaasv1alpha1.ClusterDefinitionComponent) map[string]consensusMemberExt {
	roleMap := make(map[string]consensusMemberExt, 0)

	putConsensusMemberExt(roleMap,
		componentDef.ConsensusSpec.Leader.Name,
		Leader,
		componentDef.ConsensusSpec.Leader.AccessMode)

	for _, follower := range componentDef.ConsensusSpec.Followers {
		putConsensusMemberExt(roleMap,
			follower.Name,
			Follower,
			follower.AccessMode)
	}

	if componentDef.ConsensusSpec.Learner != nil {
		putConsensusMemberExt(roleMap,
			componentDef.ConsensusSpec.Learner.Name,
			Learner,
			componentDef.ConsensusSpec.Learner.AccessMode)
	}

	return roleMap
}

func setConsensusSetStatusLeader(consensusSetStatus *dbaasv1alpha1.ConsensusSetStatus, memberExt consensusMemberExt) bool {
	if consensusSetStatus.Leader.Pod == memberExt.podName {
		return false
	}

	consensusSetStatus.Leader.Pod = memberExt.podName
	consensusSetStatus.Leader.AccessMode = memberExt.accessMode
	consensusSetStatus.Leader.Name = memberExt.name

	return true
}

func setConsensusSetStatusFollower(consensusSetStatus *dbaasv1alpha1.ConsensusSetStatus, memberExt consensusMemberExt) bool {
	for _, member := range consensusSetStatus.Followers {
		if member.Pod == memberExt.podName {
			return false
		}
	}

	member := dbaasv1alpha1.ConsensusMemberStatus{
		Pod:        memberExt.podName,
		AccessMode: memberExt.accessMode,
		Name:       memberExt.name,
	}
	consensusSetStatus.Followers = append(consensusSetStatus.Followers, member)
	sort.SliceStable(consensusSetStatus.Followers, func(i, j int) bool {
		fi := consensusSetStatus.Followers[i]
		fj := consensusSetStatus.Followers[j]
		return strings.Compare(fi.Pod, fj.Pod) < 0
	})

	return true
}

func setConsensusSetStatusLearner(consensusSetStatus *dbaasv1alpha1.ConsensusSetStatus, memberExt consensusMemberExt) bool {
	if consensusSetStatus.Learner == nil {
		consensusSetStatus.Learner = &dbaasv1alpha1.ConsensusMemberStatus{}
	}

	if consensusSetStatus.Learner.Pod == memberExt.podName {
		return false
	}

	consensusSetStatus.Learner.Pod = memberExt.podName
	consensusSetStatus.Learner.AccessMode = memberExt.accessMode
	consensusSetStatus.Learner.Name = memberExt.name

	return true
}

func resetConsensusSetStatusRole(consensusSetStatus *dbaasv1alpha1.ConsensusSetStatus, podName string) {
	// reset leader
	if consensusSetStatus.Leader.Pod == podName {
		consensusSetStatus.Leader.Pod = util.ComponentStatusDefaultPodName
		consensusSetStatus.Leader.AccessMode = dbaasv1alpha1.None
		consensusSetStatus.Leader.Name = ""
	}

	// reset follower
	for index, member := range consensusSetStatus.Followers {
		if member.Pod == podName {
			consensusSetStatus.Followers = append(consensusSetStatus.Followers[:index], consensusSetStatus.Followers[index+1:]...)
		}
	}

	// reset learner
	if consensusSetStatus.Learner != nil && consensusSetStatus.Learner.Pod == podName {
		consensusSetStatus.Learner = nil
	}
}

func setConsensusSetStatusRoles(consensusSetStatus *dbaasv1alpha1.ConsensusSetStatus,
	componentDef dbaasv1alpha1.ClusterDefinitionComponent, pods []corev1.Pod) {
	if consensusSetStatus == nil {
		return
	}

	for _, pod := range pods {
		if !util.PodIsReady(pod) {
			continue
		}

		role := pod.Labels[intctrlutil.RoleLabelKey]
		_ = setConsensusSetStatusRole(consensusSetStatus, componentDef, role, pod.Name)
	}
}

func setConsensusSetStatusRole(consensusSetStatus *dbaasv1alpha1.ConsensusSetStatus,
	componentDef dbaasv1alpha1.ClusterDefinitionComponent,
	role, podName string) bool {
	// mapping role label to consensus member
	roleMap := composeConsensusRoleMap(componentDef)
	memberExt, ok := roleMap[role]
	if !ok {
		return false
	}
	memberExt.podName = podName

	resetConsensusSetStatusRole(consensusSetStatus, memberExt.podName)

	// update cluster.status
	needUpdate := false
	switch memberExt.consensusRole {
	case Leader:
		needUpdate = setConsensusSetStatusLeader(consensusSetStatus, memberExt)
	case Follower:
		needUpdate = setConsensusSetStatusFollower(consensusSetStatus, memberExt)
	case Learner:
		needUpdate = setConsensusSetStatusLearner(consensusSetStatus, memberExt)
	}

	return needUpdate
}

func updateConsensusRoleInfo(ctx context.Context, cli client.Client, cluster *dbaasv1alpha1.Cluster, componentDef dbaasv1alpha1.ClusterDefinitionComponent, componentName string, pods []corev1.Pod) error {
	leader := ""
	followers := ""
	for _, pod := range pods {
		role := pod.Labels[intctrlutil.RoleLabelKey]
		// mapping role label to consensus member
		roleMap := composeConsensusRoleMap(componentDef)
		memberExt, ok := roleMap[role]
		if !ok {
			continue
		}
		switch memberExt.consensusRole {
		case Leader:
			leader = pod.Name
		case Follower:
			if len(followers) > 0 {
				followers += ","
			}
			followers += pod.Name
		case Learner:
			// TODO: CT
		}
	}

	ml := client.MatchingLabels{
		intctrlutil.AppInstanceLabelKey:   cluster.GetName(),
		intctrlutil.AppComponentLabelKey:  componentName,
		intctrlutil.AppConfigTypeLabelKey: "kubeblocks-env",
	}

	configList := &corev1.ConfigMapList{}
	if err := cli.List(ctx, configList, ml); err != nil {
		return err
	}

	if len(configList.Items) > 0 {
		for _, config := range configList.Items {
			patch := client.MergeFrom(config.DeepCopy())
			config.Data["KB_"+strings.ToUpper(componentName)+"_LEADER"] = leader
			config.Data["KB_"+strings.ToUpper(componentName)+"_FOLLOWERS"] = followers
			if err := cli.Patch(ctx, &config, patch); err != nil {
				return err
			}
		}
	}

	return nil
}<|MERGE_RESOLUTION|>--- conflicted
+++ resolved
@@ -144,8 +144,8 @@
 	// make a Serial pod list,
 	// e.g.: unknown -> empty -> learner -> follower1 -> follower2 -> leader, with follower1.Name < follower2.Name
 	sort.SliceStable(pods, func(i, j int) bool {
-		roleI := pods[i].Labels[intctrlutil.ConsensusSetRoleLabelKey]
-		roleJ := pods[j].Labels[intctrlutil.ConsensusSetRoleLabelKey]
+		roleI := pods[i].Labels[intctrlutil.RoleLabelKey]
+		roleJ := pods[j].Labels[intctrlutil.RoleLabelKey]
 
 		if rolePriorityMap[roleI] == rolePriorityMap[roleJ] {
 			_, ordinal1 := intctrlutil.GetParentNameAndOrdinal(&pods[i])
@@ -187,28 +187,8 @@
 		return true, nil
 	}
 
-<<<<<<< HEAD
-	if component.ConsensusSpec == nil {
-		component.ConsensusSpec = &dbaasv1alpha1.ConsensusSetSpec{Leader: dbaasv1alpha1.DefaultLeader}
-	}
-	rolePriorityMap := composeRolePriorityMap(component)
-
-	// make a Serial pod list,
-	// e.g.: unknown -> empty -> learner -> follower1 -> follower2 -> leader, with follower1.Name < follower2.Name
-	sort.SliceStable(pods, func(i, j int) bool {
-		roleI := pods[i].Labels[intctrlutil.RoleLabelKey]
-		roleJ := pods[j].Labels[intctrlutil.RoleLabelKey]
-
-		if rolePriorityMap[roleI] == rolePriorityMap[roleJ] {
-			return strings.Compare(pods[i].Name, pods[j].Name) < 0
-		}
-
-		return rolePriorityMap[roleI] < rolePriorityMap[roleJ]
-	})
-=======
 	rolePriorityMap := ComposeRolePriorityMap(component)
 	SortPods(pods, rolePriorityMap)
->>>>>>> 35886497
 
 	// generate plan by UpdateStrategy
 	switch component.ConsensusSpec.UpdateStrategy {
