/*
Copyright ApeCloud Inc.

Licensed under the Apache License, Version 2.0 (the "License");
you may not use this file except in compliance with the License.
You may obtain a copy of the License at

    http://www.apache.org/licenses/LICENSE-2.0

Unless required by applicable law or agreed to in writing, software
distributed under the License is distributed on an "AS IS" BASIS,
WITHOUT WARRANTIES OR CONDITIONS OF ANY KIND, either express or implied.
See the License for the specific language governing permissions and
limitations under the License.
*/

package consensusset

import (
	"strconv"
	"testing"

	"github.com/stretchr/testify/assert"
	apps "k8s.io/api/apps/v1"
	v1 "k8s.io/api/core/v1"
<<<<<<< HEAD
=======
	metav1 "k8s.io/apimachinery/pkg/apis/meta/v1"
	"k8s.io/apimachinery/pkg/util/rand"
>>>>>>> 35886497

	dbaasv1alpha1 "github.com/apecloud/kubeblocks/apis/dbaas/v1alpha1"
	"github.com/apecloud/kubeblocks/controllers/dbaas/components/util"
	intctrlutil "github.com/apecloud/kubeblocks/internal/controllerutil"
	testk8s "github.com/apecloud/kubeblocks/internal/testutil/k8s"
)

func TestIsReady(t *testing.T) {
	set := testk8s.NewFakeStatefulSet("foo", 3)
	pod := testk8s.NewFakeStatefulSetPod(set, 1)
	pod.Status.Conditions = []v1.PodCondition{
		{
			Type:   v1.PodReady,
			Status: v1.ConditionTrue,
		},
	}
	pod.Labels = map[string]string{intctrlutil.RoleLabelKey: "leader"}
	if !util.PodIsReady(*pod) {
		t.Errorf("isReady returned false negative")
	}
}

func TestInitClusterComponentStatusIfNeed(t *testing.T) {
	componentName := "foo"
	cluster := &dbaasv1alpha1.Cluster{
		Spec: dbaasv1alpha1.ClusterSpec{
			Components: []dbaasv1alpha1.ClusterComponent{
				{
					Name: componentName,
					Type: componentName,
				},
			},
		},
	}
	component := &dbaasv1alpha1.ClusterDefinitionComponent{
		ComponentType: dbaasv1alpha1.Consensus,
	}
	util.InitClusterComponentStatusIfNeed(cluster, componentName, component)

	if cluster.Status.Components == nil {
		t.Errorf("cluster.Status.Components[*] not intialized properly")
	}
	if _, ok := cluster.Status.Components[componentName]; !ok {
		t.Errorf("cluster.Status.Components[componentName] not initialized properly")
	}
	consensusSetStatus := cluster.Status.Components[componentName].ConsensusSetStatus
	if consensusSetStatus == nil {
		t.Errorf("cluster.Status.Components[componentName].ConsensusSetStatus not initialized properly")
	} else if consensusSetStatus.Leader.Name != "" ||
		consensusSetStatus.Leader.AccessMode != dbaasv1alpha1.None ||
		consensusSetStatus.Leader.Pod != util.ComponentStatusDefaultPodName {
		t.Errorf("cluster.Status.Components[componentName].ConsensusSetStatus.Leader not initialized properly")
	}
}

func TestGetPodRevision(t *testing.T) {
	set := testk8s.NewFakeStatefulSet("foo", 3)
	pod := testk8s.NewFakeStatefulSetPod(set, 1)
	if util.GetPodRevision(pod) != "" {
		t.Errorf("revision should be empty")
	}

	pod.Labels = make(map[string]string, 0)
	pod.Labels[apps.StatefulSetRevisionLabel] = "bar"

	if util.GetPodRevision(pod) != "bar" {
		t.Errorf("revision not matched")
	}
}

func TestSortPods(t *testing.T) {
	createMockPods := func(replicas int, stsName string) []v1.Pod {
		pods := make([]v1.Pod, replicas)
		for i := 0; i < replicas; i++ {
			pods[i] = v1.Pod{
				ObjectMeta: metav1.ObjectMeta{
					Name:      stsName + "-" + strconv.Itoa(i),
					Namespace: "default",
					Labels: map[string]string{
						intctrlutil.ConsensusSetRoleLabelKey: "learner",
					},
				},
			}
		}
		return pods
	}
	randSort := func(pods []v1.Pod) []v1.Pod {
		n := len(pods)
		newPod := make([]v1.Pod, n)
		copy(newPod, pods)
		for i := n; i > 0; i-- {
			randIndex := rand.Intn(i)
			newPod[n-1], newPod[randIndex] = newPod[randIndex], newPod[n-1]
		}
		return newPod
	}

	type args struct {
		pods            []v1.Pod
		rolePriorityMap map[string]int
	}
	tests := []struct {
		name    string
		args    args
		want    []v1.Pod
		wantErr bool
	}{{
		name: "test_normal",
		args: args{
			rolePriorityMap: map[string]int{
				"learner": 10,
			},
		},
		want:    createMockPods(8, "for-test"),
		wantErr: false,
	}, {
		name: "badcase",
		args: args{
			rolePriorityMap: map[string]int{
				"learner": 10,
			},
		},
		want:    createMockPods(12, "for-test"),
		wantErr: false,
	}}
	for _, tt := range tests {
		t.Run(tt.name, func(t *testing.T) {
			tt.args.pods = randSort(tt.want)
			SortPods(tt.args.pods, tt.args.rolePriorityMap)
			if !tt.wantErr {
				assert.Equal(t, tt.args.pods, tt.want)
			}
		})
	}
}<|MERGE_RESOLUTION|>--- conflicted
+++ resolved
@@ -23,11 +23,8 @@
 	"github.com/stretchr/testify/assert"
 	apps "k8s.io/api/apps/v1"
 	v1 "k8s.io/api/core/v1"
-<<<<<<< HEAD
-=======
 	metav1 "k8s.io/apimachinery/pkg/apis/meta/v1"
 	"k8s.io/apimachinery/pkg/util/rand"
->>>>>>> 35886497
 
 	dbaasv1alpha1 "github.com/apecloud/kubeblocks/apis/dbaas/v1alpha1"
 	"github.com/apecloud/kubeblocks/controllers/dbaas/components/util"
@@ -107,7 +104,7 @@
 					Name:      stsName + "-" + strconv.Itoa(i),
 					Namespace: "default",
 					Labels: map[string]string{
-						intctrlutil.ConsensusSetRoleLabelKey: "learner",
+						intctrlutil.RoleLabelKey: "learner",
 					},
 				},
 			}
