/*
Copyright ApeCloud Inc.

Licensed under the Apache License, Version 2.0 (the "License");
you may not use this file except in compliance with the License.
You may obtain a copy of the License at

    http://www.apache.org/licenses/LICENSE-2.0

Unless required by applicable law or agreed to in writing, software
distributed under the License is distributed on an "AS IS" BASIS,
WITHOUT WARRANTIES OR CONDITIONS OF ANY KIND, either express or implied.
See the License for the specific language governing permissions and
limitations under the License.
*/

package consensusset

import (
	"time"

	. "github.com/onsi/ginkgo/v2"
	. "github.com/onsi/gomega"

	appsv1 "k8s.io/api/apps/v1"
	corev1 "k8s.io/api/core/v1"
	metav1 "k8s.io/apimachinery/pkg/apis/meta/v1"
	"sigs.k8s.io/controller-runtime/pkg/client"

	dbaasv1alpha1 "github.com/apecloud/kubeblocks/apis/dbaas/v1alpha1"
	"github.com/apecloud/kubeblocks/controllers/dbaas/components/util"
	intctrlutil "github.com/apecloud/kubeblocks/internal/controllerutil"
	testdbaas "github.com/apecloud/kubeblocks/internal/testutil/dbaas"
	testk8s "github.com/apecloud/kubeblocks/internal/testutil/k8s"
)

var _ = Describe("Consensus Component", func() {
	var (
		randomStr                    = testCtx.GetRandomStr()
		clusterDefName               = "mysql-clusterdef-" + randomStr
		clusterVersionName           = "mysql-clusterversion-" + randomStr
		clusterName                  = "mysql-" + randomStr
		timeout                      = 10 * time.Second
		interval                     = time.Second
		consensusCompName            = "consensus"
		defaultMinReadySeconds int32 = 10
	)

	cleanupObjects := func() {
		err := k8sClient.DeleteAllOf(ctx, &dbaasv1alpha1.ClusterDefinition{}, client.HasLabels{testCtx.TestObjLabelKey})
		Expect(err).NotTo(HaveOccurred())
		err = k8sClient.DeleteAllOf(ctx, &dbaasv1alpha1.ClusterVersion{}, client.HasLabels{testCtx.TestObjLabelKey})
		Expect(err).NotTo(HaveOccurred())
		err = k8sClient.DeleteAllOf(ctx, &dbaasv1alpha1.Cluster{}, client.InNamespace(testCtx.DefaultNamespace), client.HasLabels{testCtx.TestObjLabelKey})
		Expect(err).NotTo(HaveOccurred())
		err = k8sClient.DeleteAllOf(ctx, &appsv1.StatefulSet{}, client.InNamespace(testCtx.DefaultNamespace), client.HasLabels{testCtx.TestObjLabelKey})
		Expect(err).NotTo(HaveOccurred())
		err = k8sClient.DeleteAllOf(ctx, &corev1.Pod{}, client.InNamespace(testCtx.DefaultNamespace), client.HasLabels{testCtx.TestObjLabelKey},
			client.GracePeriodSeconds(0))
		Expect(err).NotTo(HaveOccurred())
	}

	BeforeEach(func() {
		// Add any setup steps that needs to be executed before each test
		cleanupObjects()
	})

	AfterEach(func() {
		// Add any teardown steps that needs to be executed after each test
		cleanupObjects()
	})

	mockClusterStatusProbeTimeout := func(cluster *dbaasv1alpha1.Cluster) {
		// mock pods ready in status component and probe timed out
		clusterPatch := client.MergeFrom(cluster.DeepCopy())
		podsReady := true
		cluster.Status.Components = map[string]dbaasv1alpha1.ClusterStatusComponent{
			consensusCompName: {
				PodsReady:     &podsReady,
				PodsReadyTime: &metav1.Time{Time: time.Now().Add(-10 * time.Minute)},
			},
		}
		Expect(k8sClient.Status().Patch(ctx, cluster, clusterPatch)).Should(Succeed())
		Eventually(func() bool {
			tmpCluster := &dbaasv1alpha1.Cluster{}
			_ = k8sClient.Get(ctx, client.ObjectKey{Name: clusterName, Namespace: testCtx.DefaultNamespace}, tmpCluster)
			return tmpCluster.Status.Components != nil
		}, timeout, interval).Should(BeTrue())
	}

	validateComponentStatus := func() {
		Eventually(func() bool {
			tmpCluster := &dbaasv1alpha1.Cluster{}
			_ = k8sClient.Get(ctx, client.ObjectKey{Name: clusterName, Namespace: testCtx.DefaultNamespace}, tmpCluster)
			return tmpCluster.Status.Components[consensusCompName].Phase == dbaasv1alpha1.FailedPhase
		}, timeout, interval).Should(BeTrue())
	}

	Context("Consensus Component test", func() {
		It("Consensus Component test", func() {
			By(" init cluster, statefulSet, pods")
			clusterDef, _, cluster := testdbaas.InitConsensusMysql(ctx, testCtx, clusterDefName,
				clusterVersionName, clusterName, consensusCompName)

			sts := testdbaas.MockConsensusComponentStatefulSet(ctx, testCtx, clusterName, consensusCompName)
			componentName := consensusCompName
			typeName := util.GetComponentTypeName(*cluster, componentName)
			componentDef := util.GetComponentDefFromClusterDefinition(clusterDef, typeName)
			component := util.GetComponentByName(cluster, componentName)

			By("test pods are not ready")
			consensusComponent := NewConsensusSet(ctx, k8sClient, cluster, component, componentDef)
			sts.Status.AvailableReplicas = *sts.Spec.Replicas - 1
			podsReady, _ := consensusComponent.PodsReady(sts)
			Expect(podsReady == false).Should(BeTrue())

			By("test pods are ready")
			// mock sts is ready
			testk8s.MockStatefulSetReady(sts)
			podsReady, _ = consensusComponent.PodsReady(sts)
			Expect(podsReady == true).Should(BeTrue())

			By("test component is running")
			isRunning, _ := consensusComponent.IsRunning(sts)
			Expect(isRunning == false).Should(BeTrue())

			podName := sts.Name + "-0"
			if testCtx.UsingExistingCluster() {
				Eventually(func() bool {
					phase, _ := consensusComponent.GetPhaseWhenPodsNotReady(consensusCompName)
					return phase == ""
				}, timeout*5, interval).Should(BeTrue())

				By("test handle probe timed out")
				mockClusterStatusProbeTimeout(cluster)
				requeue, _ := consensusComponent.HandleProbeTimeoutWhenPodsReady(nil)
				Expect(requeue == false).Should(BeTrue())
				validateComponentStatus()
			} else {
				podList := testdbaas.MockConsensusComponentPods(ctx, testCtx, clusterName, consensusCompName)
				By("test pod is not available")
				Expect(consensusComponent.PodIsAvailable(podList[0], defaultMinReadySeconds)).Should(BeTrue())

				By("test handle probe timed out")
				mockClusterStatusProbeTimeout(cluster)
				// mock leader pod is not ready
				testk8s.UpdatePodStatusNotReady(ctx, testCtx, podName)
<<<<<<< HEAD
				testk8s.DeletePodLabelKey(ctx, testCtx, podName, intctrlutil.RoleLabelKey)
				requeue, _ := consensusComponent.HandleProbeTimeoutWhenPodsReady()
=======
				testk8s.DeletePodLabelKey(ctx, testCtx, podName, intctrlutil.ConsensusSetRoleLabelKey)
				requeue, _ := consensusComponent.HandleProbeTimeoutWhenPodsReady(nil)
>>>>>>> 19f9831b
				Expect(requeue == false).Should(BeTrue())
				validateComponentStatus()

				By("test component is running")
				isRunning, _ := consensusComponent.IsRunning(sts)
				Expect(isRunning == false).Should(BeTrue())

				By("test component phase when pods not ready")
				phase, _ := consensusComponent.GetPhaseWhenPodsNotReady(consensusCompName)
				Expect(phase == dbaasv1alpha1.FailedPhase).Should(BeTrue())
			}
		})
	})
})<|MERGE_RESOLUTION|>--- conflicted
+++ resolved
@@ -145,13 +145,8 @@
 				mockClusterStatusProbeTimeout(cluster)
 				// mock leader pod is not ready
 				testk8s.UpdatePodStatusNotReady(ctx, testCtx, podName)
-<<<<<<< HEAD
 				testk8s.DeletePodLabelKey(ctx, testCtx, podName, intctrlutil.RoleLabelKey)
-				requeue, _ := consensusComponent.HandleProbeTimeoutWhenPodsReady()
-=======
-				testk8s.DeletePodLabelKey(ctx, testCtx, podName, intctrlutil.ConsensusSetRoleLabelKey)
 				requeue, _ := consensusComponent.HandleProbeTimeoutWhenPodsReady(nil)
->>>>>>> 19f9831b
 				Expect(requeue == false).Should(BeTrue())
 				validateComponentStatus()
 
