--- conflicted
+++ resolved
@@ -144,13 +144,8 @@
 				By("test handle probe timed out")
 				mockClusterStatusProbeTimeout(cluster)
 				// mock leader pod is not ready
-<<<<<<< HEAD
-				testk8s.UpdatePodStatusNotReady(testCtx, podName)
-				testk8s.DeletePodLabelKey(testCtx, podName, intctrlutil.RoleLabelKey)
-=======
 				testk8s.UpdatePodStatusNotReady(ctx, testCtx, podName)
-				testk8s.DeletePodLabelKey(ctx, testCtx, podName, intctrlutil.ConsensusSetRoleLabelKey)
->>>>>>> 71d6d01c
+				testk8s.DeletePodLabelKey(ctx, testCtx, podName, intctrlutil.RoleLabelKey)
 				requeue, _ := consensusComponent.HandleProbeTimeoutWhenPodsReady()
 				Expect(requeue == false).Should(BeTrue())
 				validateComponentStatus()
@@ -165,5 +160,4 @@
 			}
 		})
 	})
-
 })