--- conflicted
+++ resolved
@@ -86,7 +86,6 @@
 		return sts
 	}
 	return nil
-<<<<<<< HEAD
 }
 
 // Len is the implementation of the sort.Interface, calculate the length of the list of DescendingOrdinalSts.
@@ -147,6 +146,4 @@
 // StatefulSetSpecIsUpdated checks if the statefulSet spec has updated.
 func StatefulSetSpecIsUpdated(sts *appsv1.StatefulSet) bool {
 	return sts.Generation != sts.Status.ObservedGeneration
-=======
->>>>>>> 4444e5dd
 }