--- conflicted
+++ resolved
@@ -71,13 +71,9 @@
 
 // StatefulSetIsReady checks if statefulSet is ready.
 func StatefulSetIsReady(sts *appsv1.StatefulSet, statefulStatusRevisionIsEquals bool) bool {
-<<<<<<< HEAD
-=======
 	var (
-		componentIsRunning = true
-		targetReplicas     = *sts.Spec.Replicas
+		targetReplicas = *sts.Spec.Replicas
 	)
->>>>>>> 71d6d01c
 	// judge whether statefulSet is ready
 	if sts.Status.AvailableReplicas != targetReplicas ||
 		sts.Status.Replicas != targetReplicas ||
