/*
Copyright ApeCloud Inc.
Copyright 2016 The Kubernetes Authors.

Licensed under the Apache License, Version 2.0 (the "License");
you may not use this file except in compliance with the License.
You may obtain a copy of the License at

    http://www.apache.org/licenses/LICENSE-2.0

Unless required by applicable law or agreed to in writing, software
distributed under the License is distributed on an "AS IS" BASIS,
WITHOUT WARRANTIES OR CONDITIONS OF ANY KIND, either express or implied.
See the License for the specific language governing permissions and
limitations under the License.
*/

package util

import (
	"context"
	"regexp"
	"strconv"

	appsv1 "k8s.io/api/apps/v1"
	corev1 "k8s.io/api/core/v1"
	"sigs.k8s.io/controller-runtime/pkg/client"

	intctrlutil "github.com/apecloud/kubeblocks/internal/controllerutil"
)

// DescendingOrdinalSts is a sort.Interface that Sorts a list of StatefulSet based on the ordinals extracted from the statefulSet.
type DescendingOrdinalSts []*appsv1.StatefulSet

// statefulSetRegex is a regular expression that extracts StatefulSet's ordinal from the Name of StatefulSet
var statefulSetRegex = regexp.MustCompile("(.*)-([0-9]+)$")

// getParentName gets the name of pod's parent StatefulSet. If pod has not parent, the empty string is returned.
func getParentName(pod *corev1.Pod) string {
	parent, _ := intctrlutil.GetParentNameAndOrdinal(pod)
	return parent
}

// IsMemberOf tests if pod is a member of set.
func IsMemberOf(set *appsv1.StatefulSet, pod *corev1.Pod) bool {
	return getParentName(pod) == set.Name
}

// GetPodRevision gets the revision of Pod by inspecting the StatefulSetRevisionLabel. If pod has no revision the empty
// string is returned.
func GetPodRevision(pod *corev1.Pod) string {
	if pod.Labels == nil {
		return ""
	}
	return pod.Labels[appsv1.StatefulSetRevisionLabel]
}

// StatefulSetIsReady checks if statefulSet is ready.
func StatefulSetIsReady(sts *appsv1.StatefulSet, statefulStatusRevisionIsEquals bool) bool {
	var (
		targetReplicas = *sts.Spec.Replicas
	)
	// judge whether statefulSet is ready
	if sts.Status.AvailableReplicas != targetReplicas ||
		sts.Status.Replicas != targetReplicas ||
		sts.Status.ObservedGeneration != sts.GetGeneration() ||
		!statefulStatusRevisionIsEquals {
		return false
	}
	return true
}

// StatefulSetPodsIsReady checks if pods of statefulSet are ready.
func StatefulSetPodsIsReady(sts *appsv1.StatefulSet) bool {
	targetReplicas := *sts.Spec.Replicas
	return sts.Status.AvailableReplicas == targetReplicas &&
		sts.Status.Replicas == targetReplicas &&
		sts.Status.ObservedGeneration == sts.GetGeneration()
}

func CovertToStatefulSet(obj client.Object) *appsv1.StatefulSet {
	if obj == nil {
		return nil
	}
	if sts, ok := obj.(*appsv1.StatefulSet); ok {
		return sts
	}
	return nil
}

<<<<<<< HEAD
// Len is the implementation of the sort.Interface, Calculate the length of the list of DescendingOrdinalSts.
func (dos DescendingOrdinalSts) Len() int {
	return len(dos)
}

// Swap is the implementation of the sort.Interface, Exchange two items in DescendingOrdinalSts.
func (dos DescendingOrdinalSts) Swap(i, j int) {
	dos[i], dos[j] = dos[j], dos[i]
}

// Less is the implementation of the sort.Interface, sort the size of the statefulSet ordinal in descending order.
func (dos DescendingOrdinalSts) Less(i, j int) bool {
	return GetOrdinalSts(dos[i]) > GetOrdinalSts(dos[j])
}

// GetOrdinalSts gets StatefulSet's ordinal. If StatefulSet has no ordinal, -1 is returned.
func GetOrdinalSts(sts *appsv1.StatefulSet) int {
	_, ordinal := getParentNameAndOrdinalSts(sts)
	return ordinal
}

// getParentNameAndOrdinalSts gets the name of cluster-component and StatefulSet's ordinal as extracted from its Name. If
// the StatefulSet's Name was not match a statefulSetRegex, its parent is considered to be empty string,
// and its ordinal is considered to be -1.
func getParentNameAndOrdinalSts(sts *appsv1.StatefulSet) (string, int) {
	parent := ""
	ordinal := -1
	subMatches := statefulSetRegex.FindStringSubmatch(sts.Name)
	if len(subMatches) < 3 {
		return parent, ordinal
	}
	parent = subMatches[1]
	if i, err := strconv.ParseInt(subMatches[2], 10, 32); err == nil {
		ordinal = int(i)
	}
	return parent, ordinal
}

// GetPodListByStatefulSet get statefulSet pod list.
func GetPodListByStatefulSet(ctx context.Context, cli client.Client, stsObj *appsv1.StatefulSet) ([]corev1.Pod, error) {
	podList := &corev1.PodList{}
	if err := cli.List(ctx, podList,
		&client.ListOptions{Namespace: stsObj.Namespace},
		client.MatchingLabels{intctrlutil.AppComponentLabelKey: stsObj.Labels[intctrlutil.AppComponentLabelKey]}); err != nil {
		return nil, err
	}
	pods := make([]corev1.Pod, 0)
	for _, pod := range podList.Items {
		if IsMemberOf(stsObj, &pod) {
			pods = append(pods, pod)
		}
	}
	return pods, nil
=======
// StatefulSetSpecIsUpdated checks if the statefulSet spec has updated.
func StatefulSetSpecIsUpdated(sts *appsv1.StatefulSet) bool {
	return sts.Generation != sts.Status.ObservedGeneration
>>>>>>> f8cf3c72
}<|MERGE_RESOLUTION|>--- conflicted
+++ resolved
@@ -88,7 +88,6 @@
 	return nil
 }
 
-<<<<<<< HEAD
 // Len is the implementation of the sort.Interface, Calculate the length of the list of DescendingOrdinalSts.
 func (dos DescendingOrdinalSts) Len() int {
 	return len(dos)
@@ -142,9 +141,9 @@
 		}
 	}
 	return pods, nil
-=======
+}
+
 // StatefulSetSpecIsUpdated checks if the statefulSet spec has updated.
 func StatefulSetSpecIsUpdated(sts *appsv1.StatefulSet) bool {
 	return sts.Generation != sts.Status.ObservedGeneration
->>>>>>> f8cf3c72
 }