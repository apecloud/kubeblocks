/*
Copyright ApeCloud Inc.

Licensed under the Apache License, Version 2.0 (the "License");
you may not use this file except in compliance with the License.
You may obtain a copy of the License at

    http://www.apache.org/licenses/LICENSE-2.0

Unless required by applicable law or agreed to in writing, software
distributed under the License is distributed on an "AS IS" BASIS,
WITHOUT WARRANTIES OR CONDITIONS OF ANY KIND, either express or implied.
See the License for the specific language governing permissions and
limitations under the License.
*/

package dbaas

import (
<<<<<<< HEAD
	"encoding/json"
=======
	"fmt"
>>>>>>> bf907657

	corev1 "k8s.io/api/core/v1"

	dbaasv1alpha1 "github.com/apecloud/kubeblocks/apis/dbaas/v1alpha1"
	intctrlutil "github.com/apecloud/kubeblocks/internal/controllerutil"
)

<<<<<<< HEAD
// General Built-in objects
const (
	builtinClusterObject           = "cluster"
	builtinComponentObject         = "component"
	builtinPodObject               = "podSpec"
	builtinAppVersionObject        = "version"
	builtinComponentResourceObject = "componentResource"
)
=======
type ResourceDefinition struct {
	MemorySize int64
	CoreNum    int
}

type ComponentTemplateValues struct {
	Name        string
	ServiceName string
	Replicas    int32

	// Container *corev1.Container
	Resource  *ResourceDefinition
	ConfigTpl []dbaasv1alpha1.ConfigTemplate
}

type ConfigTemplateBuilder struct {
	namespace   string
	clusterName string
	tplName     string
>>>>>>> bf907657

// General Built-in functions
const (
	builtInGetVolumeFunctionName    = "getVolumePathByName"
	builtInGetPvcFunctionName       = "getPVCByName"
	builtInGetEnvFunctionName       = "getEnvByName"
	builtInGetArgFunctionName       = "getArgByName"
	builtInGetPortFunctionName      = "getPortByName"
	builtInGetContainerFunctionName = "getContainerByName"

	// BuiltinMysqlCalBufferFunctionName Mysql Built-in
	// TODO: This function migrate to configuration template
	builtInMysqlCalBufferFunctionName = "callBufferSizeByResource"
)

<<<<<<< HEAD
func newCfgTemplateBuilder(clusterName, namespace string, cluster *dbaasv1alpha1.Cluster, version *dbaasv1alpha1.AppVersion) *configTemplateBuilder {
	return &configTemplateBuilder{
=======
func NewCfgTemplateBuilder(clusterName, namespace string, cluster *dbaasv1alpha1.Cluster, version *dbaasv1alpha1.AppVersion) *ConfigTemplateBuilder {
	const DefaultTplName = "DBaasTpl"
	return &ConfigTemplateBuilder{
>>>>>>> bf907657
		namespace:   namespace,
		clusterName: clusterName,
		cluster:     cluster,
		appVersion:  version,
		tplName:     DefaultTplName,
	}
}

<<<<<<< HEAD
func (c *configTemplateBuilder) render(configs map[string]string) (map[string]string, error) {
	rendered := make(map[string]string, len(configs))
	o, err := c.builtinObjects()
	if err != nil {
		return nil, err
	}
	engine := intctrlutil.NewTplEngine(o, c.builtInFunctions)
=======
func (c *ConfigTemplateBuilder) setTplName(tplName string) {
	c.tplName = tplName
}

func (c *ConfigTemplateBuilder) formatError(file string, err error) error {
	return fmt.Errorf("failed to render configuration template[cm:%s][key:%s], error: [%v]", c.tplName, file, err)
}

func (c *ConfigTemplateBuilder) Render(configs map[string]string) (map[string]string, error) {
	rendered := make(map[string]string, len(configs))
	engine := intctrlutil.NewTplEngine(c.builtinObjects(), c.buildinFunctions, c.tplName)
>>>>>>> bf907657
	for file, configContext := range configs {
		newContext, err := engine.Render(configContext)
		if err != nil {
			return nil, c.formatError(file, err)
		}
		rendered[file] = newContext
	}
	return rendered, nil
}

func (c *configTemplateBuilder) builtinObjects() (*intctrlutil.TplValues, error) {
	bultInObj := map[string]interface{}{
		builtinClusterObject:           c.cluster,
		builtinComponentObject:         c.component,
		builtinPodObject:               c.podSpec,
		builtinComponentResourceObject: c.componentValues.Resource,
		builtinAppVersionObject:        c.appVersion,
	}
	b, err := json.Marshal(bultInObj)
	if err != nil {
		return nil, err
	}
	var tplValue intctrlutil.TplValues
	if err = json.Unmarshal(b, &tplValue); err != nil {
		return nil, err
	}
	return &tplValue, nil
}

func (c *configTemplateBuilder) injectBuiltInObjectsAndFunctions(
	podSpec *corev1.PodSpec,
	configs []dbaasv1alpha1.ConfigTemplate,
	component *Component) error {
	if err := injectBuiltInObjects(c, podSpec, component, configs); err != nil {
		return err
	}
	if err := injectBuiltInFunctions(c, component); err != nil {
		return err
	}
	return nil
}

<<<<<<< HEAD
func injectBuiltInFunctions(tplBuilder *configTemplateBuilder, component *Component) error {
	// TODO add built-in function
	tplBuilder.builtInFunctions = &intctrlutil.BuiltInObjectsFunc{
		builtInMysqlCalBufferFunctionName: calDBPoolSize,
		builtInGetVolumeFunctionName:      getVolumeMountPathByName,
		builtInGetPvcFunctionName:         getPVCByName,
		builtInGetEnvFunctionName:         getEnvByName,
		builtInGetPortFunctionName:        getPortByName,
		builtInGetArgFunctionName:         getArgByName,
		builtInGetContainerFunctionName:   getPodContainerByName,
=======
// General Built-in functions
const (
	BuiltinGetVolumeFunctionName    = "getVolumePathByName"
	BuiltinGetPVCFunctionName       = "getPVCByName"
	BuiltinGetEnvFunctionName       = "getEnvByName"
	BuiltinGetArgFunctionName       = "getArgByName"
	BuiltinGetPortFunctionName      = "getPortByName"
	BuiltinGetContainerFunctionName = "getContainerByName"

	// BuiltinMysqlCalBufferFunctionName Mysql Built-in
	// TODO: This function migrate to configuration template
	BuiltinMysqlCalBufferFunctionName = "callBufferSizeByResource"
)

func injectBuiltInFunctions(tplBuilder *ConfigTemplateBuilder, podTemplate *corev1.PodTemplateSpec, component *Component) error {
	// TODO add built-in function
	tplBuilder.buildinFunctions = &intctrlutil.BuiltinObjectsFunc{
		BuiltinMysqlCalBufferFunctionName: calDBPoolSize,
		BuiltinGetVolumeFunctionName:      getVolumeMountPathByName,
		BuiltinGetPVCFunctionName:         getPVCByName,
		BuiltinGetEnvFunctionName:         getEnvByName,
		BuiltinGetPortFunctionName:        getPortByName,
		BuiltinGetArgFunctionName:         getArgByName,
		BuiltinGetContainerFunctionName:   getPodContainerByName,
>>>>>>> bf907657
	}
	return nil
}

func injectBuiltInObjects(tplBuilder *configTemplateBuilder, podSpec *corev1.PodSpec, component *Component, configs []dbaasv1alpha1.ConfigTemplate) error {
	var resource *ResourceDefinition
	container := intctrlutil.GetContainerUsingConfig(podSpec, configs)
	if container != nil && len(container.Resources.Limits) > 0 {
		resource = &ResourceDefinition{
			MemorySize: intctrlutil.GetMemorySize(*container),
			CoreNum:    intctrlutil.GetCoreNum(*container),
		}
	}
	tplBuilder.componentValues = &componentTemplateValues{
		TypeName: component.Type,
		// TODO add Component service name
		ServiceName: "",
		Replicas:    component.Replicas,
		Resource:    resource,
	}
	tplBuilder.podSpec = podSpec
	tplBuilder.component = component
	return nil
}<|MERGE_RESOLUTION|>--- conflicted
+++ resolved
@@ -17,11 +17,8 @@
 package dbaas
 
 import (
-<<<<<<< HEAD
 	"encoding/json"
-=======
 	"fmt"
->>>>>>> bf907657
 
 	corev1 "k8s.io/api/core/v1"
 
@@ -29,7 +26,6 @@
 	intctrlutil "github.com/apecloud/kubeblocks/internal/controllerutil"
 )
 
-<<<<<<< HEAD
 // General Built-in objects
 const (
 	builtinClusterObject           = "cluster"
@@ -38,27 +34,6 @@
 	builtinAppVersionObject        = "version"
 	builtinComponentResourceObject = "componentResource"
 )
-=======
-type ResourceDefinition struct {
-	MemorySize int64
-	CoreNum    int
-}
-
-type ComponentTemplateValues struct {
-	Name        string
-	ServiceName string
-	Replicas    int32
-
-	// Container *corev1.Container
-	Resource  *ResourceDefinition
-	ConfigTpl []dbaasv1alpha1.ConfigTemplate
-}
-
-type ConfigTemplateBuilder struct {
-	namespace   string
-	clusterName string
-	tplName     string
->>>>>>> bf907657
 
 // General Built-in functions
 const (
@@ -74,43 +49,31 @@
 	builtInMysqlCalBufferFunctionName = "callBufferSizeByResource"
 )
 
-<<<<<<< HEAD
 func newCfgTemplateBuilder(clusterName, namespace string, cluster *dbaasv1alpha1.Cluster, version *dbaasv1alpha1.AppVersion) *configTemplateBuilder {
 	return &configTemplateBuilder{
-=======
-func NewCfgTemplateBuilder(clusterName, namespace string, cluster *dbaasv1alpha1.Cluster, version *dbaasv1alpha1.AppVersion) *ConfigTemplateBuilder {
-	const DefaultTplName = "DBaasTpl"
-	return &ConfigTemplateBuilder{
->>>>>>> bf907657
 		namespace:   namespace,
 		clusterName: clusterName,
 		cluster:     cluster,
 		appVersion:  version,
-		tplName:     DefaultTplName,
+		tplName:     "DBaasTpl",
 	}
 }
 
-<<<<<<< HEAD
+func (c *configTemplateBuilder) setTplName(tplName string) {
+	c.tplName = tplName
+}
+
+func (c *configTemplateBuilder) formatError(file string, err error) error {
+	return fmt.Errorf("failed to render configuration template[cm:%s][key:%s], error: [%v]", c.tplName, file, err)
+}
+
 func (c *configTemplateBuilder) render(configs map[string]string) (map[string]string, error) {
 	rendered := make(map[string]string, len(configs))
 	o, err := c.builtinObjects()
 	if err != nil {
 		return nil, err
 	}
-	engine := intctrlutil.NewTplEngine(o, c.builtInFunctions)
-=======
-func (c *ConfigTemplateBuilder) setTplName(tplName string) {
-	c.tplName = tplName
-}
-
-func (c *ConfigTemplateBuilder) formatError(file string, err error) error {
-	return fmt.Errorf("failed to render configuration template[cm:%s][key:%s], error: [%v]", c.tplName, file, err)
-}
-
-func (c *ConfigTemplateBuilder) Render(configs map[string]string) (map[string]string, error) {
-	rendered := make(map[string]string, len(configs))
-	engine := intctrlutil.NewTplEngine(c.builtinObjects(), c.buildinFunctions, c.tplName)
->>>>>>> bf907657
+	engine := intctrlutil.NewTplEngine(o, c.builtInFunctions, c.tplName)
 	for file, configContext := range configs {
 		newContext, err := engine.Render(configContext)
 		if err != nil {
@@ -153,7 +116,6 @@
 	return nil
 }
 
-<<<<<<< HEAD
 func injectBuiltInFunctions(tplBuilder *configTemplateBuilder, component *Component) error {
 	// TODO add built-in function
 	tplBuilder.builtInFunctions = &intctrlutil.BuiltInObjectsFunc{
@@ -164,32 +126,6 @@
 		builtInGetPortFunctionName:        getPortByName,
 		builtInGetArgFunctionName:         getArgByName,
 		builtInGetContainerFunctionName:   getPodContainerByName,
-=======
-// General Built-in functions
-const (
-	BuiltinGetVolumeFunctionName    = "getVolumePathByName"
-	BuiltinGetPVCFunctionName       = "getPVCByName"
-	BuiltinGetEnvFunctionName       = "getEnvByName"
-	BuiltinGetArgFunctionName       = "getArgByName"
-	BuiltinGetPortFunctionName      = "getPortByName"
-	BuiltinGetContainerFunctionName = "getContainerByName"
-
-	// BuiltinMysqlCalBufferFunctionName Mysql Built-in
-	// TODO: This function migrate to configuration template
-	BuiltinMysqlCalBufferFunctionName = "callBufferSizeByResource"
-)
-
-func injectBuiltInFunctions(tplBuilder *ConfigTemplateBuilder, podTemplate *corev1.PodTemplateSpec, component *Component) error {
-	// TODO add built-in function
-	tplBuilder.buildinFunctions = &intctrlutil.BuiltinObjectsFunc{
-		BuiltinMysqlCalBufferFunctionName: calDBPoolSize,
-		BuiltinGetVolumeFunctionName:      getVolumeMountPathByName,
-		BuiltinGetPVCFunctionName:         getPVCByName,
-		BuiltinGetEnvFunctionName:         getEnvByName,
-		BuiltinGetPortFunctionName:        getPortByName,
-		BuiltinGetArgFunctionName:         getArgByName,
-		BuiltinGetContainerFunctionName:   getPodContainerByName,
->>>>>>> bf907657
 	}
 	return nil
 }
