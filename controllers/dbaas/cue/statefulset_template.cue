cluster: {
	metadata: {
		namespace: string
		name:      string
	}
}
component: {
	clusterDefName: string
	clusterType:    string
	type:           string
	name:           string
<<<<<<< HEAD
	containers: [...]
=======
	podSpec: containers: [...]
>>>>>>> d115e510
	volumeClaimTemplates: [...]
}
roleGroup: {
	name:     string
	replicas: int
}

statefulset: {
	apiVersion: "apps/v1"
	kind:       "StatefulSet"
	metadata: {
		namespace: cluster.metadata.namespace
		name:      "\(cluster.metadata.name)-\(component.name)-\(roleGroup.name)"
		labels: {
			"app.kubernetes.io/name":     "\(component.clusterType)-\(component.clusterDefName)"
			"app.kubernetes.io/instance": cluster.metadata.name
			// "app.kubernetes.io/version" : # TODO
			"app.kubernetes.io/component":  "\(component.type)-\(component.name)"
			"app.kubernetes.io/created-by": "controller-manager"
		}
	}
	spec: {
		selector:
			matchLabels: {
				"app.kubernetes.io/name":      "\(component.clusterType)-\(component.clusterDefName)"
				"app.kubernetes.io/instance":  "\(cluster.metadata.name)-\(component.name)-\(roleGroup.name)"
				"app.kubernetes.io/component": "\(component.type)-\(component.name)"
			}
		serviceName:         "\(cluster.metadata.name)-\(component.name)-\(roleGroup.name)"
		replicas:            roleGroup.replicas
		minReadySeconds:     10
		podManagementPolicy: "Parallel"
		template: {
			metadata:
				labels: {
					"app.kubernetes.io/name":      "\(component.clusterType)-\(component.clusterDefName)"
					"app.kubernetes.io/instance":  "\(cluster.metadata.name)-\(component.name)-\(roleGroup.name)"
					"app.kubernetes.io/component": "\(component.type)-\(component.name)"
					// "app.kubernetes.io/version" : # TODO
				}
			spec: component.podSpec
		}
		volumeClaimTemplates: component.volumeClaimTemplates
	}
}<|MERGE_RESOLUTION|>--- conflicted
+++ resolved
@@ -9,11 +9,7 @@
 	clusterType:    string
 	type:           string
 	name:           string
-<<<<<<< HEAD
-	containers: [...]
-=======
 	podSpec: containers: [...]
->>>>>>> d115e510
 	volumeClaimTemplates: [...]
 }
 roleGroup: {
