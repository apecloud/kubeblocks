cluster: {
	metadata: {
		namespace: string
		name:      string
	}
}
component: {
	clusterDefName: string
	clusterType:    string
	type:           string
	name:           string
	replicas:       int
	monitor: {
		enable:     bool
		scrapePort: int
		scrapePath: string
	}
	podSpec: containers: [...]
	volumeClaimTemplates: [...]
}

<<<<<<< HEAD
=======
probeContainer: {
	image: "registry.cn-hangzhou.aliyuncs.com/google_containers/pause:3.6"
	command: ["/pause"]
	imagePullPolicy: "IfNotPresent"
	name:            "string"
	readinessProbe: {
		exec: {
			command: []
		}
	}
	startupProbe: {
		tcpSocket: {
			port: 3501
		}
	}
}

>>>>>>> 6ecdad02
statefulset: {
	apiVersion: "apps/v1"
	kind:       "StatefulSet"
	metadata: {
		namespace: cluster.metadata.namespace
		name:      "\(cluster.metadata.name)-\(component.name)"
		labels: {
			"app.kubernetes.io/name":       "\(component.clusterType)-\(component.clusterDefName)"
			"app.kubernetes.io/instance":   cluster.metadata.name
			"app.kubernetes.io/managed-by": "kubeblocks"
			// "app.kubernetes.io/version" : # TODO
			"app.kubernetes.io/component-name": "\(component.name)"
		}
	}
	spec: {
		selector:
			matchLabels: {
				"app.kubernetes.io/name":           "\(component.clusterType)-\(component.clusterDefName)"
				"app.kubernetes.io/instance":       "\(cluster.metadata.name)"
				"app.kubernetes.io/component-name": "\(component.name)"
				"app.kubernetes.io/managed-by":     "kubeblocks"
			}
		serviceName:         "\(cluster.metadata.name)-\(component.name)"
		replicas:            component.replicas
		minReadySeconds:     10
		podManagementPolicy: "Parallel"
		template: {
			metadata: {
				labels: {
					"app.kubernetes.io/name":           "\(component.clusterType)-\(component.clusterDefName)"
					"app.kubernetes.io/instance":       "\(cluster.metadata.name)"
					"app.kubernetes.io/component-name": "\(component.name)"
					"app.kubernetes.io/managed-by":     "kubeblocks"
					// "app.kubernetes.io/version" : # TODO
				}
				if component.monitor.enable == true {
					annotations: {
						"prometheus.io/path":   component.monitor.scrapePath
						"prometheus.io/port":   "\(component.monitor.scrapePort)"
						"prometheus.io/scheme": "http"
						"prometheus.io/scrape": "true"
					}
				}
			}
			spec: component.podSpec
		}
		volumeClaimTemplates: component.volumeClaimTemplates
	}
}<|MERGE_RESOLUTION|>--- conflicted
+++ resolved
@@ -19,26 +19,6 @@
 	volumeClaimTemplates: [...]
 }
 
-<<<<<<< HEAD
-=======
-probeContainer: {
-	image: "registry.cn-hangzhou.aliyuncs.com/google_containers/pause:3.6"
-	command: ["/pause"]
-	imagePullPolicy: "IfNotPresent"
-	name:            "string"
-	readinessProbe: {
-		exec: {
-			command: []
-		}
-	}
-	startupProbe: {
-		tcpSocket: {
-			port: 3501
-		}
-	}
-}
-
->>>>>>> 6ecdad02
 statefulset: {
 	apiVersion: "apps/v1"
 	kind:       "StatefulSet"
