--- conflicted
+++ resolved
@@ -41,18 +41,13 @@
 				"app.kubernetes.io/component-name": "\(component.name)"
 				"app.kubernetes.io/managed-by":     "kubeblocks"
 			}
-<<<<<<< HEAD
-		serviceName:         "\(cluster.metadata.name)-\(component.name)"
+		serviceName:         "\(cluster.metadata.name)-\(component.name)-headless"
 		if component.type != "replication" {
 			replicas:            component.replicas
 		}
 		if component.type == "replication" {
 			replicas:            1
 		}
-=======
-		serviceName:         "\(cluster.metadata.name)-\(component.name)-headless"
-		replicas:            component.replicas
->>>>>>> 26175210
 		minReadySeconds:     10
 		podManagementPolicy: "Parallel"
 		template: {
