--- conflicted
+++ resolved
@@ -31,15 +31,9 @@
 	spec: {
 		selector:
 			matchLabels: {
-<<<<<<< HEAD
-				"app.kubernetes.io/name":      "\(component.clusterType)-\(component.clusterDefName)"
-				"app.kubernetes.io/instance":  "\(cluster.metadata.name)-\(component.name)"
-				"app.kubernetes.io/component": "\(component.type)-\(component.name)"
-=======
 				"app.kubernetes.io/name":           "\(component.clusterType)-\(component.clusterDefName)"
-				"app.kubernetes.io/instance":       "\(cluster.metadata.name)"
+				"app.kubernetes.io/instance":       "\(cluster.metadata.name)-\(component.name)"
 				"app.kubernetes.io/component-name": "\(component.name)"
->>>>>>> 05633956
 			}
 		serviceName:         "\(cluster.metadata.name)-\(component.name)"
 		replicas:            component.replicas
@@ -48,15 +42,9 @@
 		template: {
 			metadata:
 				labels: {
-<<<<<<< HEAD
-					"app.kubernetes.io/name":      "\(component.clusterType)-\(component.clusterDefName)"
-					"app.kubernetes.io/instance":  "\(cluster.metadata.name)-\(component.name)"
-					"app.kubernetes.io/component": "\(component.type)-\(component.name)"
-=======
 					"app.kubernetes.io/name":           "\(component.clusterType)-\(component.clusterDefName)"
-					"app.kubernetes.io/instance":       "\(cluster.metadata.name)"
+					"app.kubernetes.io/instance":       "\(cluster.metadata.name)-\(component.name)"
 					"app.kubernetes.io/component-name": "\(component.name)"
->>>>>>> 05633956
 					// "app.kubernetes.io/version" : # TODO
 				}
 			spec: component.podSpec
