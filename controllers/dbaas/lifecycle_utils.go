--- conflicted
+++ resolved
@@ -606,7 +606,7 @@
 			*params.applyObjs = append(*params.applyObjs, configs...)
 		}
 	case dbaasv1alpha1.Replication:
-		rstsList, err := buildReplicationSet(*params)
+		rstsList, err := buildReplicationSet(reqCtx, *params)
 		if err != nil {
 			return err
 		}
@@ -620,7 +620,7 @@
 			*params.applyObjs = append(*params.applyObjs, svcs...)
 
 			// render config
-			configs, err := buildCfg(*params, rsts, ctx, cli)
+			configs, err := buildCfg(*params, rsts, reqCtx.Ctx, cli)
 			if err != nil {
 				return err
 			}
@@ -1136,12 +1136,11 @@
 	return &secret, nil
 }
 
-<<<<<<< HEAD
 // buildReplicationSet build on stateful set of replication
-func buildReplicationSet(params createParams) ([]*appsv1.StatefulSet, error) {
+func buildReplicationSet(reqCtx intctrlutil.RequestCtx, params createParams) ([]*appsv1.StatefulSet, error) {
 	var stsList []*appsv1.StatefulSet
 	for i := 0; i < params.component.Replicas; i++ {
-		sts, err := buildSts(params)
+		sts, err := buildSts(reqCtx, params)
 		if err != nil {
 			return nil, err
 		}
@@ -1179,10 +1178,7 @@
 	return sts, nil
 }
 
-func buildSts(params createParams) (*appsv1.StatefulSet, error) {
-=======
 func buildSts(reqCtx intctrlutil.RequestCtx, params createParams) (*appsv1.StatefulSet, error) {
->>>>>>> 51025e93
 	cueFS, _ := debme.FS(cueTemplates, "cue")
 
 	cueTpl, err := params.getCacheCUETplValue("statefulset_template.cue", func() (*intctrlutil.CUETpl, error) {
