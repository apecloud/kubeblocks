--- conflicted
+++ resolved
@@ -55,15 +55,8 @@
 const (
 	dbaasPrefix = "KB"
 
-<<<<<<< HEAD
 	configSidecarIMAGE = "config_sidecar_image"
 	configSidecarName  = "config-manager-sidecar"
-=======
-	ConfigTemplateCueTplName   = "config_template.cue"
-	ConfigManageSidecarTplName = "config_manager_sidecar.cue"
-	ConfigSidecarImage         = "CONFIG_MANAGER_IMAGE"
-	ConfigSidecarName          = "config-manager-sidecar"
->>>>>>> a064519e
 )
 
 var (
@@ -129,24 +122,7 @@
 		mergedTplMap[cdTpl[i].VolumeName] = struct{}{}
 	}
 
-<<<<<<< HEAD
 	return mergedCfgTpl
-=======
-	return mergedCfgTpl, nil
-}
-
-func (c createParams) getComponentConfigTemplates() []dbaasv1alpha1.ConfigTemplate {
-	for _, component := range c.clusterDefinition.Spec.Components {
-		if component.TypeName != c.component.Type {
-			continue
-		}
-		if component.ConfigSpec != nil {
-			return component.ConfigSpec.ConfigTemplateRefs
-		}
-		return nil
-	}
-	return nil
->>>>>>> a064519e
 }
 
 func getClusterComponentsByName(components []dbaasv1alpha1.ClusterComponent, componentName string) *dbaasv1alpha1.ClusterComponent {
@@ -158,28 +134,6 @@
 	return nil
 }
 
-<<<<<<< HEAD
-=======
-func getClusterComponentsByType(components []dbaasv1alpha1.ClusterComponent, typeName string) []*dbaasv1alpha1.ClusterComponent {
-	comps := []*dbaasv1alpha1.ClusterComponent{}
-	for _, component := range components {
-		if component.Type == typeName {
-			comps = append(comps, &component)
-		}
-	}
-	return comps
-}
-
-func getClusterComponentsByName(components []dbaasv1alpha1.ClusterComponent, componentName string) *dbaasv1alpha1.ClusterComponent {
-	for _, component := range components {
-		if component.Name == componentName {
-			return &component
-		}
-	}
-	return nil
-}
-
->>>>>>> a064519e
 func getContainerByName(containers []corev1.Container, name string) (int, *corev1.Container) {
 	for i, container := range containers {
 		if container.Name == name {
@@ -364,7 +318,6 @@
 	component := &Component{
 		ClusterDefName:  clusterDef.Name,
 		ClusterType:     clusterDef.Spec.Type,
-<<<<<<< HEAD
 		Name:            clusterDefCompObj.TypeName, // initial name for the component will be same as TypeName
 		Type:            clusterDefCompObj.TypeName,
 		MinReplicas:     clusterDefCompObj.MinReplicas,
@@ -452,84 +405,6 @@
 		if appVerComp.PodSpec != nil {
 			for _, c := range appVerComp.PodSpec.Containers {
 				doContainerAttrOverride(c)
-=======
-		Name:            clusterDefComp.TypeName,
-		Type:            clusterDefComp.TypeName,
-		MinAvailable:    clusterDefComp.MinAvailable,
-		MaxAvailable:    clusterDefComp.MaxAvailable,
-		DefaultReplicas: clusterDefComp.DefaultReplicas,
-		Replicas:        clusterDefComp.DefaultReplicas,
-		AntiAffinity:    clusterDefComp.AntiAffinity,
-		ComponentType:   clusterDefComp.ComponentType,
-		ConsensusSpec:   clusterDefComp.ConsensusSpec,
-		PodSpec:         clusterDefComp.PodSpec,
-		Service:         clusterDefComp.Service,
-		Scripts:         clusterDefComp.Scripts,
-		Probes:          clusterDefComp.Probes,
-		Config:          clusterDefComp.ConfigSpec,
-	}
-
-	if appVerComp != nil && appVerComp.PodSpec != nil {
-		for _, container := range appVerComp.PodSpec.Containers {
-			i, c := getContainerByName(component.PodSpec.Containers, container.Name)
-			if c != nil {
-				if container.Image != "" {
-					component.PodSpec.Containers[i].Image = container.Image
-				}
-				if len(container.Command) != 0 {
-					component.PodSpec.Containers[i].Command = container.Command
-				}
-				if len(container.Args) != 0 {
-					component.PodSpec.Containers[i].Args = container.Args
-				}
-				if container.WorkingDir != "" {
-					component.PodSpec.Containers[i].WorkingDir = container.WorkingDir
-				}
-				if len(container.Ports) != 0 {
-					component.PodSpec.Containers[i].Ports = container.Ports
-				}
-				if len(container.EnvFrom) != 0 {
-					component.PodSpec.Containers[i].EnvFrom = container.EnvFrom
-				}
-				if len(container.Env) != 0 {
-					component.PodSpec.Containers[i].Env = container.Env
-				}
-				if container.Resources.Limits != nil || container.Resources.Requests != nil {
-					component.PodSpec.Containers[i].Resources = container.Resources
-				}
-				if len(container.VolumeMounts) != 0 {
-					component.PodSpec.Containers[i].VolumeMounts = container.VolumeMounts
-				}
-				if len(container.VolumeDevices) != 0 {
-					component.PodSpec.Containers[i].VolumeDevices = container.VolumeDevices
-				}
-				if container.LivenessProbe != nil {
-					component.PodSpec.Containers[i].LivenessProbe = container.LivenessProbe
-				}
-				if container.ReadinessProbe != nil {
-					component.PodSpec.Containers[i].ReadinessProbe = container.ReadinessProbe
-				}
-				if container.StartupProbe != nil {
-					component.PodSpec.Containers[i].StartupProbe = container.StartupProbe
-				}
-				if container.Lifecycle != nil {
-					component.PodSpec.Containers[i].Lifecycle = container.Lifecycle
-				}
-				if container.TerminationMessagePath != "" {
-					component.PodSpec.Containers[i].TerminationMessagePath = container.TerminationMessagePath
-				}
-				if container.TerminationMessagePolicy != "" {
-					component.PodSpec.Containers[i].TerminationMessagePolicy = container.TerminationMessagePolicy
-				}
-				if container.ImagePullPolicy != "" {
-					component.PodSpec.Containers[i].ImagePullPolicy = container.ImagePullPolicy
-				}
-				if container.SecurityContext != nil {
-					component.PodSpec.Containers[i].SecurityContext = container.SecurityContext
-				}
-			} else {
-				component.PodSpec.Containers = append(component.PodSpec.Containers, container)
->>>>>>> a064519e
 			}
 		}
 	}
@@ -1443,24 +1318,15 @@
 	updateStatefulLabelsWithTemplate(sts, cfgLables)
 
 	// Generate Pod Volumes for ConfigMap objects
-<<<<<<< HEAD
 	if err := checkAndUpdatePodVolumes(podSpec, volumes); err != nil {
 		return nil, cfgcore.WrapError(err, "failed to generate pod volume")
 	}
 
 	if err := updateConfigurationManagerWithComponent(params, podSpec, tpls); err != nil {
-=======
-	if err := checkAndUpdatePodVolumes(sts, volumes); err != nil {
-		return nil, cfgcore.WrapError(err, "failed to generate pod volume")
-	}
-
-	if err := updateConfigurationManagerWithComponent(params, sts, tpls); err != nil {
->>>>>>> a064519e
 		return nil, cfgcore.WrapError(err, "failed to generate sidecar for configmap's reloader")
 	}
 
 	return configs, nil
-<<<<<<< HEAD
 }
 
 func updateConfigurationManagerWithComponent(params createParams, podSpec *corev1.PodSpec, cfgTemplates []dbaasv1alpha1.ConfigTemplate) error {
@@ -1605,113 +1471,6 @@
 					followers += follower.Pod
 				}
 				envData[prefix+"FOLLOWERS"] = followers
-=======
-}
-
-func updateConfigurationManagerWithComponent(params createParams, sts *appsv1.StatefulSet, cfgTemplates []dbaasv1alpha1.ConfigTemplate) error {
-	var (
-		firstCfg        = 0
-		component       = params.component
-		usingContainers []*corev1.Container
-	)
-
-	if component.Config == nil {
-		return nil
-	}
-
-	cfgSpec := component.Config
-	// db auto scan configuration and reload
-	if ok, err := cfgcm.NeedBuildConfigSidecar(cfgSpec.ConfigReload, cfgSpec.ConfigReloadType, cfgSpec.ConfigReloadTrigger); err != nil {
-		return err
-	} else if !ok {
-		return nil
-	}
-
-	podSpec := &sts.Spec.Template.Spec
-	for i, tpl := range cfgTemplates {
-		usingContainers = intctrlutil.GetPodContainerWithVolumeMount(podSpec, tpl.VolumeName)
-		if len(usingContainers) > 0 {
-			firstCfg = i
-		}
-	}
-
-	// not container using any config template
-	if len(usingContainers) == 0 {
-		return nil
-	}
-
-	// find first container using
-	// Find out which configurations are used by the container
-	volumeDirs := make([]corev1.VolumeMount, 0)
-	container := usingContainers[0]
-	for i := firstCfg; i < len(cfgTemplates); i++ {
-		tpl := cfgTemplates[i]
-		volume := intctrlutil.GetVolumeMountByVolume(container, tpl.VolumeName)
-		if volume != nil {
-			volumeDirs = append(volumeDirs, *volume)
-		}
-	}
-
-	// If you do not need to watch any configmap volume
-	if len(volumeDirs) == 0 {
-		return nil
-	}
-
-	managerSidecar := &cfgcm.ConfigManagerSidecar{
-		ManagerName: ConfigSidecarName,
-		Image:       viper.GetString(ConfigSidecarImage),
-		Args:        cfgcm.BuildReloadSidecarParams(cfgSpec.ConfigReloadType, *cfgSpec.ConfigReloadTrigger, volumeDirs),
-		Volumes:     volumeDirs,
-	}
-
-	container, err := buildCfgManagerContainer(params, managerSidecar)
-	if err != nil {
-		return err
-	}
-
-	// Add sidecar to podTemplate
-	sts.Spec.Template.Spec.Containers = append(sts.Spec.Template.Spec.Containers, *container)
-
-	// This sidecar container will be able to view and signal processes from other containers
-	if sts.Spec.Template.Spec.ShareProcessNamespace == nil {
-		sts.Spec.Template.Spec.ShareProcessNamespace = new(bool)
-	}
-	*sts.Spec.Template.Spec.ShareProcessNamespace = true
-
-	return nil
-}
-
-func updateStatefulLabelsWithTemplate(sts *appsv1.StatefulSet, allLabels map[string]string) {
-	// full configmap upgrade
-	existLabels := make(map[string]string)
-	for key, val := range sts.Labels {
-		if strings.HasPrefix(key, dbaasconfig.ConfigurationTplLabelPrefixKey) {
-			existLabels[key] = val
-		}
-	}
-
-	// delete not exist configmap label
-	deletedLabels := cfgcore.MapKeyDifference(existLabels, allLabels)
-	deletedLabels.ForEach(func(key string) {
-		delete(sts.Labels, key)
-	})
-
-	for key, val := range allLabels {
-		sts.Labels[key] = val
-	}
-}
-
-func checkAndUpdatePodVolumes(sts *appsv1.StatefulSet, volumes map[string]dbaasv1alpha1.ConfigTemplate) error {
-	podVolumes := make([]corev1.Volume, 0, len(volumes))
-	for cmName, tpl := range volumes {
-		// not cm volume
-		volumeMounted := intctrlutil.GetVolumeMountName(podVolumes, cmName)
-		// Update ConfigMap Volume
-		if volumeMounted != nil {
-			configMapVolume := volumeMounted.ConfigMap
-			if configMapVolume == nil {
-				return cfgcore.MakeError("mount volume[%s] type require ConfigMap: [%+v]", volumeMounted.Name, volumeMounted)
->>>>>>> a064519e
 			}
 		}
 	}
@@ -1790,22 +1549,8 @@
 }
 
 // {{statefull.Name}}-{{appVersion.Name}}-{{tpl.Name}}-"config"
-<<<<<<< HEAD
 func getInstanceCMName(obj client.Object, tpl *dbaasv1alpha1.ConfigTemplate) string {
 	return getInstanceCfgCMName(obj.GetName(), tpl.VolumeName)
-=======
-func getInstanceCmName(sts *appsv1.StatefulSet, tpl *dbaasv1alpha1.ConfigTemplate) string {
-	return getInstanceCfgCmName(sts.GetName(), tpl.VolumeName)
-	// return fmt.Sprintf("%s-%s-config", sts.GetName(), tpl.VolumeName)
-}
-
-func getInstanceCfgCmName(stsName, tplName string) string {
-	return fmt.Sprintf("%s-%s-config", stsName, tplName)
-}
-
-func GetComponentCfgName(clusterName, componentName, tplName string) string {
-	return getInstanceCfgCmName(fmt.Sprintf("%s-%s", clusterName, componentName), tplName)
->>>>>>> a064519e
 }
 
 func getInstanceCfgCMName(objName, tplName string) string {
@@ -1820,13 +1565,8 @@
 func generateConfigMapFromTpl(tplBuilder *configTemplateBuilder, cmName string, tplCfg dbaasv1alpha1.ConfigTemplate, params createParams, ctx context.Context, cli client.Client) (*corev1.ConfigMap, error) {
 	// Render config template by TplEngine
 	// The template namespace must be the same as the ClusterDefinition namespace
-	// TODO(zt) using dbaasconfig.GetConfigMapByName
 	configs, err := processConfigMapTemplate(ctx, cli, tplBuilder, client.ObjectKey{
-<<<<<<< HEAD
 		Namespace: tplCfg.Namespace,
-=======
-		Namespace: "", // configuration template is cluster scope
->>>>>>> a064519e
 		Name:      tplCfg.Name,
 	})
 	if err != nil {
@@ -1838,18 +1578,10 @@
 }
 
 func buildConfigMapWithTemplate(configs map[string]string, params createParams, cmName, templateName string) (*corev1.ConfigMap, error) {
-<<<<<<< HEAD
 	const tplFile = "config_template.cue"
 	cueFS, _ := debme.FS(cueTemplates, "cue")
 	cueTpl, err := params.getCacheCUETplValue(tplFile, func() (*intctrlutil.CUETpl, error) {
 		return intctrlutil.NewCUETplFromBytes(cueFS.ReadFile(tplFile))
-=======
-
-	cueFS, _ := debme.FS(cueTemplates, "cue")
-
-	cueTpl, err := params.getCacheCUETplValue(ConfigTemplateCueTplName, func() (*intctrlutil.CUETpl, error) {
-		return intctrlutil.NewCUETplFromBytes(cueFS.ReadFile(ConfigTemplateCueTplName))
->>>>>>> a064519e
 	})
 	if err != nil {
 		return nil, err
@@ -1899,18 +1631,11 @@
 }
 
 func buildCfgManagerContainer(params createParams, sidecarRenderedParam *cfgcm.ConfigManagerSidecar) (*corev1.Container, error) {
-<<<<<<< HEAD
 	const tplFile = "config_manager_sidecar.cue"
 	cueFS, _ := debme.FS(CueTemplates, "cue")
 
 	cueTpl, err := params.getCacheCUETplValue(tplFile, func() (*intctrlutil.CUETpl, error) {
 		return intctrlutil.NewCUETplFromBytes(cueFS.ReadFile(tplFile))
-=======
-	cueFS, _ := debme.FS(CueTemplates, "cue")
-
-	cueTpl, err := params.getCacheCUETplValue(ConfigManageSidecarTplName, func() (*intctrlutil.CUETpl, error) {
-		return intctrlutil.NewCUETplFromBytes(cueFS.ReadFile(ConfigManageSidecarTplName))
->>>>>>> a064519e
 	})
 	if err != nil {
 		return nil, err
@@ -1938,11 +1663,7 @@
 }
 
 // processConfigMapTemplate Render config file using template engine
-<<<<<<< HEAD
 func processConfigMapTemplate(ctx context.Context, cli client.Client, tplBuilder *configTemplateBuilder, cmKey client.ObjectKey) (map[string]string, error) {
-=======
-func processConfigMapTemplate(ctx context.Context, cli client.Client, tplBuilder *ConfigTemplateBuilder, cmKey client.ObjectKey) (map[string]string, error) {
->>>>>>> a064519e
 
 	cfgTpl := &dbaasv1alpha1.ConfigurationTemplate{}
 	if err := cli.Get(ctx, cmKey, cfgTpl); err != nil {
@@ -1954,27 +1675,18 @@
 	cmObj := &corev1.ConfigMap{}
 	//  Require template configmap exist
 	if err := cli.Get(ctx, client.ObjectKey{
-<<<<<<< HEAD
 		Namespace: cmObj.Namespace,
-=======
-		Namespace: viper.GetString(dbaasconfig.ConfigNamespaceKey),
->>>>>>> a064519e
 		Name:      cfgTpl.Spec.TplRef,
 	}, cmObj); err != nil {
 		return nil, err
 	}
 
-<<<<<<< HEAD
 	if len(cmObj.Data) == 0 {
 		return map[string]string{}, nil
 	}
 
 	tplBuilder.setTplName(cmKey.Name)
 	renderedCfg, err := tplBuilder.render(cmObj.Data)
-=======
-	// TODO process invalid data: e.g empty data
-	renderedCfg, err := tplBuilder.Render(cmObj.Data)
->>>>>>> a064519e
 	if err != nil {
 		return nil, cfgcore.WrapError(err, "failed to render configmap")
 	}
