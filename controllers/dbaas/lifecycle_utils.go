--- conflicted
+++ resolved
@@ -344,24 +344,10 @@
 	component := &Component{
 		ClusterDefName:  clusterDef.Name,
 		ClusterType:     clusterDef.Spec.Type,
-<<<<<<< HEAD
-		Name:            clusterDefComp.TypeName,
-		Type:            clusterDefComp.TypeName,
+		Name:            clusterDefCompObj.TypeName,
+		Type:            clusterDefCompObj.TypeName,
 		CharacterType:   clusterDefComp.CharacterType,
 		MinReplicas:     clusterDefComp.MinReplicas,
-		MaxReplicas:     clusterDefComp.MaxReplicas,
-		DefaultReplicas: clusterDefComp.DefaultReplicas,
-		Replicas:        clusterDefComp.DefaultReplicas,
-		AntiAffinity:    clusterDefComp.AntiAffinity,
-		ComponentType:   clusterDefComp.ComponentType,
-		ConsensusSpec:   clusterDefComp.ConsensusSpec,
-		PodSpec:         clusterDefComp.PodSpec,
-		Service:         clusterDefComp.Service,
-		Probes:          clusterDefComp.Probes,
-		LogConfigs:      clusterDefComp.LogConfigs,
-=======
-		Name:            clusterDefCompObj.TypeName,
-		Type:            clusterDefCompObj.TypeName,
 		MinReplicas:     clusterDefCompObj.MinReplicas,
 		MaxReplicas:     clusterDefCompObj.MaxReplicas,
 		DefaultReplicas: clusterDefCompObj.DefaultReplicas,
@@ -373,7 +359,6 @@
 		Service:         clusterDefCompObj.Service,
 		Probes:          clusterDefCompObj.Probes,
 		LogConfigs:      clusterDefCompObj.LogConfigs,
->>>>>>> 636ac4f0
 	}
 
 	if appVerComp != nil && appVerComp.PodSpec != nil {
