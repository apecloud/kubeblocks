--- conflicted
+++ resolved
@@ -556,8 +556,6 @@
 	return nil
 }
 
-<<<<<<< HEAD
-=======
 func existsPDBSpec(pdbSpec *policyv1.PodDisruptionBudgetSpec) bool {
 	if pdbSpec == nil {
 		return false
@@ -576,8 +574,6 @@
 	return existsPDBSpec(params.component.PodDisruptionBudgetSpec)
 }
 
-// TODO: @free6om handle config of all component types
->>>>>>> 5470ff6a
 func prepareComponentObjs(reqCtx intctrlutil.RequestCtx, cli client.Client, obj interface{}) error {
 	params, ok := obj.(*createParams)
 	if !ok {
