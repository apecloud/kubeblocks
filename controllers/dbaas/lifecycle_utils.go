/*
Copyright ApeCloud Inc.

Licensed under the Apache License, Version 2.0 (the "License");
you may not use this file except in compliance with the License.
You may obtain a copy of the License at

    http://www.apache.org/licenses/LICENSE-2.0

Unless required by applicable law or agreed to in writing, software
distributed under the License is distributed on an "AS IS" BASIS,
WITHOUT WARRANTIES OR CONDITIONS OF ANY KIND, either express or implied.
See the License for the specific language governing permissions and
limitations under the License.
*/

package dbaas

import (
	"context"
	"embed"
	"encoding/json"
	"fmt"
	"math"
	"strconv"
	"strings"
	"time"

	snapshotv1 "github.com/kubernetes-csi/external-snapshotter/client/v6/apis/volumesnapshot/v1"
	"github.com/leaanthony/debme"
	"github.com/pkg/errors"
	"github.com/sethvargo/go-password/password"
	"github.com/spf13/viper"
	appsv1 "k8s.io/api/apps/v1"
	v1 "k8s.io/api/batch/v1"
	corev1 "k8s.io/api/core/v1"
	policyv1 "k8s.io/api/policy/v1"
	apierrors "k8s.io/apimachinery/pkg/api/errors"
	metav1 "k8s.io/apimachinery/pkg/apis/meta/v1"
	"k8s.io/apimachinery/pkg/types"
	"sigs.k8s.io/controller-runtime/pkg/client"
	"sigs.k8s.io/controller-runtime/pkg/controller/controllerutil"

	dataprotectionv1alpha1 "github.com/apecloud/kubeblocks/apis/dataprotection/v1alpha1"
	dbaasv1alpha1 "github.com/apecloud/kubeblocks/apis/dbaas/v1alpha1"
<<<<<<< HEAD
	"github.com/apecloud/kubeblocks/controllers/dbaas/components/replicationset"
	componentutil "github.com/apecloud/kubeblocks/controllers/dbaas/components/util"
=======
	"github.com/apecloud/kubeblocks/controllers/dbaas/components/consensusset"
>>>>>>> 71d6d01c
	intctrlutil "github.com/apecloud/kubeblocks/internal/controllerutil"
)

type createParams struct {
	clusterDefinition *dbaasv1alpha1.ClusterDefinition
	clusterVersion    *dbaasv1alpha1.ClusterVersion
	cluster           *dbaasv1alpha1.Cluster
	component         *Component
	applyObjs         *[]client.Object
	cacheCtx          *map[string]interface{}
}

const (
	dbaasPrefix = "KB"
)

var (
	//go:embed cue/*
	cueTemplates embed.FS
	cacheCtx     = map[string]interface{}{}
)

func getCacheCUETplValue(key string, valueCreator func() (*intctrlutil.CUETpl, error)) (*intctrlutil.CUETpl, error) {
	vIf, ok := cacheCtx[key]
	if ok {
		return vIf.(*intctrlutil.CUETpl), nil
	}
	v, err := valueCreator()
	if err != nil {
		return nil, err
	}
	cacheCtx[key] = v
	return v, err
}

// mergeConfigTemplates merge multi-ways of input ConfigTemplate arrays into one,
// only keeping elements with different VolumeName.
func mergeConfigTemplates(clusterVersionTpl []dbaasv1alpha1.ConfigTemplate,
	cdTpl []dbaasv1alpha1.ConfigTemplate) []dbaasv1alpha1.ConfigTemplate {
	if len(clusterVersionTpl) == 0 {
		return cdTpl
	}

	if len(cdTpl) == 0 {
		return clusterVersionTpl
	}

	mergedCfgTpl := make([]dbaasv1alpha1.ConfigTemplate, 0, len(clusterVersionTpl)+len(cdTpl))
	mergedTplMap := make(map[string]struct{}, cap(mergedCfgTpl))

	for i := range clusterVersionTpl {
		if _, ok := (mergedTplMap)[clusterVersionTpl[i].VolumeName]; ok {
			// TODO: following error should be checked in validation webhook and record Warning event
			// return nil, fmt.Errorf("ConfigTemplate require not same volumeName [%s]", clusterVersionTpl[i].Name)
			continue
		}
		mergedCfgTpl = append(mergedCfgTpl, clusterVersionTpl[i])
		mergedTplMap[clusterVersionTpl[i].VolumeName] = struct{}{}
	}

	for i := range cdTpl {
		// ClusterVersion replace clusterDefinition
		if _, ok := (mergedTplMap)[cdTpl[i].VolumeName]; ok {
			continue
		}
		mergedCfgTpl = append(mergedCfgTpl, cdTpl[i])
		mergedTplMap[cdTpl[i].VolumeName] = struct{}{}
	}

	return mergedCfgTpl
}

func getContainerByName(containers []corev1.Container, name string) (int, *corev1.Container) {
	for i, container := range containers {
		if container.Name == name {
			return i, &container
		}
	}
	return -1, nil
}

func toK8sVolumeClaimTemplate(template dbaasv1alpha1.ClusterComponentVolumeClaimTemplate) corev1.PersistentVolumeClaimTemplate {
	t := corev1.PersistentVolumeClaimTemplate{}
	t.ObjectMeta.Name = template.Name
	if template.Spec != nil {
		t.Spec = *template.Spec
	}
	return t
}

func toK8sVolumeClaimTemplates(templates []dbaasv1alpha1.ClusterComponentVolumeClaimTemplate) []corev1.PersistentVolumeClaimTemplate {
	ts := []corev1.PersistentVolumeClaimTemplate{}
	for _, template := range templates {
		ts = append(ts, toK8sVolumeClaimTemplate(template))
	}
	return ts
}

func buildAffinityLabelSelector(clusterName string, componentName string) *metav1.LabelSelector {
	return &metav1.LabelSelector{
		MatchLabels: map[string]string{
			intctrlutil.AppInstanceLabelKey:  clusterName,
			intctrlutil.AppComponentLabelKey: componentName,
		},
	}
}

func buildPodTopologySpreadConstraints(
	cluster *dbaasv1alpha1.Cluster,
	comAffinity *dbaasv1alpha1.Affinity,
	component *Component,
) []corev1.TopologySpreadConstraint {
	var topologySpreadConstraints []corev1.TopologySpreadConstraint

	var whenUnsatisfiable corev1.UnsatisfiableConstraintAction
	if comAffinity.PodAntiAffinity == dbaasv1alpha1.Required {
		whenUnsatisfiable = corev1.DoNotSchedule
	} else {
		whenUnsatisfiable = corev1.ScheduleAnyway
	}
	for _, topologyKey := range comAffinity.TopologyKeys {
		topologySpreadConstraints = append(topologySpreadConstraints, corev1.TopologySpreadConstraint{
			MaxSkew:           1,
			WhenUnsatisfiable: whenUnsatisfiable,
			TopologyKey:       topologyKey,
			LabelSelector:     buildAffinityLabelSelector(cluster.Name, component.Name),
		})
	}
	return topologySpreadConstraints
}

func buildPodAffinity(
	cluster *dbaasv1alpha1.Cluster,
	comAffinity *dbaasv1alpha1.Affinity,
	component *Component,
) *corev1.Affinity {
	affinity := new(corev1.Affinity)
	// Build NodeAffinity
	var matchExpressions []corev1.NodeSelectorRequirement
	for key, value := range comAffinity.NodeLabels {
		values := strings.Split(value, ",")
		matchExpressions = append(matchExpressions, corev1.NodeSelectorRequirement{
			Key:      key,
			Operator: corev1.NodeSelectorOpIn,
			Values:   values,
		})
	}
	if len(matchExpressions) > 0 {
		nodeSelectorTerm := corev1.NodeSelectorTerm{
			MatchExpressions: matchExpressions,
		}
		affinity.NodeAffinity = &corev1.NodeAffinity{
			RequiredDuringSchedulingIgnoredDuringExecution: &corev1.NodeSelector{
				NodeSelectorTerms: []corev1.NodeSelectorTerm{nodeSelectorTerm},
			},
		}
	}
	// Build PodAntiAffinity
	var podAntiAffinity *corev1.PodAntiAffinity
	var podAffinityTerms []corev1.PodAffinityTerm
	for _, topologyKey := range comAffinity.TopologyKeys {
		podAffinityTerms = append(podAffinityTerms, corev1.PodAffinityTerm{
			TopologyKey:   topologyKey,
			LabelSelector: buildAffinityLabelSelector(cluster.Name, component.Name),
		})
	}
	if comAffinity.PodAntiAffinity == dbaasv1alpha1.Required {
		podAntiAffinity = &corev1.PodAntiAffinity{
			RequiredDuringSchedulingIgnoredDuringExecution: podAffinityTerms,
		}
	} else {
		var weightedPodAffinityTerms []corev1.WeightedPodAffinityTerm
		for _, podAffinityTerm := range podAffinityTerms {
			weightedPodAffinityTerms = append(weightedPodAffinityTerms, corev1.WeightedPodAffinityTerm{
				Weight:          100,
				PodAffinityTerm: podAffinityTerm,
			})
		}
		podAntiAffinity = &corev1.PodAntiAffinity{
			PreferredDuringSchedulingIgnoredDuringExecution: weightedPodAffinityTerms,
		}
	}
	affinity.PodAntiAffinity = podAntiAffinity
	return affinity
}

func disableMonitor(component *Component) {
	component.Monitor = &MonitorConfig{
		Enable: false,
	}
}

func mergeMonitorConfig(
	cluster *dbaasv1alpha1.Cluster,
	clusterDef *dbaasv1alpha1.ClusterDefinition,
	clusterDefComp *dbaasv1alpha1.ClusterDefinitionComponent,
	clusterComp *dbaasv1alpha1.ClusterComponent,
	component *Component) {
	monitorEnable := false
	if clusterComp != nil {
		monitorEnable = clusterComp.Monitor
	}

	monitorConfig := clusterDefComp.Monitor
	if !monitorEnable || monitorConfig == nil {
		disableMonitor(component)
		return
	}

	if !monitorConfig.BuiltIn {
		if monitorConfig.Exporter == nil {
			disableMonitor(component)
			return
		}
		component.Monitor = &MonitorConfig{
			Enable:     true,
			ScrapePath: monitorConfig.Exporter.ScrapePath,
			ScrapePort: monitorConfig.Exporter.ScrapePort,
		}
		return
	}

	characterType := clusterDefComp.CharacterType
	if !isWellKnownCharacterType(characterType) {
		disableMonitor(component)
		return
	}

	switch characterType {
	case kMysql:
		err := wellKnownCharacterTypeFunc[kMysql](cluster, component)
		if err != nil {
			disableMonitor(component)
		}
	default:
		disableMonitor(component)
	}
}

// mergeComponents generates a new Component object, which is a mixture of
// component-related configs from input Cluster, ClusterDef and ClusterVersion.
func mergeComponents(
	reqCtx intctrlutil.RequestCtx,
	cluster *dbaasv1alpha1.Cluster,
	clusterDef *dbaasv1alpha1.ClusterDefinition,
	clusterDefComp *dbaasv1alpha1.ClusterDefinitionComponent,
	clusterVersionComp *dbaasv1alpha1.ClusterVersionComponent,
	clusterComp *dbaasv1alpha1.ClusterComponent) *Component {
	if clusterDefComp == nil {
		return nil
	}

	clusterDefCompObj := clusterDefComp.DeepCopy()
	component := &Component{
		ClusterDefName:        clusterDef.Name,
		ClusterType:           clusterDef.Spec.Type,
		Name:                  clusterDefCompObj.TypeName, // initial name for the component will be same as TypeName
		Type:                  clusterDefCompObj.TypeName,
		CharacterType:         clusterDefCompObj.CharacterType,
		MinReplicas:           clusterDefCompObj.MinReplicas,
		MaxReplicas:           clusterDefCompObj.MaxReplicas,
		DefaultReplicas:       clusterDefCompObj.DefaultReplicas,
		Replicas:              clusterDefCompObj.DefaultReplicas,
		AntiAffinity:          clusterDefCompObj.AntiAffinity,
		ComponentType:         clusterDefCompObj.ComponentType,
		ConsensusSpec:         clusterDefCompObj.ConsensusSpec,
		PrimaryIndex:          clusterDefCompObj.PrimaryIndex,
		PodSpec:               clusterDefCompObj.PodSpec,
		Service:               clusterDefCompObj.Service,
		Probes:                clusterDefCompObj.Probes,
		LogConfigs:            clusterDefCompObj.LogConfigs,
		ConfigTemplates:       clusterDefCompObj.ConfigTemplateRefs,
		HorizontalScalePolicy: clusterDefCompObj.HorizontalScalePolicy,
	}

	doContainerAttrOverride := func(container corev1.Container) {
		i, c := getContainerByName(component.PodSpec.Containers, container.Name)
		if c == nil {
			component.PodSpec.Containers = append(component.PodSpec.Containers, container)
			return
		}
		if container.Image != "" {
			component.PodSpec.Containers[i].Image = container.Image
		}
		if len(container.Command) != 0 {
			component.PodSpec.Containers[i].Command = container.Command
		}
		if len(container.Args) != 0 {
			component.PodSpec.Containers[i].Args = container.Args
		}
		if container.WorkingDir != "" {
			component.PodSpec.Containers[i].WorkingDir = container.WorkingDir
		}
		if len(container.Ports) != 0 {
			component.PodSpec.Containers[i].Ports = container.Ports
		}
		if len(container.EnvFrom) != 0 {
			component.PodSpec.Containers[i].EnvFrom = container.EnvFrom
		}
		if len(container.Env) != 0 {
			component.PodSpec.Containers[i].Env = container.Env
		}
		if container.Resources.Limits != nil || container.Resources.Requests != nil {
			component.PodSpec.Containers[i].Resources = container.Resources
		}
		if len(container.VolumeMounts) != 0 {
			component.PodSpec.Containers[i].VolumeMounts = container.VolumeMounts
		}
		if len(container.VolumeDevices) != 0 {
			component.PodSpec.Containers[i].VolumeDevices = container.VolumeDevices
		}
		if container.LivenessProbe != nil {
			component.PodSpec.Containers[i].LivenessProbe = container.LivenessProbe
		}
		if container.ReadinessProbe != nil {
			component.PodSpec.Containers[i].ReadinessProbe = container.ReadinessProbe
		}
		if container.StartupProbe != nil {
			component.PodSpec.Containers[i].StartupProbe = container.StartupProbe
		}
		if container.Lifecycle != nil {
			component.PodSpec.Containers[i].Lifecycle = container.Lifecycle
		}
		if container.TerminationMessagePath != "" {
			component.PodSpec.Containers[i].TerminationMessagePath = container.TerminationMessagePath
		}
		if container.TerminationMessagePolicy != "" {
			component.PodSpec.Containers[i].TerminationMessagePolicy = container.TerminationMessagePolicy
		}
		if container.ImagePullPolicy != "" {
			component.PodSpec.Containers[i].ImagePullPolicy = container.ImagePullPolicy
		}
		if container.SecurityContext != nil {
			component.PodSpec.Containers[i].SecurityContext = container.SecurityContext
		}
	}

	if clusterVersionComp != nil {
		component.ConfigTemplates = mergeConfigTemplates(clusterVersionComp.ConfigTemplateRefs, component.ConfigTemplates)
		if clusterVersionComp.PodSpec != nil {
			for _, c := range clusterVersionComp.PodSpec.Containers {
				doContainerAttrOverride(c)
			}
		}
	}
	affinity := cluster.Spec.Affinity
	tolerations := cluster.Spec.Tolerations
	if clusterComp != nil {
		component.Name = clusterComp.Name // component name gets overrided
		component.EnabledLogs = clusterComp.EnabledLogs

		// user can scale in replicas to 0
		if clusterComp.Replicas != nil {
			component.Replicas = *clusterComp.Replicas
		}

		if clusterComp.VolumeClaimTemplates != nil {
			component.VolumeClaimTemplates = toK8sVolumeClaimTemplates(clusterComp.VolumeClaimTemplates)
		}

		if clusterComp.Resources.Requests != nil || clusterComp.Resources.Limits != nil {
			component.PodSpec.Containers[0].Resources = clusterComp.Resources
		}

		if clusterComp.ServiceType != "" {
			if component.Service == nil {
				component.Service = &corev1.ServiceSpec{}
			}
			component.Service.Type = clusterComp.ServiceType
		}

		if clusterComp.Affinity != nil {
			affinity = clusterComp.Affinity
		}
		if len(clusterComp.Tolerations) != 0 {
			tolerations = clusterComp.Tolerations
		}

		if clusterComp.PrimaryIndex != nil {
			component.PrimaryIndex = clusterComp.PrimaryIndex
		}
	}
	if affinity != nil {
		component.PodSpec.Affinity = buildPodAffinity(cluster, affinity, component)
		component.PodSpec.TopologySpreadConstraints = buildPodTopologySpreadConstraints(cluster, affinity, component)
	}
	if tolerations != nil {
		component.PodSpec.Tolerations = tolerations
	}

	// TODO(zhixu.zt) We need to reserve the VolumeMounts of the container for ConfigMap or Secret,
	// At present, it is possible to distinguish between ConfigMap volume and normal volume,
	// Compare the VolumeName of configTemplateRef and Name of VolumeMounts
	//
	// if component.VolumeClaimTemplates == nil {
	//	 for i := range component.PodSpec.Containers {
	//	 	component.PodSpec.Containers[i].VolumeMounts = nil
	//	 }
	// }

	mergeMonitorConfig(cluster, clusterDef, clusterDefComp, clusterComp, component)
	err := buildProbeContainers(reqCtx, component)
	if err != nil {
		reqCtx.Log.Error(err, "build probe container failed.")
	}
	replacePlaceholderTokens(cluster, component)

	return component
}

func mergeComponentsList(reqCtx intctrlutil.RequestCtx,
	cluster *dbaasv1alpha1.Cluster,
	clusterDef *dbaasv1alpha1.ClusterDefinition,
	clusterDefCompList []dbaasv1alpha1.ClusterDefinitionComponent,
	clusterCompList []dbaasv1alpha1.ClusterComponent) []Component {
	var compList []Component
	for _, clusterDefComp := range clusterDefCompList {
		for _, clusterComp := range clusterCompList {
			if clusterComp.Type != clusterDefComp.TypeName {
				continue
			}
			comp := mergeComponents(reqCtx, cluster, clusterDef, &clusterDefComp, nil, &clusterComp)
			compList = append(compList, *comp)
		}
	}
	return compList
}

func getComponent(componentList []Component, name string) *Component {
	for _, comp := range componentList {
		if comp.Name == name {
			return &comp
		}
	}
	return nil
}

func replacePlaceholderTokens(cluster *dbaasv1alpha1.Cluster, component *Component) {
	namedValues := getEnvReplacementMapForConnCrential(cluster.GetName())

	// replace env[].valueFrom.secretKeyRef.name variables
	for _, cc := range [][]corev1.Container{component.PodSpec.InitContainers, component.PodSpec.Containers} {
		for _, c := range cc {
			for _, e := range c.Env {
				if e.ValueFrom == nil {
					continue
				}
				if e.ValueFrom.SecretKeyRef == nil {
					continue
				}
				secretRef := e.ValueFrom.SecretKeyRef
				for k, v := range namedValues {
					r := strings.Replace(secretRef.Name, k, v, 1)
					if r == secretRef.Name {
						continue
					}
					secretRef.Name = r
					break
				}
			}
		}
	}
}

func createCluster(
	reqCtx intctrlutil.RequestCtx,
	cli client.Client,
	clusterDefinition *dbaasv1alpha1.ClusterDefinition,
	clusterVersion *dbaasv1alpha1.ClusterVersion,
	cluster *dbaasv1alpha1.Cluster) (shouldRequeue bool, err error) {

	applyObjs := make([]client.Object, 0, 3)
	cacheCtx := map[string]interface{}{}
	params := createParams{
		cluster:           cluster,
		clusterDefinition: clusterDefinition,
		applyObjs:         &applyObjs,
		cacheCtx:          &cacheCtx,
		clusterVersion:    clusterVersion,
	}
	if err := prepareSecretObjs(reqCtx, cli, &params); err != nil {
		return false, err
	}

	clusterDefComps := clusterDefinition.Spec.Components
	clusterCompMap := cluster.GetTypeMappingComponents()

	// add default component if unspecified in Cluster.spec.components
	for _, c := range clusterDefComps {
		if c.DefaultReplicas <= 0 {
			continue
		}
		if _, ok := clusterCompMap[c.TypeName]; ok {
			continue
		}
		r := c.DefaultReplicas
		cluster.Spec.Components = append(cluster.Spec.Components, dbaasv1alpha1.ClusterComponent{
			Name:     c.TypeName,
			Type:     c.TypeName,
			Replicas: &r,
		})
	}

	clusterCompMap = cluster.GetTypeMappingComponents()
	clusterVersionCompMap := clusterVersion.GetTypeMappingComponents()

	prepareComp := func(component *Component) error {
		iParams := params
		iParams.component = component
		return prepareComponentObjs(reqCtx, cli, &iParams)
	}

	for _, c := range clusterDefComps {
		typeName := c.TypeName
		clusterVersionComp := clusterVersionCompMap[typeName]
		clusterComps := clusterCompMap[typeName]
		for _, clusterComp := range clusterComps {
			if err := prepareComp(mergeComponents(reqCtx, cluster, clusterDefinition, &c, clusterVersionComp, &clusterComp)); err != nil {
				return false, err
			}
		}
	}

	return checkedCreateObjs(reqCtx, cli, &params)
}

func checkedCreateObjs(reqCtx intctrlutil.RequestCtx, cli client.Client, obj interface{}) (shouldRequeue bool, err error) {
	params, ok := obj.(*createParams)
	if !ok {
		return false, fmt.Errorf("invalid arg")
	}

	return createOrReplaceResources(reqCtx, cli, params.cluster, params.clusterDefinition, *params.applyObjs)
}

func prepareSecretObjs(reqCtx intctrlutil.RequestCtx, cli client.Client, obj interface{}) error {
	params, ok := obj.(*createParams)
	if !ok {
		return fmt.Errorf("invalid arg")
	}

	secret, err := buildConnCredential(*params)
	if err != nil {
		return err
	}
	// must make sure secret resources are created before others
	*params.applyObjs = append(*params.applyObjs, secret)
	return nil
}

func existsPDBSpec(pdbSpec *policyv1.PodDisruptionBudgetSpec) bool {
	if pdbSpec == nil {
		return false
	}
	if pdbSpec.MinAvailable == nil && pdbSpec.MaxUnavailable == nil {
		return false
	}
	return true
}

// needBuildPDB check whether the PodDisruptionBudget needs to be built
func needBuildPDB(params *createParams) bool {
	if params.component.ComponentType == dbaasv1alpha1.Consensus {
		return false
	}
	return existsPDBSpec(params.component.PodDisruptionBudgetSpec)
}

// prepareComponentObjs generate all necessary sub-resources objects used in component,
// like Secret, ConfigMap, Service, StatefulSet, Deployment, Volume, PodDisruptionBudget etc.
// Generated resources are cached in (obj.(*createParams)).applyObjs.
func prepareComponentObjs(reqCtx intctrlutil.RequestCtx, cli client.Client, obj interface{}) error {
	params, ok := obj.(*createParams)
	if !ok {
		return fmt.Errorf("invalid arg")
	}

	workloadProcessor := func(customSetup func(*corev1.ConfigMap) (client.Object, error)) error {
		envConfig, err := buildEnvConfig(*params)
		if err != nil {
			return err
		}
		*params.applyObjs = append(*params.applyObjs, envConfig)

		workload, err := customSetup(envConfig)
		if err != nil {
			return err
		}

		defer func() {
			// workload object should be append last
			*params.applyObjs = append(*params.applyObjs, workload)
		}()

		svc, err := buildSvc(*params, true)
		if err != nil {
			return err
		}
		*params.applyObjs = append(*params.applyObjs, svc)

		var podSpec *corev1.PodSpec
		sts, ok := workload.(*appsv1.StatefulSet)
		if ok {
			podSpec = &sts.Spec.Template.Spec
		} else {
			deploy, ok := workload.(*appsv1.Deployment)
			if ok {
				podSpec = &deploy.Spec.Template.Spec
			}
		}
		if podSpec == nil {
			return nil
		}

		defer func() {
			for _, cc := range []*[]corev1.Container{
				&podSpec.Containers,
				&podSpec.InitContainers,
			} {
				volumes := podSpec.Volumes
				for _, c := range *cc {
					for _, v := range c.VolumeMounts {
						// if persistence is not found, add emptyDir pod.spec.volumes[]
						volumes, _ = intctrlutil.CheckAndUpdateVolume(volumes, v.Name, func(volumeName string) corev1.Volume {
							return corev1.Volume{
								Name: v.Name,
								VolumeSource: corev1.VolumeSource{
									EmptyDir: &corev1.EmptyDirVolumeSource{},
								},
							}
						}, nil)
					}
				}
				podSpec.Volumes = volumes
			}
		}()

		// render config template
		configs, err := buildCfg(*params, workload, podSpec, reqCtx.Ctx, cli)
		if err != nil {
			return err
		}
		if configs != nil {
			*params.applyObjs = append(*params.applyObjs, configs...)
		}
		// end render config
		return nil
	}

	switch params.component.ComponentType {
	case dbaasv1alpha1.Stateless:
		if err := workloadProcessor(
			func(envConfig *corev1.ConfigMap) (client.Object, error) {
				return buildDeploy(reqCtx, *params)
			}); err != nil {
			return err
		}
	case dbaasv1alpha1.Stateful:
		if err := workloadProcessor(
			func(envConfig *corev1.ConfigMap) (client.Object, error) {
				return buildSts(reqCtx, *params, envConfig.Name)
			}); err != nil {
			return err
		}
	case dbaasv1alpha1.Consensus:
		if err := workloadProcessor(
			func(envConfig *corev1.ConfigMap) (client.Object, error) {
				return buildConsensusSet(reqCtx, *params, envConfig.Name)
			}); err != nil {
			return err
		}
	case dbaasv1alpha1.Replication:
		// get the maximum value of params.component.Replicas and the number of existing statefulsets under the current component,
		// then construct statefulsets for creating replicationSet or handling horizontal scaling of the replicationSet.
		var existStsList = &appsv1.StatefulSetList{}
		if err := componentutil.GetObjectListByComponentName(reqCtx.Ctx, cli, params.cluster, existStsList, params.component.Name); err != nil {
			return err
		}
		replicaNum := math.Max(float64(len(existStsList.Items)), float64(params.component.Replicas))

		for index := int32(0); index < int32(replicaNum); index++ {
			if err := workloadProcessor(
				func(envConfig *corev1.ConfigMap) (client.Object, error) {
					rss, err := buildReplicationSet(reqCtx, *params, envConfig.Name, index)
					if err != nil {
						return nil, err
					}
					return rss, nil
				}); err != nil {
				return err
			}
		}
	}

	if needBuildPDB(params) {
		pdb, err := buildPDB(*params)
		if err != nil {
			return err
		}
		*params.applyObjs = append(*params.applyObjs, pdb)
	}

	if params.component.Service != nil && len(params.component.Service.Ports) > 0 {
		svc, err := buildSvc(*params, false)
		if err != nil {
			return err
		}
		if params.component.ComponentType == dbaasv1alpha1.Consensus {
			addLeaderSelectorLabels(svc, params.component)
		}
		if params.component.ComponentType == dbaasv1alpha1.Replication {
			svc.Spec.Selector[intctrlutil.RoleLabelKey] = string(replicationset.Primary)
		}
		*params.applyObjs = append(*params.applyObjs, svc)
	}

	return nil
}

// TODO multi roles with same accessMode support
func addLeaderSelectorLabels(service *corev1.Service, component *Component) {
	leader := component.ConsensusSpec.Leader
	if len(leader.Name) > 0 {
		service.Spec.Selector[intctrlutil.RoleLabelKey] = leader.Name
	}
}

func createOrReplaceResources(reqCtx intctrlutil.RequestCtx,
	cli client.Client,
	cluster *dbaasv1alpha1.Cluster,
	clusterDef *dbaasv1alpha1.ClusterDefinition,
	objs []client.Object) (shouldRequeue bool, err error) {

	ctx := reqCtx.Ctx
	logger := reqCtx.Log
	scheme, _ := dbaasv1alpha1.SchemeBuilder.Build()

	handleSts := func(stsProto *appsv1.StatefulSet) (shouldRequeue bool, err error) {
		key := client.ObjectKey{
			Namespace: stsProto.GetNamespace(),
			Name:      stsProto.GetName(),
		}
		stsObj := &appsv1.StatefulSet{}
		if err := cli.Get(ctx, key, stsObj); err != nil {
			return false, err
		}
		snapshotKey := types.NamespacedName{
			Namespace: stsObj.Namespace,
			Name:      stsObj.Name + "-scaling",
		}
		// find component of current statefulset
		componentName := stsObj.Labels[intctrlutil.AppComponentLabelKey]
		components := mergeComponentsList(reqCtx,
			cluster,
			clusterDef,
			clusterDef.Spec.Components,
			cluster.Spec.Components)
		component := getComponent(components, componentName)
		if component == nil {
			reqCtx.Recorder.Eventf(cluster,
				corev1.EventTypeWarning,
				"HorizontalScaleFailed",
				"component %s not found",
				componentName)
			return false, nil
		}

		cleanCronJobs := func() error {
			for i := *stsObj.Spec.Replicas; i < *stsProto.Spec.Replicas; i++ {
				for _, vct := range stsObj.Spec.VolumeClaimTemplates {
					pvcKey := types.NamespacedName{
						Namespace: key.Namespace,
						Name:      fmt.Sprintf("%s-%s-%d", vct.Name, stsObj.Name, i),
					}
					// delete deletion cronjob if exists
					if err := deleteDeletePVCCronJob(cli, ctx, pvcKey); err != nil {
						return err
					}
				}
			}
			return nil
		}

		checkAllPVCsExist := func() (bool, error) {
			for i := *stsObj.Spec.Replicas; i < *stsProto.Spec.Replicas; i++ {
				for _, vct := range stsObj.Spec.VolumeClaimTemplates {
					pvcKey := types.NamespacedName{
						Namespace: key.Namespace,
						Name:      fmt.Sprintf("%s-%s-%d", vct.Name, stsObj.Name, i),
					}
					// check pvc existence
					pvcExists, err := isPVCExists(cli, ctx, pvcKey)
					if err != nil {
						return true, err
					}
					if !pvcExists {
						return false, nil
					}
				}
			}
			return true, nil
		}

		scaleOut := func() (shouldRequeue bool, err error) {
			shouldRequeue = false
			if err = cleanCronJobs(); err != nil {
				return
			}
			allPVCsExist, err := checkAllPVCsExist()
			if err != nil {
				return
			}
			if allPVCsExist {
				return
			}
			// do backup according to component's horizontal scale policy
			return doBackup(reqCtx,
				cli,
				cluster,
				component,
				stsObj,
				stsProto,
				snapshotKey)
		}

		scaleIn := func() error {
			// scale in, if scale in to 0, do not delete pvc
			if *stsProto.Spec.Replicas == 0 || len(stsObj.Spec.VolumeClaimTemplates) == 0 {
				return nil
			}
			for i := *stsProto.Spec.Replicas; i < *stsObj.Spec.Replicas; i++ {
				for _, vct := range stsObj.Spec.VolumeClaimTemplates {
					pvcKey := types.NamespacedName{
						Namespace: key.Namespace,
						Name:      fmt.Sprintf("%s-%s-%d", vct.Name, stsObj.Name, i),
					}
					// create cronjob to delete pvc after 30 minutes
					if err := createDeletePVCCronJob(cli, reqCtx, pvcKey, stsObj, cluster); err != nil {
						return err
					}
				}
			}
			return nil
		}

		checkAllPVCBoundIfNeeded := func() (shouldRequeue bool, err error) {
			shouldRequeue = false
			err = nil
			if component.HorizontalScalePolicy == nil ||
				component.HorizontalScalePolicy.Type != dbaasv1alpha1.HScaleDataClonePolicyFromSnapshot ||
				isSnapshotAvailable(cli, ctx) {
				return
			}
			allPVCBound, err := isAllPVCBound(cli, ctx, stsObj)
			if err != nil {
				return
			}
			if !allPVCBound {
				// requeue waiting pvc phase become bound
				return true, nil
			}
			// all pvc bounded, can do next step
			return
		}

		cleanBackupResourcesIfNeeded := func() error {
			if component.HorizontalScalePolicy == nil ||
				component.HorizontalScalePolicy.Type != dbaasv1alpha1.HScaleDataClonePolicyFromSnapshot ||
				!isSnapshotAvailable(cli, ctx) {
				return nil
			}
			// if all pvc bounded, clean backup resources
			return deleteSnapshot(cli, reqCtx, snapshotKey, cluster, component)
		}

		// when horizontal scaling up, sometimes db needs backup to sync data from master,
		// log is not reliable enough since it can be recycled
		if *stsObj.Spec.Replicas < *stsProto.Spec.Replicas {
			shouldRequeue, err = scaleOut()
			if err != nil {
				return false, err
			}
			if shouldRequeue {
				return true, nil
			}
		} else if *stsObj.Spec.Replicas > *stsProto.Spec.Replicas {
			if err := scaleIn(); err != nil {
				return false, err
			}
		}
		if *stsObj.Spec.Replicas != *stsProto.Spec.Replicas {
			reqCtx.Recorder.Eventf(cluster,
				corev1.EventTypeNormal,
				"HorizontalScale",
				"Start horizontal scale component %s from %d to %d",
				component.Name,
				*stsObj.Spec.Replicas,
				*stsProto.Spec.Replicas)
		}
		tempAnnotations := stsObj.Spec.Template.Annotations
		stsObj.Spec.Template = stsProto.Spec.Template
		// keep the original template annotations.
		// if annotations exist and are replaced, the statefulSet will be updated
		stsObj.Spec.Template.Annotations = tempAnnotations
		stsObj.Spec.Replicas = stsProto.Spec.Replicas
		stsObj.Spec.UpdateStrategy = stsProto.Spec.UpdateStrategy
		if err := cli.Update(ctx, stsObj); err != nil {
			return false, err
		}
		// check all pvc bound, requeue if not all ready
		shouldRequeue, err = checkAllPVCBoundIfNeeded()
		if err != nil {
			return false, err
		}
		if shouldRequeue {
			return true, err
		}
		// clean backup resources.
		// there will not be any backup resources other than scale out.
		if err := cleanBackupResourcesIfNeeded(); err != nil {
			return false, err
		}

		// check stsObj.Spec.VolumeClaimTemplates storage
		// request size and find attached PVC and patch request
		// storage size
		for _, vct := range stsObj.Spec.VolumeClaimTemplates {
			var vctProto *corev1.PersistentVolumeClaim
			for _, i := range stsProto.Spec.VolumeClaimTemplates {
				if i.Name == vct.Name {
					vctProto = &i
					break
				}
			}

			// REVIEW: how could VCT proto is nil?
			if vctProto == nil {
				continue
			}

			for i := *stsObj.Spec.Replicas - 1; i >= 0; i-- {
				pvc := &corev1.PersistentVolumeClaim{}
				pvcKey := types.NamespacedName{
					Namespace: key.Namespace,
					Name:      fmt.Sprintf("%s-%s-%d", vct.Name, stsObj.Name, i),
				}
				var err error
				if err = cli.Get(ctx, pvcKey, pvc); err != nil {
					return false, err
				}
				if pvc.Spec.Resources.Requests[corev1.ResourceStorage] == vctProto.Spec.Resources.Requests[corev1.ResourceStorage] {
					continue
				}
				patch := client.MergeFrom(pvc.DeepCopy())
				pvc.Spec.Resources.Requests[corev1.ResourceStorage] = vctProto.Spec.Resources.Requests[corev1.ResourceStorage]
				if err := cli.Patch(ctx, pvc, patch); err != nil {
					return false, err
				}
			}
		}
		return false, nil
	}

	handleConfigMap := func(cm *corev1.ConfigMap) error {
		// if configmap is env config, should update
		if len(cm.Labels[intctrlutil.AppConfigTypeLabelKey]) > 0 {
			if err := cli.Update(ctx, cm); err != nil {
				return err
			}
		}
		return nil
	}

	handleDeploy := func(deployProto *appsv1.Deployment) error {
		key := client.ObjectKey{
			Namespace: deployProto.GetNamespace(),
			Name:      deployProto.GetName(),
		}
		deployObj := &appsv1.Deployment{}
		if err := cli.Get(ctx, key, deployObj); err != nil {
			return err
		}
		deployObj.Spec = deployProto.Spec
		if err := cli.Update(ctx, deployObj); err != nil {
			return err
		}
		return nil
	}

	handleSvc := func(svcProto *corev1.Service) error {
		key := client.ObjectKey{
			Namespace: svcProto.GetNamespace(),
			Name:      svcProto.GetName(),
		}
		svcObj := &corev1.Service{}
		if err := cli.Get(ctx, key, svcObj); err != nil {
			return err
		}
		svcObj.Spec = svcProto.Spec
		if err := cli.Update(ctx, svcObj); err != nil {
			return err
		}
		return nil
	}

	var stsList []*appsv1.StatefulSet
	for _, obj := range objs {
		logger.Info("create or update", "objs", obj)
		if err := controllerutil.SetOwnerReference(cluster, obj, scheme); err != nil {
			return false, err
		}

		// appendToStsList is used to handle statefulSets horizontal scaling when componentType is replication
		appendToStsList := func(stsList []*appsv1.StatefulSet) []*appsv1.StatefulSet {
			stsObj, ok := obj.(*appsv1.StatefulSet)
			if ok {
				stsList = append(stsList, stsObj)
			}
			return stsList
		}

		err := cli.Create(ctx, obj)
		if err == nil {
			stsList = appendToStsList(stsList)
			continue
		}
		if !apierrors.IsAlreadyExists(err) {
			return false, err
		} else {
			stsList = appendToStsList(stsList)
		}

		if !controllerutil.ContainsFinalizer(obj, dbClusterFinalizerName) {
			controllerutil.AddFinalizer(obj, dbClusterFinalizerName)
		}

		// Secret kind objects should only be applied once
		if _, ok := obj.(*corev1.Secret); ok {
			continue
		}

		// ConfigMap kind objects should only be applied once
		//
		// The Config is not allowed to be modified.
		// Once ClusterDefinition provider adjusts the ConfigTemplateRef field of CusterDefinition,
		// or provider modifies the wrong config file, it may cause the application cluster may fail.
		//
		// TODO(zhixu.zt): Check whether the configmap object is a config file of component
		// Label check: ConfigMap.Labels["app.kubernetes.io/ins-configure"]
		if cm, ok := obj.(*corev1.ConfigMap); ok {
			if err := handleConfigMap(cm); err != nil {
				return false, err
			}
			continue
		}

		stsProto, ok := obj.(*appsv1.StatefulSet)
		if ok {
			requeue, err := handleSts(stsProto)
			if err != nil {
				return false, err
			}
			if requeue {
				shouldRequeue = true
			}
			continue
		}
		deployProto, ok := obj.(*appsv1.Deployment)
		if ok {
			if err := handleDeploy(deployProto); err != nil {
				return false, err
			}
			continue
		}
		svcProto, ok := obj.(*corev1.Service)
		if ok {
			if err := handleSvc(svcProto); err != nil {
				return false, err
			}
			continue
		}
	}

	err = replicationset.HandleReplicationSet(reqCtx, cli, cluster, stsList)
	if err != nil {
		return false, err
	}

	return shouldRequeue, nil
}

func buildSvc(params createParams, headless bool) (*corev1.Service, error) {
	tplFile := "service_template.cue"
	if headless {
		tplFile = "headless_service_template.cue"
	}
	svc := corev1.Service{}
	if err := buildFromCUE(tplFile, map[string]any{
		"cluster":   params.cluster,
		"component": params.component,
	}, "service", &svc); err != nil {
		return nil, err
	}

	return &svc, nil
}

func randomString(length int) string {
	res, _ := password.Generate(length, 0, 0, false, false)
	return res
}

func buildConnCredential(params createParams) (*corev1.Secret, error) {
	const tplFile = "conn_credential_template.cue"

	connCredential := corev1.Secret{}
	if err := buildFromCUE(tplFile, map[string]any{
		"clusterdefinition": params.clusterDefinition,
		"cluster":           params.cluster,
	}, "secret", &connCredential); err != nil {
		return nil, err
	}

	if len(connCredential.StringData) == 0 {
		return &connCredential, nil
	}

	// REVIEW: perhaps handles value replacement at `func mergeComponents`
	replaceData := func(placeHolderMap map[string]string) {
		copyStringData := connCredential.DeepCopy().StringData
		for k, v := range copyStringData {
			for i, vv := range []string{k, v} {
				if !strings.HasPrefix(vv, "$(") {
					continue
				}
				for j, r := range placeHolderMap {
					replaced := strings.Replace(vv, j, r, 1)
					if replaced == vv {
						continue
					}
					// replace key
					if i == 0 {
						delete(connCredential.StringData, vv)
						k = replaced
					} else {
						v = replaced
					}
					break
				}
			}
			connCredential.StringData[k] = v
		}
	}

	// 1st pass replace primary placeholder
	m := map[string]string{
		"$(RANDOM_PASSWD)": randomString(8),
	}
	replaceData(m)

	// 2nd pass replace $(CONN_CREDENTIAL) holding values
	m = map[string]string{}

	for k, v := range connCredential.StringData {
		m[fmt.Sprintf("$(CONN_CREDENTIAL).%s", k)] = v
	}

	replaceData(m)
	return &connCredential, nil
}

func buildSts(reqCtx intctrlutil.RequestCtx, params createParams, envConfigName string) (*appsv1.StatefulSet, error) {
	const tplFile = "statefulset_template.cue"

	sts := appsv1.StatefulSet{}
	if err := buildFromCUE(tplFile, map[string]any{
		"cluster":   params.cluster,
		"component": params.component,
	}, "statefulset", &sts); err != nil {
		return nil, err
	}

	// update sts.spec.volumeClaimTemplates[].metadata.labels
	if len(sts.Spec.VolumeClaimTemplates) > 0 && len(sts.GetLabels()) > 0 {
		for index, vct := range sts.Spec.VolumeClaimTemplates {
			if vct.Labels == nil {
				vct.Labels = make(map[string]string)
			}
			vct.Labels[intctrlutil.VolumeClaimTemplateNameLabelKey] = vct.Name
			for k, v := range sts.Labels {
				if _, ok := vct.Labels[k]; !ok {
					vct.Labels[k] = v
				}
			}
			sts.Spec.VolumeClaimTemplates[index] = vct
		}
	}

	if err := processContainersInjection(reqCtx, params, envConfigName, &sts.Spec.Template.Spec); err != nil {
		return nil, err
	}
	return &sts, nil
}

func processContainersInjection(reqCtx intctrlutil.RequestCtx,
	params createParams,
	envConfigName string,
	podSpec *corev1.PodSpec) error {
	for _, cc := range []*[]corev1.Container{
		&podSpec.Containers,
		&podSpec.InitContainers,
	} {
		for i := range *cc {
			injectEnvs(params, envConfigName, &(*cc)[i])
		}
	}
	return nil
}

func injectEnvs(params createParams, envConfigName string, c *corev1.Container) {
	// can not use map, it is unordered
	envFieldPathSlice := []envVar{
		{name: "_POD_NAME", fieldPath: "metadata.name"},
		{name: "_NAMESPACE", fieldPath: "metadata.namespace"},
		{name: "_SA_NAME", fieldPath: "spec.serviceAccountName"},
		{name: "_NODENAME", fieldPath: "spec.nodeName"},
		{name: "_HOSTIP", fieldPath: "status.hostIP"},
		{name: "_PODIP", fieldPath: "status.podIP"},
		{name: "_PODIPS", fieldPath: "status.podIPs"},
	}

	clusterEnv := []envVar{
		{name: "_CLUSTER_NAME", value: params.cluster.Name},
		{name: "_COMP_NAME", value: params.component.Name},
		{name: "_CLUSTER_COMP_NAME", value: params.cluster.Name + "-" + params.component.Name},
	}
	toInjectEnv := make([]corev1.EnvVar, 0, len(envFieldPathSlice)+len(c.Env))
	for _, v := range envFieldPathSlice {
		toInjectEnv = append(toInjectEnv, corev1.EnvVar{
			Name: dbaasPrefix + v.name,
			ValueFrom: &corev1.EnvVarSource{
				FieldRef: &corev1.ObjectFieldSelector{
					FieldPath: v.fieldPath,
				},
			},
		})
	}

	for _, v := range clusterEnv {
		toInjectEnv = append(toInjectEnv, corev1.EnvVar{
			Name:  dbaasPrefix + v.name,
			Value: v.value,
		})
	}

	// have injected variables placed at the front of the slice
	if c.Env == nil {
		c.Env = toInjectEnv
	} else {
		c.Env = append(toInjectEnv, c.Env...)
	}

	if envConfigName == "" {
		return
	}
	if c.EnvFrom == nil {
		c.EnvFrom = []corev1.EnvFromSource{}
	}
	c.EnvFrom = append(c.EnvFrom, corev1.EnvFromSource{
		ConfigMapRef: &corev1.ConfigMapEnvSource{
			LocalObjectReference: corev1.LocalObjectReference{
				Name: envConfigName,
			},
		},
	})
}

// buildReplicationSet build on stateful set of replication.
func buildReplicationSet(reqCtx intctrlutil.RequestCtx,
	params createParams,
	envConfigName string,
	stsIndex int32) (*appsv1.StatefulSet, error) {
	sts, err := buildSts(reqCtx, params, envConfigName)
	if err != nil {
		return nil, err
	}
	// inject replicationSet pod env and role label.
	if sts, err = injectReplicationSetPodEnvAndLabel(params, sts, stsIndex); err != nil {
		return nil, err
	}
	// sts.Name rename and add role label.
	sts.ObjectMeta.Name = fmt.Sprintf("%s-%d", sts.ObjectMeta.Name, stsIndex)
	sts.Labels[intctrlutil.RoleLabelKey] = string(replicationset.Secondary)
	if stsIndex == *params.component.PrimaryIndex {
		sts.Labels[intctrlutil.RoleLabelKey] = string(replicationset.Primary)
	}
	sts.Spec.UpdateStrategy.Type = appsv1.OnDeleteStatefulSetStrategyType
	return sts, nil
}

func injectReplicationSetPodEnvAndLabel(params createParams, sts *appsv1.StatefulSet, index int32) (*appsv1.StatefulSet, error) {
	for _, comp := range params.cluster.Spec.Components {
		svcName := strings.Join([]string{params.cluster.Name, params.component.Name, "headless"}, "-")
		for i := range sts.Spec.Template.Spec.Containers {
			c := &sts.Spec.Template.Spec.Containers[i]
			c.Env = append(c.Env, corev1.EnvVar{
				Name:      dbaasPrefix + "_PRIMARY_POD_NAME",
				Value:     fmt.Sprintf("%s-%d-%d.%s", sts.Name, *comp.PrimaryIndex, 0, svcName),
				ValueFrom: nil,
			})
		}
		if index != *comp.PrimaryIndex {
			sts.Spec.Template.Labels[intctrlutil.RoleLabelKey] = string(replicationset.Secondary)
		} else {
			sts.Spec.Template.Labels[intctrlutil.RoleLabelKey] = string(replicationset.Primary)
		}
	}
	return sts, nil
}

// buildConsensusSet build on a stateful set
func buildConsensusSet(reqCtx intctrlutil.RequestCtx,
	params createParams,
	envConfigName string) (*appsv1.StatefulSet, error) {
	sts, err := buildSts(reqCtx, params, envConfigName)
	if err != nil {
		return sts, err
	}

	sts.Spec.UpdateStrategy.Type = appsv1.OnDeleteStatefulSetStrategyType
	return sts, err
}

func buildDeploy(reqCtx intctrlutil.RequestCtx, params createParams) (*appsv1.Deployment, error) {
	const tplFile = "deployment_template.cue"

	deploy := appsv1.Deployment{}
	if err := buildFromCUE(tplFile, map[string]any{
		"cluster":   params.cluster,
		"component": params.component,
	}, "deployment", &deploy); err != nil {
		return nil, err
	}

	if err := processContainersInjection(reqCtx, params, "", &deploy.Spec.Template.Spec); err != nil {
		return nil, err
	}
	return &deploy, nil
}

func buildPDB(params createParams) (*policyv1.PodDisruptionBudget, error) {
	const tplFile = "pdb_template.cue"
	pdb := policyv1.PodDisruptionBudget{}
	if err := buildFromCUE(tplFile, map[string]any{
		"cluster":   params.cluster,
		"component": params.component,
	}, "pdb", &pdb); err != nil {
		return nil, err
	}

	return &pdb, nil
}

// buildCfg generate volumes for PodTemplate, volumeMount for container, and configmap for config files
func buildCfg(params createParams,
	obj client.Object,
	podSpec *corev1.PodSpec,
	ctx context.Context,
	cli client.Client) ([]client.Object, error) {
	// Need to merge configTemplateRef of ClusterVersion.Components[*].ConfigTemplateRefs and
	// ClusterDefinition.Components[*].ConfigTemplateRefs
	tpls := params.component.ConfigTemplates
	if len(tpls) == 0 {
		return nil, nil
	}

	clusterName := params.cluster.Name
	namespaceName := params.cluster.Namespace

	// New ConfigTemplateBuilder
	cfgTemplateBuilder := newCfgTemplateBuilder(clusterName, namespaceName, params.cluster, params.clusterVersion)
	// Prepare built-in objects and built-in functions
	if err := cfgTemplateBuilder.injectBuiltInObjectsAndFunctions(podSpec, tpls, params.component); err != nil {
		return nil, err
	}

	configs := make([]client.Object, 0, len(tpls))
	volumes := make(map[string]dbaasv1alpha1.ConfigTemplate, len(tpls))
	// TODO Support Update ClusterVersionRef of Cluster
	scheme, _ := dbaasv1alpha1.SchemeBuilder.Build()
	for _, tpl := range tpls {
		// Check config cm already exists
		cmName := getInstanceCMName(obj, &tpl)
		volumes[cmName] = tpl
		isExist, err := isAlreadyExists(cmName, params.cluster.Namespace, ctx, cli)
		if err != nil {
			return nil, err
		}
		if isExist {
			continue
		}

		// Generate ConfigMap objects for config files
		cm, err := generateConfigMapFromTpl(cfgTemplateBuilder, cmName, tpl, params, ctx, cli)
		if err != nil {
			return nil, err
		}

		// The owner of the configmap object is a cluster of users,
		// in order to manage the life cycle of configmap
		if err := controllerutil.SetOwnerReference(params.cluster, cm, scheme); err != nil {
			return nil, err
		}
		configs = append(configs, cm)
	}

	// Generate Pod Volumes for ConfigMap objects
	return configs, checkAndUpdatePodVolumes(podSpec, volumes)
}

func buildEnvConfig(params createParams) (*corev1.ConfigMap, error) {
	const tplFile = "env_config_template.cue"

	prefix := dbaasPrefix + "_" + strings.ToUpper(params.component.Type) + "_"
	svcName := strings.Join([]string{params.cluster.Name, params.component.Name, "headless"}, "-")
	envData := map[string]string{}
	envData[prefix+"N"] = strconv.Itoa(int(params.component.Replicas))
	for j := 0; j < int(params.component.Replicas); j++ {
		envData[prefix+strconv.Itoa(j)+"_HOSTNAME"] = fmt.Sprintf("%s.%s", params.cluster.Name+"-"+params.component.Name+"-"+strconv.Itoa(j), svcName)
	}
	// TODO following code seems to be redundant with updateConsensusRoleInfo in consensus_set_utils.go
	// build consensus env from cluster.status
	if params.cluster.Status.Components != nil {
		if v, ok := params.cluster.Status.Components[params.component.Name]; ok {
			consensusSetStatus := v.ConsensusSetStatus
			if consensusSetStatus != nil {
				if consensusSetStatus.Leader.Pod != consensusset.ConsensusSetStatusDefaultPodName {
					envData[prefix+"LEADER"] = consensusSetStatus.Leader.Pod
				}

				followers := ""
				for _, follower := range consensusSetStatus.Followers {
					if follower.Pod == consensusset.ConsensusSetStatusDefaultPodName {
						continue
					}
					if len(followers) > 0 {
						followers += ","
					}
					followers += follower.Pod
				}
				envData[prefix+"FOLLOWERS"] = followers
			}
			replicationSetStatus := v.ReplicationSetStatus
			if replicationSetStatus != nil {
				envData[prefix+"PRIMARY"] = replicationSetStatus.Primary.Pod
				secondaries := ""
				for _, secondary := range replicationSetStatus.Secondaries {
					if len(secondaries) > 0 {
						secondaries += ","
					}
					secondaries += secondary.Pod
				}
				envData[prefix+"SECONDARIES"] = secondaries
			}
		}
	}

	config := corev1.ConfigMap{}
	if err := buildFromCUE(tplFile, map[string]any{
		"cluster":     params.cluster,
		"component":   params.component,
		"config.data": envData,
	}, "config", &config); err != nil {
		return nil, err
	}

	return &config, nil
}

func checkAndUpdatePodVolumes(podSpec *corev1.PodSpec, volumes map[string]dbaasv1alpha1.ConfigTemplate) error {
	var (
		err        error
		podVolumes = podSpec.Volumes
	)

	// Update PodTemplate Volumes
	for cmName, tpl := range volumes {
		if podVolumes, err = intctrlutil.CheckAndUpdateVolume(podVolumes, tpl.VolumeName, func(volumeName string) corev1.Volume {
			return corev1.Volume{
				Name: volumeName,
				VolumeSource: corev1.VolumeSource{
					ConfigMap: &corev1.ConfigMapVolumeSource{
						LocalObjectReference: corev1.LocalObjectReference{Name: cmName},
						DefaultMode:          tpl.DefaultMode,
					},
				},
			}
		}, func(volume *corev1.Volume) error {
			configMap := volume.ConfigMap
			if configMap == nil {
				return fmt.Errorf("mount volume[%s] type require ConfigMap: [%+v]", volume.Name, volume)
			}
			configMap.Name = cmName
			return nil
		}); err != nil {
			return err
		}
	}
	podSpec.Volumes = podVolumes
	return nil
}

func isAlreadyExists(cmName string, namespace string, ctx context.Context, cli client.Client) (bool, error) {
	cmKey := client.ObjectKey{
		Name:      cmName,
		Namespace: namespace,
	}

	cmObj := &corev1.ConfigMap{}
	cmErr := cli.Get(ctx, cmKey, cmObj)
	if cmErr != nil && apierrors.IsNotFound(cmErr) {
		// Config is not exists
		return false, nil
	} else if cmErr != nil {
		// An unexpected error occurs
		// TODO process unexpected error
		return true, cmErr
	}

	return true, nil
}

// {{statefull.Name}}-{{clusterVersion.Name}}-{{tpl.Name}}-"config"
func getInstanceCMName(obj client.Object, tpl *dbaasv1alpha1.ConfigTemplate) string {
	return fmt.Sprintf("%s-%s", obj.GetName(), tpl.VolumeName)
}

// generateConfigMapFromTpl render config file by config template provided by provider.
func generateConfigMapFromTpl(tplBuilder *configTemplateBuilder,
	cmName string,
	tplCfg dbaasv1alpha1.ConfigTemplate,
	params createParams,
	ctx context.Context,
	cli client.Client) (*corev1.ConfigMap, error) {
	// Render config template by TplEngine
	// The template namespace must be the same as the ClusterDefinition namespace
	configs, err := processConfigMapTemplate(ctx, cli, tplBuilder, client.ObjectKey{
		Namespace: tplCfg.Namespace,
		Name:      tplCfg.Name,
	})
	if err != nil {
		return nil, err
	}

	// Using ConfigMap cue template render to configmap of config
	return generateConfigMapWithTemplate(configs, params, cmName, tplCfg.Name)
}

func generateConfigMapWithTemplate(configs map[string]string,
	params createParams,
	cmName, templateName string) (*corev1.ConfigMap, error) {
	const tplFile = "config_template.cue"
	cueFS, _ := debme.FS(cueTemplates, "cue")
	cueTpl, err := getCacheCUETplValue(tplFile, func() (*intctrlutil.CUETpl, error) {
		return intctrlutil.NewCUETplFromBytes(cueFS.ReadFile(tplFile))
	})
	if err != nil {
		return nil, err
	}

	cueValue := intctrlutil.NewCUEBuilder(*cueTpl)
	// prepare cue data
	configMeta := map[string]map[string]string{
		"clusterDefinition": {
			"name": params.clusterDefinition.GetName(),
			"type": params.clusterDefinition.Spec.Type,
		},
		"cluster": {
			"name":      params.cluster.GetName(),
			"namespace": params.cluster.GetNamespace(),
		},
		"component": {
			"name":         params.component.Name,
			"type":         params.component.Type,
			"configName":   cmName,
			"templateName": templateName,
		},
	}
	configBytes, err := json.Marshal(configMeta)
	if err != nil {
		return nil, err
	}

	// Generate config files context by render cue template
	if err = cueValue.Fill("meta", configBytes); err != nil {
		return nil, err
	}

	configStrByte, err := cueValue.Lookup("config")
	if err != nil {
		return nil, err
	}

	cm := corev1.ConfigMap{}
	if err = json.Unmarshal(configStrByte, &cm); err != nil {
		return nil, err
	}

	// Update rendered config
	cm.Data = configs
	return &cm, nil
}

// processConfigMapTemplate Render config file using template engine
func processConfigMapTemplate(ctx context.Context,
	cli client.Client,
	tplBuilder *configTemplateBuilder,
	cmKey client.ObjectKey) (map[string]string, error) {
	cmObj := &corev1.ConfigMap{}
	//  Require template configmap exist
	if err := cli.Get(ctx, cmKey, cmObj); err != nil {
		return nil, err
	}

	if len(cmObj.Data) == 0 {
		return map[string]string{}, nil
	}

	tplBuilder.setTplName(cmKey.Name)
	return tplBuilder.render(cmObj.Data)
}

// createBackup create backup resources required to do backup,
func createBackup(reqCtx intctrlutil.RequestCtx,
	cli client.Client,
	sts *appsv1.StatefulSet,
	backupPolicyTemplate *dataprotectionv1alpha1.BackupPolicyTemplate,
	backupKey types.NamespacedName,
	cluster *dbaasv1alpha1.Cluster) error {
	ctx := reqCtx.Ctx

	createBackupPolicy := func() (backupPolicyName string, err error) {
		backupPolicyName = ""
		backupPolicyList := dataprotectionv1alpha1.BackupPolicyList{}
		ml := getBackupMatchingLabels(cluster.Name, sts.Labels[intctrlutil.AppComponentLabelKey])
		if err = cli.List(ctx, &backupPolicyList, ml); err != nil {
			return
		}
		if len(backupPolicyList.Items) > 0 {
			backupPolicyName = backupPolicyList.Items[0].Name
			return
		}
		backupPolicy, err := buildBackupPolicy(sts, backupPolicyTemplate, backupKey)
		if err != nil {
			return
		}
		if err = cli.Create(ctx, backupPolicy); err != nil {
			return backupPolicyName, intctrlutil.IgnoreIsAlreadyExists(err)
		}
		// wait 1 second in order to list the newly created backuppolicy
		time.Sleep(time.Second)
		if err = cli.List(ctx, &backupPolicyList, ml); err != nil {
			return
		}
		if len(backupPolicyList.Items) == 0 ||
			len(backupPolicyList.Items[0].Name) == 0 {
			err = errors.Errorf("Can not find backuppolicy name for cluster %s", cluster.Name)
			return
		}
		backupPolicyName = backupPolicyList.Items[0].Name
		return
	}

	createBackupJob := func(backupPolicyName string) error {
		backupJobList := dataprotectionv1alpha1.BackupJobList{}
		ml := getBackupMatchingLabels(cluster.Name, sts.Labels[intctrlutil.AppComponentLabelKey])
		if err := cli.List(ctx, &backupJobList, ml); err != nil {
			return err
		}
		if len(backupJobList.Items) > 0 {
			return nil
		}
		backupJob, err := buildBackupJob(sts, backupPolicyName, backupKey)
		if err != nil {
			return err
		}
		scheme, _ := dbaasv1alpha1.SchemeBuilder.Build()
		if err := controllerutil.SetOwnerReference(cluster, backupJob, scheme); err != nil {
			return err
		}
		if err := cli.Create(ctx, backupJob); err != nil {
			return intctrlutil.IgnoreIsAlreadyExists(err)
		}
		return nil
	}

	backupPolicyName, err := createBackupPolicy()
	if err != nil {
		return err
	}
	if err := createBackupJob(backupPolicyName); err != nil {
		return err
	}

	reqCtx.Recorder.Eventf(cluster, corev1.EventTypeNormal, "BackupJobCreate", "Create backupjob/%s", backupKey.Name)
	return nil
}

// deleteBackup will delete all backup related resources created during horizontal scaling,
func deleteBackup(ctx context.Context, cli client.Client, clusterName string, componentName string) error {

	ml := getBackupMatchingLabels(clusterName, componentName)

	deleteBackupPolicy := func() error {
		backupPolicyList := dataprotectionv1alpha1.BackupPolicyList{}
		if err := cli.List(ctx, &backupPolicyList, ml); err != nil {
			return err
		}
		for _, backupPolicy := range backupPolicyList.Items {
			if err := cli.Delete(ctx, &backupPolicy); err != nil {
				return client.IgnoreNotFound(err)
			}
		}
		return nil
	}

	deleteBackupJob := func() error {
		backupJobList := dataprotectionv1alpha1.BackupJobList{}
		if err := cli.List(ctx, &backupJobList, ml); err != nil {
			return err
		}
		for _, backupJob := range backupJobList.Items {
			if err := cli.Delete(ctx, &backupJob); err != nil {
				return client.IgnoreNotFound(err)
			}
		}
		return nil
	}

	if err := deleteBackupPolicy(); err != nil {
		return err
	}

	return deleteBackupJob()
}

func buildBackupPolicy(sts *appsv1.StatefulSet,
	template *dataprotectionv1alpha1.BackupPolicyTemplate,
	backupKey types.NamespacedName) (*dataprotectionv1alpha1.BackupPolicy, error) {
	backupPolicy := dataprotectionv1alpha1.BackupPolicy{}
	if err := buildFromCUE("backup_policy_template.cue", map[string]any{
		"sts":        sts,
		"backup_key": backupKey,
		"template":   template.Name,
	}, "backup_policy", &backupPolicy); err != nil {
		return nil, err
	}

	return &backupPolicy, nil
}

func buildBackupJob(sts *appsv1.StatefulSet,
	backupPolicyName string,
	backupJobKey types.NamespacedName) (*dataprotectionv1alpha1.BackupJob, error) {
	backupJob := dataprotectionv1alpha1.BackupJob{}
	if err := buildFromCUE("backup_job_template.cue", map[string]any{
		"sts":                sts,
		"backup_policy_name": backupPolicyName,
		"backup_job_key":     backupJobKey,
	}, "backup_job", &backupJob); err != nil {
		return nil, err
	}

	return &backupJob, nil
}

func createPVCFromSnapshot(ctx context.Context,
	cli client.Client,
	sts *appsv1.StatefulSet,
	pvcKey types.NamespacedName,
	snapshotName string) error {
	pvc, err := buildPVCFromSnapshot(sts, pvcKey, snapshotName)
	if err != nil {
		return err
	}
	if err := cli.Create(ctx, pvc); err != nil {
		return intctrlutil.IgnoreIsAlreadyExists(err)
	}
	return nil
}

func buildPVCFromSnapshot(sts *appsv1.StatefulSet,
	pvcKey types.NamespacedName,
	snapshotName string) (*corev1.PersistentVolumeClaim, error) {

	pvc := corev1.PersistentVolumeClaim{}
	if err := buildFromCUE("pvc_template.cue", map[string]any{
		"sts":           sts,
		"pvc_key":       pvcKey,
		"snapshot_name": snapshotName,
	}, "pvc", &pvc); err != nil {
		return nil, err
	}

	return &pvc, nil
}

func buildVolumeSnapshot(snapshotKey types.NamespacedName,
	pvcName string,
	sts *appsv1.StatefulSet) (*snapshotv1.VolumeSnapshot, error) {
	snapshot := snapshotv1.VolumeSnapshot{}
	if err := buildFromCUE("snapshot_template.cue", map[string]any{
		"snapshot_key": snapshotKey,
		"pvc_name":     pvcName,
		"sts":          sts,
	}, "snapshot", &snapshot); err != nil {
		return nil, err
	}

	return &snapshot, nil
}

// check volume snapshot available
func isSnapshotAvailable(cli client.Client, ctx context.Context) bool {
	vsList := snapshotv1.VolumeSnapshotList{}
	getVSErr := cli.List(ctx, &vsList)
	return getVSErr == nil
}

// check snapshot existence
func isVolumeSnapshotExists(cli client.Client,
	ctx context.Context,
	cluster *dbaasv1alpha1.Cluster,
	component *Component) (bool, error) {
	ml := getBackupMatchingLabels(cluster.Name, component.Name)
	vsList := snapshotv1.VolumeSnapshotList{}
	if err := cli.List(ctx, &vsList, ml); err != nil {
		return false, client.IgnoreNotFound(err)
	}
	return len(vsList.Items) > 0, nil
}

// check snapshot ready to use
func isVolumeSnapshotReadyToUse(cli client.Client,
	ctx context.Context,
	cluster *dbaasv1alpha1.Cluster,
	component *Component) (bool, error) {
	ml := getBackupMatchingLabels(cluster.Name, component.Name)
	vsList := snapshotv1.VolumeSnapshotList{}
	if err := cli.List(ctx, &vsList, ml); err != nil {
		return false, client.IgnoreNotFound(err)
	}
	if len(vsList.Items) == 0 || vsList.Items[0].Status == nil {
		return false, nil
	}
	return *vsList.Items[0].Status.ReadyToUse, nil
}

func doSnapshot(cli client.Client,
	reqCtx intctrlutil.RequestCtx,
	cluster *dbaasv1alpha1.Cluster,
	snapshotKey types.NamespacedName,
	stsObj *appsv1.StatefulSet,
	backupTemplateSelector map[string]string) error {

	ctx := reqCtx.Ctx

	ml := client.MatchingLabels(backupTemplateSelector)
	backupPolicyTemplateList := dataprotectionv1alpha1.BackupPolicyTemplateList{}
	// find backuppolicytemplate by clusterdefinition
	if err := cli.List(ctx, &backupPolicyTemplateList, ml); err != nil {
		return err
	}
	if len(backupPolicyTemplateList.Items) > 0 {
		// if there is backuppolicytemplate created by provider
		// create backupjob CR, will ignore error if already exists
		err := createBackup(reqCtx, cli, stsObj, &backupPolicyTemplateList.Items[0], snapshotKey, cluster)
		if err != nil {
			return err
		}
	} else {
		// no backuppolicytemplate, then try native volumesnapshot
		pvcName := strings.Join([]string{stsObj.Spec.VolumeClaimTemplates[0].Name, stsObj.Name, "0"}, "-")
		snapshot, err := buildVolumeSnapshot(snapshotKey, pvcName, stsObj)
		if err != nil {
			return err
		}
		if err := cli.Create(ctx, snapshot); err != nil {
			return intctrlutil.IgnoreIsAlreadyExists(err)
		}
		scheme, _ := dbaasv1alpha1.SchemeBuilder.Build()
		if err := controllerutil.SetOwnerReference(cluster, snapshot, scheme); err != nil {
			return err
		}
		reqCtx.Recorder.Eventf(cluster, corev1.EventTypeNormal, "VolumeSnapshotCreate", "Create volumesnapshot/%s", snapshotKey.Name)
	}
	return nil
}

func checkedCreatePVCFromSnapshot(cli client.Client,
	ctx context.Context,
	pvcKey types.NamespacedName,
	cluster *dbaasv1alpha1.Cluster,
	component *Component,
	stsObj *appsv1.StatefulSet) error {
	pvc := corev1.PersistentVolumeClaim{}
	// check pvc existence
	if err := cli.Get(ctx, pvcKey, &pvc); err != nil {
		if !apierrors.IsNotFound(err) {
			return err
		}
		ml := getBackupMatchingLabels(cluster.Name, component.Name)
		vsList := snapshotv1.VolumeSnapshotList{}
		if err := cli.List(ctx, &vsList, ml); err != nil {
			return err
		}
		if len(vsList.Items) == 0 {
			return errors.Errorf("volumesnapshot not found in cluster %s component %s", cluster.Name, component.Name)
		}
		return createPVCFromSnapshot(ctx, cli, stsObj, pvcKey, vsList.Items[0].Name)
	}
	return nil
}

func isAllPVCBound(cli client.Client,
	ctx context.Context,
	stsObj *appsv1.StatefulSet) (bool, error) {
	allPVCBound := true
	if len(stsObj.Spec.VolumeClaimTemplates) == 0 {
		return true, nil
	}
	for i := 0; i < int(*stsObj.Spec.Replicas); i++ {
		pvcKey := types.NamespacedName{
			Namespace: stsObj.Namespace,
			Name:      fmt.Sprintf("%s-%s-%d", stsObj.Spec.VolumeClaimTemplates[0].Name, stsObj.Name, i),
		}
		pvc := corev1.PersistentVolumeClaim{}
		// check pvc existence
		if err := cli.Get(ctx, pvcKey, &pvc); err != nil {
			return false, err
		}
		if pvc.Status.Phase != corev1.ClaimBound {
			return false, nil
		}
	}
	return allPVCBound, nil
}

func deleteSnapshot(cli client.Client,
	reqCtx intctrlutil.RequestCtx,
	snapshotKey types.NamespacedName,
	cluster *dbaasv1alpha1.Cluster,
	component *Component) error {
	ctx := reqCtx.Ctx
	if err := deleteBackup(ctx, cli, cluster.Name, component.Name); err != nil {
		return client.IgnoreNotFound(err)
	}
	reqCtx.Recorder.Eventf(cluster, corev1.EventTypeNormal, "BackupJobDelete", "Delete backupjob/%s", snapshotKey.Name)
	vs := snapshotv1.VolumeSnapshot{}
	if err := cli.Get(ctx, snapshotKey, &vs); err != nil {
		return client.IgnoreNotFound(err)
	}
	if err := cli.Delete(ctx, &vs); err != nil {
		return client.IgnoreNotFound(err)
	}
	reqCtx.Recorder.Eventf(cluster, corev1.EventTypeNormal, "VolumeSnapshotDelete", "Delete volumesnapshot/%s", snapshotKey.Name)
	return nil
}

func buildCronJob(pvcKey types.NamespacedName,
	schedule string,
	sts *appsv1.StatefulSet) (*v1.CronJob, error) {

	serviceAccount := viper.GetString("KUBEBLOCKS_SERVICE_ACCOUNT")
	if len(serviceAccount) == 0 {
		serviceAccount = "kubeblocks"
	}

	cronJob := v1.CronJob{}
	if err := buildFromCUE("delete_pvc_cron_job_template.cue", map[string]any{
		"pvc":                   pvcKey,
		"cronjob.spec.schedule": schedule,
		"cronjob.spec.jobTemplate.spec.template.spec.serviceAccount": serviceAccount,
		"sts": sts,
	}, "cronjob", &cronJob); err != nil {
		return nil, err
	}

	return &cronJob, nil
}

func createDeletePVCCronJob(cli client.Client,
	reqCtx intctrlutil.RequestCtx,
	pvcKey types.NamespacedName,
	stsObj *appsv1.StatefulSet,
	cluster *dbaasv1alpha1.Cluster) error {
	ctx := reqCtx.Ctx
	now := time.Now()
	// hack: delete after 30 minutes
	t := now.Add(30 * 60 * time.Second)
	schedule := timeToSchedule(t)
	cronJob, err := buildCronJob(pvcKey, schedule, stsObj)
	if err != nil {
		return err
	}
	if err := cli.Create(ctx, cronJob); err != nil {
		return intctrlutil.IgnoreIsAlreadyExists(err)
	}
	reqCtx.Recorder.Eventf(cluster,
		corev1.EventTypeNormal,
		"CronJobCreate",
		"create cronjob to delete pvc/%s",
		pvcKey.Name)
	return nil
}

func deleteDeletePVCCronJob(cli client.Client,
	ctx context.Context,
	pvcKey types.NamespacedName) error {
	cronJobKey := pvcKey
	cronJobKey.Name = "delete-pvc-" + pvcKey.Name
	cronJob := v1.CronJob{}
	if err := cli.Get(ctx, cronJobKey, &cronJob); err != nil {
		return client.IgnoreNotFound(err)
	}
	if err := cli.Delete(ctx, &cronJob); err != nil {
		return client.IgnoreNotFound(err)
	}
	return nil
}

func timeToSchedule(t time.Time) string {
	utc := t.UTC()
	return fmt.Sprintf("%d %d %d %d *", utc.Minute(), utc.Hour(), utc.Day(), utc.Month())
}

func doBackup(reqCtx intctrlutil.RequestCtx,
	cli client.Client,
	cluster *dbaasv1alpha1.Cluster,
	component *Component,
	stsObj *appsv1.StatefulSet,
	stsProto *appsv1.StatefulSet,
	snapshotKey types.NamespacedName) (shouldRequeue bool, err error) {
	ctx := reqCtx.Ctx
	shouldRequeue = false
	if component.HorizontalScalePolicy == nil {
		return shouldRequeue, nil
	}
	// do backup according to component's horizontal scale policy
	switch component.HorizontalScalePolicy.Type {
	// use backup tool such as xtrabackup
	case dbaasv1alpha1.HScaleDataClonePolicyFromBackup:
		// TODO: db core not support yet, leave it empty
		reqCtx.Recorder.Eventf(cluster,
			corev1.EventTypeWarning,
			"HorizontalScaleFailed",
			"scale with backup tool not support yet")
	// use volume snapshot
	case dbaasv1alpha1.HScaleDataClonePolicyFromSnapshot:
		if !isSnapshotAvailable(cli, ctx) || len(stsObj.Spec.VolumeClaimTemplates) == 0 {
			reqCtx.Recorder.Eventf(cluster,
				corev1.EventTypeWarning,
				"HorizontalScaleFailed",
				"volume snapshot not support")
			break
		}
		vsExists, err := isVolumeSnapshotExists(cli, ctx, cluster, component)
		if err != nil {
			return false, err
		}
		// if volumesnapshot not exist, do snapshot to create it.
		if !vsExists {
			if err := doSnapshot(cli,
				reqCtx,
				cluster,
				snapshotKey,
				stsObj,
				component.HorizontalScalePolicy.BackupTemplateSelector); err != nil {
				return shouldRequeue, err
			}
			shouldRequeue = true
			break
		}
		// volumesnapshot exists, then check if it is ready to use.
		ready, err := isVolumeSnapshotReadyToUse(cli, ctx, cluster, component)
		if err != nil {
			return shouldRequeue, err
		}
		// volumesnapshot not ready, wait for it to be ready by reconciling.
		if !ready {
			shouldRequeue = true
			break
		}
		// if volumesnapshot ready,
		// create pvc from snapshot for every new pod
		for i := *stsObj.Spec.Replicas; i < *stsProto.Spec.Replicas; i++ {
			vct := stsObj.Spec.VolumeClaimTemplates[0]
			for _, tmpVct := range stsObj.Spec.VolumeClaimTemplates {
				if tmpVct.Name == component.HorizontalScalePolicy.VolumeMountsName {
					vct = tmpVct
					break
				}
			}
			pvcKey := types.NamespacedName{
				Namespace: stsObj.Namespace,
				Name: fmt.Sprintf("%s-%s-%d",
					vct.Name,
					stsObj.Name,
					i),
			}
			if err := checkedCreatePVCFromSnapshot(cli,
				ctx,
				pvcKey,
				cluster,
				component,
				stsObj); err != nil {
				return shouldRequeue, err
			}
		}
	// do nothing
	case dbaasv1alpha1.HScaleDataClonePolicyNone:
		break
	}
	return shouldRequeue, nil
}

func isPVCExists(cli client.Client,
	ctx context.Context,
	pvcKey types.NamespacedName) (bool, error) {
	pvc := corev1.PersistentVolumeClaim{}
	if err := cli.Get(ctx, pvcKey, &pvc); err != nil {
		return false, client.IgnoreNotFound(err)
	}
	return true, nil
}

func buildFromCUE(tplName string, fillMap map[string]any, lookupKey string, target any) error {
	cueFS, _ := debme.FS(cueTemplates, "cue")
	cueTpl, err := getCacheCUETplValue(tplName, func() (*intctrlutil.CUETpl, error) {
		return intctrlutil.NewCUETplFromBytes(cueFS.ReadFile(tplName))
	})
	if err != nil {
		return err
	}
	cueValue := intctrlutil.NewCUEBuilder(*cueTpl)

	for k, v := range fillMap {
		if err := cueValue.FillObj(k, v); err != nil {
			return err
		}
	}

	b, err := cueValue.Lookup(lookupKey)
	if err != nil {
		return err
	}

	if err = json.Unmarshal(b, target); err != nil {
		return err
	}

	return nil
}

func getBackupMatchingLabels(clusterName string, componentName string) client.MatchingLabels {
	return client.MatchingLabels{
		intctrlutil.AppInstanceLabelKey:  clusterName,
		intctrlutil.AppComponentLabelKey: componentName,
		intctrlutil.AppCreatedByLabelKey: intctrlutil.AppName,
	}
}<|MERGE_RESOLUTION|>--- conflicted
+++ resolved
@@ -43,12 +43,8 @@
 
 	dataprotectionv1alpha1 "github.com/apecloud/kubeblocks/apis/dataprotection/v1alpha1"
 	dbaasv1alpha1 "github.com/apecloud/kubeblocks/apis/dbaas/v1alpha1"
-<<<<<<< HEAD
 	"github.com/apecloud/kubeblocks/controllers/dbaas/components/replicationset"
 	componentutil "github.com/apecloud/kubeblocks/controllers/dbaas/components/util"
-=======
-	"github.com/apecloud/kubeblocks/controllers/dbaas/components/consensusset"
->>>>>>> 71d6d01c
 	intctrlutil "github.com/apecloud/kubeblocks/internal/controllerutil"
 )
 
@@ -1485,13 +1481,13 @@
 		if v, ok := params.cluster.Status.Components[params.component.Name]; ok {
 			consensusSetStatus := v.ConsensusSetStatus
 			if consensusSetStatus != nil {
-				if consensusSetStatus.Leader.Pod != consensusset.ConsensusSetStatusDefaultPodName {
+				if consensusSetStatus.Leader.Pod != componentutil.ComponentStatusDefaultPodName {
 					envData[prefix+"LEADER"] = consensusSetStatus.Leader.Pod
 				}
 
 				followers := ""
 				for _, follower := range consensusSetStatus.Followers {
-					if follower.Pod == consensusset.ConsensusSetStatusDefaultPodName {
+					if follower.Pod == componentutil.ComponentStatusDefaultPodName {
 						continue
 					}
 					if len(followers) > 0 {
