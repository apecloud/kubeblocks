/*
Copyright ApeCloud Inc.

Licensed under the Apache License, Version 2.0 (the "License");
you may not use this file except in compliance with the License.
You may obtain a copy of the License at

    http://www.apache.org/licenses/LICENSE-2.0

Unless required by applicable law or agreed to in writing, software
distributed under the License is distributed on an "AS IS" BASIS,
WITHOUT WARRANTIES OR CONDITIONS OF ANY KIND, either express or implied.
See the License for the specific language governing permissions and
limitations under the License.
*/

package dbaas

import (
	"context"
	"embed"
	"encoding/json"
	"fmt"
	"math"
	"sort"
	"strconv"
	"strings"
	"time"

	snapshotv1 "github.com/kubernetes-csi/external-snapshotter/client/v6/apis/volumesnapshot/v1"
	"github.com/leaanthony/debme"
	"github.com/pkg/errors"
	"github.com/sethvargo/go-password/password"
	"github.com/spf13/viper"
	"golang.org/x/exp/maps"
	appsv1 "k8s.io/api/apps/v1"
	v1 "k8s.io/api/batch/v1"
	corev1 "k8s.io/api/core/v1"
	policyv1 "k8s.io/api/policy/v1"
	apierrors "k8s.io/apimachinery/pkg/api/errors"
	metav1 "k8s.io/apimachinery/pkg/apis/meta/v1"
	"k8s.io/apimachinery/pkg/types"
	"sigs.k8s.io/controller-runtime/pkg/client"
	"sigs.k8s.io/controller-runtime/pkg/controller/controllerutil"
	"sigs.k8s.io/controller-runtime/pkg/log"

	dataprotectionv1alpha1 "github.com/apecloud/kubeblocks/apis/dataprotection/v1alpha1"
	dbaasv1alpha1 "github.com/apecloud/kubeblocks/apis/dbaas/v1alpha1"
	"github.com/apecloud/kubeblocks/controllers/dbaas/components/replicationset"
	componentutil "github.com/apecloud/kubeblocks/controllers/dbaas/components/util"
	cfgutil "github.com/apecloud/kubeblocks/controllers/dbaas/configuration"
	"github.com/apecloud/kubeblocks/controllers/dbaas/operations"
	cfgcore "github.com/apecloud/kubeblocks/internal/configuration"
	cfgcm "github.com/apecloud/kubeblocks/internal/configuration/configmap"
	intctrlutil "github.com/apecloud/kubeblocks/internal/controllerutil"
)

type createParams struct {
	clusterDefinition *dbaasv1alpha1.ClusterDefinition
	clusterVersion    *dbaasv1alpha1.ClusterVersion
	cluster           *dbaasv1alpha1.Cluster
	component         *Component
	applyObjs         *[]client.Object
	cacheCtx          *map[string]interface{}
}

const (
	dbaasPrefix = "KB"
)

var (
	//go:embed cue/*
	cueTemplates embed.FS
	cacheCtx     = map[string]interface{}{}
)

func getCacheCUETplValue(key string, valueCreator func() (*intctrlutil.CUETpl, error)) (*intctrlutil.CUETpl, error) {
	vIf, ok := cacheCtx[key]
	if ok {
		return vIf.(*intctrlutil.CUETpl), nil
	}
	v, err := valueCreator()
	if err != nil {
		return nil, err
	}
	cacheCtx[key] = v
	return v, err
}

func getContainerByName(containers []corev1.Container, name string) (int, *corev1.Container) {
	for i, container := range containers {
		if container.Name == name {
			return i, &container
		}
	}
	return -1, nil
}

func toK8sVolumeClaimTemplate(template dbaasv1alpha1.ClusterComponentVolumeClaimTemplate) corev1.PersistentVolumeClaimTemplate {
	t := corev1.PersistentVolumeClaimTemplate{}
	t.ObjectMeta.Name = template.Name
	if template.Spec != nil {
		t.Spec = *template.Spec
	}
	return t
}

func toK8sVolumeClaimTemplates(templates []dbaasv1alpha1.ClusterComponentVolumeClaimTemplate) []corev1.PersistentVolumeClaimTemplate {
	ts := []corev1.PersistentVolumeClaimTemplate{}
	for _, template := range templates {
		ts = append(ts, toK8sVolumeClaimTemplate(template))
	}
	return ts
}

func buildAffinityLabelSelector(clusterName string, componentName string) *metav1.LabelSelector {
	return &metav1.LabelSelector{
		MatchLabels: map[string]string{
			intctrlutil.AppInstanceLabelKey:  clusterName,
			intctrlutil.AppComponentLabelKey: componentName,
		},
	}
}

func buildPodTopologySpreadConstraints(
	cluster *dbaasv1alpha1.Cluster,
	comAffinity *dbaasv1alpha1.Affinity,
	component *Component,
) []corev1.TopologySpreadConstraint {
	var topologySpreadConstraints []corev1.TopologySpreadConstraint

	var whenUnsatisfiable corev1.UnsatisfiableConstraintAction
	if comAffinity.PodAntiAffinity == dbaasv1alpha1.Required {
		whenUnsatisfiable = corev1.DoNotSchedule
	} else {
		whenUnsatisfiable = corev1.ScheduleAnyway
	}
	for _, topologyKey := range comAffinity.TopologyKeys {
		topologySpreadConstraints = append(topologySpreadConstraints, corev1.TopologySpreadConstraint{
			MaxSkew:           1,
			WhenUnsatisfiable: whenUnsatisfiable,
			TopologyKey:       topologyKey,
			LabelSelector:     buildAffinityLabelSelector(cluster.Name, component.Name),
		})
	}
	return topologySpreadConstraints
}

func buildPodAffinity(
	cluster *dbaasv1alpha1.Cluster,
	comAffinity *dbaasv1alpha1.Affinity,
	component *Component,
) *corev1.Affinity {
	affinity := new(corev1.Affinity)
	// Build NodeAffinity
	var matchExpressions []corev1.NodeSelectorRequirement
	for key, value := range comAffinity.NodeLabels {
		values := strings.Split(value, ",")
		matchExpressions = append(matchExpressions, corev1.NodeSelectorRequirement{
			Key:      key,
			Operator: corev1.NodeSelectorOpIn,
			Values:   values,
		})
	}
	if len(matchExpressions) > 0 {
		nodeSelectorTerm := corev1.NodeSelectorTerm{
			MatchExpressions: matchExpressions,
		}
		affinity.NodeAffinity = &corev1.NodeAffinity{
			RequiredDuringSchedulingIgnoredDuringExecution: &corev1.NodeSelector{
				NodeSelectorTerms: []corev1.NodeSelectorTerm{nodeSelectorTerm},
			},
		}
	}
	// Build PodAntiAffinity
	var podAntiAffinity *corev1.PodAntiAffinity
	var podAffinityTerms []corev1.PodAffinityTerm
	for _, topologyKey := range comAffinity.TopologyKeys {
		podAffinityTerms = append(podAffinityTerms, corev1.PodAffinityTerm{
			TopologyKey:   topologyKey,
			LabelSelector: buildAffinityLabelSelector(cluster.Name, component.Name),
		})
	}
	if comAffinity.PodAntiAffinity == dbaasv1alpha1.Required {
		podAntiAffinity = &corev1.PodAntiAffinity{
			RequiredDuringSchedulingIgnoredDuringExecution: podAffinityTerms,
		}
	} else {
		var weightedPodAffinityTerms []corev1.WeightedPodAffinityTerm
		for _, podAffinityTerm := range podAffinityTerms {
			weightedPodAffinityTerms = append(weightedPodAffinityTerms, corev1.WeightedPodAffinityTerm{
				Weight:          100,
				PodAffinityTerm: podAffinityTerm,
			})
		}
		podAntiAffinity = &corev1.PodAntiAffinity{
			PreferredDuringSchedulingIgnoredDuringExecution: weightedPodAffinityTerms,
		}
	}
	affinity.PodAntiAffinity = podAntiAffinity
	return affinity
}

func disableMonitor(component *Component) {
	component.Monitor = &MonitorConfig{
		Enable: false,
	}
}

func mergeMonitorConfig(
	cluster *dbaasv1alpha1.Cluster,
	clusterDef *dbaasv1alpha1.ClusterDefinition,
	clusterDefComp *dbaasv1alpha1.ClusterDefinitionComponent,
	clusterComp *dbaasv1alpha1.ClusterComponent,
	component *Component) {
	monitorEnable := false
	if clusterComp != nil {
		monitorEnable = clusterComp.Monitor
	}

	monitorConfig := clusterDefComp.Monitor
	if !monitorEnable || monitorConfig == nil {
		disableMonitor(component)
		return
	}

	if !monitorConfig.BuiltIn {
		if monitorConfig.Exporter == nil {
			disableMonitor(component)
			return
		}
		component.Monitor = &MonitorConfig{
			Enable:     true,
			ScrapePath: monitorConfig.Exporter.ScrapePath,
			ScrapePort: monitorConfig.Exporter.ScrapePort,
		}
		return
	}

	characterType := clusterDefComp.CharacterType
	if !isWellKnownCharacterType(characterType) {
		disableMonitor(component)
		return
	}

	switch characterType {
	case kMysql:
		err := wellKnownCharacterTypeFunc[kMysql](cluster, component)
		if err != nil {
			disableMonitor(component)
		}
	default:
		disableMonitor(component)
	}
}

// mergeComponents generates a new Component object, which is a mixture of
// component-related configs from input Cluster, ClusterDef and ClusterVersion.
func mergeComponents(
	reqCtx intctrlutil.RequestCtx,
	cluster *dbaasv1alpha1.Cluster,
	clusterDef *dbaasv1alpha1.ClusterDefinition,
	clusterDefComp *dbaasv1alpha1.ClusterDefinitionComponent,
	clusterVersionComp *dbaasv1alpha1.ClusterVersionComponent,
	clusterComp *dbaasv1alpha1.ClusterComponent) *Component {
	if clusterDefComp == nil {
		return nil
	}

	clusterDefCompObj := clusterDefComp.DeepCopy()
	component := &Component{
		ClusterDefName:        clusterDef.Name,
		ClusterType:           clusterDef.Spec.Type,
		Name:                  clusterDefCompObj.TypeName, // initial name for the component will be same as TypeName
		Type:                  clusterDefCompObj.TypeName,
		CharacterType:         clusterDefCompObj.CharacterType,
		MinReplicas:           clusterDefCompObj.MinReplicas,
		MaxReplicas:           clusterDefCompObj.MaxReplicas,
		DefaultReplicas:       clusterDefCompObj.DefaultReplicas,
		Replicas:              clusterDefCompObj.DefaultReplicas,
		AntiAffinity:          clusterDefCompObj.AntiAffinity,
		ComponentType:         clusterDefCompObj.ComponentType,
		ConsensusSpec:         clusterDefCompObj.ConsensusSpec,
		PodSpec:               clusterDefCompObj.PodSpec,
		Service:               clusterDefCompObj.Service,
		Probes:                clusterDefCompObj.Probes,
		LogConfigs:            clusterDefCompObj.LogConfigs,
		HorizontalScalePolicy: clusterDefCompObj.HorizontalScalePolicy,
	}

	doContainerAttrOverride := func(container corev1.Container) {
		i, c := getContainerByName(component.PodSpec.Containers, container.Name)
		if c == nil {
			component.PodSpec.Containers = append(component.PodSpec.Containers, container)
			return
		}
		if container.Image != "" {
			component.PodSpec.Containers[i].Image = container.Image
		}
		if len(container.Command) != 0 {
			component.PodSpec.Containers[i].Command = container.Command
		}
		if len(container.Args) != 0 {
			component.PodSpec.Containers[i].Args = container.Args
		}
		if container.WorkingDir != "" {
			component.PodSpec.Containers[i].WorkingDir = container.WorkingDir
		}
		if len(container.Ports) != 0 {
			component.PodSpec.Containers[i].Ports = container.Ports
		}
		if len(container.EnvFrom) != 0 {
			component.PodSpec.Containers[i].EnvFrom = container.EnvFrom
		}
		if len(container.Env) != 0 {
			component.PodSpec.Containers[i].Env = container.Env
		}
		if container.Resources.Limits != nil || container.Resources.Requests != nil {
			component.PodSpec.Containers[i].Resources = container.Resources
		}
		if len(container.VolumeMounts) != 0 {
			component.PodSpec.Containers[i].VolumeMounts = container.VolumeMounts
		}
		if len(container.VolumeDevices) != 0 {
			component.PodSpec.Containers[i].VolumeDevices = container.VolumeDevices
		}
		if container.LivenessProbe != nil {
			component.PodSpec.Containers[i].LivenessProbe = container.LivenessProbe
		}
		if container.ReadinessProbe != nil {
			component.PodSpec.Containers[i].ReadinessProbe = container.ReadinessProbe
		}
		if container.StartupProbe != nil {
			component.PodSpec.Containers[i].StartupProbe = container.StartupProbe
		}
		if container.Lifecycle != nil {
			component.PodSpec.Containers[i].Lifecycle = container.Lifecycle
		}
		if container.TerminationMessagePath != "" {
			component.PodSpec.Containers[i].TerminationMessagePath = container.TerminationMessagePath
		}
		if container.TerminationMessagePolicy != "" {
			component.PodSpec.Containers[i].TerminationMessagePolicy = container.TerminationMessagePolicy
		}
		if container.ImagePullPolicy != "" {
			component.PodSpec.Containers[i].ImagePullPolicy = container.ImagePullPolicy
		}
		if container.SecurityContext != nil {
			component.PodSpec.Containers[i].SecurityContext = container.SecurityContext
		}
	}

	if clusterDefCompObj.ConfigSpec != nil {
		component.ConfigTemplates = clusterDefCompObj.ConfigSpec.ConfigTemplateRefs
	}

	if clusterVersionComp != nil {
		component.ConfigTemplates = operations.MergeConfigTemplates(clusterVersionComp.ConfigTemplateRefs, component.ConfigTemplates)
		if clusterVersionComp.PodSpec != nil {
			for _, c := range clusterVersionComp.PodSpec.Containers {
				doContainerAttrOverride(c)
			}
		}
	}
	affinity := cluster.Spec.Affinity
	tolerations := cluster.Spec.Tolerations
	if clusterComp != nil {
		component.Name = clusterComp.Name // component name gets overrided
		component.EnabledLogs = clusterComp.EnabledLogs

		// user can scale in replicas to 0
		if clusterComp.Replicas != nil {
			component.Replicas = *clusterComp.Replicas
		}

		if clusterComp.VolumeClaimTemplates != nil {
			component.VolumeClaimTemplates = toK8sVolumeClaimTemplates(clusterComp.VolumeClaimTemplates)
		}

		if clusterComp.Resources.Requests != nil || clusterComp.Resources.Limits != nil {
			component.PodSpec.Containers[0].Resources = clusterComp.Resources
		}

		if clusterComp.ServiceType != "" {
			if component.Service == nil {
				component.Service = &corev1.ServiceSpec{}
			}
			component.Service.Type = clusterComp.ServiceType
		}

		if clusterComp.Affinity != nil {
			affinity = clusterComp.Affinity
		}
		if len(clusterComp.Tolerations) != 0 {
			tolerations = clusterComp.Tolerations
		}

		component.PrimaryIndex = clusterComp.PrimaryIndex
	}
	if affinity != nil {
		component.PodSpec.Affinity = buildPodAffinity(cluster, affinity, component)
		component.PodSpec.TopologySpreadConstraints = buildPodTopologySpreadConstraints(cluster, affinity, component)
	}
	if tolerations != nil {
		component.PodSpec.Tolerations = tolerations
	}

	// TODO(zhixu.zt) We need to reserve the VolumeMounts of the container for ConfigMap or Secret,
	// At present, it is possible to distinguish between ConfigMap volume and normal volume,
	// Compare the VolumeName of configTemplateRef and Name of VolumeMounts
	//
	// if component.VolumeClaimTemplates == nil {
	//	 for i := range component.PodSpec.Containers {
	//	 	component.PodSpec.Containers[i].VolumeMounts = nil
	//	 }
	// }

	mergeMonitorConfig(cluster, clusterDef, clusterDefComp, clusterComp, component)
	err := buildProbeContainers(reqCtx, component)
	if err != nil {
		reqCtx.Log.Error(err, "build probe container failed.")
	}
	replacePlaceholderTokens(cluster, component)

	return component
}

func mergeComponentsList(reqCtx intctrlutil.RequestCtx,
	cluster *dbaasv1alpha1.Cluster,
	clusterDef *dbaasv1alpha1.ClusterDefinition,
	clusterDefCompList []dbaasv1alpha1.ClusterDefinitionComponent,
	clusterCompList []dbaasv1alpha1.ClusterComponent) []Component {
	var compList []Component
	for _, clusterDefComp := range clusterDefCompList {
		for _, clusterComp := range clusterCompList {
			if clusterComp.Type != clusterDefComp.TypeName {
				continue
			}
			comp := mergeComponents(reqCtx, cluster, clusterDef, &clusterDefComp, nil, &clusterComp)
			compList = append(compList, *comp)
		}
	}
	return compList
}

func getComponent(componentList []Component, name string) *Component {
	for _, comp := range componentList {
		if comp.Name == name {
			return &comp
		}
	}
	return nil
}

func replacePlaceholderTokens(cluster *dbaasv1alpha1.Cluster, component *Component) {
	namedValues := getEnvReplacementMapForConnCrential(cluster.GetName())

	// replace env[].valueFrom.secretKeyRef.name variables
	for _, cc := range [][]corev1.Container{component.PodSpec.InitContainers, component.PodSpec.Containers} {
		for _, c := range cc {
			for _, e := range c.Env {
				if e.ValueFrom == nil {
					continue
				}
				if e.ValueFrom.SecretKeyRef == nil {
					continue
				}
				secretRef := e.ValueFrom.SecretKeyRef
				for k, v := range namedValues {
					r := strings.Replace(secretRef.Name, k, v, 1)
					if r == secretRef.Name {
						continue
					}
					secretRef.Name = r
					break
				}
			}
		}
	}
}

func createCluster(
	reqCtx intctrlutil.RequestCtx,
	cli client.Client,
	clusterDefinition *dbaasv1alpha1.ClusterDefinition,
	clusterVersion *dbaasv1alpha1.ClusterVersion,
	cluster *dbaasv1alpha1.Cluster) (shouldRequeue bool, err error) {

	applyObjs := make([]client.Object, 0, 3)
	cacheCtx := map[string]interface{}{}
	params := createParams{
		cluster:           cluster,
		clusterDefinition: clusterDefinition,
		applyObjs:         &applyObjs,
		cacheCtx:          &cacheCtx,
		clusterVersion:    clusterVersion,
	}
	if err := prepareSecretObjs(reqCtx, cli, &params); err != nil {
		return false, err
	}

	clusterDefComps := clusterDefinition.Spec.Components
	clusterCompMap := cluster.GetTypeMappingComponents()

	// add default component if unspecified in Cluster.spec.components
	for _, c := range clusterDefComps {
		if c.DefaultReplicas <= 0 {
			continue
		}
		if _, ok := clusterCompMap[c.TypeName]; ok {
			continue
		}
		r := c.DefaultReplicas
		cluster.Spec.Components = append(cluster.Spec.Components, dbaasv1alpha1.ClusterComponent{
			Name:     c.TypeName,
			Type:     c.TypeName,
			Replicas: &r,
		})
	}

	clusterCompMap = cluster.GetTypeMappingComponents()
	clusterVersionCompMap := clusterVersion.GetTypeMappingComponents()

	prepareComp := func(component *Component) error {
		iParams := params
		iParams.component = component
		return prepareComponentObjs(reqCtx, cli, &iParams)
	}

	for _, c := range clusterDefComps {
		typeName := c.TypeName
		clusterVersionComp := clusterVersionCompMap[typeName]
		clusterComps := clusterCompMap[typeName]
		for _, clusterComp := range clusterComps {
			if err := prepareComp(mergeComponents(reqCtx, cluster, clusterDefinition, &c, clusterVersionComp, &clusterComp)); err != nil {
				return false, err
			}
		}
	}

	return checkedCreateObjs(reqCtx, cli, &params)
}

func checkedCreateObjs(reqCtx intctrlutil.RequestCtx, cli client.Client, obj interface{}) (shouldRequeue bool, err error) {
	params, ok := obj.(*createParams)
	if !ok {
		return false, fmt.Errorf("invalid arg")
	}

	return createOrReplaceResources(reqCtx, cli, params.cluster, params.clusterDefinition, *params.applyObjs)
}

func prepareSecretObjs(reqCtx intctrlutil.RequestCtx, cli client.Client, obj interface{}) error {
	params, ok := obj.(*createParams)
	if !ok {
		return fmt.Errorf("invalid arg")
	}

	secret, err := buildConnCredential(*params)
	if err != nil {
		return err
	}
	// must make sure secret resources are created before others
	*params.applyObjs = append(*params.applyObjs, secret)
	return nil
}

func existsPDBSpec(pdbSpec *policyv1.PodDisruptionBudgetSpec) bool {
	if pdbSpec == nil {
		return false
	}
	if pdbSpec.MinAvailable == nil && pdbSpec.MaxUnavailable == nil {
		return false
	}
	return true
}

// needBuildPDB check whether the PodDisruptionBudget needs to be built
func needBuildPDB(params *createParams) bool {
	if params.component.ComponentType == dbaasv1alpha1.Consensus {
		// if MinReplicas is non-zero, build pdb
		// TODO: add ut
		return params.component.MinReplicas > 0
	}
	return existsPDBSpec(params.component.PodDisruptionBudgetSpec)
}

// prepareComponentObjs generate all necessary sub-resources objects used in component,
// like Secret, ConfigMap, Service, StatefulSet, Deployment, Volume, PodDisruptionBudget etc.
// Generated resources are cached in (obj.(*createParams)).applyObjs.
func prepareComponentObjs(reqCtx intctrlutil.RequestCtx, cli client.Client, obj interface{}) error {
	params, ok := obj.(*createParams)
	if !ok {
		return fmt.Errorf("invalid arg")
	}

	workloadProcessor := func(customSetup func(*corev1.ConfigMap) (client.Object, error)) error {
		envConfig, err := buildEnvConfig(*params)
		if err != nil {
			return err
		}
		*params.applyObjs = append(*params.applyObjs, envConfig)

		workload, err := customSetup(envConfig)
		if err != nil {
			return err
		}

		defer func() {
			// workload object should be append last
			*params.applyObjs = append(*params.applyObjs, workload)
		}()

		svc, err := buildSvc(*params, true)
		if err != nil {
			return err
		}
		*params.applyObjs = append(*params.applyObjs, svc)

		var podSpec *corev1.PodSpec
		sts, ok := workload.(*appsv1.StatefulSet)
		if ok {
			podSpec = &sts.Spec.Template.Spec
		} else {
			deploy, ok := workload.(*appsv1.Deployment)
			if ok {
				podSpec = &deploy.Spec.Template.Spec
			}
		}
		if podSpec == nil {
			return nil
		}

		defer func() {
			for _, cc := range []*[]corev1.Container{
				&podSpec.Containers,
				&podSpec.InitContainers,
			} {
				volumes := podSpec.Volumes
				for _, c := range *cc {
					for _, v := range c.VolumeMounts {
						// if persistence is not found, add emptyDir pod.spec.volumes[]
						volumes, _ = intctrlutil.CheckAndUpdateVolume(volumes, v.Name, func(volumeName string) corev1.Volume {
							return corev1.Volume{
								Name: v.Name,
								VolumeSource: corev1.VolumeSource{
									EmptyDir: &corev1.EmptyDirVolumeSource{},
								},
							}
						}, nil)
					}
				}
				podSpec.Volumes = volumes
			}
		}()

		// render config template
		configs, err := buildCfg(*params, workload, podSpec, reqCtx.Ctx, cli)
		if err != nil {
			return err
		}
		if configs != nil {
			*params.applyObjs = append(*params.applyObjs, configs...)
		}
		// end render config
		return nil
	}

	switch params.component.ComponentType {
	case dbaasv1alpha1.Stateless:
		if err := workloadProcessor(
			func(envConfig *corev1.ConfigMap) (client.Object, error) {
				return buildDeploy(reqCtx, *params)
			}); err != nil {
			return err
		}
	case dbaasv1alpha1.Stateful:
		if err := workloadProcessor(
			func(envConfig *corev1.ConfigMap) (client.Object, error) {
				return buildSts(reqCtx, *params, envConfig.Name)
			}); err != nil {
			return err
		}
	case dbaasv1alpha1.Consensus:
		if err := workloadProcessor(
			func(envConfig *corev1.ConfigMap) (client.Object, error) {
				return buildConsensusSet(reqCtx, *params, envConfig.Name)
			}); err != nil {
			return err
		}
	case dbaasv1alpha1.Replication:
		// get the maximum value of params.component.Replicas and the number of existing statefulsets under the current component,
		// then construct statefulsets for creating replicationSet or handling horizontal scaling of the replicationSet.
		var existStsList = &appsv1.StatefulSetList{}
		if err := componentutil.GetObjectListByComponentName(reqCtx.Ctx, cli, params.cluster, existStsList, params.component.Name); err != nil {
			return err
		}
		replicaNum := math.Max(float64(len(existStsList.Items)), float64(params.component.Replicas))

		for index := int32(0); index < int32(replicaNum); index++ {
			if err := workloadProcessor(
				func(envConfig *corev1.ConfigMap) (client.Object, error) {
					return buildReplicationSet(reqCtx, *params, envConfig.Name, index)
				}); err != nil {
				return err
			}
		}
	}

	if needBuildPDB(params) {
		pdb, err := buildPDB(*params)
		if err != nil {
			return err
		}
		*params.applyObjs = append(*params.applyObjs, pdb)
	}

	if params.component.Service != nil && len(params.component.Service.Ports) > 0 {
		svc, err := buildSvc(*params, false)
		if err != nil {
			return err
		}
		if params.component.ComponentType == dbaasv1alpha1.Consensus {
			addLeaderSelectorLabels(svc, params.component)
		}
		if params.component.ComponentType == dbaasv1alpha1.Replication {
			svc.Spec.Selector[intctrlutil.RoleLabelKey] = string(replicationset.Primary)
		}
		*params.applyObjs = append(*params.applyObjs, svc)
	}

	return nil
}

// TODO multi roles with same accessMode support
func addLeaderSelectorLabels(service *corev1.Service, component *Component) {
	leader := component.ConsensusSpec.Leader
	if len(leader.Name) > 0 {
		service.Spec.Selector[intctrlutil.RoleLabelKey] = leader.Name
	}
}

func createOrReplaceResources(reqCtx intctrlutil.RequestCtx,
	cli client.Client,
	cluster *dbaasv1alpha1.Cluster,
	clusterDef *dbaasv1alpha1.ClusterDefinition,
	objs []client.Object) (shouldRequeue bool, err error) {

	ctx := reqCtx.Ctx
	logger := reqCtx.Log
	scheme, _ := dbaasv1alpha1.SchemeBuilder.Build()

	handleSts := func(stsProto *appsv1.StatefulSet) (shouldRequeue bool, err error) {
		key := client.ObjectKey{
			Namespace: stsProto.GetNamespace(),
			Name:      stsProto.GetName(),
		}
		stsObj := &appsv1.StatefulSet{}
		if err := cli.Get(ctx, key, stsObj); err != nil {
			return false, err
		}
		snapshotKey := types.NamespacedName{
			Namespace: stsObj.Namespace,
			Name:      stsObj.Name + "-scaling",
		}
		// find component of current statefulset
		componentName := stsObj.Labels[intctrlutil.AppComponentLabelKey]
		components := mergeComponentsList(reqCtx,
			cluster,
			clusterDef,
			clusterDef.Spec.Components,
			cluster.Spec.Components)
		component := getComponent(components, componentName)
		if component == nil {
			reqCtx.Recorder.Eventf(cluster,
				corev1.EventTypeWarning,
				"HorizontalScaleFailed",
				"component %s not found",
				componentName)
			return false, nil
		}

		cleanCronJobs := func() error {
			for i := *stsObj.Spec.Replicas; i < *stsProto.Spec.Replicas; i++ {
				for _, vct := range stsObj.Spec.VolumeClaimTemplates {
					pvcKey := types.NamespacedName{
						Namespace: key.Namespace,
						Name:      fmt.Sprintf("%s-%s-%d", vct.Name, stsObj.Name, i),
					}
					// delete deletion cronjob if exists
					if err := deleteDeletePVCCronJob(cli, ctx, pvcKey); err != nil {
						return err
					}
				}
			}
			return nil
		}

		checkAllPVCsExist := func() (bool, error) {
			for i := *stsObj.Spec.Replicas; i < *stsProto.Spec.Replicas; i++ {
				for _, vct := range stsObj.Spec.VolumeClaimTemplates {
					pvcKey := types.NamespacedName{
						Namespace: key.Namespace,
						Name:      fmt.Sprintf("%s-%s-%d", vct.Name, stsObj.Name, i),
					}
					// check pvc existence
					pvcExists, err := isPVCExists(cli, ctx, pvcKey)
					if err != nil {
						return true, err
					}
					if !pvcExists {
						return false, nil
					}
				}
			}
			return true, nil
		}

		scaleOut := func() (shouldRequeue bool, err error) {
			shouldRequeue = false
			if err = cleanCronJobs(); err != nil {
				return
			}
			allPVCsExist, err := checkAllPVCsExist()
			if err != nil {
				return
			}
			if allPVCsExist {
				return
			}
			// do backup according to component's horizontal scale policy
			return doBackup(reqCtx,
				cli,
				cluster,
				component,
				stsObj,
				stsProto,
				snapshotKey)
		}

		scaleIn := func() error {
			// scale in, if scale in to 0, do not delete pvc
			if *stsProto.Spec.Replicas == 0 || len(stsObj.Spec.VolumeClaimTemplates) == 0 {
				return nil
			}
			for i := *stsProto.Spec.Replicas; i < *stsObj.Spec.Replicas; i++ {
				for _, vct := range stsObj.Spec.VolumeClaimTemplates {
					pvcKey := types.NamespacedName{
						Namespace: key.Namespace,
						Name:      fmt.Sprintf("%s-%s-%d", vct.Name, stsObj.Name, i),
					}
					// create cronjob to delete pvc after 30 minutes
					if err := createDeletePVCCronJob(cli, reqCtx, pvcKey, stsObj, cluster); err != nil {
						return err
					}
				}
			}
			return nil
		}

		checkAllPVCBoundIfNeeded := func() (shouldRequeue bool, err error) {
			shouldRequeue = false
			err = nil
			if component.HorizontalScalePolicy == nil ||
				component.HorizontalScalePolicy.Type != dbaasv1alpha1.HScaleDataClonePolicyFromSnapshot ||
				isSnapshotAvailable(cli, ctx) {
				return
			}
			allPVCBound, err := isAllPVCBound(cli, ctx, stsObj)
			if err != nil {
				return
			}
			if !allPVCBound {
				// requeue waiting pvc phase become bound
				return true, nil
			}
			// all pvc bounded, can do next step
			return
		}

		cleanBackupResourcesIfNeeded := func() error {
			if component.HorizontalScalePolicy == nil ||
				component.HorizontalScalePolicy.Type != dbaasv1alpha1.HScaleDataClonePolicyFromSnapshot ||
				!isSnapshotAvailable(cli, ctx) {
				return nil
			}
			// if all pvc bounded, clean backup resources
			return deleteSnapshot(cli, reqCtx, snapshotKey, cluster, component)
		}

		// when horizontal scaling up, sometimes db needs backup to sync data from master,
		// log is not reliable enough since it can be recycled
		if *stsObj.Spec.Replicas < *stsProto.Spec.Replicas {
			shouldRequeue, err = scaleOut()
			if err != nil {
				return false, err
			}
			if shouldRequeue {
				return true, nil
			}
		} else if *stsObj.Spec.Replicas > *stsProto.Spec.Replicas {
			if err := scaleIn(); err != nil {
				return false, err
			}
		}
		if *stsObj.Spec.Replicas != *stsProto.Spec.Replicas {
			reqCtx.Recorder.Eventf(cluster,
				corev1.EventTypeNormal,
				"HorizontalScale",
				"Start horizontal scale component %s from %d to %d",
				component.Name,
				*stsObj.Spec.Replicas,
				*stsProto.Spec.Replicas)
		}
		tempAnnotations := stsObj.Spec.Template.Annotations
		stsObj.Spec.Template = stsProto.Spec.Template
		// keep the original template annotations.
		// if annotations exist and are replaced, the statefulSet will be updated.
		if restartAnnotation, ok := tempAnnotations[intctrlutil.RestartAnnotationKey]; ok {
			if stsObj.Spec.Template.Annotations == nil {
				stsObj.Spec.Template.Annotations = map[string]string{}
			}
			stsObj.Spec.Template.Annotations[intctrlutil.RestartAnnotationKey] = restartAnnotation
		}
		stsObj.Spec.Replicas = stsProto.Spec.Replicas
		stsObj.Spec.UpdateStrategy = stsProto.Spec.UpdateStrategy
		if err := cli.Update(ctx, stsObj); err != nil {
			return false, err
		}
		// check all pvc bound, requeue if not all ready
		shouldRequeue, err = checkAllPVCBoundIfNeeded()
		if err != nil {
			return false, err
		}
		if shouldRequeue {
			return true, err
		}
		// clean backup resources.
		// there will not be any backup resources other than scale out.
		if err := cleanBackupResourcesIfNeeded(); err != nil {
			return false, err
		}

		// check stsObj.Spec.VolumeClaimTemplates storage
		// request size and find attached PVC and patch request
		// storage size
		for _, vct := range stsObj.Spec.VolumeClaimTemplates {
			var vctProto *corev1.PersistentVolumeClaim
			for _, i := range stsProto.Spec.VolumeClaimTemplates {
				if i.Name == vct.Name {
					vctProto = &i
					break
				}
			}

			// REVIEW: how could VCT proto is nil?
			if vctProto == nil {
				continue
			}

			for i := *stsObj.Spec.Replicas - 1; i >= 0; i-- {
				pvc := &corev1.PersistentVolumeClaim{}
				pvcKey := types.NamespacedName{
					Namespace: key.Namespace,
					Name:      fmt.Sprintf("%s-%s-%d", vct.Name, stsObj.Name, i),
				}
				var err error
				if err = cli.Get(ctx, pvcKey, pvc); err != nil {
					return false, err
				}
				if pvc.Spec.Resources.Requests[corev1.ResourceStorage] == vctProto.Spec.Resources.Requests[corev1.ResourceStorage] {
					continue
				}
				patch := client.MergeFrom(pvc.DeepCopy())
				pvc.Spec.Resources.Requests[corev1.ResourceStorage] = vctProto.Spec.Resources.Requests[corev1.ResourceStorage]
				if err := cli.Patch(ctx, pvc, patch); err != nil {
					return false, err
				}
			}
		}
		return false, nil
	}

	handleConfigMap := func(cm *corev1.ConfigMap) error {
		// if configmap is env config, should update
		if len(cm.Labels[intctrlutil.AppConfigTypeLabelKey]) > 0 {
			if err := cli.Update(ctx, cm); err != nil {
				return err
			}
		}
		return nil
	}

	handleDeploy := func(deployProto *appsv1.Deployment) error {
		key := client.ObjectKey{
			Namespace: deployProto.GetNamespace(),
			Name:      deployProto.GetName(),
		}
		deployObj := &appsv1.Deployment{}
		if err := cli.Get(ctx, key, deployObj); err != nil {
			return err
		}
		deployObj.Spec = deployProto.Spec
		if err := cli.Update(ctx, deployObj); err != nil {
			return err
		}
		return nil
	}

	handleSvc := func(svcProto *corev1.Service) error {
		key := client.ObjectKey{
			Namespace: svcProto.GetNamespace(),
			Name:      svcProto.GetName(),
		}
		svcObj := &corev1.Service{}
		if err := cli.Get(ctx, key, svcObj); err != nil {
			return err
		}
		svcObj.Spec = svcProto.Spec
		if err := cli.Update(ctx, svcObj); err != nil {
			return err
		}
		return nil
	}

	var stsList []*appsv1.StatefulSet
	for _, obj := range objs {
		logger.Info("create or update", "objs", obj)
		if err := controllerutil.SetOwnerReference(cluster, obj, scheme); err != nil {
			return false, err
		}
<<<<<<< HEAD

		// appendToStsList is used to handle statefulSets horizontal scaling when componentType is replication
		appendToStsList := func(stsList []*appsv1.StatefulSet) []*appsv1.StatefulSet {
			stsObj, ok := obj.(*appsv1.StatefulSet)
			if ok {
				stsList = append(stsList, stsObj)
			}
			return stsList
		}

		err := cli.Create(ctx, obj)
		if err == nil {
			stsList = appendToStsList(stsList)
=======
		if !controllerutil.ContainsFinalizer(obj, dbClusterFinalizerName) {
			controllerutil.AddFinalizer(obj, dbClusterFinalizerName)
		}
		if err := cli.Create(ctx, obj); err == nil {
>>>>>>> e5a1cca6
			continue
		}
		if !apierrors.IsAlreadyExists(err) {
			return false, err
		} else {
			stsList = appendToStsList(stsList)
		}

		// Secret kind objects should only be applied once
		if _, ok := obj.(*corev1.Secret); ok {
			continue
		}

		// ConfigMap kind objects should only be applied once
		//
		// The Config is not allowed to be modified.
		// Once ClusterDefinition provider adjusts the ConfigTemplateRef field of CusterDefinition,
		// or provider modifies the wrong config file, it may cause the application cluster may fail.
		//
		// TODO(zhixu.zt): Check whether the configmap object is a config file of component
		// Label check: ConfigMap.Labels["app.kubernetes.io/ins-configure"]
		if cm, ok := obj.(*corev1.ConfigMap); ok {
			if err := handleConfigMap(cm); err != nil {
				return false, err
			}
			continue
		}

		stsProto, ok := obj.(*appsv1.StatefulSet)
		if ok {
			requeue, err := handleSts(stsProto)
			if err != nil {
				return false, err
			}
			if requeue {
				shouldRequeue = true
			}
			continue
		}
		deployProto, ok := obj.(*appsv1.Deployment)
		if ok {
			if err := handleDeploy(deployProto); err != nil {
				return false, err
			}
			continue
		}
		svcProto, ok := obj.(*corev1.Service)
		if ok {
			if err := handleSvc(svcProto); err != nil {
				return false, err
			}
			continue
		}
	}

	if err := replicationset.HandleReplicationSet(reqCtx, cli, cluster, stsList); err != nil {
		return false, err
	}

	return shouldRequeue, nil
}

func buildSvc(params createParams, headless bool) (*corev1.Service, error) {
	tplFile := "service_template.cue"
	if headless {
		tplFile = "headless_service_template.cue"
	}
	svc := corev1.Service{}
	if err := buildFromCUE(tplFile, map[string]any{
		"cluster":   params.cluster,
		"component": params.component,
	}, "service", &svc); err != nil {
		return nil, err
	}

	return &svc, nil
}

func randomString(length int) string {
	res, _ := password.Generate(length, 0, 0, false, false)
	return res
}

func buildConnCredential(params createParams) (*corev1.Secret, error) {
	const tplFile = "conn_credential_template.cue"

	connCredential := corev1.Secret{}
	if err := buildFromCUE(tplFile, map[string]any{
		"clusterdefinition": params.clusterDefinition,
		"cluster":           params.cluster,
	}, "secret", &connCredential); err != nil {
		return nil, err
	}

	if len(connCredential.StringData) == 0 {
		return &connCredential, nil
	}

	// REVIEW: perhaps handles value replacement at `func mergeComponents`
	replaceData := func(placeHolderMap map[string]string) {
		copyStringData := connCredential.DeepCopy().StringData
		for k, v := range copyStringData {
			for i, vv := range []string{k, v} {
				if !strings.HasPrefix(vv, "$(") {
					continue
				}
				for j, r := range placeHolderMap {
					replaced := strings.Replace(vv, j, r, 1)
					if replaced == vv {
						continue
					}
					// replace key
					if i == 0 {
						delete(connCredential.StringData, vv)
						k = replaced
					} else {
						v = replaced
					}
					break
				}
			}
			connCredential.StringData[k] = v
		}
	}

	// 1st pass replace primary placeholder
	m := map[string]string{
		"$(RANDOM_PASSWD)": randomString(8),
	}
	replaceData(m)

	// 2nd pass replace $(CONN_CREDENTIAL) holding values
	m = map[string]string{}

	for k, v := range connCredential.StringData {
		m[fmt.Sprintf("$(CONN_CREDENTIAL).%s", k)] = v
	}

	replaceData(m)
	return &connCredential, nil
}

func buildSts(reqCtx intctrlutil.RequestCtx, params createParams, envConfigName string) (*appsv1.StatefulSet, error) {
	const tplFile = "statefulset_template.cue"

	sts := appsv1.StatefulSet{}
	if err := buildFromCUE(tplFile, map[string]any{
		"cluster":   params.cluster,
		"component": params.component,
	}, "statefulset", &sts); err != nil {
		return nil, err
	}

	// update sts.spec.volumeClaimTemplates[].metadata.labels
	if len(sts.Spec.VolumeClaimTemplates) > 0 && len(sts.GetLabels()) > 0 {
		for index, vct := range sts.Spec.VolumeClaimTemplates {
			if vct.Labels == nil {
				vct.Labels = make(map[string]string)
			}
			vct.Labels[intctrlutil.VolumeClaimTemplateNameLabelKey] = vct.Name
			for k, v := range sts.Labels {
				if _, ok := vct.Labels[k]; !ok {
					vct.Labels[k] = v
				}
			}
			sts.Spec.VolumeClaimTemplates[index] = vct
		}
	}

	if err := processContainersInjection(reqCtx, params, envConfigName, &sts.Spec.Template.Spec); err != nil {
		return nil, err
	}
	return &sts, nil
}

func processContainersInjection(reqCtx intctrlutil.RequestCtx,
	params createParams,
	envConfigName string,
	podSpec *corev1.PodSpec) error {
	for _, cc := range []*[]corev1.Container{
		&podSpec.Containers,
		&podSpec.InitContainers,
	} {
		for i := range *cc {
			injectEnvs(params, envConfigName, &(*cc)[i])
		}
	}
	return nil
}

func injectEnvs(params createParams, envConfigName string, c *corev1.Container) {
	// can not use map, it is unordered
	envFieldPathSlice := []envVar{
		{name: "_POD_NAME", fieldPath: "metadata.name"},
		{name: "_NAMESPACE", fieldPath: "metadata.namespace"},
		{name: "_SA_NAME", fieldPath: "spec.serviceAccountName"},
		{name: "_NODENAME", fieldPath: "spec.nodeName"},
		{name: "_HOSTIP", fieldPath: "status.hostIP"},
		{name: "_PODIP", fieldPath: "status.podIP"},
		{name: "_PODIPS", fieldPath: "status.podIPs"},
	}

	clusterEnv := []envVar{
		{name: "_CLUSTER_NAME", value: params.cluster.Name},
		{name: "_COMP_NAME", value: params.component.Name},
		{name: "_CLUSTER_COMP_NAME", value: params.cluster.Name + "-" + params.component.Name},
	}
	toInjectEnv := make([]corev1.EnvVar, 0, len(envFieldPathSlice)+len(c.Env))
	for _, v := range envFieldPathSlice {
		toInjectEnv = append(toInjectEnv, corev1.EnvVar{
			Name: dbaasPrefix + v.name,
			ValueFrom: &corev1.EnvVarSource{
				FieldRef: &corev1.ObjectFieldSelector{
					FieldPath: v.fieldPath,
				},
			},
		})
	}

	for _, v := range clusterEnv {
		toInjectEnv = append(toInjectEnv, corev1.EnvVar{
			Name:  dbaasPrefix + v.name,
			Value: v.value,
		})
	}

	// have injected variables placed at the front of the slice
	if c.Env == nil {
		c.Env = toInjectEnv
	} else {
		c.Env = append(toInjectEnv, c.Env...)
	}

	if envConfigName == "" {
		return
	}
	if c.EnvFrom == nil {
		c.EnvFrom = []corev1.EnvFromSource{}
	}
	c.EnvFrom = append(c.EnvFrom, corev1.EnvFromSource{
		ConfigMapRef: &corev1.ConfigMapEnvSource{
			LocalObjectReference: corev1.LocalObjectReference{
				Name: envConfigName,
			},
		},
	})
}

// buildReplicationSet build on stateful set of replication.
func buildReplicationSet(reqCtx intctrlutil.RequestCtx,
	params createParams,
	envConfigName string,
	stsIndex int32) (*appsv1.StatefulSet, error) {
	sts, err := buildSts(reqCtx, params, envConfigName)
	if err != nil {
		return nil, err
	}
	// inject replicationSet pod env and role label.
	if sts, err = injectReplicationSetPodEnvAndLabel(params, sts, stsIndex); err != nil {
		return nil, err
	}
	// sts.Name rename and add role label.
	sts.ObjectMeta.Name = fmt.Sprintf("%s-%d", sts.ObjectMeta.Name, stsIndex)
	sts.Labels[intctrlutil.RoleLabelKey] = string(replicationset.Secondary)
	if stsIndex == params.component.PrimaryIndex {
		sts.Labels[intctrlutil.RoleLabelKey] = string(replicationset.Primary)
	}
	sts.Spec.UpdateStrategy.Type = appsv1.OnDeleteStatefulSetStrategyType
	return sts, nil
}

func injectReplicationSetPodEnvAndLabel(params createParams, sts *appsv1.StatefulSet, index int32) (*appsv1.StatefulSet, error) {
	for _, comp := range params.cluster.Spec.Components {
		svcName := strings.Join([]string{params.cluster.Name, params.component.Name, "headless"}, "-")
		for i := range sts.Spec.Template.Spec.Containers {
			c := &sts.Spec.Template.Spec.Containers[i]
			c.Env = append(c.Env, corev1.EnvVar{
				Name:      dbaasPrefix + "_PRIMARY_POD_NAME",
				Value:     fmt.Sprintf("%s-%d-%d.%s", sts.Name, comp.PrimaryIndex, 0, svcName),
				ValueFrom: nil,
			})
		}
		if index != comp.PrimaryIndex {
			sts.Spec.Template.Labels[intctrlutil.RoleLabelKey] = string(replicationset.Secondary)
		} else {
			sts.Spec.Template.Labels[intctrlutil.RoleLabelKey] = string(replicationset.Primary)
		}
	}
	return sts, nil
}

// buildConsensusSet build on a stateful set
func buildConsensusSet(reqCtx intctrlutil.RequestCtx,
	params createParams,
	envConfigName string) (*appsv1.StatefulSet, error) {
	sts, err := buildSts(reqCtx, params, envConfigName)
	if err != nil {
		return sts, err
	}

	sts.Spec.UpdateStrategy.Type = appsv1.OnDeleteStatefulSetStrategyType
	return sts, err
}

func buildDeploy(reqCtx intctrlutil.RequestCtx, params createParams) (*appsv1.Deployment, error) {
	const tplFile = "deployment_template.cue"

	deploy := appsv1.Deployment{}
	if err := buildFromCUE(tplFile, map[string]any{
		"cluster":   params.cluster,
		"component": params.component,
	}, "deployment", &deploy); err != nil {
		return nil, err
	}

	if err := processContainersInjection(reqCtx, params, "", &deploy.Spec.Template.Spec); err != nil {
		return nil, err
	}
	return &deploy, nil
}

func buildPDB(params createParams) (*policyv1.PodDisruptionBudget, error) {
	const tplFile = "pdb_template.cue"
	pdb := policyv1.PodDisruptionBudget{}
	if err := buildFromCUE(tplFile, map[string]any{
		"cluster":   params.cluster,
		"component": params.component,
	}, "pdb", &pdb); err != nil {
		return nil, err
	}

	return &pdb, nil
}

// buildCfg generate volumes for PodTemplate, volumeMount for container, and configmap for config files
func buildCfg(params createParams,
	obj client.Object,
	podSpec *corev1.PodSpec,
	ctx context.Context,
	cli client.Client) ([]client.Object, error) {
	// Need to merge configTemplateRef of ClusterVersion.Components[*].ConfigTemplateRefs and
	// ClusterDefinition.Components[*].ConfigTemplateRefs
	tpls := params.component.ConfigTemplates
	if len(tpls) == 0 {
		return nil, nil
	}

	clusterName := params.cluster.Name
	namespaceName := params.cluster.Namespace

	// New ConfigTemplateBuilder
	cfgTemplateBuilder := newCfgTemplateBuilder(clusterName, namespaceName, params.cluster, params.clusterVersion)
	// Prepare built-in objects and built-in functions
	if err := cfgTemplateBuilder.injectBuiltInObjectsAndFunctions(podSpec, tpls, params.component); err != nil {
		return nil, err
	}

	configs := make([]client.Object, 0, len(tpls))
	volumes := make(map[string]dbaasv1alpha1.ConfigTemplate, len(tpls))
	// TODO Support Update ClusterVersionRef of Cluster
	scheme, _ := dbaasv1alpha1.SchemeBuilder.Build()
	cfgLables := make(map[string]string, len(tpls))
	for _, tpl := range tpls {
		// Check config cm already exists
		cmName := cfgcore.GetInstanceCMName(obj, &tpl)
		volumes[cmName] = tpl
		// Configuration.kubeblocks.io/cfg-tpl-${ctpl-name}: ${cm-instance-name}
		cfgLables[cfgcore.GenerateTPLUniqLabelKeyWithConfig(tpl.Name)] = cmName
		isExist, err := isAlreadyExists(cmName, params.cluster.Namespace, ctx, cli)
		if err != nil {
			return nil, err
		}
		if isExist {
			continue
		}

		// Generate ConfigMap objects for config files
		cm, err := generateConfigMapFromTpl(cfgTemplateBuilder, cmName, tpl, params, ctx, cli)
		if err != nil {
			return nil, err
		}

		// The owner of the configmap object is a cluster of users,
		// in order to manage the life cycle of configmap
		if err := controllerutil.SetOwnerReference(params.cluster, cm, scheme); err != nil {
			return nil, err
		}
		configs = append(configs, cm)
	}
	if sts, ok := obj.(*appsv1.StatefulSet); ok {
		updateStatefulLabelsWithTemplate(sts, cfgLables)
	}

	// Generate Pod Volumes for ConfigMap objects
	if err := checkAndUpdatePodVolumes(podSpec, volumes); err != nil {
		return nil, cfgcore.WrapError(err, "failed to generate pod volume")
	}

	if err := updateConfigurationManagerWithComponent(params, podSpec, tpls, ctx, cli); err != nil {
		return nil, cfgcore.WrapError(err, "failed to generate sidecar for configmap's reloader")
	}

	return configs, nil
}

func updateConfigurationManagerWithComponent(
	params createParams,
	podSpec *corev1.PodSpec,
	cfgTemplates []dbaasv1alpha1.ConfigTemplate,
	ctx context.Context,
	cli client.Client) error {
	var (
		firstCfg        = 0
		usingContainers []*corev1.Container

		defaultVarRunVolumePath = "/var/run"
		criEndpointVolumeName   = "cri-runtime-endpoint"
		// criRuntimeEndpoint      = viper.GetString(cfgcore.CRIRuntimeEndpoint)
		// criType                 = viper.GetString(cfgcore.ConfigCRIType)
	)

	reloadOptions, err := cfgutil.GetReloadOptions(cli, ctx, cfgTemplates)
	if err != nil {
		return err
	}
	if reloadOptions == nil {
		return nil
	}
	if reloadOptions.UnixSignalTrigger == nil {
		// TODO support other reload type
		log.Log.Info("only unix signal type is supported!")
		return nil
	}

	// Ignore useless configtemplate
	for i, tpl := range cfgTemplates {
		usingContainers = intctrlutil.GetPodContainerWithVolumeMount(podSpec, tpl.VolumeName)
		if len(usingContainers) > 0 {
			firstCfg = i
			break
		}
	}

	// No container using any config template
	if len(usingContainers) == 0 {
		log.Log.Info(fmt.Sprintf("tpl config is not used by any container, and pass. tpl configs: %v", cfgTemplates))
		return nil
	}

	// Find first container using
	// Find out which configurations are used by the container
	volumeDirs := make([]corev1.VolumeMount, 0, len(cfgTemplates)+1)
	container := usingContainers[0]
	for i := firstCfg; i < len(cfgTemplates); i++ {
		tpl := cfgTemplates[i]
		// Ignore config template, e.g scripts configmap
		if !cfgutil.NeedReloadVolume(tpl) {
			continue
		}
		volume := intctrlutil.GetVolumeMountByVolume(container, tpl.VolumeName)
		if volume != nil {
			volumeDirs = append(volumeDirs, *volume)
		}
	}

	// If you do not need to watch any configmap volume
	if len(volumeDirs) == 0 {
		log.Log.Info(fmt.Sprintf("volume for configmap is not used by any container, and pass. cm name: %v", cfgTemplates[firstCfg]))
		return nil
	}

	unixSignalOption := reloadOptions.UnixSignalTrigger
	configManagerArgs := cfgcm.BuildSignalArgs(*unixSignalOption, volumeDirs)

	mountPath := defaultVarRunVolumePath
	managerSidecar := &cfgcm.ConfigManagerSidecar{
		ManagerName: cfgcore.ConfigSidecarName,
		Image:       viper.GetString(cfgcore.ConfigSidecarIMAGE),
		Args:        configManagerArgs,
		// add cri sock path
		Volumes: append(volumeDirs, corev1.VolumeMount{
			Name:      criEndpointVolumeName,
			MountPath: mountPath,
		}),
	}

	if container, err = buildCfgManagerContainer(params, managerSidecar); err != nil {
		return err
	}

	podVolumes := podSpec.Volumes
	podVolumes, _ = intctrlutil.CheckAndUpdateVolume(podVolumes, criEndpointVolumeName, func(volumeName string) corev1.Volume {
		return corev1.Volume{
			Name: volumeName,
			VolumeSource: corev1.VolumeSource{
				HostPath: &corev1.HostPathVolumeSource{
					Path: mountPath,
				},
			},
		}
	}, nil)
	podSpec.Volumes = podVolumes

	// Add sidecar to podTemplate
	podSpec.Containers = append(podSpec.Containers, *container)

	// This sidecar container will be able to view and signal processes from other containers
	podSpec.ShareProcessNamespace = func() *bool { b := true; return &b }()
	return nil
}

func updateStatefulLabelsWithTemplate(sts *appsv1.StatefulSet, allLabels map[string]string) {
	// full configmap upgrade
	existLabels := make(map[string]string)
	for key, val := range sts.Labels {
		if strings.HasPrefix(key, cfgcore.ConfigurationTplLabelPrefixKey) {
			existLabels[key] = val
		}
	}

	// delete not exist configmap label
	deletedLabels := cfgcore.MapKeyDifference(existLabels, allLabels)
	for l := range deletedLabels.Iter() {
		delete(sts.Labels, l)
	}

	for key, val := range allLabels {
		sts.Labels[key] = val
	}
}

func buildEnvConfig(params createParams) (*corev1.ConfigMap, error) {
	const tplFile = "env_config_template.cue"

	prefix := dbaasPrefix + "_" + strings.ToUpper(params.component.Type) + "_"
	svcName := strings.Join([]string{params.cluster.Name, params.component.Name, "headless"}, "-")
	envData := map[string]string{}
	envData[prefix+"N"] = strconv.Itoa(int(params.component.Replicas))
	for j := 0; j < int(params.component.Replicas); j++ {
		envData[prefix+strconv.Itoa(j)+"_HOSTNAME"] = fmt.Sprintf("%s.%s", params.cluster.Name+"-"+params.component.Name+"-"+strconv.Itoa(j), svcName)
	}
	// TODO following code seems to be redundant with updateConsensusRoleInfo in consensus_set_utils.go
	// build consensus env from cluster.status
	if params.cluster.Status.Components != nil {
		if v, ok := params.cluster.Status.Components[params.component.Name]; ok {
			consensusSetStatus := v.ConsensusSetStatus
			if consensusSetStatus != nil {
<<<<<<< HEAD
				if consensusSetStatus.Leader.Pod != componentutil.ComponentStatusDefaultPodName {
=======
				if consensusSetStatus.Leader.Pod != consensusset.DefaultPodName {
>>>>>>> e5a1cca6
					envData[prefix+"LEADER"] = consensusSetStatus.Leader.Pod
				}

				followers := ""
				for _, follower := range consensusSetStatus.Followers {
<<<<<<< HEAD
					if follower.Pod == componentutil.ComponentStatusDefaultPodName {
=======
					if follower.Pod == consensusset.DefaultPodName {
>>>>>>> e5a1cca6
						continue
					}
					if len(followers) > 0 {
						followers += ","
					}
					followers += follower.Pod
				}
				envData[prefix+"FOLLOWERS"] = followers
			}
			replicationSetStatus := v.ReplicationSetStatus
			if replicationSetStatus != nil {
				if replicationSetStatus.Primary.Pod != componentutil.ComponentStatusDefaultPodName {
					envData[prefix+"PRIMARY"] = replicationSetStatus.Primary.Pod
				}
				secondaries := ""
				for _, secondary := range replicationSetStatus.Secondaries {
					if secondary.Pod == componentutil.ComponentStatusDefaultPodName {
						continue
					}
					if len(secondaries) > 0 {
						secondaries += ","
					}
					secondaries += secondary.Pod
				}
				envData[prefix+"SECONDARIES"] = secondaries
			}
		}
	}

	config := corev1.ConfigMap{}
	if err := buildFromCUE(tplFile, map[string]any{
		"cluster":     params.cluster,
		"component":   params.component,
		"config.data": envData,
	}, "config", &config); err != nil {
		return nil, err
	}

	return &config, nil
}

func checkAndUpdatePodVolumes(podSpec *corev1.PodSpec, volumes map[string]dbaasv1alpha1.ConfigTemplate) error {
	var (
		err        error
		podVolumes = podSpec.Volumes
	)
	// sort the volumes
	volumeKeys := maps.Keys(volumes)
	sort.Strings(volumeKeys)
	// Update PodTemplate Volumes
	for _, cmName := range volumeKeys {
		tpl := volumes[cmName]
		if podVolumes, err = intctrlutil.CheckAndUpdateVolume(podVolumes, tpl.VolumeName, func(volumeName string) corev1.Volume {
			return corev1.Volume{
				Name: volumeName,
				VolumeSource: corev1.VolumeSource{
					ConfigMap: &corev1.ConfigMapVolumeSource{
						LocalObjectReference: corev1.LocalObjectReference{Name: cmName},
						DefaultMode:          tpl.DefaultMode,
					},
				},
			}
		}, func(volume *corev1.Volume) error {
			configMap := volume.ConfigMap
			if configMap == nil {
				return fmt.Errorf("mount volume[%s] type require ConfigMap: [%+v]", volume.Name, volume)
			}
			configMap.Name = cmName
			return nil
		}); err != nil {
			return err
		}
	}
	podSpec.Volumes = podVolumes
	return nil
}

func isAlreadyExists(cmName string, namespace string, ctx context.Context, cli client.Client) (bool, error) {
	cmKey := client.ObjectKey{
		Name:      cmName,
		Namespace: namespace,
	}

	cmObj := &corev1.ConfigMap{}
	cmErr := cli.Get(ctx, cmKey, cmObj)
	if cmErr != nil && apierrors.IsNotFound(cmErr) {
		// Config is not exists
		return false, nil
	} else if cmErr != nil {
		// An unexpected error occurs
		// TODO process unexpected error
		return true, cmErr
	}

	return true, nil
}

// generateConfigMapFromTpl render config file by config template provided by provider.
func generateConfigMapFromTpl(tplBuilder *configTemplateBuilder,
	cmName string,
	tplCfg dbaasv1alpha1.ConfigTemplate,
	params createParams,
	ctx context.Context,
	cli client.Client) (*corev1.ConfigMap, error) {
	// Render config template by TplEngine
	// The template namespace must be the same as the ClusterDefinition namespace
	configs, err := processConfigMapTemplate(ctx, cli, tplBuilder, tplCfg)
	if err != nil {
		return nil, err
	}

	// Using ConfigMap cue template render to configmap of config
	return buildConfigMapWithTemplate(configs, params, cmName, tplCfg)
}

func buildConfigMapWithTemplate(
	configs map[string]string,
	params createParams,
	cmName string,
	tplCfg dbaasv1alpha1.ConfigTemplate) (*corev1.ConfigMap, error) {
	const tplFile = "config_template.cue"
	cueFS, _ := debme.FS(cueTemplates, "cue")
	cueTpl, err := getCacheCUETplValue(tplFile, func() (*intctrlutil.CUETpl, error) {
		return intctrlutil.NewCUETplFromBytes(cueFS.ReadFile(tplFile))
	})
	if err != nil {
		return nil, err
	}

	cueValue := intctrlutil.NewCUEBuilder(*cueTpl)
	// prepare cue data
	configMeta := map[string]map[string]string{
		"clusterDefinition": {
			"name": params.clusterDefinition.GetName(),
			"type": params.clusterDefinition.Spec.Type,
		},
		"cluster": {
			"name":      params.cluster.GetName(),
			"namespace": params.cluster.GetNamespace(),
		},
		"component": {
			"name":                  params.component.Name,
			"type":                  params.component.Type,
			"configName":            cmName,
			"templateName":          tplCfg.ConfigTplRef,
			"configConstraintsName": tplCfg.ConfigConstraintRef,
			"configTemplateName":    tplCfg.Name,
		},
	}
	configBytes, err := json.Marshal(configMeta)
	if err != nil {
		return nil, err
	}

	// Generate config files context by render cue template
	if err = cueValue.Fill("meta", configBytes); err != nil {
		return nil, err
	}

	configStrByte, err := cueValue.Lookup("config")
	if err != nil {
		return nil, err
	}

	cm := corev1.ConfigMap{}
	if err = json.Unmarshal(configStrByte, &cm); err != nil {
		return nil, err
	}

	// Update rendered config
	cm.Data = configs
	return &cm, nil
}

func buildCfgManagerContainer(params createParams, sidecarRenderedParam *cfgcm.ConfigManagerSidecar) (*corev1.Container, error) {
	const tplFile = "config_manager_sidecar.cue"
	cueFS, _ := debme.FS(CueTemplates, "cue")
	cueTpl, err := getCacheCUETplValue(tplFile, func() (*intctrlutil.CUETpl, error) {
		return intctrlutil.NewCUETplFromBytes(cueFS.ReadFile(tplFile))
	})
	if err != nil {
		return nil, err
	}

	cueValue := intctrlutil.NewCUEBuilder(*cueTpl)
	paramBytes, err := json.Marshal(sidecarRenderedParam)
	if err != nil {
		return nil, err
	}

	if err = cueValue.Fill("parameter", paramBytes); err != nil {
		return nil, err
	}

	containerStrByte, err := cueValue.Lookup("template")
	if err != nil {
		return nil, err
	}
	container := corev1.Container{}
	if err = json.Unmarshal(containerStrByte, &container); err != nil {
		return nil, err
	}
	return &container, nil
}

// processConfigMapTemplate Render config file using template engine
func processConfigMapTemplate(ctx context.Context, cli client.Client, tplBuilder *configTemplateBuilder, tplCfg dbaasv1alpha1.ConfigTemplate) (map[string]string, error) {
	cfgTemplate := &dbaasv1alpha1.ConfigConstraint{}
	if len(tplCfg.ConfigConstraintRef) > 0 {
		if err := cli.Get(ctx, client.ObjectKey{
			Namespace: "",
			Name:      tplCfg.ConfigConstraintRef,
		}, cfgTemplate); err != nil {
			return nil, cfgcore.WrapError(err, "failed to get ConfigConstraint, key[%v]", tplCfg)
		}
	}

	// NOTE: not require checker configuration template status
	configChecker := cfgcore.NewConfigValidator(&cfgTemplate.Spec)
	cmObj := &corev1.ConfigMap{}
	//  Require template configmap exist
	if err := cli.Get(ctx, client.ObjectKey{
		Namespace: tplCfg.Namespace,
		Name:      tplCfg.ConfigTplRef,
	}, cmObj); err != nil {
		return nil, err
	}

	if len(cmObj.Data) == 0 {
		return map[string]string{}, nil
	}

	tplBuilder.setTplName(tplCfg.ConfigTplRef)
	renderedCfg, err := tplBuilder.render(cmObj.Data)
	if err != nil {
		return nil, cfgcore.WrapError(err, "failed to render configmap")
	}

	// NOTE: It is necessary to verify the correctness of the data
	if err := configChecker.Validate(renderedCfg); err != nil {
		return nil, cfgcore.WrapError(err, "failed to validate configmap")
	}

	return renderedCfg, nil
}

// createBackup create backup resources required to do backup,
func createBackup(reqCtx intctrlutil.RequestCtx,
	cli client.Client,
	sts *appsv1.StatefulSet,
	backupPolicyTemplate *dataprotectionv1alpha1.BackupPolicyTemplate,
	backupKey types.NamespacedName,
	cluster *dbaasv1alpha1.Cluster) error {
	ctx := reqCtx.Ctx

	createBackupPolicy := func() (backupPolicyName string, err error) {
		backupPolicyName = ""
		backupPolicyList := dataprotectionv1alpha1.BackupPolicyList{}
		ml := getBackupMatchingLabels(cluster.Name, sts.Labels[intctrlutil.AppComponentLabelKey])
		if err = cli.List(ctx, &backupPolicyList, ml); err != nil {
			return
		}
		if len(backupPolicyList.Items) > 0 {
			backupPolicyName = backupPolicyList.Items[0].Name
			return
		}
		backupPolicy, err := buildBackupPolicy(sts, backupPolicyTemplate, backupKey)
		if err != nil {
			return
		}
		if err = cli.Create(ctx, backupPolicy); err != nil {
			return backupPolicyName, intctrlutil.IgnoreIsAlreadyExists(err)
		}
		// wait 1 second in order to list the newly created backuppolicy
		time.Sleep(time.Second)
		if err = cli.List(ctx, &backupPolicyList, ml); err != nil {
			return
		}
		if len(backupPolicyList.Items) == 0 ||
			len(backupPolicyList.Items[0].Name) == 0 {
			err = errors.Errorf("Can not find backuppolicy name for cluster %s", cluster.Name)
			return
		}
		backupPolicyName = backupPolicyList.Items[0].Name
		return
	}

	createBackup := func(backupPolicyName string) error {
		backupList := dataprotectionv1alpha1.BackupList{}
		ml := getBackupMatchingLabels(cluster.Name, sts.Labels[intctrlutil.AppComponentLabelKey])
		if err := cli.List(ctx, &backupList, ml); err != nil {
			return err
		}
		if len(backupList.Items) > 0 {
			return nil
		}
		backup, err := buildBackup(sts, backupPolicyName, backupKey)
		if err != nil {
			return err
		}
		scheme, _ := dbaasv1alpha1.SchemeBuilder.Build()
		if err := controllerutil.SetOwnerReference(cluster, backup, scheme); err != nil {
			return err
		}
		if err := cli.Create(ctx, backup); err != nil {
			return intctrlutil.IgnoreIsAlreadyExists(err)
		}
		return nil
	}

	backupPolicyName, err := createBackupPolicy()
	if err != nil {
		return err
	}
	if err := createBackup(backupPolicyName); err != nil {
		return err
	}

	reqCtx.Recorder.Eventf(cluster, corev1.EventTypeNormal, "BackupJobCreate", "Create backupjob/%s", backupKey.Name)
	return nil
}

// deleteBackup will delete all backup related resources created during horizontal scaling,
func deleteBackup(ctx context.Context, cli client.Client, clusterName string, componentName string) error {

	ml := getBackupMatchingLabels(clusterName, componentName)

	deleteBackupPolicy := func() error {
		backupPolicyList := dataprotectionv1alpha1.BackupPolicyList{}
		if err := cli.List(ctx, &backupPolicyList, ml); err != nil {
			return err
		}
		for _, backupPolicy := range backupPolicyList.Items {
			if err := cli.Delete(ctx, &backupPolicy); err != nil {
				return client.IgnoreNotFound(err)
			}
		}
		return nil
	}

	deleteRelatedBackups := func() error {
		backupList := dataprotectionv1alpha1.BackupList{}
		if err := cli.List(ctx, &backupList, ml); err != nil {
			return err
		}
		for _, backup := range backupList.Items {
			if err := cli.Delete(ctx, &backup); err != nil {
				return client.IgnoreNotFound(err)
			}
		}
		return nil
	}

	if err := deleteBackupPolicy(); err != nil {
		return err
	}

	return deleteRelatedBackups()
}

func buildBackupPolicy(sts *appsv1.StatefulSet,
	template *dataprotectionv1alpha1.BackupPolicyTemplate,
	backupKey types.NamespacedName) (*dataprotectionv1alpha1.BackupPolicy, error) {
	backupPolicy := dataprotectionv1alpha1.BackupPolicy{}
	if err := buildFromCUE("backup_policy_template.cue", map[string]any{
		"sts":        sts,
		"backup_key": backupKey,
		"template":   template.Name,
	}, "backup_policy", &backupPolicy); err != nil {
		return nil, err
	}

	return &backupPolicy, nil
}

func buildBackup(sts *appsv1.StatefulSet,
	backupPolicyName string,
	backupKey types.NamespacedName) (*dataprotectionv1alpha1.Backup, error) {
	backup := dataprotectionv1alpha1.Backup{}
	if err := buildFromCUE("backup_job_template.cue", map[string]any{
		"sts":                sts,
		"backup_policy_name": backupPolicyName,
		"backup_job_key":     backupKey,
	}, "backup_job", &backup); err != nil {
		return nil, err
	}

	return &backup, nil
}

func createPVCFromSnapshot(ctx context.Context,
	cli client.Client,
	sts *appsv1.StatefulSet,
	pvcKey types.NamespacedName,
	snapshotName string) error {
	pvc, err := buildPVCFromSnapshot(sts, pvcKey, snapshotName)
	if err != nil {
		return err
	}
	if err := cli.Create(ctx, pvc); err != nil {
		return intctrlutil.IgnoreIsAlreadyExists(err)
	}
	return nil
}

func buildPVCFromSnapshot(sts *appsv1.StatefulSet,
	pvcKey types.NamespacedName,
	snapshotName string) (*corev1.PersistentVolumeClaim, error) {

	pvc := corev1.PersistentVolumeClaim{}
	if err := buildFromCUE("pvc_template.cue", map[string]any{
		"sts":           sts,
		"pvc_key":       pvcKey,
		"snapshot_name": snapshotName,
	}, "pvc", &pvc); err != nil {
		return nil, err
	}

	return &pvc, nil
}

func buildVolumeSnapshot(snapshotKey types.NamespacedName,
	pvcName string,
	sts *appsv1.StatefulSet) (*snapshotv1.VolumeSnapshot, error) {
	snapshot := snapshotv1.VolumeSnapshot{}
	if err := buildFromCUE("snapshot_template.cue", map[string]any{
		"snapshot_key": snapshotKey,
		"pvc_name":     pvcName,
		"sts":          sts,
	}, "snapshot", &snapshot); err != nil {
		return nil, err
	}

	return &snapshot, nil
}

// check volume snapshot available
func isSnapshotAvailable(cli client.Client, ctx context.Context) bool {
	vsList := snapshotv1.VolumeSnapshotList{}
	getVSErr := cli.List(ctx, &vsList)
	return getVSErr == nil
}

// check snapshot existence
func isVolumeSnapshotExists(cli client.Client,
	ctx context.Context,
	cluster *dbaasv1alpha1.Cluster,
	component *Component) (bool, error) {
	ml := getBackupMatchingLabels(cluster.Name, component.Name)
	vsList := snapshotv1.VolumeSnapshotList{}
	if err := cli.List(ctx, &vsList, ml); err != nil {
		return false, client.IgnoreNotFound(err)
	}
	return len(vsList.Items) > 0, nil
}

// check snapshot ready to use
func isVolumeSnapshotReadyToUse(cli client.Client,
	ctx context.Context,
	cluster *dbaasv1alpha1.Cluster,
	component *Component) (bool, error) {
	ml := getBackupMatchingLabels(cluster.Name, component.Name)
	vsList := snapshotv1.VolumeSnapshotList{}
	if err := cli.List(ctx, &vsList, ml); err != nil {
		return false, client.IgnoreNotFound(err)
	}
	if len(vsList.Items) == 0 || vsList.Items[0].Status == nil {
		return false, nil
	}
	return *vsList.Items[0].Status.ReadyToUse, nil
}

func doSnapshot(cli client.Client,
	reqCtx intctrlutil.RequestCtx,
	cluster *dbaasv1alpha1.Cluster,
	snapshotKey types.NamespacedName,
	stsObj *appsv1.StatefulSet,
	backupTemplateSelector map[string]string) error {

	ctx := reqCtx.Ctx

	ml := client.MatchingLabels(backupTemplateSelector)
	backupPolicyTemplateList := dataprotectionv1alpha1.BackupPolicyTemplateList{}
	// find backuppolicytemplate by clusterdefinition
	if err := cli.List(ctx, &backupPolicyTemplateList, ml); err != nil {
		return err
	}
	if len(backupPolicyTemplateList.Items) > 0 {
		// if there is backuppolicytemplate created by provider
		// create backupjob CR, will ignore error if already exists
		err := createBackup(reqCtx, cli, stsObj, &backupPolicyTemplateList.Items[0], snapshotKey, cluster)
		if err != nil {
			return err
		}
	} else {
		// no backuppolicytemplate, then try native volumesnapshot
		pvcName := strings.Join([]string{stsObj.Spec.VolumeClaimTemplates[0].Name, stsObj.Name, "0"}, "-")
		snapshot, err := buildVolumeSnapshot(snapshotKey, pvcName, stsObj)
		if err != nil {
			return err
		}
		if err := cli.Create(ctx, snapshot); err != nil {
			return intctrlutil.IgnoreIsAlreadyExists(err)
		}
		scheme, _ := dbaasv1alpha1.SchemeBuilder.Build()
		if err := controllerutil.SetOwnerReference(cluster, snapshot, scheme); err != nil {
			return err
		}
		reqCtx.Recorder.Eventf(cluster, corev1.EventTypeNormal, "VolumeSnapshotCreate", "Create volumesnapshot/%s", snapshotKey.Name)
	}
	return nil
}

func checkedCreatePVCFromSnapshot(cli client.Client,
	ctx context.Context,
	pvcKey types.NamespacedName,
	cluster *dbaasv1alpha1.Cluster,
	component *Component,
	stsObj *appsv1.StatefulSet) error {
	pvc := corev1.PersistentVolumeClaim{}
	// check pvc existence
	if err := cli.Get(ctx, pvcKey, &pvc); err != nil {
		if !apierrors.IsNotFound(err) {
			return err
		}
		ml := getBackupMatchingLabels(cluster.Name, component.Name)
		vsList := snapshotv1.VolumeSnapshotList{}
		if err := cli.List(ctx, &vsList, ml); err != nil {
			return err
		}
		if len(vsList.Items) == 0 {
			return errors.Errorf("volumesnapshot not found in cluster %s component %s", cluster.Name, component.Name)
		}
		return createPVCFromSnapshot(ctx, cli, stsObj, pvcKey, vsList.Items[0].Name)
	}
	return nil
}

func isAllPVCBound(cli client.Client,
	ctx context.Context,
	stsObj *appsv1.StatefulSet) (bool, error) {
	allPVCBound := true
	if len(stsObj.Spec.VolumeClaimTemplates) == 0 {
		return true, nil
	}
	for i := 0; i < int(*stsObj.Spec.Replicas); i++ {
		pvcKey := types.NamespacedName{
			Namespace: stsObj.Namespace,
			Name:      fmt.Sprintf("%s-%s-%d", stsObj.Spec.VolumeClaimTemplates[0].Name, stsObj.Name, i),
		}
		pvc := corev1.PersistentVolumeClaim{}
		// check pvc existence
		if err := cli.Get(ctx, pvcKey, &pvc); err != nil {
			return false, err
		}
		if pvc.Status.Phase != corev1.ClaimBound {
			return false, nil
		}
	}
	return allPVCBound, nil
}

func deleteSnapshot(cli client.Client,
	reqCtx intctrlutil.RequestCtx,
	snapshotKey types.NamespacedName,
	cluster *dbaasv1alpha1.Cluster,
	component *Component) error {
	ctx := reqCtx.Ctx
	if err := deleteBackup(ctx, cli, cluster.Name, component.Name); err != nil {
		return client.IgnoreNotFound(err)
	}
	reqCtx.Recorder.Eventf(cluster, corev1.EventTypeNormal, "BackupJobDelete", "Delete backupjob/%s", snapshotKey.Name)
	vs := snapshotv1.VolumeSnapshot{}
	if err := cli.Get(ctx, snapshotKey, &vs); err != nil {
		return client.IgnoreNotFound(err)
	}
	if err := cli.Delete(ctx, &vs); err != nil {
		return client.IgnoreNotFound(err)
	}
	reqCtx.Recorder.Eventf(cluster, corev1.EventTypeNormal, "VolumeSnapshotDelete", "Delete volumesnapshot/%s", snapshotKey.Name)
	return nil
}

func buildCronJob(pvcKey types.NamespacedName,
	schedule string,
	sts *appsv1.StatefulSet) (*v1.CronJob, error) {

	serviceAccount := viper.GetString("KUBEBLOCKS_SERVICE_ACCOUNT")
	if len(serviceAccount) == 0 {
		serviceAccount = "kubeblocks"
	}

	cronJob := v1.CronJob{}
	if err := buildFromCUE("delete_pvc_cron_job_template.cue", map[string]any{
		"pvc":                   pvcKey,
		"cronjob.spec.schedule": schedule,
		"cronjob.spec.jobTemplate.spec.template.spec.serviceAccount": serviceAccount,
		"sts": sts,
	}, "cronjob", &cronJob); err != nil {
		return nil, err
	}

	return &cronJob, nil
}

func createDeletePVCCronJob(cli client.Client,
	reqCtx intctrlutil.RequestCtx,
	pvcKey types.NamespacedName,
	stsObj *appsv1.StatefulSet,
	cluster *dbaasv1alpha1.Cluster) error {
	ctx := reqCtx.Ctx
	now := time.Now()
	// hack: delete after 30 minutes
	t := now.Add(30 * 60 * time.Second)
	schedule := timeToSchedule(t)
	cronJob, err := buildCronJob(pvcKey, schedule, stsObj)
	if err != nil {
		return err
	}
	if err := cli.Create(ctx, cronJob); err != nil {
		return intctrlutil.IgnoreIsAlreadyExists(err)
	}
	reqCtx.Recorder.Eventf(cluster,
		corev1.EventTypeNormal,
		"CronJobCreate",
		"create cronjob to delete pvc/%s",
		pvcKey.Name)
	return nil
}

func deleteDeletePVCCronJob(cli client.Client,
	ctx context.Context,
	pvcKey types.NamespacedName) error {
	cronJobKey := pvcKey
	cronJobKey.Name = "delete-pvc-" + pvcKey.Name
	cronJob := v1.CronJob{}
	if err := cli.Get(ctx, cronJobKey, &cronJob); err != nil {
		return client.IgnoreNotFound(err)
	}
	if err := cli.Delete(ctx, &cronJob); err != nil {
		return client.IgnoreNotFound(err)
	}
	return nil
}

func timeToSchedule(t time.Time) string {
	utc := t.UTC()
	return fmt.Sprintf("%d %d %d %d *", utc.Minute(), utc.Hour(), utc.Day(), utc.Month())
}

func doBackup(reqCtx intctrlutil.RequestCtx,
	cli client.Client,
	cluster *dbaasv1alpha1.Cluster,
	component *Component,
	stsObj *appsv1.StatefulSet,
	stsProto *appsv1.StatefulSet,
	snapshotKey types.NamespacedName) (shouldRequeue bool, err error) {
	ctx := reqCtx.Ctx
	shouldRequeue = false
	if component.HorizontalScalePolicy == nil {
		return shouldRequeue, nil
	}
	// do backup according to component's horizontal scale policy
	switch component.HorizontalScalePolicy.Type {
	// use backup tool such as xtrabackup
	case dbaasv1alpha1.HScaleDataClonePolicyFromBackup:
		// TODO: db core not support yet, leave it empty
		reqCtx.Recorder.Eventf(cluster,
			corev1.EventTypeWarning,
			"HorizontalScaleFailed",
			"scale with backup tool not support yet")
	// use volume snapshot
	case dbaasv1alpha1.HScaleDataClonePolicyFromSnapshot:
		if !isSnapshotAvailable(cli, ctx) || len(stsObj.Spec.VolumeClaimTemplates) == 0 {
			reqCtx.Recorder.Eventf(cluster,
				corev1.EventTypeWarning,
				"HorizontalScaleFailed",
				"volume snapshot not support")
			break
		}
		vsExists, err := isVolumeSnapshotExists(cli, ctx, cluster, component)
		if err != nil {
			return false, err
		}
		// if volumesnapshot not exist, do snapshot to create it.
		if !vsExists {
			if err := doSnapshot(cli,
				reqCtx,
				cluster,
				snapshotKey,
				stsObj,
				component.HorizontalScalePolicy.BackupTemplateSelector); err != nil {
				return shouldRequeue, err
			}
			shouldRequeue = true
			break
		}
		// volumesnapshot exists, then check if it is ready to use.
		ready, err := isVolumeSnapshotReadyToUse(cli, ctx, cluster, component)
		if err != nil {
			return shouldRequeue, err
		}
		// volumesnapshot not ready, wait for it to be ready by reconciling.
		if !ready {
			shouldRequeue = true
			break
		}
		// if volumesnapshot ready,
		// create pvc from snapshot for every new pod
		for i := *stsObj.Spec.Replicas; i < *stsProto.Spec.Replicas; i++ {
			vct := stsObj.Spec.VolumeClaimTemplates[0]
			for _, tmpVct := range stsObj.Spec.VolumeClaimTemplates {
				if tmpVct.Name == component.HorizontalScalePolicy.VolumeMountsName {
					vct = tmpVct
					break
				}
			}
			pvcKey := types.NamespacedName{
				Namespace: stsObj.Namespace,
				Name: fmt.Sprintf("%s-%s-%d",
					vct.Name,
					stsObj.Name,
					i),
			}
			if err := checkedCreatePVCFromSnapshot(cli,
				ctx,
				pvcKey,
				cluster,
				component,
				stsObj); err != nil {
				return shouldRequeue, err
			}
		}
	// do nothing
	case dbaasv1alpha1.HScaleDataClonePolicyNone:
		break
	}
	return shouldRequeue, nil
}

func isPVCExists(cli client.Client,
	ctx context.Context,
	pvcKey types.NamespacedName) (bool, error) {
	pvc := corev1.PersistentVolumeClaim{}
	if err := cli.Get(ctx, pvcKey, &pvc); err != nil {
		return false, client.IgnoreNotFound(err)
	}
	return true, nil
}

func buildFromCUE(tplName string, fillMap map[string]any, lookupKey string, target any) error {
	cueFS, _ := debme.FS(cueTemplates, "cue")
	cueTpl, err := getCacheCUETplValue(tplName, func() (*intctrlutil.CUETpl, error) {
		return intctrlutil.NewCUETplFromBytes(cueFS.ReadFile(tplName))
	})
	if err != nil {
		return err
	}
	cueValue := intctrlutil.NewCUEBuilder(*cueTpl)

	for k, v := range fillMap {
		if err := cueValue.FillObj(k, v); err != nil {
			return err
		}
	}

	b, err := cueValue.Lookup(lookupKey)
	if err != nil {
		return err
	}

	if err = json.Unmarshal(b, target); err != nil {
		return err
	}

	return nil
}

func getBackupMatchingLabels(clusterName string, componentName string) client.MatchingLabels {
	return client.MatchingLabels{
		intctrlutil.AppInstanceLabelKey:  clusterName,
		intctrlutil.AppComponentLabelKey: componentName,
		intctrlutil.AppCreatedByLabelKey: intctrlutil.AppName,
	}
}<|MERGE_RESOLUTION|>--- conflicted
+++ resolved
@@ -1029,8 +1029,9 @@
 		if err := controllerutil.SetOwnerReference(cluster, obj, scheme); err != nil {
 			return false, err
 		}
-<<<<<<< HEAD
-
+		if !controllerutil.ContainsFinalizer(obj, dbClusterFinalizerName) {
+			controllerutil.AddFinalizer(obj, dbClusterFinalizerName)
+		}
 		// appendToStsList is used to handle statefulSets horizontal scaling when componentType is replication
 		appendToStsList := func(stsList []*appsv1.StatefulSet) []*appsv1.StatefulSet {
 			stsObj, ok := obj.(*appsv1.StatefulSet)
@@ -1043,12 +1044,6 @@
 		err := cli.Create(ctx, obj)
 		if err == nil {
 			stsList = appendToStsList(stsList)
-=======
-		if !controllerutil.ContainsFinalizer(obj, dbClusterFinalizerName) {
-			controllerutil.AddFinalizer(obj, dbClusterFinalizerName)
-		}
-		if err := cli.Create(ctx, obj); err == nil {
->>>>>>> e5a1cca6
 			continue
 		}
 		if !apierrors.IsAlreadyExists(err) {
@@ -1596,21 +1591,13 @@
 		if v, ok := params.cluster.Status.Components[params.component.Name]; ok {
 			consensusSetStatus := v.ConsensusSetStatus
 			if consensusSetStatus != nil {
-<<<<<<< HEAD
 				if consensusSetStatus.Leader.Pod != componentutil.ComponentStatusDefaultPodName {
-=======
-				if consensusSetStatus.Leader.Pod != consensusset.DefaultPodName {
->>>>>>> e5a1cca6
 					envData[prefix+"LEADER"] = consensusSetStatus.Leader.Pod
 				}
 
 				followers := ""
 				for _, follower := range consensusSetStatus.Followers {
-<<<<<<< HEAD
 					if follower.Pod == componentutil.ComponentStatusDefaultPodName {
-=======
-					if follower.Pod == consensusset.DefaultPodName {
->>>>>>> e5a1cca6
 						continue
 					}
 					if len(followers) > 0 {
@@ -1898,7 +1885,7 @@
 		return
 	}
 
-	createBackup := func(backupPolicyName string) error {
+gi	createBackup := func(backupPolicyName string) error {
 		backupList := dataprotectionv1alpha1.BackupList{}
 		ml := getBackupMatchingLabels(cluster.Name, sts.Labels[intctrlutil.AppComponentLabelKey])
 		if err := cli.List(ctx, &backupList, ml); err != nil {
