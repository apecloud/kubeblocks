--- conflicted
+++ resolved
@@ -1016,10 +1016,6 @@
 		} else if !apierrors.IsAlreadyExists(err) {
 			return false, err
 		}
-<<<<<<< HEAD
-=======
-
->>>>>>> d993f3db
 		// Secret kind objects should only be applied once
 		if _, ok := obj.(*corev1.Secret); ok {
 			continue
