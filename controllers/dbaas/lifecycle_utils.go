/*
Copyright ApeCloud Inc.

Licensed under the Apache License, Version 2.0 (the "License");
you may not use this file except in compliance with the License.
You may obtain a copy of the License at

    http://www.apache.org/licenses/LICENSE-2.0

Unless required by applicable law or agreed to in writing, software
distributed under the License is distributed on an "AS IS" BASIS,
WITHOUT WARRANTIES OR CONDITIONS OF ANY KIND, either express or implied.
See the License for the specific language governing permissions and
limitations under the License.
*/

package dbaas

import (
	"context"
	"embed"
	"encoding/json"
	"fmt"
	"sort"
	"strconv"
	"strings"
	"time"

	snapshotv1 "github.com/kubernetes-csi/external-snapshotter/client/v6/apis/volumesnapshot/v1"
	"github.com/leaanthony/debme"
	"github.com/sethvargo/go-password/password"
	"github.com/spf13/viper"
	appsv1 "k8s.io/api/apps/v1"
	corev1 "k8s.io/api/core/v1"
	policyv1 "k8s.io/api/policy/v1"
	apierrors "k8s.io/apimachinery/pkg/api/errors"
	metav1 "k8s.io/apimachinery/pkg/apis/meta/v1"
	"k8s.io/apimachinery/pkg/types"
	ctrl "sigs.k8s.io/controller-runtime"
	"sigs.k8s.io/controller-runtime/pkg/client"
	"sigs.k8s.io/controller-runtime/pkg/controller/controllerutil"

	dataprotectionv1alpha1 "github.com/apecloud/kubeblocks/apis/dataprotection/v1alpha1"
	dbaasv1alpha1 "github.com/apecloud/kubeblocks/apis/dbaas/v1alpha1"
	intctrlutil "github.com/apecloud/kubeblocks/internal/controllerutil"
)

type createParams struct {
	clusterDefinition *dbaasv1alpha1.ClusterDefinition
	appVersion        *dbaasv1alpha1.AppVersion
	cluster           *dbaasv1alpha1.Cluster
	component         *Component
	applyObjs         *[]client.Object
	cacheCtx          *map[string]interface{}
}

const (
	dbaasPrefix = "KB"
)

var (
	//go:embed cue/*
	cueTemplates embed.FS
)

func init() {
	viper.SetDefault(cmNamespaceKey, "default")
}

func (c createParams) getCacheBytesValue(key string, valueCreator func() ([]byte, error)) ([]byte, error) {
	vIf, ok := (*c.cacheCtx)[key]
	if ok {
		return vIf.([]byte), nil
	}
	v, err := valueCreator()
	if err != nil {
		return nil, err
	}
	(*c.cacheCtx)[key] = v
	return v, err
}

func (c createParams) getCacheCUETplValue(key string, valueCreator func() (*intctrlutil.CUETpl, error)) (*intctrlutil.CUETpl, error) {
	vIf, ok := (*c.cacheCtx)[key]
	if ok {
		return vIf.(*intctrlutil.CUETpl), nil
	}
	v, err := valueCreator()
	if err != nil {
		return nil, err
	}
	(*c.cacheCtx)[key] = v
	return v, err
}

// mergeConfigTemplates merge AppVersion.Components[*].ConfigTemplateRefs and ClusterDefinition.Components[*].ConfigTemplateRefs
func mergeConfigTemplates(appVersionTpl []dbaasv1alpha1.ConfigTemplate,
	cdTpl []dbaasv1alpha1.ConfigTemplate) []dbaasv1alpha1.ConfigTemplate {
	if len(appVersionTpl) == 0 {
		return cdTpl
	}

	if len(cdTpl) == 0 {
		return appVersionTpl
	}

	mergedCfgTpl := make([]dbaasv1alpha1.ConfigTemplate, 0, len(appVersionTpl)+len(cdTpl))
	mergedTplMap := make(map[string]struct{}, cap(mergedCfgTpl))

	for i := range appVersionTpl {
		if _, ok := (mergedTplMap)[appVersionTpl[i].VolumeName]; ok {
			// TODO: following error should be checked in validation webhook and record Warning event
			// return nil, fmt.Errorf("ConfigTemplate require not same volumeName [%s]", appVersionTpl[i].Name)
			continue
		}
		mergedCfgTpl = append(mergedCfgTpl, appVersionTpl[i])
		mergedTplMap[appVersionTpl[i].VolumeName] = struct{}{}
	}

	for i := range cdTpl {
		// AppVersion replace clusterDefinition
		if _, ok := (mergedTplMap)[cdTpl[i].VolumeName]; ok {
			continue
		}
		mergedCfgTpl = append(mergedCfgTpl, cdTpl[i])
		mergedTplMap[cdTpl[i].VolumeName] = struct{}{}
	}

	return mergedCfgTpl
}

func getContainerByName(containers []corev1.Container, name string) (int, *corev1.Container) {
	for i, container := range containers {
		if container.Name == name {
			return i, &container
		}
	}
	return -1, nil
}

func toK8sVolumeClaimTemplate(template dbaasv1alpha1.ClusterComponentVolumeClaimTemplate) corev1.PersistentVolumeClaimTemplate {
	t := corev1.PersistentVolumeClaimTemplate{}
	t.ObjectMeta.Name = template.Name
	if template.Spec != nil {
		t.Spec = *template.Spec
	}
	return t
}

func toK8sVolumeClaimTemplates(templates []dbaasv1alpha1.ClusterComponentVolumeClaimTemplate) []corev1.PersistentVolumeClaimTemplate {
	ts := []corev1.PersistentVolumeClaimTemplate{}
	for _, template := range templates {
		ts = append(ts, toK8sVolumeClaimTemplate(template))
	}
	return ts
}

func buildAffinityLabelSelector(clusterName string, componentName string) *metav1.LabelSelector {
	return &metav1.LabelSelector{
		MatchLabels: map[string]string{
			intctrlutil.AppInstanceLabelKey:  clusterName,
			intctrlutil.AppComponentLabelKey: componentName,
		},
	}
}

func buildPodTopologySpreadConstraints(
	cluster *dbaasv1alpha1.Cluster,
	comAffinity *dbaasv1alpha1.Affinity,
	component *Component,
) []corev1.TopologySpreadConstraint {
	var topologySpreadConstraints []corev1.TopologySpreadConstraint

	var whenUnsatisfiable corev1.UnsatisfiableConstraintAction
	if comAffinity.PodAntiAffinity == dbaasv1alpha1.Required {
		whenUnsatisfiable = corev1.DoNotSchedule
	} else {
		whenUnsatisfiable = corev1.ScheduleAnyway
	}
	for _, topologyKey := range comAffinity.TopologyKeys {
		topologySpreadConstraints = append(topologySpreadConstraints, corev1.TopologySpreadConstraint{
			MaxSkew:           1,
			WhenUnsatisfiable: whenUnsatisfiable,
			TopologyKey:       topologyKey,
			LabelSelector:     buildAffinityLabelSelector(cluster.Name, component.Name),
		})
	}
	return topologySpreadConstraints
}

func buildPodAffinity(
	cluster *dbaasv1alpha1.Cluster,
	comAffinity *dbaasv1alpha1.Affinity,
	component *Component,
) *corev1.Affinity {
	affinity := new(corev1.Affinity)
	// Build NodeAffinity
	var matchExpressions []corev1.NodeSelectorRequirement
	for key, value := range comAffinity.NodeLabels {
		values := strings.Split(value, ",")
		matchExpressions = append(matchExpressions, corev1.NodeSelectorRequirement{
			Key:      key,
			Operator: corev1.NodeSelectorOpIn,
			Values:   values,
		})
	}
	if len(matchExpressions) > 0 {
		nodeSelectorTerm := corev1.NodeSelectorTerm{
			MatchExpressions: matchExpressions,
		}
		affinity.NodeAffinity = &corev1.NodeAffinity{
			RequiredDuringSchedulingIgnoredDuringExecution: &corev1.NodeSelector{
				NodeSelectorTerms: []corev1.NodeSelectorTerm{nodeSelectorTerm},
			},
		}
	}
	// Build PodAntiAffinity
	var podAntiAffinity *corev1.PodAntiAffinity
	var podAffinityTerms []corev1.PodAffinityTerm
	for _, topologyKey := range comAffinity.TopologyKeys {
		podAffinityTerms = append(podAffinityTerms, corev1.PodAffinityTerm{
			TopologyKey:   topologyKey,
			LabelSelector: buildAffinityLabelSelector(cluster.Name, component.Name),
		})
	}
	if comAffinity.PodAntiAffinity == dbaasv1alpha1.Required {
		podAntiAffinity = &corev1.PodAntiAffinity{
			RequiredDuringSchedulingIgnoredDuringExecution: podAffinityTerms,
		}
	} else {
		var weightedPodAffinityTerms []corev1.WeightedPodAffinityTerm
		for _, podAffinityTerm := range podAffinityTerms {
			weightedPodAffinityTerms = append(weightedPodAffinityTerms, corev1.WeightedPodAffinityTerm{
				Weight:          100,
				PodAffinityTerm: podAffinityTerm,
			})
		}
		podAntiAffinity = &corev1.PodAntiAffinity{
			PreferredDuringSchedulingIgnoredDuringExecution: weightedPodAffinityTerms,
		}
	}
	affinity.PodAntiAffinity = podAntiAffinity
	return affinity
}

func disableMonitor(component *Component) {
	component.Monitor = &MonitorConfig{
		Enable: false,
	}
}

func mergeMonitorConfig(
	cluster *dbaasv1alpha1.Cluster,
	clusterDef *dbaasv1alpha1.ClusterDefinition,
	clusterDefComp *dbaasv1alpha1.ClusterDefinitionComponent,
	clusterComp *dbaasv1alpha1.ClusterComponent,
	component *Component) {
	monitorEnable := false
	if clusterComp != nil {
		monitorEnable = clusterComp.Monitor
	}

	monitorConfig := clusterDefComp.Monitor
	if !monitorEnable || monitorConfig == nil {
		disableMonitor(component)
		return
	}

	if !monitorConfig.BuiltIn {
		if monitorConfig.Exporter == nil {
			disableMonitor(component)
			return
		}
		component.Monitor = &MonitorConfig{
			Enable:     true,
			ScrapePath: monitorConfig.Exporter.ScrapePath,
			ScrapePort: monitorConfig.Exporter.ScrapePort,
		}
		return
	}

	characterType := clusterDefComp.CharacterType
	if len(characterType) == 0 {
		characterType = CalcCharacterType(clusterDef.Spec.Type)
	}
	if !IsWellKnownCharacterType(characterType) {
		disableMonitor(component)
		return
	}

	switch characterType {
	case KMysql:
		err := WellKnownCharacterTypeFunc[KMysql](cluster, component)
		if err != nil {
			disableMonitor(component)
		}
	default:
		disableMonitor(component)
	}
}

func mergeComponents(
	cluster *dbaasv1alpha1.Cluster,
	clusterDef *dbaasv1alpha1.ClusterDefinition,
	clusterDefComp *dbaasv1alpha1.ClusterDefinitionComponent,
	appVerComp *dbaasv1alpha1.AppVersionComponent,
	clusterComp *dbaasv1alpha1.ClusterComponent) *Component {
	if clusterDefComp == nil {
		return nil
	}

	clusterDefCompObj := clusterDefComp.DeepCopy()
	component := &Component{
<<<<<<< HEAD
		ClusterDefName:             clusterDef.Name,
		ClusterType:                clusterDef.Spec.Type,
		Name:                       clusterDefCompObj.TypeName, // initial name for the component will be same as TypeName
		Type:                       clusterDefCompObj.TypeName,
		MinReplicas:                clusterDefCompObj.MinReplicas,
		MaxReplicas:                clusterDefCompObj.MaxReplicas,
		DefaultReplicas:            clusterDefCompObj.DefaultReplicas,
		Replicas:                   clusterDefCompObj.DefaultReplicas,
		AntiAffinity:               clusterDefCompObj.AntiAffinity,
		ComponentType:              clusterDefCompObj.ComponentType,
		ConsensusSpec:              clusterDefCompObj.ConsensusSpec,
		PodSpec:                    clusterDefCompObj.PodSpec,
		Service:                    clusterDefCompObj.Service,
		Probes:                     clusterDefCompObj.Probes,
		LogConfigs:                 clusterDefCompObj.LogConfigs,
		ConfigTemplates:            clusterDefCompObj.ConfigTemplateRefs,
		HorizontalScalePolicy:      clusterDefCompObj.HorizontalScalePolicy,
		BackupTemplateSelectLabels: clusterDefCompObj.BackupTemplateSelectLabels,
=======
		ClusterDefName:  clusterDef.Name,
		ClusterType:     clusterDef.Spec.Type,
		Name:            clusterDefCompObj.TypeName, // initial name for the component will be same as TypeName
		Type:            clusterDefCompObj.TypeName,
		CharacterType:   clusterDefCompObj.CharacterType,
		MinReplicas:     clusterDefCompObj.MinReplicas,
		MaxReplicas:     clusterDefCompObj.MaxReplicas,
		DefaultReplicas: clusterDefCompObj.DefaultReplicas,
		Replicas:        clusterDefCompObj.DefaultReplicas,
		AntiAffinity:    clusterDefCompObj.AntiAffinity,
		ComponentType:   clusterDefCompObj.ComponentType,
		ConsensusSpec:   clusterDefCompObj.ConsensusSpec,
		PodSpec:         clusterDefCompObj.PodSpec,
		Service:         clusterDefCompObj.Service,
		Probes:          clusterDefCompObj.Probes,
		LogConfigs:      clusterDefCompObj.LogConfigs,
		ConfigTemplates: clusterDefCompObj.ConfigTemplateRefs,
>>>>>>> dc44c411
	}

	doContainerAttrOverride := func(container corev1.Container) {
		i, c := getContainerByName(component.PodSpec.Containers, container.Name)
		if c == nil {
			component.PodSpec.Containers = append(component.PodSpec.Containers, container)
			return
		}
		if container.Image != "" {
			component.PodSpec.Containers[i].Image = container.Image
		}
		if len(container.Command) != 0 {
			component.PodSpec.Containers[i].Command = container.Command
		}
		if len(container.Args) != 0 {
			component.PodSpec.Containers[i].Args = container.Args
		}
		if container.WorkingDir != "" {
			component.PodSpec.Containers[i].WorkingDir = container.WorkingDir
		}
		if len(container.Ports) != 0 {
			component.PodSpec.Containers[i].Ports = container.Ports
		}
		if len(container.EnvFrom) != 0 {
			component.PodSpec.Containers[i].EnvFrom = container.EnvFrom
		}
		if len(container.Env) != 0 {
			component.PodSpec.Containers[i].Env = container.Env
		}
		if container.Resources.Limits != nil || container.Resources.Requests != nil {
			component.PodSpec.Containers[i].Resources = container.Resources
		}
		if len(container.VolumeMounts) != 0 {
			component.PodSpec.Containers[i].VolumeMounts = container.VolumeMounts
		}
		if len(container.VolumeDevices) != 0 {
			component.PodSpec.Containers[i].VolumeDevices = container.VolumeDevices
		}
		if container.LivenessProbe != nil {
			component.PodSpec.Containers[i].LivenessProbe = container.LivenessProbe
		}
		if container.ReadinessProbe != nil {
			component.PodSpec.Containers[i].ReadinessProbe = container.ReadinessProbe
		}
		if container.StartupProbe != nil {
			component.PodSpec.Containers[i].StartupProbe = container.StartupProbe
		}
		if container.Lifecycle != nil {
			component.PodSpec.Containers[i].Lifecycle = container.Lifecycle
		}
		if container.TerminationMessagePath != "" {
			component.PodSpec.Containers[i].TerminationMessagePath = container.TerminationMessagePath
		}
		if container.TerminationMessagePolicy != "" {
			component.PodSpec.Containers[i].TerminationMessagePolicy = container.TerminationMessagePolicy
		}
		if container.ImagePullPolicy != "" {
			component.PodSpec.Containers[i].ImagePullPolicy = container.ImagePullPolicy
		}
		if container.SecurityContext != nil {
			component.PodSpec.Containers[i].SecurityContext = container.SecurityContext
		}
	}

	if appVerComp != nil {
		component.ConfigTemplates = mergeConfigTemplates(appVerComp.ConfigTemplateRefs, component.ConfigTemplates)
		if appVerComp.PodSpec != nil {
			for _, c := range appVerComp.PodSpec.Containers {
				doContainerAttrOverride(c)
			}
		}
	}
	affinity := cluster.Spec.Affinity
	tolerations := cluster.Spec.Tolerations
	if clusterComp != nil {
		component.Name = clusterComp.Name // component name gets overrided
		component.EnabledLogs = clusterComp.EnabledLogs

		// user can scale down replicas to 0
		if clusterComp.Replicas != nil {
			component.Replicas = *clusterComp.Replicas
		}

		if clusterComp.VolumeClaimTemplates != nil {
			component.VolumeClaimTemplates = toK8sVolumeClaimTemplates(clusterComp.VolumeClaimTemplates)
		}

		if clusterComp.Resources.Requests != nil || clusterComp.Resources.Limits != nil {
			component.PodSpec.Containers[0].Resources = clusterComp.Resources
		}

		if clusterComp.ServiceType != "" {
			if component.Service == nil {
				component.Service = &corev1.ServiceSpec{}
			}
			component.Service.Type = clusterComp.ServiceType
		}

		if clusterComp.Affinity != nil {
			affinity = clusterComp.Affinity
		}
		if len(clusterComp.Tolerations) != 0 {
			tolerations = clusterComp.Tolerations
		}
	}
	if affinity != nil {
		component.PodSpec.Affinity = buildPodAffinity(cluster, affinity, component)
		component.PodSpec.TopologySpreadConstraints = buildPodTopologySpreadConstraints(cluster, affinity, component)
	}
	if tolerations != nil {
		component.PodSpec.Tolerations = tolerations
	}

	// TODO(zhixu.zt) We need to reserve the VolumeMounts of the container for ConfigMap or Secret,
	// At present, it is possible to distinguish between ConfigMap volume and normal volume,
	// Compare the VolumeName of configTemplateRef and Name of VolumeMounts
	//
	// if component.VolumeClaimTemplates == nil {
	//	 for i := range component.PodSpec.Containers {
	//	 	component.PodSpec.Containers[i].VolumeMounts = nil
	//	 }
	// }

	mergeMonitorConfig(cluster, clusterDef, clusterDefComp, clusterComp, component)
	replaceValues(cluster, component)

	return component
}

func mergeComponentsList(cluster *dbaasv1alpha1.Cluster,
	clusterDef *dbaasv1alpha1.ClusterDefinition,
	clusterDefCompList []dbaasv1alpha1.ClusterDefinitionComponent,
	clusterCompList []dbaasv1alpha1.ClusterComponent) []Component {
	var compList []Component
	for _, clusterDefComp := range clusterDefCompList {
		var matchClusterComp dbaasv1alpha1.ClusterComponent
		for _, clusterComp := range clusterCompList {
			if clusterComp.Type == clusterDefComp.TypeName {
				matchClusterComp = clusterComp
			}
		}
		comp := mergeComponents(cluster, clusterDef, &clusterDefComp, nil, &matchClusterComp)
		compList = append(compList, *comp)
	}
	return compList
}

func getComponentByName(componentList []Component, name string) *Component {
	for _, comp := range componentList {
		if comp.Name == name {
			return &comp
		}
	}
	return nil
}

func replaceValues(cluster *dbaasv1alpha1.Cluster, component *Component) {
	namedValues := map[string]string{
		"$(CONN_CREDENTIAL_SECRET_NAME)": fmt.Sprintf("%s-conn-credential", cluster.GetName()),
	}

	// replace env[].valueFrom.secretKeyRef.name variables
	for _, c := range component.PodSpec.Containers {
		for _, e := range c.Env {
			if e.ValueFrom == nil {
				continue
			}
			if e.ValueFrom.SecretKeyRef == nil {
				continue
			}
			secretRef := e.ValueFrom.SecretKeyRef
			for k, v := range namedValues {
				r := strings.Replace(secretRef.Name, k, v, 1)
				if r == secretRef.Name {
					continue
				}
				secretRef.Name = r
				break
			}
		}
	}
}

func createCluster(
	reqCtx intctrlutil.RequestCtx,
	cli client.Client,
	clusterDefinition *dbaasv1alpha1.ClusterDefinition,
	appVersion *dbaasv1alpha1.AppVersion,
	cluster *dbaasv1alpha1.Cluster) (*ctrl.Result, error) {

	applyObjs := make([]client.Object, 0, 3)
	cacheCtx := map[string]interface{}{}
	params := createParams{
		cluster:           cluster,
		clusterDefinition: clusterDefinition,
		applyObjs:         &applyObjs,
		cacheCtx:          &cacheCtx,
		appVersion:        appVersion,
	}
	if err := prepareSecretObjs(reqCtx, cli, &params); err != nil {
		res, err := intctrlutil.CheckedRequeueWithError(err, reqCtx.Log, "")
		return &res, err
	}

	clusterDefComp := clusterDefinition.Spec.Components
	clusterCompTypes := cluster.GetTypeMappingComponents()

	// add default component if unspecified in Cluster.spec.components
	for _, c := range clusterDefComp {
		if c.DefaultReplicas <= 0 {
			continue
		}
		if _, ok := clusterCompTypes[c.TypeName]; ok {
			continue
		}
		r := c.DefaultReplicas
		cluster.Spec.Components = append(cluster.Spec.Components, dbaasv1alpha1.ClusterComponent{
			Name:     c.TypeName,
			Type:     c.TypeName,
			Replicas: &r,
		})
	}

	appCompTypes := appVersion.GetTypeMappingComponents()
	clusterCompTypes = cluster.GetTypeMappingComponents()

	prepareComp := func(component *Component) error {
		iParams := params
		iParams.component = component
		return prepareComponentObjs(reqCtx, cli, &iParams)
	}

	for _, c := range clusterDefComp {
		typeName := c.TypeName
		appVersionComponent := appCompTypes[typeName]
		clusterComps := clusterCompTypes[typeName]
		for _, clusterComp := range clusterComps {
			if err := prepareComp(mergeComponents(cluster, clusterDefinition, &c, appVersionComponent, &clusterComp)); err != nil {
				res, err := intctrlutil.CheckedRequeueWithError(err, reqCtx.Log, "")
				return &res, err
			}
		}
	}

	return checkedCreateObjs(reqCtx, cli, &params)
}

func checkedCreateObjs(reqCtx intctrlutil.RequestCtx, cli client.Client, obj interface{}) (*ctrl.Result, error) {
	params, ok := obj.(*createParams)
	if !ok {
		res, err := intctrlutil.CheckedRequeueWithError(fmt.Errorf("invalid arg"), reqCtx.Log, "")
		return &res, err
	}

	return createOrReplaceResources(reqCtx, cli, params.cluster, params.clusterDefinition, *params.applyObjs)
}

func prepareSecretObjs(reqCtx intctrlutil.RequestCtx, cli client.Client, obj interface{}) error {
	params, ok := obj.(*createParams)
	if !ok {
		return fmt.Errorf("invalid arg")
	}

	secret, err := buildConnCredential(*params)
	if err != nil {
		return err
	}
	// must make sure secret resources are created before others
	*params.applyObjs = append(*params.applyObjs, secret)
	return nil
}

func existsPDBSpec(pdbSpec *policyv1.PodDisruptionBudgetSpec) bool {
	if pdbSpec == nil {
		return false
	}
	if pdbSpec.MinAvailable == nil && pdbSpec.MaxUnavailable == nil {
		return false
	}
	return true
}

// needBuildPDB check whether the PodDisruptionBudget needs to be built
func needBuildPDB(params *createParams) bool {
	if params.component.ComponentType == dbaasv1alpha1.Consensus {
		return false
	}
	return existsPDBSpec(params.component.PodDisruptionBudgetSpec)
}

// TODO: @free6om handle config of all component types
func prepareComponentObjs(reqCtx intctrlutil.RequestCtx, cli client.Client, obj interface{}) error {
	params, ok := obj.(*createParams)
	if !ok {
		return fmt.Errorf("invalid arg")
	}

	workloadProcessor := func(customSetup func(*corev1.ConfigMap) (client.Object, error)) error {
		envConfig, err := buildEnvConfig(*params)
		if err != nil {
			return err
		}
		*params.applyObjs = append(*params.applyObjs, envConfig)

		workload, err := customSetup(envConfig)
		if err != nil {
			return err
		}

		defer func() {
			// workload object should be append last
			*params.applyObjs = append(*params.applyObjs, workload)
		}()

		svc, err := buildSvc(*params, true)
		if err != nil {
			return err
		}
		*params.applyObjs = append(*params.applyObjs, svc)

		var podSpec *corev1.PodSpec
		sts, ok := workload.(*appsv1.StatefulSet)
		if ok {
			podSpec = &sts.Spec.Template.Spec
		} else {
			deploy, ok := workload.(*appsv1.Deployment)
			if ok {
				podSpec = &deploy.Spec.Template.Spec
			}
		}
		if podSpec == nil {
			return nil
		}

		defer func() {
			for _, cc := range []*[]corev1.Container{
				&podSpec.Containers,
				&podSpec.InitContainers,
			} {
				volumes := podSpec.Volumes
				for _, c := range *cc {
					for _, v := range c.VolumeMounts {
						// if persistence is not found, add emptyDir pod.spec.volumes[]
						volumes, _ = intctrlutil.CheckAndUpdateVolume(volumes, v.Name, func(volumeName string) corev1.Volume {
							return corev1.Volume{
								Name: v.Name,
								VolumeSource: corev1.VolumeSource{
									EmptyDir: &corev1.EmptyDirVolumeSource{},
								},
							}
						}, nil)
					}
				}
				podSpec.Volumes = volumes
			}
		}()

		// render config template
		configs, err := buildCfg(*params, workload, podSpec, reqCtx.Ctx, cli)
		if err != nil {
			return err
		}
		if configs != nil {
			*params.applyObjs = append(*params.applyObjs, configs...)
		}
		// end render config
		return nil
	}

	switch params.component.ComponentType {
	case dbaasv1alpha1.Stateless:
		if err := workloadProcessor(
			func(envConfig *corev1.ConfigMap) (client.Object, error) {
				return buildDeploy(reqCtx, *params, envConfig.Name)
			}); err != nil {
			return err
		}
	case dbaasv1alpha1.Stateful:
		if err := workloadProcessor(
			func(envConfig *corev1.ConfigMap) (client.Object, error) {
				return buildSts(reqCtx, *params, envConfig.Name)
			}); err != nil {
			return err
		}
	case dbaasv1alpha1.Consensus:
		if err := workloadProcessor(
			func(envConfig *corev1.ConfigMap) (client.Object, error) {
				return buildConsensusSet(reqCtx, *params, envConfig.Name)
			}); err != nil {
			return err
		}
	}

	if needBuildPDB(params) {
		pdb, err := buildPDB(*params)
		if err != nil {
			return err
		}
		*params.applyObjs = append(*params.applyObjs, pdb)
	}

	if params.component.Service != nil && len(params.component.Service.Ports) > 0 {
		svc, err := buildSvc(*params, false)
		if err != nil {
			return err
		}
		if params.component.ComponentType == dbaasv1alpha1.Consensus {
			addSelectorLabels(svc, params.component, dbaasv1alpha1.ReadWrite)
		}
		*params.applyObjs = append(*params.applyObjs, svc)
	}

	return nil
}

// TODO multi roles with same accessMode support
func addSelectorLabels(service *corev1.Service, component *Component, accessMode dbaasv1alpha1.AccessMode) {
	addSelector := func(service *corev1.Service, member dbaasv1alpha1.ConsensusMember, accessMode dbaasv1alpha1.AccessMode) {
		if member.AccessMode == accessMode && len(member.Name) > 0 {
			service.Spec.Selector[intctrlutil.ConsensusSetRoleLabelKey] = member.Name
		}
	}

	addSelector(service, component.ConsensusSpec.Leader, accessMode)
	if component.ConsensusSpec.Learner != nil {
		addSelector(service, *component.ConsensusSpec.Learner, accessMode)
	}

	for _, member := range component.ConsensusSpec.Followers {
		addSelector(service, member, accessMode)
	}
}

func createOrReplaceResources(reqCtx intctrlutil.RequestCtx,
	cli client.Client,
	cluster *dbaasv1alpha1.Cluster,
	clusterDef *dbaasv1alpha1.ClusterDefinition,
	objs []client.Object) (*ctrl.Result, error) {
	ctx := reqCtx.Ctx
	logger := reqCtx.Log
	scheme, _ := dbaasv1alpha1.SchemeBuilder.Build()
	var result *ctrl.Result
	for _, obj := range objs {
		logger.Info("create or update", "objs", obj)
		if err := controllerutil.SetOwnerReference(cluster, obj, scheme); err != nil {
			res, err := intctrlutil.CheckedRequeueWithError(err, reqCtx.Log, "")
			return &res, err
		}
		if err := cli.Create(ctx, obj); err == nil {
			continue
		} else if !apierrors.IsAlreadyExists(err) {
			res, err := intctrlutil.CheckedRequeueWithError(err, reqCtx.Log, "")
			return &res, err
		}

		if !controllerutil.ContainsFinalizer(obj, dbClusterFinalizerName) {
			controllerutil.AddFinalizer(obj, dbClusterFinalizerName)
		}

		// Secret kind objects should only be applied once
		if _, ok := obj.(*corev1.Secret); ok {
			continue
		}

		// ConfigMap kind objects should only be applied once
		//
		// The Config is not allowed to be modified.
		// Once ClusterDefinition provider adjusts the ConfigTemplateRef field of CusterDefinition,
		// or provider modifies the wrong config file, it may cause the application cluster may fail.
		//
		// TODO(zhixu.zt): Check whether the configmap object is a config file of component
		// Label check: ConfigMap.Labels["app.kubernetes.io/ins-configure"]
		if cm, ok := obj.(*corev1.ConfigMap); ok {
			// if configmap is env config, should update
			if len(cm.Labels[intctrlutil.AppConfigTypeLabelKey]) > 0 {
				if err := cli.Update(ctx, cm); err != nil {
					res, err := intctrlutil.CheckedRequeueWithError(err, reqCtx.Log, "")
					return &res, err
				}
			}
			continue
		}

		key := client.ObjectKey{
			Namespace: obj.GetNamespace(),
			Name:      obj.GetName(),
		}
		stsProto, ok := obj.(*appsv1.StatefulSet)
		if ok {
			stsObj := &appsv1.StatefulSet{}
			if err := cli.Get(ctx, key, stsObj); err != nil {
				res, err := intctrlutil.CheckedRequeueWithError(err, reqCtx.Log, "")
				return &res, err
			}
			snapshotKey := types.NamespacedName{
				Namespace: stsObj.Namespace,
				Name:      stsObj.Name + "-scaling",
			}
			// find component of current statefulset
			componentName := stsObj.Labels[intctrlutil.AppComponentLabelKey]
			components := mergeComponentsList(cluster, clusterDef, clusterDef.Spec.Components, cluster.Spec.Components)
			component := getComponentByName(components, componentName)
			// update component status when scaling
			if *stsObj.Spec.Replicas != *stsProto.Spec.Replicas {
				var comp *dbaasv1alpha1.ClusterStatusComponent
				c, ok := cluster.Status.Components[componentName]
				if ok {
					if cluster.Status.Components[componentName].Phase != dbaasv1alpha1.HorizontalScalingPhase {
						comp = &c
						comp.Phase = dbaasv1alpha1.HorizontalScalingPhase
						comp.Message = ""
					}
				} else {
					comp = &dbaasv1alpha1.ClusterStatusComponent{Phase: dbaasv1alpha1.HorizontalScalingPhase, Message: ""}
				}
				if comp != nil {
					patch := client.MergeFrom(cluster.DeepCopy())
					cluster.Status.Components[componentName] = *comp
					if err := cli.Status().Patch(ctx, cluster, patch); err != nil {
						res, err := intctrlutil.CheckedRequeueWithError(err, reqCtx.Log, "")
						return &res, err
					}
				}
			}
			// when horizontal scaling up, sometimes db needs backup to sync data from master, log is not reliable enough since it can be recycled
			if *stsObj.Spec.Replicas < *stsProto.Spec.Replicas {
				// do backup according to component's horizontal scale policy
				if component != nil {
					reqCtx.Recorder.Eventf(cluster, corev1.EventTypeWarning, "HorizontalScaleFailed", "component %s not found", componentName)
					continue
				}
				switch component.HorizontalScalePolicy {
				// use backup tool such as xtrabackup
				case dbaasv1alpha1.Backup:
					// TODO: db core not support yet, leave it empty
					reqCtx.Recorder.Eventf(cluster, corev1.EventTypeWarning, "HorizontalScaleFailed", "scale with backup tool not support yet")
				// use volume snapshot
				case dbaasv1alpha1.Snapshot:
					if isSnapshotAvailable(cli, ctx) && len(stsObj.Spec.VolumeClaimTemplates) > 0 {
						vsExists, err := isVolumeSnapshotExists(cli, ctx, snapshotKey)
						if err != nil {
							res, err := intctrlutil.CheckedRequeueWithError(err, reqCtx.Log, "")
							return &res, err
						}
						if !vsExists {
							// if volumesnapshot not exist, do snapshot to create it.
							if err := doSnapshot(cli, reqCtx, cluster, snapshotKey, stsObj, component.BackupTemplateSelectLabels); err != nil {
								res, err := intctrlutil.CheckedRequeueWithError(err, reqCtx.Log, "")
								return &res, err
							}
							res, err := intctrlutil.RequeueAfter(time.Second, reqCtx.Log, "")
							if err != nil {
								return &res, err
							}
							result = &res
							continue
						} else {
							// volumesnapshot exists, then check if it is ready to use.
							ready, err := isVolumeSnapshotReadyToUse(cli, ctx, snapshotKey)
							if err != nil {
								res, err := intctrlutil.CheckedRequeueWithError(err, reqCtx.Log, "")
								return &res, err
							}
							if ready {
								// if volumesnapshot ready
								// create pvc from snapshot for every new pod
								for i := *stsObj.Spec.Replicas; i < *stsProto.Spec.Replicas; i++ {
									pvcKey := types.NamespacedName{
										Namespace: key.Namespace,
										Name:      fmt.Sprintf("%s-%s-%d", stsObj.Spec.VolumeClaimTemplates[0].Name, stsObj.Name, i),
									}
									if err := checkedCreatePVCFromSnapshot(cli, ctx, pvcKey, snapshotKey, stsObj); err != nil {
										res, err := intctrlutil.CheckedRequeueWithError(err, reqCtx.Log, "")
										return &res, err
									}
								}
							} else {
								// volumesnapshot not ready, wait for it to be ready by reconciling.
								res, err := intctrlutil.RequeueAfter(time.Second, reqCtx.Log, "")
								if err != nil {
									return &res, err
								}
								result = &res
								continue
							}
						}
					} else {
						reqCtx.Recorder.Eventf(cluster, corev1.EventTypeWarning, "HorizontalScaleFailed", "volume snapshot not support")
					}
				// do nothing when horizontal scaling
				case dbaasv1alpha1.ScaleNone:
					break
				}
				reqCtx.Recorder.Eventf(cluster, corev1.EventTypeNormal, "HorizontalScale", "Start horizontal scale from %d to %d", *stsObj.Spec.Replicas, *stsProto.Spec.Replicas)
			} else if *stsObj.Spec.Replicas > *stsProto.Spec.Replicas {
				// scale down, if scale down to 0, do not delete pvc
				if *stsProto.Spec.Replicas > 0 && len(stsObj.Spec.VolumeClaimTemplates) > 0 {
					for i := *stsProto.Spec.Replicas; i < *stsObj.Spec.Replicas; i++ {
						for _, vct := range stsObj.Spec.VolumeClaimTemplates {
							pvcKey := types.NamespacedName{
								Namespace: key.Namespace,
								Name:      fmt.Sprintf("%s-%s-%d", vct.Name, stsObj.Name, i),
							}
							// delete pvc
							pvc := corev1.PersistentVolumeClaim{}
							if err := cli.Get(ctx, pvcKey, &pvc); err != nil {
								if !apierrors.IsNotFound(err) {
									res, err := intctrlutil.CheckedRequeueWithError(err, reqCtx.Log, "")
									return &res, err
								}
							} else {
								if err := cli.Delete(ctx, &pvc); err != nil {
									if !apierrors.IsNotFound(err) {
										res, err := intctrlutil.CheckedRequeueWithError(err, reqCtx.Log, "")
										return &res, err
									}
								}
							}
						}
					}
				}
			}
			tempAnnotations := stsObj.Spec.Template.Annotations
			stsObj.Spec.Template = stsProto.Spec.Template
			// keep the original template annotations.
			// if annotations exist and are replaced, the statefulSet will be updated
			stsObj.Spec.Template.Annotations = tempAnnotations
			stsObj.Spec.Replicas = stsProto.Spec.Replicas
			stsObj.Spec.UpdateStrategy = stsProto.Spec.UpdateStrategy
			if err := cli.Update(ctx, stsObj); err != nil {
				res, err := intctrlutil.CheckedRequeueWithError(err, reqCtx.Log, "")
				return &res, err
			}
			// clean backup resources
			if component != nil &&
				component.HorizontalScalePolicy == dbaasv1alpha1.Snapshot &&
				isSnapshotAvailable(cli, ctx) {
				allPVCBound, err := isAllPVCBound(cli, ctx, stsObj)
				if err != nil {
					res, err := intctrlutil.CheckedRequeueWithError(err, reqCtx.Log, "")
					return &res, err
				}
				if allPVCBound {
					// if all pvc bounded, clean backup resources
					if err := deleteSnapshot(cli, reqCtx, snapshotKey, cluster); err != nil {
						res, err := intctrlutil.CheckedRequeueWithError(err, reqCtx.Log, "")
						return &res, err
					}
				} else {
					// requeue waiting pvc phase become bound
					res, err := intctrlutil.RequeueAfter(time.Second, reqCtx.Log, "")
					if err != nil {
						return &res, err
					}
					result = &res
					continue
				}
			}

			// check stsObj.Spec.VolumeClaimTemplates storage
			// request size and find attached PVC and patch request
			// storage size
			for _, vct := range stsObj.Spec.VolumeClaimTemplates {
				var vctProto *corev1.PersistentVolumeClaim
				for _, i := range stsProto.Spec.VolumeClaimTemplates {
					if i.Name == vct.Name {
						vctProto = &i
						break
					}
				}

				// REVIEW: how could VCT proto is nil?
				if vctProto == nil {
					continue
				}

				for i := *stsObj.Spec.Replicas - 1; i >= 0; i-- {
					pvc := &corev1.PersistentVolumeClaim{}
					pvcKey := types.NamespacedName{
						Namespace: key.Namespace,
						Name:      fmt.Sprintf("%s-%s-%d", vct.Name, stsObj.Name, i),
					}
					var err error
					if err = cli.Get(ctx, pvcKey, pvc); err != nil {
						if apierrors.IsNotFound(err) {
							continue
						}
						if !apierrors.IsNotFound(err) {
							res, err := intctrlutil.CheckedRequeueWithError(err, reqCtx.Log, "")
							return &res, err
						}
					}
					if pvc.Spec.Resources.Requests[corev1.ResourceStorage] == vctProto.Spec.Resources.Requests[corev1.ResourceStorage] {
						continue
					}
					patch := client.MergeFrom(pvc.DeepCopy())
					pvc.Spec.Resources.Requests[corev1.ResourceStorage] = vctProto.Spec.Resources.Requests[corev1.ResourceStorage]
					if err := cli.Patch(ctx, pvc, patch); err != nil {
						res, err := intctrlutil.CheckedRequeueWithError(err, reqCtx.Log, "")
						return &res, err
					}
				}
			}
			continue
		}
		deployProto, ok := obj.(*appsv1.Deployment)
		if ok {
			deployObj := &appsv1.Deployment{}
			if err := cli.Get(ctx, key, deployObj); err != nil {
				res, err := intctrlutil.CheckedRequeueWithError(err, reqCtx.Log, "")
				return &res, err
			}
			deployObj.Spec = deployProto.Spec
			if err := cli.Update(ctx, deployObj); err != nil {
				res, err := intctrlutil.CheckedRequeueWithError(err, reqCtx.Log, "")
				return &res, err
			}
			continue
		}
		svcProto, ok := obj.(*corev1.Service)
		if ok {
			svcObj := &corev1.Service{}
			if err := cli.Get(ctx, key, svcObj); err != nil {
				res, err := intctrlutil.CheckedRequeueWithError(err, reqCtx.Log, "")
				return &res, err
			}
			svcObj.Spec = svcProto.Spec
			if err := cli.Update(ctx, svcObj); err != nil {
				res, err := intctrlutil.CheckedRequeueWithError(err, reqCtx.Log, "")
				return &res, err
			}
			continue
		}
	}
	return result, nil
}

func buildSvc(params createParams, headless bool) (*corev1.Service, error) {
	tplFile := "service_template.cue"
	if headless {
		tplFile = "headless_service_template.cue"
	}
	cueFS, _ := debme.FS(cueTemplates, "cue")
	cueTpl, err := params.getCacheCUETplValue(tplFile, func() (*intctrlutil.CUETpl, error) {
		return intctrlutil.NewCUETplFromBytes(cueFS.ReadFile(tplFile))
	})
	if err != nil {
		return nil, err
	}

	cueValue := intctrlutil.NewCUEBuilder(*cueTpl)
	clusterStrByte, err := params.getCacheBytesValue("cluster", func() ([]byte, error) {
		return json.Marshal(params.cluster)
	})
	if err != nil {
		return nil, err
	}
	if err = cueValue.Fill("cluster", clusterStrByte); err != nil {
		return nil, err
	}

	componentStrByte, err := json.Marshal(params.component)
	if err != nil {
		return nil, err
	}
	if err = cueValue.Fill("component", componentStrByte); err != nil {
		return nil, err
	}

	svcStrByte, err := cueValue.Lookup("service")
	if err != nil {
		return nil, err
	}

	svc := corev1.Service{}
	if err = json.Unmarshal(svcStrByte, &svc); err != nil {
		return nil, err
	}

	return &svc, nil
}

func randomString(length int) string {
	res, _ := password.Generate(length, 0, 0, false, false)
	return res
}

func buildConnCredential(params createParams) (*corev1.Secret, error) {
	const tplFile = "conn_credential_template.cue"
	cueFS, _ := debme.FS(cueTemplates, "cue")
	cueTpl, err := params.getCacheCUETplValue(tplFile, func() (*intctrlutil.CUETpl, error) {
		return intctrlutil.NewCUETplFromBytes(cueFS.ReadFile(tplFile))
	})
	if err != nil {
		return nil, err
	}

	cueValue := intctrlutil.NewCUEBuilder(*cueTpl)
	clusterDefinitionStrByte, err := params.getCacheBytesValue("clusterDefinition", func() ([]byte, error) {
		return json.Marshal(params.clusterDefinition)
	})
	if err != nil {
		return nil, err
	}

	if err = cueValue.Fill("clusterdefinition", clusterDefinitionStrByte); err != nil {
		return nil, err
	}

	clusterStrByte, err := params.getCacheBytesValue("cluster", func() ([]byte, error) {
		return json.Marshal(params.cluster)
	})
	if err != nil {
		return nil, err
	}

	if err = cueValue.Fill("cluster", clusterStrByte); err != nil {
		return nil, err
	}

	secretStrByte, err := cueValue.Lookup("secret")
	if err != nil {
		return nil, err
	}

	connCredential := corev1.Secret{}
	if err = json.Unmarshal(secretStrByte, &connCredential); err != nil {
		return nil, err
	}

	if len(connCredential.StringData) == 0 {
		return &connCredential, nil
	}

	// REVIEW: perhaps handles value replacement at `func mergeComponents`
	replaceData := func(placeHolderMap map[string]string) {
		copyStringData := connCredential.DeepCopy().StringData
		for k, v := range copyStringData {
			for i, vv := range []string{k, v} {
				if !strings.HasPrefix(vv, "$(") {
					continue
				}
				for j, r := range placeHolderMap {
					replaced := strings.Replace(vv, j, r, 1)
					if replaced == vv {
						continue
					}
					// replace key
					if i == 0 {
						delete(connCredential.StringData, vv)
						k = replaced
					} else {
						v = replaced
					}
					break
				}
			}
			connCredential.StringData[k] = v
		}
	}

	// 1st pass replace primary placeholder
	m := map[string]string{
		"$(RANDOM_PASSWD)": randomString(8),
	}
	replaceData(m)

	// 2nd pass replace $(CONN_CREDENTIAL) holding values
	m = map[string]string{}

	for k, v := range connCredential.StringData {
		m[fmt.Sprintf("$(CONN_CREDENTIAL).%s", k)] = v
	}

	replaceData(m)
	return &connCredential, nil
}

func buildSts(reqCtx intctrlutil.RequestCtx, params createParams, envConfigName string) (*appsv1.StatefulSet, error) {
	const tplFile = "statefulset_template.cue"
	cueFS, _ := debme.FS(cueTemplates, "cue")
	cueTpl, err := params.getCacheCUETplValue(tplFile, func() (*intctrlutil.CUETpl, error) {
		return intctrlutil.NewCUETplFromBytes(cueFS.ReadFile(tplFile))
	})
	if err != nil {
		return nil, err
	}

	cueValue := intctrlutil.NewCUEBuilder(*cueTpl)
	clusterStrByte, err := params.getCacheBytesValue("cluster", func() ([]byte, error) {
		return json.Marshal(params.cluster)
	})
	if err != nil {
		return nil, err
	}
	if err = cueValue.Fill("cluster", clusterStrByte); err != nil {
		return nil, err
	}

	componentStrByte, err := json.Marshal(params.component)
	if err != nil {
		return nil, err
	}
	if err = cueValue.Fill("component", componentStrByte); err != nil {
		return nil, err
	}

	stsStrByte, err := cueValue.Lookup("statefulset")
	if err != nil {
		return nil, err
	}

	sts := appsv1.StatefulSet{}
	if err = json.Unmarshal(stsStrByte, &sts); err != nil {
		return nil, err
	}

	// update sts.spec.volumeClaimTemplates[].metadata.labels
	if len(sts.Spec.VolumeClaimTemplates) > 0 && len(sts.GetLabels()) > 0 {
		for index, vct := range sts.Spec.VolumeClaimTemplates {
			if vct.Labels == nil {
				vct.Labels = make(map[string]string)
			}
			vct.Labels[intctrlutil.VolumeClaimTemplateNameLabelKey] = vct.Name
			for k, v := range sts.Labels {
				if _, ok := vct.Labels[k]; !ok {
					vct.Labels[k] = v
				}
			}
			sts.Spec.VolumeClaimTemplates[index] = vct
		}
	}

	if err = processContainersInjection(reqCtx, params, envConfigName, &sts.Spec.Template.Spec); err != nil {
		return nil, err
	}
	return &sts, nil
}

func processContainersInjection(reqCtx intctrlutil.RequestCtx,
	params createParams,
	envConfigName string,
	podSpec *corev1.PodSpec) error {
	probeContainers, err := buildProbeContainers(reqCtx, params, podSpec.Containers)
	if err != nil {
		return err
	}
	podSpec.Containers = append(podSpec.Containers, probeContainers...)

	for _, cc := range []*[]corev1.Container{
		&podSpec.Containers,
		&podSpec.InitContainers,
	} {
		for i := range *cc {
			injectEnvs(params, envConfigName, &(*cc)[i])
		}
	}
	return nil
}

func injectEnvs(params createParams, envConfigName string, c *corev1.Container) {
	// can not use map, it is unordered
	envFieldPathSlice := []envVar{
		{name: "_POD_NAME", fieldPath: "metadata.name"},
		{name: "_NAMESPACE", fieldPath: "metadata.namespace"},
		{name: "_SA_NAME", fieldPath: "spec.serviceAccountName"},
		{name: "_NODENAME", fieldPath: "spec.nodeName"},
		{name: "_HOSTIP", fieldPath: "status.hostIP"},
		{name: "_PODIP", fieldPath: "status.podIP"},
		{name: "_PODIPS", fieldPath: "status.podIPs"},
	}

	clusterEnv := []envVar{
		{name: "_CLUSTER_NAME", value: params.cluster.Name},
		{name: "_COMP_NAME", value: params.component.Name},
		{name: "_CLUSTER_COMP_NAME", value: params.cluster.Name + "-" + params.component.Name},
	}
	toInjectEnv := make([]corev1.EnvVar, 0, len(envFieldPathSlice)+len(c.Env))
	for _, v := range envFieldPathSlice {
		toInjectEnv = append(toInjectEnv, corev1.EnvVar{
			Name: dbaasPrefix + v.name,
			ValueFrom: &corev1.EnvVarSource{
				FieldRef: &corev1.ObjectFieldSelector{
					FieldPath: v.fieldPath,
				},
			},
		})
	}

	for _, v := range clusterEnv {
		toInjectEnv = append(toInjectEnv, corev1.EnvVar{
			Name:  dbaasPrefix + v.name,
			Value: v.value,
		})
	}

	// sort toInjectEnv, different order of envs will cause pods restart
	// TODO: should add testcase to test pod restart
	sort.Slice(toInjectEnv, func(i, j int) bool {
		return toInjectEnv[i].Name < toInjectEnv[j].Name
	})

	// have injected variables placed at the front of the slice
	if c.Env == nil {
		c.Env = toInjectEnv
	} else {
		c.Env = append(toInjectEnv, c.Env...)
	}

	if envConfigName == "" {
		return
	}
	if c.EnvFrom == nil {
		c.EnvFrom = []corev1.EnvFromSource{}
	}
	c.EnvFrom = append(c.EnvFrom, corev1.EnvFromSource{
		ConfigMapRef: &corev1.ConfigMapEnvSource{
			LocalObjectReference: corev1.LocalObjectReference{
				Name: envConfigName,
			},
		},
	})
}

// buildConsensusSet build on a stateful set
func buildConsensusSet(reqCtx intctrlutil.RequestCtx,
	params createParams,
	envConfigName string) (*appsv1.StatefulSet, error) {
	sts, err := buildSts(reqCtx, params, envConfigName)
	if err != nil {
		return sts, err
	}

	sts.Spec.UpdateStrategy.Type = appsv1.OnDeleteStatefulSetStrategyType
	return sts, err
}

func buildDeploy(reqCtx intctrlutil.RequestCtx, params createParams, envConfigName string) (*appsv1.Deployment, error) {
	const tplFile = "deployment_template.cue"
	cueFS, _ := debme.FS(cueTemplates, "cue")
	cueTpl, err := params.getCacheCUETplValue(tplFile, func() (*intctrlutil.CUETpl, error) {
		return intctrlutil.NewCUETplFromBytes(cueFS.ReadFile(tplFile))
	})
	if err != nil {
		return nil, err
	}

	cueValue := intctrlutil.NewCUEBuilder(*cueTpl)
	clusterStrByte, err := params.getCacheBytesValue("cluster", func() ([]byte, error) {
		return json.Marshal(params.cluster)
	})
	if err != nil {
		return nil, err
	}
	if err = cueValue.Fill("cluster", clusterStrByte); err != nil {
		return nil, err
	}

	componentStrByte, err := json.Marshal(params.component)
	if err != nil {
		return nil, err
	}
	if err = cueValue.Fill("component", componentStrByte); err != nil {
		return nil, err
	}

	deployStrByte, err := cueValue.Lookup("deployment")
	if err != nil {
		return nil, err
	}

	deploy := appsv1.Deployment{}
	if err = json.Unmarshal(deployStrByte, &deploy); err != nil {
		return nil, err
	}

	if err = json.Unmarshal(deployStrByte, &deploy); err != nil {
		return nil, err
	}

	if err = processContainersInjection(reqCtx, params, "", &deploy.Spec.Template.Spec); err != nil {
		return nil, err
	}
	return &deploy, nil
}

func buildPDB(params createParams) (*policyv1.PodDisruptionBudget, error) {
	const tplFile = "pdb_template.cue"
	cueFS, _ := debme.FS(cueTemplates, "cue")
	cueTpl, err := params.getCacheCUETplValue(tplFile, func() (*intctrlutil.CUETpl, error) {
		return intctrlutil.NewCUETplFromBytes(cueFS.ReadFile(tplFile))
	})
	if err != nil {
		return nil, err
	}

	cueValue := intctrlutil.NewCUEBuilder(*cueTpl)

	clusterStrByte, err := params.getCacheBytesValue("cluster", func() ([]byte, error) {
		return json.Marshal(params.cluster)
	})
	if err != nil {
		return nil, err
	}
	if err = cueValue.Fill("cluster", clusterStrByte); err != nil {
		return nil, err
	}

	componentStrByte, err := json.Marshal(params.component)
	if err != nil {
		return nil, err
	}
	if err = cueValue.Fill("component", componentStrByte); err != nil {
		return nil, err
	}

	pdbStrByte, err := cueValue.Lookup("pdb")
	if err != nil {
		return nil, err
	}

	pdb := policyv1.PodDisruptionBudget{}
	if err = json.Unmarshal(pdbStrByte, &pdb); err != nil {
		return nil, err
	}

	return &pdb, nil
}

// buildCfg generate volumes for PodTemplate, volumeMount for container, and configmap for config files
func buildCfg(params createParams,
	obj client.Object,
	podSpec *corev1.PodSpec,
	ctx context.Context,
	cli client.Client) ([]client.Object, error) {
	// Need to merge configTemplateRef of AppVersion.Components[*].ConfigTemplateRefs and
	// ClusterDefinition.Components[*].ConfigTemplateRefs
	tpls := params.component.ConfigTemplates
	if len(tpls) == 0 {
		return nil, nil
	}

	clusterName := params.cluster.Name
	namespaceName := params.cluster.Namespace

	// New ConfigTemplateBuilder
	cfgTemplateBuilder := newCfgTemplateBuilder(clusterName, namespaceName, params.cluster, params.appVersion)
	// Prepare built-in objects and built-in functions
	if err := cfgTemplateBuilder.injectBuiltInObjectsAndFunctions(podSpec, tpls, params.component); err != nil {
		return nil, err
	}

	configs := make([]client.Object, 0, len(tpls))
	volumes := make(map[string]dbaasv1alpha1.ConfigTemplate, len(tpls))
	// TODO Support Update AppVersionRef of Cluster
	scheme, _ := dbaasv1alpha1.SchemeBuilder.Build()
	for _, tpl := range tpls {
		// Check config cm already exists
		cmName := getInstanceCMName(obj, &tpl)
		volumes[cmName] = tpl
		isExist, err := isAlreadyExists(cmName, params.cluster.Namespace, ctx, cli)
		if err != nil {
			return nil, err
		}
		if isExist {
			continue
		}

		// Generate ConfigMap objects for config files
		cm, err := generateConfigMapFromTpl(cfgTemplateBuilder, cmName, tpl, params, ctx, cli)
		if err != nil {
			return nil, err
		}

		// The owner of the configmap object is a cluster of users,
		// in order to manage the life cycle of configmap
		if err := controllerutil.SetOwnerReference(params.cluster, cm, scheme); err != nil {
			return nil, err
		}
		configs = append(configs, cm)
	}

	// Generate Pod Volumes for ConfigMap objects
	return configs, checkAndUpdatePodVolumes(podSpec, volumes)
}

func buildEnvConfig(params createParams) (*corev1.ConfigMap, error) {
	const tplFile = "env_config_template.cue"
	cueFS, _ := debme.FS(cueTemplates, "cue")
	cueTpl, err := params.getCacheCUETplValue(tplFile, func() (*intctrlutil.CUETpl, error) {
		return intctrlutil.NewCUETplFromBytes(cueFS.ReadFile(tplFile))
	})
	if err != nil {
		return nil, err
	}

	cueValue := intctrlutil.NewCUEBuilder(*cueTpl)

	clusterStrByte, err := params.getCacheBytesValue("cluster", func() ([]byte, error) {
		return json.Marshal(params.cluster)
	})
	if err != nil {
		return nil, err
	}
	if err = cueValue.Fill("cluster", clusterStrByte); err != nil {
		return nil, err
	}

	componentStrByte, err := json.Marshal(params.component)
	if err != nil {
		return nil, err
	}
	if err = cueValue.Fill("component", componentStrByte); err != nil {
		return nil, err
	}

	prefix := dbaasPrefix + "_" + strings.ToUpper(params.component.Type) + "_"
	svcName := strings.Join([]string{params.cluster.Name, params.component.Name, "headless"}, "-")
	envData := map[string]string{}
	envData[prefix+"N"] = strconv.Itoa(int(params.component.Replicas))
	for j := 0; j < int(params.component.Replicas); j++ {
		envData[prefix+strconv.Itoa(j)+"_HOSTNAME"] = fmt.Sprintf("%s.%s", params.cluster.Name+"-"+params.component.Name+"-"+strconv.Itoa(j), svcName)
	}
	// build consensus env from cluster.status
	if params.cluster.Status.Components != nil {
		if v, ok := params.cluster.Status.Components[params.component.Type]; ok {
			consensusSetStatus := v.ConsensusSetStatus
			if consensusSetStatus != nil {
				envData[prefix+"LEADER"] = consensusSetStatus.Leader.Pod
				followers := ""
				for _, follower := range consensusSetStatus.Followers {
					if len(followers) > 0 {
						followers += ","
					}
					followers += follower.Pod
				}
				envData[prefix+"FOLLOWERS"] = followers
			}
		}
	}
	envDataStrByte, err := json.Marshal(envData)
	if err != nil {
		return nil, err
	}
	if err = cueValue.Fill("config.data", envDataStrByte); err != nil {
		return nil, err
	}

	configStrByte, err := cueValue.Lookup("config")
	if err != nil {
		return nil, err
	}

	config := corev1.ConfigMap{}
	if err = json.Unmarshal(configStrByte, &config); err != nil {
		return nil, err
	}

	return &config, nil
}

func checkAndUpdatePodVolumes(podSpec *corev1.PodSpec, volumes map[string]dbaasv1alpha1.ConfigTemplate) error {
	var (
		err        error
		podVolumes = podSpec.Volumes
	)

	// Update PodTemplate Volumes
	for cmName, tpl := range volumes {
		if podVolumes, err = intctrlutil.CheckAndUpdateVolume(podVolumes, tpl.VolumeName, func(volumeName string) corev1.Volume {
			return corev1.Volume{
				Name: volumeName,
				VolumeSource: corev1.VolumeSource{
					ConfigMap: &corev1.ConfigMapVolumeSource{
						LocalObjectReference: corev1.LocalObjectReference{Name: cmName},
						DefaultMode:          tpl.DefaultMode,
					},
				},
			}
		}, func(volume *corev1.Volume) error {
			configMap := volume.ConfigMap
			if configMap == nil {
				return fmt.Errorf("mount volume[%s] type require ConfigMap: [%+v]", volume.Name, volume)
			}
			configMap.Name = cmName
			return nil
		}); err != nil {
			return err
		}
	}
	podSpec.Volumes = podVolumes
	return nil
}

func isAlreadyExists(cmName string, namespace string, ctx context.Context, cli client.Client) (bool, error) {
	cmKey := client.ObjectKey{
		Name:      cmName,
		Namespace: namespace,
	}

	cmObj := &corev1.ConfigMap{}
	cmErr := cli.Get(ctx, cmKey, cmObj)
	if cmErr != nil && apierrors.IsNotFound(cmErr) {
		// Config is not exists
		return false, nil
	} else if cmErr != nil {
		// An unexpected error occurs
		// TODO process unexpected error
		return true, cmErr
	}

	return true, nil
}

// {{statefull.Name}}-{{appVersion.Name}}-{{tpl.Name}}-"config"
func getInstanceCMName(obj client.Object, tpl *dbaasv1alpha1.ConfigTemplate) string {
	return fmt.Sprintf("%s-%s", obj.GetName(), tpl.VolumeName)
}

// generateConfigMapFromTpl render config file by config template provided by provider.
func generateConfigMapFromTpl(tplBuilder *configTemplateBuilder,
	cmName string,
	tplCfg dbaasv1alpha1.ConfigTemplate,
	params createParams,
	ctx context.Context,
	cli client.Client) (*corev1.ConfigMap, error) {
	// Render config template by TplEngine
	// The template namespace must be the same as the ClusterDefinition namespace
	configs, err := processConfigMapTemplate(ctx, cli, tplBuilder, client.ObjectKey{
		Namespace: tplCfg.Namespace,
		Name:      tplCfg.Name,
	})
	if err != nil {
		return nil, err
	}

	// Using ConfigMap cue template render to configmap of config
	return generateConfigMapWithTemplate(configs, params, cmName, tplCfg.Name)
}

func generateConfigMapWithTemplate(configs map[string]string,
	params createParams,
	cmName, templateName string) (*corev1.ConfigMap, error) {
	const tplFile = "config_template.cue"
	cueFS, _ := debme.FS(cueTemplates, "cue")
	cueTpl, err := params.getCacheCUETplValue(tplFile, func() (*intctrlutil.CUETpl, error) {
		return intctrlutil.NewCUETplFromBytes(cueFS.ReadFile(tplFile))
	})
	if err != nil {
		return nil, err
	}

	cueValue := intctrlutil.NewCUEBuilder(*cueTpl)
	// prepare cue data
	configMeta := map[string]map[string]string{
		"clusterDefinition": {
			"name": params.clusterDefinition.GetName(),
			"type": params.clusterDefinition.Spec.Type,
		},
		"cluster": {
			"name":      params.cluster.GetName(),
			"namespace": params.cluster.GetNamespace(),
		},
		"component": {
			"name":         params.component.Name,
			"type":         params.component.Type,
			"configName":   cmName,
			"templateName": templateName,
		},
	}
	configBytes, err := json.Marshal(configMeta)
	if err != nil {
		return nil, err
	}

	// Generate config files context by render cue template
	if err = cueValue.Fill("meta", configBytes); err != nil {
		return nil, err
	}

	configStrByte, err := cueValue.Lookup("config")
	if err != nil {
		return nil, err
	}

	cm := corev1.ConfigMap{}
	if err = json.Unmarshal(configStrByte, &cm); err != nil {
		return nil, err
	}

	// Update rendered config
	cm.Data = configs
	return &cm, nil
}

// processConfigMapTemplate Render config file using template engine
func processConfigMapTemplate(ctx context.Context,
	cli client.Client,
	tplBuilder *configTemplateBuilder,
	cmKey client.ObjectKey) (map[string]string, error) {
	cmObj := &corev1.ConfigMap{}
	//  Require template configmap exist
	if err := cli.Get(ctx, cmKey, cmObj); err != nil {
		return nil, err
	}

	if len(cmObj.Data) == 0 {
		return map[string]string{}, nil
	}

	tplBuilder.setTplName(cmKey.Name)
	return tplBuilder.render(cmObj.Data)
}

func createBackup(reqCtx intctrlutil.RequestCtx,
	cli client.Client,
	sts *appsv1.StatefulSet,
	backupPolicyTemplate *dataprotectionv1alpha1.BackupPolicyTemplate,
	backupKey types.NamespacedName,
	cluster *dbaasv1alpha1.Cluster) error {
	ctx := reqCtx.Ctx
	backupPolicy, err := buildBackupPolicy(sts, backupPolicyTemplate, backupKey)
	if err != nil {
		return err
	}
	if err := cli.Create(ctx, backupPolicy); err != nil {
		if !apierrors.IsAlreadyExists(err) {
			return err
		}
	}
	backupJob, err := buildBackupJob(sts, backupKey)
	if err != nil {
		return err
	}
	scheme, _ := dbaasv1alpha1.SchemeBuilder.Build()
	if err := controllerutil.SetOwnerReference(cluster, backupJob, scheme); err != nil {
		return err
	}
	if err := cli.Create(ctx, backupJob); err != nil {
		if !apierrors.IsAlreadyExists(err) {
			return err
		}
	} else {
		reqCtx.Recorder.Eventf(cluster, corev1.EventTypeNormal, "BackupJobCreate", "Create backupjob/%s", backupKey.Name)
	}
	return nil
}

func deleteBackup(ctx context.Context, cli client.Client, backupJobKey types.NamespacedName) error {

	backupPolicy := dataprotectionv1alpha1.BackupPolicy{}
	if err := cli.Get(ctx, backupJobKey, &backupPolicy); err != nil {
		if !apierrors.IsNotFound(err) {
			return err
		}
	} else {
		if err = cli.Delete(ctx, &backupPolicy); err != nil {
			if !apierrors.IsNotFound(err) {
				return err
			}
		}
	}

	backupJob := dataprotectionv1alpha1.BackupJob{}
	if err := cli.Get(ctx, backupJobKey, &backupJob); err != nil {
		if !apierrors.IsNotFound(err) {
			return err
		}
	} else {
		if err = cli.Delete(ctx, &backupJob); err != nil {
			if !apierrors.IsNotFound(err) {
				return err
			}
		}
	}

	return nil
}

func buildBackupPolicy(sts *appsv1.StatefulSet,
	template *dataprotectionv1alpha1.BackupPolicyTemplate,
	backupKey types.NamespacedName) (*dataprotectionv1alpha1.BackupPolicy, error) {
	cueFS, _ := debme.FS(cueTemplates, "cue")

	cueTpl, err := intctrlutil.NewCUETplFromBytes(cueFS.ReadFile("backup_policy_template.cue"))
	if err != nil {
		return nil, err
	}

	cueValue := intctrlutil.NewCUEBuilder(*cueTpl)
	stsStrByte, err := json.Marshal(sts)
	if err != nil {
		return nil, err
	}
	if err = cueValue.Fill("sts", stsStrByte); err != nil {
		return nil, err
	}

	keyStrByte, err := json.Marshal(backupKey)
	if err != nil {
		return nil, err
	}
	if err = cueValue.Fill("backup_key", keyStrByte); err != nil {
		return nil, err
	}

	if err = cueValue.FillRaw("template", template.Name); err != nil {
		return nil, err
	}

	backupPolicyStrByte, err := cueValue.Lookup("backup_policy")
	if err != nil {
		return nil, err
	}

	backupPolicy := dataprotectionv1alpha1.BackupPolicy{}
	if err = json.Unmarshal(backupPolicyStrByte, &backupPolicy); err != nil {
		return nil, err
	}

	return &backupPolicy, nil
}

func buildBackupJob(sts *appsv1.StatefulSet,
	backupJobKey types.NamespacedName) (*dataprotectionv1alpha1.BackupJob, error) {
	cueFS, _ := debme.FS(cueTemplates, "cue")

	cueTpl, err := intctrlutil.NewCUETplFromBytes(cueFS.ReadFile("backup_job_template.cue"))
	if err != nil {
		return nil, err
	}

	cueValue := intctrlutil.NewCUEBuilder(*cueTpl)

	stsStrByte, err := json.Marshal(sts)
	if err != nil {
		return nil, err
	}
	if err = cueValue.Fill("sts", stsStrByte); err != nil {
		return nil, err
	}

	keyStrByte, err := json.Marshal(backupJobKey)
	if err != nil {
		return nil, err
	}
	if err = cueValue.Fill("backup_job_key", keyStrByte); err != nil {
		return nil, err
	}

	backupJobStrByte, err := cueValue.Lookup("backup_job")
	if err != nil {
		return nil, err
	}

	backupJob := dataprotectionv1alpha1.BackupJob{}
	if err = json.Unmarshal(backupJobStrByte, &backupJob); err != nil {
		return nil, err
	}

	return &backupJob, nil
}

func createPVCFromSnapshot(ctx context.Context,
	cli client.Client,
	sts *appsv1.StatefulSet,
	pvcKey types.NamespacedName,
	snapshotName string) error {
	pvc, err := buildPVCFromSnapshot(sts, pvcKey, snapshotName)
	if err != nil {
		return err
	}
	if err := cli.Create(ctx, pvc); err != nil {
		return err
	}
	return nil
}

func buildPVCFromSnapshot(sts *appsv1.StatefulSet,
	pvcKey types.NamespacedName,
	snapshotName string) (*corev1.PersistentVolumeClaim, error) {
	cueFS, _ := debme.FS(cueTemplates, "cue")

	cueTpl, err := intctrlutil.NewCUETplFromBytes(cueFS.ReadFile("pvc_template.cue"))
	if err != nil {
		return nil, err
	}

	cueValue := intctrlutil.NewCUEBuilder(*cueTpl)

	stsStrByte, err := json.Marshal(sts)
	if err != nil {
		return nil, err
	}
	if err = cueValue.Fill("sts", stsStrByte); err != nil {
		return nil, err
	}

	pvcKeyStrByte, err := json.Marshal(pvcKey)
	if err != nil {
		return nil, err
	}
	if err = cueValue.Fill("pvc_key", pvcKeyStrByte); err != nil {
		return nil, err
	}

	if err := cueValue.FillRaw("snapshot_name", snapshotName); err != nil {
		return nil, err
	}

	pvcStrByte, err := cueValue.Lookup("pvc")
	if err != nil {
		return nil, err
	}

	pvc := corev1.PersistentVolumeClaim{}
	if err = json.Unmarshal(pvcStrByte, &pvc); err != nil {
		return nil, err
	}

	return &pvc, nil
}

const (
	maxNameLength          = 63
	randomLength           = 14
	MaxGeneratedNameLength = maxNameLength - randomLength
)

func buildVolumeSnapshot(snapshotKey types.NamespacedName,
	pvcName string,
	sts *appsv1.StatefulSet) (*snapshotv1.VolumeSnapshot, error) {
	cueFS, _ := debme.FS(cueTemplates, "cue")

	cueTpl, err := intctrlutil.NewCUETplFromBytes(cueFS.ReadFile("snapshot_template.cue"))
	if err != nil {
		return nil, err
	}

	cueValue := intctrlutil.NewCUEBuilder(*cueTpl)

	keyStrByte, err := json.Marshal(snapshotKey)
	if err != nil {
		return nil, err
	}
	if err = cueValue.Fill("snapshot_key", keyStrByte); err != nil {
		return nil, err
	}

	if err := cueValue.FillRaw("pvc_name", pvcName); err != nil {
		return nil, err
	}

	stsStrByte, err := json.Marshal(sts)
	if err != nil {
		return nil, err
	}
	if err := cueValue.Fill("sts", stsStrByte); err != nil {
		return nil, err
	}

	snapshotStrByte, err := cueValue.Lookup("snapshot")
	if err != nil {
		return nil, err
	}

	snapshot := snapshotv1.VolumeSnapshot{}
	if err = json.Unmarshal(snapshotStrByte, &snapshot); err != nil {
		return nil, err
	}

	return &snapshot, nil
}

// check volume snapshot available
func isSnapshotAvailable(cli client.Client, ctx context.Context) bool {
	vsList := snapshotv1.VolumeSnapshotList{}
	getVSErr := cli.List(ctx, &vsList)
	return getVSErr == nil
}

// check snapshot existence
func isVolumeSnapshotExists(cli client.Client,
	ctx context.Context,
	snapshotKey types.NamespacedName) (bool, error) {
	vs := snapshotv1.VolumeSnapshot{}
	if err := cli.Get(ctx, snapshotKey, &vs); err != nil {
		if apierrors.IsNotFound(err) {
			return false, nil
		} else {
			return false, err
		}
	}
	return true, nil
}

// check snapshot ready to use
func isVolumeSnapshotReadyToUse(cli client.Client,
	ctx context.Context,
	snapshotKey types.NamespacedName) (bool, error) {
	vs := snapshotv1.VolumeSnapshot{}
	if err := cli.Get(ctx, snapshotKey, &vs); err != nil {
		if apierrors.IsNotFound(err) {
			return false, nil
		} else {
			return false, err
		}
	}
	return *vs.Status.ReadyToUse, nil
}

func doSnapshot(cli client.Client,
	reqCtx intctrlutil.RequestCtx,
	cluster *dbaasv1alpha1.Cluster,
	snapshotKey types.NamespacedName,
	stsObj *appsv1.StatefulSet,
	backupTemplateSelectLabels map[string]string) error {

	ctx := reqCtx.Ctx

	ml := client.MatchingLabels(backupTemplateSelectLabels)
	backupPolicyTemplateList := dataprotectionv1alpha1.BackupPolicyTemplateList{}
	// find backuppolicytemplate by clusterdefinition
	if err := cli.List(ctx, &backupPolicyTemplateList, ml); err != nil {
		return err
	}
	if len(backupPolicyTemplateList.Items) > 0 {
		// if there is backuppolicytemplate created by provider
		// create backupjob CR, will ignore error if already exists
		err := createBackup(reqCtx, cli, stsObj, &backupPolicyTemplateList.Items[0], snapshotKey, cluster)
		if err != nil {
			return err
		}
	} else {
		// no backuppolicytemplate, then try native volumesnapshot
		pvcName := strings.Join([]string{stsObj.Spec.VolumeClaimTemplates[0].Name, stsObj.Name, "0"}, "-")
		snapshot, err := buildVolumeSnapshot(snapshotKey, pvcName, stsObj)
		if err != nil {
			return err
		}
		if err := cli.Create(ctx, snapshot); err != nil {
			if !apierrors.IsAlreadyExists(err) {
				return err
			}
		}
		scheme, _ := dbaasv1alpha1.SchemeBuilder.Build()
		if err := controllerutil.SetOwnerReference(cluster, snapshot, scheme); err != nil {
			return err
		}
		reqCtx.Recorder.Eventf(cluster, corev1.EventTypeNormal, "VolumeSnapshotCreate", "Create volumesnapshot/%s", snapshotKey.Name)
	}
	return nil
}

func checkedCreatePVCFromSnapshot(cli client.Client,
	ctx context.Context,
	pvcKey types.NamespacedName,
	snapshotKey types.NamespacedName,
	stsObj *appsv1.StatefulSet) error {
	pvc := corev1.PersistentVolumeClaim{}
	// check pvc existence
	if err := cli.Get(ctx, pvcKey, &pvc); err != nil {
		if apierrors.IsNotFound(err) {
			if err := createPVCFromSnapshot(ctx, cli, stsObj, pvcKey, snapshotKey.Name); err != nil {
				return err
			}
		} else {
			return err
		}
	}
	return nil
}

func isAllPVCBound(cli client.Client,
	ctx context.Context,
	stsObj *appsv1.StatefulSet) (bool, error) {
	allPVCBound := true
	if len(stsObj.Spec.VolumeClaimTemplates) == 0 {
		return true, nil
	}
	for i := 0; i < int(*stsObj.Spec.Replicas); i++ {
		pvcKey := types.NamespacedName{
			Namespace: stsObj.Namespace,
			Name:      fmt.Sprintf("%s-%s-%d", stsObj.Spec.VolumeClaimTemplates[0].Name, stsObj.Name, i),
		}
		pvc := corev1.PersistentVolumeClaim{}
		// check pvc existence
		if err := cli.Get(ctx, pvcKey, &pvc); err != nil {
			return false, err
		}
		if pvc.Status.Phase != corev1.ClaimBound {
			allPVCBound = false
		}
	}
	return allPVCBound, nil
}

func deleteSnapshot(cli client.Client,
	reqCtx intctrlutil.RequestCtx,
	snapshotKey types.NamespacedName,
	cluster *dbaasv1alpha1.Cluster) error {
	ctx := reqCtx.Ctx
	if err := deleteBackup(ctx, cli, snapshotKey); err != nil {
		if !apierrors.IsNotFound(err) {
			return err
		}
	} else {
		reqCtx.Recorder.Eventf(cluster, corev1.EventTypeNormal, "BackupJobDelete", "Delete backupjob/%s", snapshotKey.Name)
	}
	vs := snapshotv1.VolumeSnapshot{}
	if err := cli.Get(ctx, snapshotKey, &vs); err != nil {
		if !apierrors.IsNotFound(err) {
			return err
		}
	} else {
		if err := cli.Delete(ctx, &vs); err != nil {
			if !apierrors.IsNotFound(err) {
				return err
			}
		} else {
			reqCtx.Recorder.Eventf(cluster, corev1.EventTypeNormal, "VolumeSnapshotDelete", "Delete volumesnapshot/%s", snapshotKey.Name)
		}
	}
	return nil
}<|MERGE_RESOLUTION|>--- conflicted
+++ resolved
@@ -311,11 +311,11 @@
 
 	clusterDefCompObj := clusterDefComp.DeepCopy()
 	component := &Component{
-<<<<<<< HEAD
 		ClusterDefName:             clusterDef.Name,
 		ClusterType:                clusterDef.Spec.Type,
 		Name:                       clusterDefCompObj.TypeName, // initial name for the component will be same as TypeName
 		Type:                       clusterDefCompObj.TypeName,
+		CharacterType:              clusterDefCompObj.CharacterType,
 		MinReplicas:                clusterDefCompObj.MinReplicas,
 		MaxReplicas:                clusterDefCompObj.MaxReplicas,
 		DefaultReplicas:            clusterDefCompObj.DefaultReplicas,
@@ -330,25 +330,6 @@
 		ConfigTemplates:            clusterDefCompObj.ConfigTemplateRefs,
 		HorizontalScalePolicy:      clusterDefCompObj.HorizontalScalePolicy,
 		BackupTemplateSelectLabels: clusterDefCompObj.BackupTemplateSelectLabels,
-=======
-		ClusterDefName:  clusterDef.Name,
-		ClusterType:     clusterDef.Spec.Type,
-		Name:            clusterDefCompObj.TypeName, // initial name for the component will be same as TypeName
-		Type:            clusterDefCompObj.TypeName,
-		CharacterType:   clusterDefCompObj.CharacterType,
-		MinReplicas:     clusterDefCompObj.MinReplicas,
-		MaxReplicas:     clusterDefCompObj.MaxReplicas,
-		DefaultReplicas: clusterDefCompObj.DefaultReplicas,
-		Replicas:        clusterDefCompObj.DefaultReplicas,
-		AntiAffinity:    clusterDefCompObj.AntiAffinity,
-		ComponentType:   clusterDefCompObj.ComponentType,
-		ConsensusSpec:   clusterDefCompObj.ConsensusSpec,
-		PodSpec:         clusterDefCompObj.PodSpec,
-		Service:         clusterDefCompObj.Service,
-		Probes:          clusterDefCompObj.Probes,
-		LogConfigs:      clusterDefCompObj.LogConfigs,
-		ConfigTemplates: clusterDefCompObj.ConfigTemplateRefs,
->>>>>>> dc44c411
 	}
 
 	doContainerAttrOverride := func(container corev1.Container) {
@@ -496,7 +477,7 @@
 	return compList
 }
 
-func getComponentByName(componentList []Component, name string) *Component {
+func getComponent(componentList []Component, name string) *Component {
 	for _, comp := range componentList {
 		if comp.Name == name {
 			return &comp
@@ -850,7 +831,7 @@
 			// find component of current statefulset
 			componentName := stsObj.Labels[intctrlutil.AppComponentLabelKey]
 			components := mergeComponentsList(cluster, clusterDef, clusterDef.Spec.Components, cluster.Spec.Components)
-			component := getComponentByName(components, componentName)
+			component := getComponent(components, componentName)
 			// update component status when scaling
 			if *stsObj.Spec.Replicas != *stsProto.Spec.Replicas {
 				var comp *dbaasv1alpha1.ClusterStatusComponent
