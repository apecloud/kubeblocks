--- conflicted
+++ resolved
@@ -1037,7 +1037,6 @@
 	return sts, err
 }
 
-<<<<<<< HEAD
 // buildReplicationSet build on stateful set of replication
 func buildReplicationSet(reqCtx intctrlutil.RequestCtx, cli client.Client, params createParams) ([]*appsv1.StatefulSet, error) {
 	var stsList []*appsv1.StatefulSet
@@ -1094,10 +1093,7 @@
 	return sts, nil
 }
 
-func buildDeploy(params createParams) (*appsv1.Deployment, error) {
-=======
 func buildDeploy(reqCtx intctrlutil.RequestCtx, params createParams) (*appsv1.Deployment, error) {
->>>>>>> ceaa9924
 	cueFS, _ := debme.FS(cueTemplates, "cue")
 
 	cueTpl, err := params.getCacheCUETplValue("deployment_template.cue", func() (*intctrlutil.CUETpl, error) {
