--- conflicted
+++ resolved
@@ -82,46 +82,6 @@
 	return v, err
 }
 
-<<<<<<< HEAD
-=======
-// mergeConfigTemplates merge multi-ways of input ConfigTemplate arrays into one,
-// only keeping elements with different VolumeName.
-func mergeConfigTemplates(clusterVersionTpl []dbaasv1alpha1.ConfigTemplate,
-	cdTpl []dbaasv1alpha1.ConfigTemplate) []dbaasv1alpha1.ConfigTemplate {
-	if len(clusterVersionTpl) == 0 {
-		return cdTpl
-	}
-
-	if len(cdTpl) == 0 {
-		return clusterVersionTpl
-	}
-
-	mergedCfgTpl := make([]dbaasv1alpha1.ConfigTemplate, 0, len(clusterVersionTpl)+len(cdTpl))
-	mergedTplMap := make(map[string]struct{}, cap(mergedCfgTpl))
-
-	for i := range clusterVersionTpl {
-		if _, ok := (mergedTplMap)[clusterVersionTpl[i].VolumeName]; ok {
-			// TODO: following error should be checked in validation webhook and record Warning event
-			// return nil, fmt.Errorf("ConfigTemplate require not same volumeName [%s]", clusterVersionTpl[i].Name)
-			continue
-		}
-		mergedCfgTpl = append(mergedCfgTpl, clusterVersionTpl[i])
-		mergedTplMap[clusterVersionTpl[i].VolumeName] = struct{}{}
-	}
-
-	for i := range cdTpl {
-		// ClusterVersion replace clusterDefinition
-		if _, ok := (mergedTplMap)[cdTpl[i].VolumeName]; ok {
-			continue
-		}
-		mergedCfgTpl = append(mergedCfgTpl, cdTpl[i])
-		mergedTplMap[cdTpl[i].VolumeName] = struct{}{}
-	}
-
-	return mergedCfgTpl
-}
-
->>>>>>> c3636541
 func getContainerByName(containers []corev1.Container, name string) (int, *corev1.Container) {
 	for i, container := range containers {
 		if container.Name == name {
