--- conflicted
+++ resolved
@@ -427,7 +427,7 @@
 			tolerations = clusterComp.Tolerations
 		}
 
-		if clusterComp.BackupSource != "" {
+		if len(clusterComp.BackupSource) != 0 {
 			component.BackupSource = clusterComp.BackupSource
 		}
 	}
@@ -682,36 +682,16 @@
 			return err
 		}
 	case dbaasv1alpha1.Stateful:
-<<<<<<< HEAD
-		if err := statefulSetProcessor(
-			func(envConfig *corev1.ConfigMap) (*appsv1.StatefulSet, error) {
-				sts, err := buildSts(reqCtx, *params, envConfig.Name, cli)
-				if err != nil {
-					return nil, err
-				}
-				return sts, nil
-=======
 		if err := workloadProcessor(
 			func(envConfig *corev1.ConfigMap) (client.Object, error) {
-				return buildSts(reqCtx, *params, envConfig.Name)
->>>>>>> dc44c411
+				return buildSts(reqCtx, *params, envConfig.Name, cli)
 			}); err != nil {
 			return err
 		}
 	case dbaasv1alpha1.Consensus:
-<<<<<<< HEAD
-		if err := statefulSetProcessor(
-			func(envConfig *corev1.ConfigMap) (*appsv1.StatefulSet, error) {
-				css, err := buildConsensusSet(reqCtx, *params, envConfig.Name, cli)
-				if err != nil {
-					return nil, err
-				}
-				return css, nil
-=======
 		if err := workloadProcessor(
 			func(envConfig *corev1.ConfigMap) (client.Object, error) {
-				return buildConsensusSet(reqCtx, *params, envConfig.Name)
->>>>>>> dc44c411
+				return buildConsensusSet(reqCtx, *params, envConfig.Name, cli)
 			}); err != nil {
 			return err
 		}
@@ -1029,12 +1009,8 @@
 	return &connCredential, nil
 }
 
-<<<<<<< HEAD
 func buildSts(reqCtx intctrlutil.RequestCtx, params createParams, envConfigName string, cli client.Client) (*appsv1.StatefulSet, error) {
-=======
-func buildSts(reqCtx intctrlutil.RequestCtx, params createParams, envConfigName string) (*appsv1.StatefulSet, error) {
 	const tplFile = "statefulset_template.cue"
->>>>>>> dc44c411
 	cueFS, _ := debme.FS(cueTemplates, "cue")
 	cueTpl, err := params.getCacheCUETplValue(tplFile, func() (*intctrlutil.CUETpl, error) {
 		return intctrlutil.NewCUETplFromBytes(cueFS.ReadFile(tplFile))
@@ -1088,18 +1064,13 @@
 		}
 	}
 
-<<<<<<< HEAD
 	// build restore init container or volumeClaimTemplate.
 	err = buildSpecForRestore(reqCtx, params, cli, &sts.Spec.Template.Spec, sts.Spec.VolumeClaimTemplates)
 	if err != nil {
 		return nil, err
 	}
 
-	probeContainers, err := buildProbeContainers(reqCtx, params, sts.Spec.Template.Spec.Containers)
-	if err != nil {
-=======
 	if err = processContainersInjection(reqCtx, params, envConfigName, &sts.Spec.Template.Spec); err != nil {
->>>>>>> dc44c411
 		return nil, err
 	}
 	return &sts, nil
