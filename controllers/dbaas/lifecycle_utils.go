--- conflicted
+++ resolved
@@ -24,11 +24,8 @@
 	"strconv"
 	"strings"
 
-<<<<<<< HEAD
-	"github.com/apecloud/kubeblocks/apis/dataprotection/v1alpha1"
-=======
+	dataprotectionv1alpha1 "github.com/apecloud/kubeblocks/apis/dataprotection/v1alpha1"
 	metav1 "k8s.io/apimachinery/pkg/apis/meta/v1"
->>>>>>> 425ab23e
 
 	"github.com/leaanthony/debme"
 	"github.com/sethvargo/go-password/password"
@@ -650,7 +647,7 @@
 				ml := client.MatchingLabels{
 					clusterDefLabelKey: cluster.Spec.ClusterDefRef,
 				}
-				backupPolicyTemplateList := v1alpha1.BackupPolicyTemplateList{}
+				backupPolicyTemplateList := dataprotectionv1alpha1.BackupPolicyTemplateList{}
 				if err := cli.List(ctx, &backupPolicyTemplateList, ml); err != nil {
 					return err
 				}
@@ -1316,7 +1313,7 @@
 	return tplBuilder.Render(cmObj.Data)
 }
 
-func createBackup(ctx context.Context, cli client.Client, cluster *dbaasv1alpha1.Cluster, sts appsv1.StatefulSet, backupPolicyTemplate v1alpha1.BackupPolicyTemplate) error {
+func createBackup(ctx context.Context, cli client.Client, cluster *dbaasv1alpha1.Cluster, sts appsv1.StatefulSet, backupPolicyTemplate dataprotectionv1alpha1.BackupPolicyTemplate) error {
 	backupPolicy, err := buildBackupPolicy(sts, backupPolicyTemplate)
 	if err != nil {
 		return err
@@ -1338,7 +1335,7 @@
 	return nil
 }
 
-func buildBackupPolicy(sts appsv1.StatefulSet, template v1alpha1.BackupPolicyTemplate) (*v1alpha1.BackupPolicy, error) {
+func buildBackupPolicy(sts appsv1.StatefulSet, template dataprotectionv1alpha1.BackupPolicyTemplate) (*dataprotectionv1alpha1.BackupPolicy, error) {
 	cueFS, _ := debme.FS(cueTemplates, "cue")
 
 	cueTpl, err := intctrlutil.NewCUETplFromBytes(cueFS.ReadFile("backup_policy_template.cue"))
@@ -1364,7 +1361,7 @@
 		return nil, err
 	}
 
-	backupPolicy := v1alpha1.BackupPolicy{}
+	backupPolicy := dataprotectionv1alpha1.BackupPolicy{}
 	if err = json.Unmarshal(backupPolicyStrByte, &backupPolicy); err != nil {
 		return nil, err
 	}
@@ -1372,7 +1369,7 @@
 	return &backupPolicy, nil
 }
 
-func buildBackupJob(sts appsv1.StatefulSet) (*v1alpha1.BackupJob, error) {
+func buildBackupJob(sts appsv1.StatefulSet) (*dataprotectionv1alpha1.BackupJob, error) {
 	cueFS, _ := debme.FS(cueTemplates, "cue")
 
 	cueTpl, err := intctrlutil.NewCUETplFromBytes(cueFS.ReadFile("backup_job_template.cue"))
@@ -1394,7 +1391,7 @@
 		return nil, err
 	}
 
-	backupJob := v1alpha1.BackupJob{}
+	backupJob := dataprotectionv1alpha1.BackupJob{}
 	if err = json.Unmarshal(backupJobStrByte, &backupJob); err != nil {
 		return nil, err
 	}
