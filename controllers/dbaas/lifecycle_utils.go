--- conflicted
+++ resolved
@@ -21,11 +21,8 @@
 	"embed"
 	"encoding/json"
 	"fmt"
-<<<<<<< HEAD
 	"math"
-=======
 	"sort"
->>>>>>> 4dc26ddc
 	"strconv"
 	"strings"
 	"time"
