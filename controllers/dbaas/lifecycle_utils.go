/*
Copyright ApeCloud Inc.

Licensed under the Apache License, Version 2.0 (the "License");
you may not use this file except in compliance with the License.
You may obtain a copy of the License at

    http://www.apache.org/licenses/LICENSE-2.0

Unless required by applicable law or agreed to in writing, software
distributed under the License is distributed on an "AS IS" BASIS,
WITHOUT WARRANTIES OR CONDITIONS OF ANY KIND, either express or implied.
See the License for the specific language governing permissions and
limitations under the License.
*/

package dbaas

import (
	"context"
	"embed"
	"encoding/json"
	"fmt"
	"strconv"
	"strings"

	"github.com/leaanthony/debme"
	"github.com/spf13/viper"
	appsv1 "k8s.io/api/apps/v1"
	corev1 "k8s.io/api/core/v1"
	policyv1 "k8s.io/api/policy/v1"
	apierrors "k8s.io/apimachinery/pkg/api/errors"
	metav1 "k8s.io/apimachinery/pkg/apis/meta/v1"
	"k8s.io/apimachinery/pkg/types"
	"sigs.k8s.io/controller-runtime/pkg/client"
	"sigs.k8s.io/controller-runtime/pkg/controller/controllerutil"

	dbaasv1alpha1 "github.com/apecloud/kubeblocks/apis/dbaas/v1alpha1"
	intctrlutil "github.com/apecloud/kubeblocks/internal/controllerutil"
)

type createParams struct {
	clusterDefinition *dbaasv1alpha1.ClusterDefinition
	appVersion        *dbaasv1alpha1.AppVersion
	cluster           *dbaasv1alpha1.Cluster
	component         *Component
	applyObjs         *[]client.Object
	cacheCtx          *map[string]interface{}
}

const (
	dbaasPrefix = "KB"
)

var (
	//go:embed cue/*
	cueTemplates embed.FS
)

func init() {
	viper.SetDefault(cmNamespaceKey, "default")
}

func (c createParams) getCacheBytesValue(key string, valueCreator func() ([]byte, error)) ([]byte, error) {
	vIf, ok := (*c.cacheCtx)[key]
	if ok {
		return vIf.([]byte), nil
	}
	v, err := valueCreator()
	if err != nil {
		return nil, err
	}
	(*c.cacheCtx)[key] = v
	return v, err
}

func (c createParams) getCacheCUETplValue(key string, valueCreator func() (*intctrlutil.CUETpl, error)) (*intctrlutil.CUETpl, error) {
	vIf, ok := (*c.cacheCtx)[key]
	if ok {
		return vIf.(*intctrlutil.CUETpl), nil
	}
	v, err := valueCreator()
	if err != nil {
		return nil, err
	}
	(*c.cacheCtx)[key] = v
	return v, err
}

func (c createParams) getConfigTemplates() ([]dbaasv1alpha1.ConfigTemplate, error) {
	var appVersionTpl []dbaasv1alpha1.ConfigTemplate
	for _, component := range c.appVersion.Spec.Components {
		if component.Type == c.component.Type {
			appVersionTpl = component.ConfigTemplateRefs
			break
		}
	}
	return mergeConfigTemplates(appVersionTpl, c.getComponentConfigTemplates())
}

// mergeConfigTemplates merge AppVersion.Components[*].ConfigTemplateRefs and ClusterDefinition.Components[*].ConfigTemplateRefs
func mergeConfigTemplates(appVersionTpl []dbaasv1alpha1.ConfigTemplate, cdTpl []dbaasv1alpha1.ConfigTemplate) ([]dbaasv1alpha1.ConfigTemplate, error) {
	if len(appVersionTpl) == 0 {
		return cdTpl, nil
	}

	if len(cdTpl) == 0 {
		return appVersionTpl, nil
	}

	mergedCfgTpl := make([]dbaasv1alpha1.ConfigTemplate, 0, len(appVersionTpl)+len(cdTpl))
	mergedTplMap := make(map[string]bool, cap(mergedCfgTpl))

	for i := range appVersionTpl {
		if _, ok := (mergedTplMap)[appVersionTpl[i].VolumeName]; ok {
			return nil, fmt.Errorf("ConfigTemplate require not same volumeName [%s]", appVersionTpl[i].Name)
		}
		mergedCfgTpl = append(mergedCfgTpl, appVersionTpl[i])
		mergedTplMap[appVersionTpl[i].VolumeName] = true
	}

	for i := range cdTpl {
		// AppVersion replace clusterDefinition
		if _, ok := (mergedTplMap)[cdTpl[i].VolumeName]; ok {
			continue
		}
		mergedCfgTpl = append(mergedCfgTpl, cdTpl[i])
		mergedTplMap[cdTpl[i].VolumeName] = true
	}

	return mergedCfgTpl, nil
}

func (c createParams) getComponentConfigTemplates() []dbaasv1alpha1.ConfigTemplate {
	for _, component := range c.clusterDefinition.Spec.Components {
		if component.TypeName == c.component.Type {
			return component.ConfigTemplateRefs
		}
	}
	return nil
}

func getAppVersionComponentByType(components []dbaasv1alpha1.AppVersionComponent, typeName string) *dbaasv1alpha1.AppVersionComponent {
	for _, component := range components {
		if component.Type == typeName {
			return &component
		}
	}
	return nil
}

func getClusterComponentsByType(components []dbaasv1alpha1.ClusterComponent, typeName string) []dbaasv1alpha1.ClusterComponent {
	comps := []dbaasv1alpha1.ClusterComponent{}
	for _, component := range components {
		if component.Type == typeName {
			comps = append(comps, component)
		}
	}
	return comps
}

func getContainerByName(containers []corev1.Container, name string) (int, *corev1.Container) {
	for i, container := range containers {
		if container.Name == name {
			return i, &container
		}
	}
	return -1, nil
}

func toK8sVolumeClaimTemplate(template dbaasv1alpha1.ClusterComponentVolumeClaimTemplate) corev1.PersistentVolumeClaimTemplate {
	t := corev1.PersistentVolumeClaimTemplate{}
	t.ObjectMeta.Name = template.Name
	if template.Spec != nil {
		t.Spec = *template.Spec
	}
	return t
}

func toK8sVolumeClaimTemplates(templates []dbaasv1alpha1.ClusterComponentVolumeClaimTemplate) []corev1.PersistentVolumeClaimTemplate {
	ts := []corev1.PersistentVolumeClaimTemplate{}
	for _, template := range templates {
		ts = append(ts, toK8sVolumeClaimTemplate(template))
	}
	return ts
}

func buildAffinityLabelSelector(clusterName string, componentName string) *metav1.LabelSelector {
	return &metav1.LabelSelector{
		MatchLabels: map[string]string{
			intctrlutil.AppInstanceLabelKey:  clusterName,
			intctrlutil.AppComponentLabelKey: componentName,
		},
	}
}

func buildPodTopologySpreadConstraints(
	cluster *dbaasv1alpha1.Cluster,
	comAffinity *dbaasv1alpha1.Affinity,
	component *Component,
) []corev1.TopologySpreadConstraint {
	var topologySpreadConstraints []corev1.TopologySpreadConstraint

	var whenUnsatisfiable corev1.UnsatisfiableConstraintAction
	if comAffinity.PodAntiAffinity == dbaasv1alpha1.Required {
		whenUnsatisfiable = corev1.DoNotSchedule
	} else {
		whenUnsatisfiable = corev1.ScheduleAnyway
	}
	for _, topologyKey := range comAffinity.TopologyKeys {
		topologySpreadConstraints = append(topologySpreadConstraints, corev1.TopologySpreadConstraint{
			MaxSkew:           1,
			WhenUnsatisfiable: whenUnsatisfiable,
			TopologyKey:       topologyKey,
			LabelSelector:     buildAffinityLabelSelector(cluster.Name, component.Name),
		})
	}
	return topologySpreadConstraints
}

func buildPodAffinity(
	cluster *dbaasv1alpha1.Cluster,
	comAffinity *dbaasv1alpha1.Affinity,
	component *Component,
) *corev1.Affinity {
	affinity := new(corev1.Affinity)
	// Build NodeAffinity
	var matchExpressions []corev1.NodeSelectorRequirement
	for key, value := range comAffinity.NodeLabels {
		values := strings.Split(value, ",")
		matchExpressions = append(matchExpressions, corev1.NodeSelectorRequirement{
			Key:      key,
			Operator: corev1.NodeSelectorOpIn,
			Values:   values,
		})
	}
	if len(matchExpressions) > 0 {
		nodeSelectorTerm := corev1.NodeSelectorTerm{
			MatchExpressions: matchExpressions,
		}
		affinity.NodeAffinity = &corev1.NodeAffinity{
			RequiredDuringSchedulingIgnoredDuringExecution: &corev1.NodeSelector{
				NodeSelectorTerms: []corev1.NodeSelectorTerm{nodeSelectorTerm},
			},
		}
	}
	// Build PodAntiAffinity
	var podAntiAffinity *corev1.PodAntiAffinity
	var podAffinityTerms []corev1.PodAffinityTerm
	for _, topologyKey := range comAffinity.TopologyKeys {
		podAffinityTerms = append(podAffinityTerms, corev1.PodAffinityTerm{
			TopologyKey:   topologyKey,
			LabelSelector: buildAffinityLabelSelector(cluster.Name, component.Name),
		})
	}
	if comAffinity.PodAntiAffinity == dbaasv1alpha1.Required {
		podAntiAffinity = &corev1.PodAntiAffinity{
			RequiredDuringSchedulingIgnoredDuringExecution: podAffinityTerms,
		}
	} else {
		var weightedPodAffinityTerms []corev1.WeightedPodAffinityTerm
		for _, podAffinityTerm := range podAffinityTerms {
			weightedPodAffinityTerms = append(weightedPodAffinityTerms, corev1.WeightedPodAffinityTerm{
				Weight:          100,
				PodAffinityTerm: podAffinityTerm,
			})
		}
		podAntiAffinity = &corev1.PodAntiAffinity{
			PreferredDuringSchedulingIgnoredDuringExecution: weightedPodAffinityTerms,
		}
	}
	affinity.PodAntiAffinity = podAntiAffinity
	return affinity
}

func disableMonitor(component *Component) {
	component.Monitor = MonitorConfig{
		Enable: false,
	}
}

func mergeMonitorConfig(
	cluster *dbaasv1alpha1.Cluster,
	clusterDef *dbaasv1alpha1.ClusterDefinition,
	clusterDefComp *dbaasv1alpha1.ClusterDefinitionComponent,
	clusterComp *dbaasv1alpha1.ClusterComponent,
	component *Component) {
	monitorEnable := false
	if clusterComp != nil {
		monitorEnable = clusterComp.Monitor
	}

	monitorConfig := clusterDefComp.Monitor
	if !monitorEnable || monitorConfig == nil {
		disableMonitor(component)
		return
	}

	if !monitorConfig.BuiltIn {
		if monitorConfig.Exporter == nil {
			disableMonitor(component)
			return
		}
		component.Monitor = MonitorConfig{
			Enable:     true,
			ScrapePath: monitorConfig.Exporter.ScrapePath,
			ScrapePort: monitorConfig.Exporter.ScrapePort,
		}
		return
	}

	characterType := clusterDefComp.CharacterType
	if len(characterType) == 0 {
		characterType = CalcCharacterType(clusterDef.Spec.Type)
	}
	if !IsWellKnownCharacterType(characterType) {
		disableMonitor(component)
		return
	}

	switch characterType {
	case KMysql:
		err := WellKnownCharacterTypeFunc[KMysql](cluster, component)
		if err != nil {
			disableMonitor(component)
		}
	default:
		disableMonitor(component)
	}
}

func mergeComponents(
	cluster *dbaasv1alpha1.Cluster,
	clusterDef *dbaasv1alpha1.ClusterDefinition,
	clusterDefComp *dbaasv1alpha1.ClusterDefinitionComponent,
	appVerComp *dbaasv1alpha1.AppVersionComponent,
	clusterComp *dbaasv1alpha1.ClusterComponent) *Component {
	if clusterDefComp == nil {
		return nil
	}
	component := &Component{
		ClusterDefName:  clusterDef.Name,
		ClusterType:     clusterDef.Spec.Type,
		Name:            clusterDefComp.TypeName,
		Type:            clusterDefComp.TypeName,
		MinAvailable:    clusterDefComp.MinAvailable,
		MaxAvailable:    clusterDefComp.MaxAvailable,
		DefaultReplicas: clusterDefComp.DefaultReplicas,
		Replicas:        clusterDefComp.DefaultReplicas,
		AntiAffinity:    clusterDefComp.AntiAffinity,
		ComponentType:   clusterDefComp.ComponentType,
		ConsensusSpec:   clusterDefComp.ConsensusSpec,
		PodSpec:         clusterDefComp.PodSpec,
		Service:         clusterDefComp.Service,
		Scripts:         clusterDefComp.Scripts,
		Probes:          clusterDefComp.Probes,
	}

	if appVerComp != nil && appVerComp.PodSpec != nil {
		for _, container := range appVerComp.PodSpec.Containers {
			i, c := getContainerByName(component.PodSpec.Containers, container.Name)
			if c != nil {
				if container.Image != "" {
					component.PodSpec.Containers[i].Image = container.Image
				}
				if len(container.Command) != 0 {
					component.PodSpec.Containers[i].Command = container.Command
				}
				if len(container.Args) != 0 {
					component.PodSpec.Containers[i].Args = container.Args
				}
				if container.WorkingDir != "" {
					component.PodSpec.Containers[i].WorkingDir = container.WorkingDir
				}
				if len(container.Ports) != 0 {
					component.PodSpec.Containers[i].Ports = container.Ports
				}
				if len(container.EnvFrom) != 0 {
					component.PodSpec.Containers[i].EnvFrom = container.EnvFrom
				}
				if len(container.Env) != 0 {
					component.PodSpec.Containers[i].Env = container.Env
				}
				if container.Resources.Limits != nil || container.Resources.Requests != nil {
					component.PodSpec.Containers[i].Resources = container.Resources
				}
				if len(container.VolumeMounts) != 0 {
					component.PodSpec.Containers[i].VolumeMounts = container.VolumeMounts
				}
				if len(container.VolumeDevices) != 0 {
					component.PodSpec.Containers[i].VolumeDevices = container.VolumeDevices
				}
				if container.LivenessProbe != nil {
					component.PodSpec.Containers[i].LivenessProbe = container.LivenessProbe
				}
				if container.ReadinessProbe != nil {
					component.PodSpec.Containers[i].ReadinessProbe = container.ReadinessProbe
				}
				if container.StartupProbe != nil {
					component.PodSpec.Containers[i].StartupProbe = container.StartupProbe
				}
				if container.Lifecycle != nil {
					component.PodSpec.Containers[i].Lifecycle = container.Lifecycle
				}
				if container.TerminationMessagePath != "" {
					component.PodSpec.Containers[i].TerminationMessagePath = container.TerminationMessagePath
				}
				if container.TerminationMessagePolicy != "" {
					component.PodSpec.Containers[i].TerminationMessagePolicy = container.TerminationMessagePolicy
				}
				if container.ImagePullPolicy != "" {
					component.PodSpec.Containers[i].ImagePullPolicy = container.ImagePullPolicy
				}
				if container.SecurityContext != nil {
					component.PodSpec.Containers[i].SecurityContext = container.SecurityContext
				}
			} else {
				component.PodSpec.Containers = append(component.PodSpec.Containers, container)
			}
		}
	}
	affinity := cluster.Spec.Affinity
	if clusterComp != nil {
		component.Name = clusterComp.Name

		// respect user's declaration
		if clusterComp.Replicas > 0 {
			component.Replicas = clusterComp.Replicas
		}

		if clusterComp.VolumeClaimTemplates != nil {
			component.VolumeClaimTemplates = toK8sVolumeClaimTemplates(clusterComp.VolumeClaimTemplates)
		}
		if clusterComp.Resources.Requests != nil || clusterComp.Resources.Limits != nil {
			component.PodSpec.Containers[0].Resources = clusterComp.Resources
		}

		// respect user's declaration
		if clusterComp.ServiceType != "" {
			component.Service.Type = clusterComp.ServiceType
		}

		if clusterComp.Affinity != nil {
			affinity = clusterComp.Affinity
		}
	}
	if component.PodSpec.Affinity == nil && affinity != nil {
		component.PodSpec.Affinity = buildPodAffinity(cluster, affinity, component)
	}
	if len(component.PodSpec.TopologySpreadConstraints) == 0 && affinity != nil {
		component.PodSpec.TopologySpreadConstraints = buildPodTopologySpreadConstraints(cluster, affinity, component)
	}

	// TODO(zhixu.zt) We need to reserve the VolumeMounts of the container for ConfigMap or Secret,
	// At present, it is possible to distinguish between ConfigMap volume and normal volume,
	// Compare the VolumeName of configTemplateRef and Name of VolumeMounts
	//
	// if component.VolumeClaimTemplates == nil {
	//	 for i := range component.PodSpec.Containers {
	//	 	component.PodSpec.Containers[i].VolumeMounts = nil
	//	 }
	// }

	mergeMonitorConfig(cluster, clusterDef, clusterDefComp, clusterComp, component)

	return component
}

func buildClusterCreationTasks(
	clusterDefinition *dbaasv1alpha1.ClusterDefinition,
	appVersion *dbaasv1alpha1.AppVersion,
	cluster *dbaasv1alpha1.Cluster) (*intctrlutil.Task, error) {
	rootTask := intctrlutil.NewTask()

	applyObjs := make([]client.Object, 0, 3)
	cacheCtx := map[string]interface{}{}

	prepareSecretsTask := intctrlutil.NewTask()
	prepareSecretsTask.ExecFunction = prepareSecretObjs
	params := createParams{
		cluster:           cluster,
		clusterDefinition: clusterDefinition,
		applyObjs:         &applyObjs,
		cacheCtx:          &cacheCtx,
		appVersion:        appVersion,
	}
	prepareSecretsTask.Context["exec"] = &params
	rootTask.SubTasks = append(rootTask.SubTasks, prepareSecretsTask)

	buildTask := func(component *Component) {
		componentTask := intctrlutil.NewTask()
		componentTask.ExecFunction = prepareComponentObjs
		iParams := params
		iParams.component = component
		componentTask.Context["exec"] = &iParams
		rootTask.SubTasks = append(rootTask.SubTasks, componentTask)
	}

	components := clusterDefinition.Spec.Components
	useDefaultComp := len(cluster.Spec.Components) == 0
	for _, component := range components {
		componentName := component.TypeName
		appVersionComponent := getAppVersionComponentByType(appVersion.Spec.Components, componentName)

		if useDefaultComp {
			buildTask(mergeComponents(cluster, clusterDefinition, &component, appVersionComponent, nil))
		} else {
			clusterComps := getClusterComponentsByType(cluster.Spec.Components, componentName)
			for _, clusterComp := range clusterComps {
				buildTask(mergeComponents(cluster, clusterDefinition, &component, appVersionComponent, &clusterComp))
			}
		}
	}

	createObjsTask := intctrlutil.NewTask()
	createObjsTask.ExecFunction = checkedCreateObjs
	createObjsTask.Context["exec"] = &params
	rootTask.SubTasks = append(rootTask.SubTasks, createObjsTask)
	return &rootTask, nil
}

func checkedCreateObjs(reqCtx intctrlutil.RequestCtx, cli client.Client, obj interface{}) error {
	params, ok := obj.(*createParams)
	if !ok {
		return fmt.Errorf("invalid arg")
	}

	if err := createOrReplaceResources(reqCtx, cli, params.cluster, *params.applyObjs); err != nil {
		return err
	}
	return nil
}

func prepareSecretObjs(reqCtx intctrlutil.RequestCtx, cli client.Client, obj interface{}) error {
	params, ok := obj.(*createParams)
	if !ok {
		return fmt.Errorf("invalid arg")
	}

	secret, err := buildSecret(*params)
	if err != nil {
		return err
	}
	// must make sure secret resources are created before others
	*params.applyObjs = append(*params.applyObjs, secret)
	return nil
}

// TODO: @free6om handle config of all component types
func prepareComponentObjs(reqCtx intctrlutil.RequestCtx, cli client.Client, obj interface{}) error {
	params, ok := obj.(*createParams)
	if !ok {
		return fmt.Errorf("invalid arg")
	}

	switch params.component.ComponentType {
	case dbaasv1alpha1.Stateless:
		sts, err := buildDeploy(reqCtx, *params)
		if err != nil {
			return err
		}
		*params.applyObjs = append(*params.applyObjs, sts)
	case dbaasv1alpha1.Stateful:
		sts, err := buildSts(reqCtx, *params)
		if err != nil {
			return err
		}
		*params.applyObjs = append(*params.applyObjs, sts)

		svcs, err := buildHeadlessSvcs(*params, sts)
		if err != nil {
			return err
		}
		*params.applyObjs = append(*params.applyObjs, svcs...)

		// render config
		configs, err := buildCfg(*params, sts, reqCtx.Ctx, cli)
		if err != nil {
			return err
		}
		if configs != nil {
			*params.applyObjs = append(*params.applyObjs, configs...)
		}
		// end render config
	case dbaasv1alpha1.Consensus:
		css, err := buildConsensusSet(reqCtx, *params)
		if err != nil {
			return err
		}
		*params.applyObjs = append(*params.applyObjs, css)

		svcs, err := buildHeadlessSvcs(*params, css)
		if err != nil {
			return err
		}
		*params.applyObjs = append(*params.applyObjs, svcs...)

		// render config
		configs, err := buildCfg(*params, css, reqCtx.Ctx, cli)
		if err != nil {
			return err
		}
		if configs != nil {
			*params.applyObjs = append(*params.applyObjs, configs...)
		}
		// end render config
	}

	pdb, err := buildPDB(*params)
	if err != nil {
		return err
	}
	*params.applyObjs = append(*params.applyObjs, pdb)

	if params.component.Service.Ports != nil {
		svc, err := buildSvc(*params)
		if err != nil {
			return err
		}
		if params.component.ComponentType == dbaasv1alpha1.Consensus {
			addSelectorLabels(svc, params.component, dbaasv1alpha1.ReadWrite)
		}
		*params.applyObjs = append(*params.applyObjs, svc)
	}

	return nil
}

// TODO multi roles with same accessMode support
func addSelectorLabels(service *corev1.Service, component *Component, accessMode dbaasv1alpha1.AccessMode) {
	addSelector := func(service *corev1.Service, member dbaasv1alpha1.ConsensusMember, accessMode dbaasv1alpha1.AccessMode) {
		if member.AccessMode == accessMode && len(member.Name) > 0 {
			service.Spec.Selector[intctrlutil.ConsensusSetRoleLabelKey] = member.Name
		}
	}

	addSelector(service, component.ConsensusSpec.Leader, accessMode)
	if component.ConsensusSpec.Learner != nil {
		addSelector(service, *component.ConsensusSpec.Learner, accessMode)
	}

	for _, member := range component.ConsensusSpec.Followers {
		addSelector(service, member, accessMode)
	}
}

func createOrReplaceResources(reqCtx intctrlutil.RequestCtx,
	cli client.Client,
	cluster *dbaasv1alpha1.Cluster,
	objs []client.Object) error {
	ctx := reqCtx.Ctx
	logger := reqCtx.Log
	scheme, _ := dbaasv1alpha1.SchemeBuilder.Build()
	for _, obj := range objs {
		logger.Info("create or update", "objs", obj)
		if err := controllerutil.SetOwnerReference(cluster, obj, scheme); err != nil {
			return err
		}
		if err := cli.Create(ctx, obj); err == nil {
			continue
		} else if !apierrors.IsAlreadyExists(err) {
			return err
		}

		if !controllerutil.ContainsFinalizer(obj, dbClusterFinalizerName) {
			controllerutil.AddFinalizer(obj, dbClusterFinalizerName)
		}

		// Secret kind objects should only be applied once
		if _, ok := obj.(*corev1.Secret); ok {
			continue
		}

		// ConfigMap kind objects should only be applied once
		//
		// The Config is not allowed to be modified.
		// Once ISV adjusts the ConfigTemplateRef field of CusterDefinition, or ISV modifies the wrong config file, it may cause the application cluster may fail.
		//
		// TODO(zhixu.zt): Check whether the configmap object is a config file of component
		// Label check: ConfigMap.Labels["app.kubernetes.io/ins-configure"]
		if _, ok := obj.(*corev1.ConfigMap); ok {
			continue
		}

		key := client.ObjectKey{
			Namespace: obj.GetNamespace(),
			Name:      obj.GetName(),
		}
		stsProto, ok := obj.(*appsv1.StatefulSet)
		if ok {
			stsObj := &appsv1.StatefulSet{}
			if err := cli.Get(ctx, key, stsObj); err != nil {
				return err
			}
			tempAnnotations := stsObj.Spec.Template.Annotations
			stsObj.Spec.Template = stsProto.Spec.Template
			// keep the original template annotations.
			// if annotations exist and are replaced, the statefulSet will be updated
			stsObj.Spec.Template.Annotations = tempAnnotations
			stsObj.Spec.Replicas = stsProto.Spec.Replicas
			stsObj.Spec.UpdateStrategy = stsProto.Spec.UpdateStrategy
			if err := cli.Update(ctx, stsObj); err != nil {
				return err
			}
			// check stsObj.Spec.VolumeClaimTemplates storage
			// request size and find attached PVC and patch request
			// storage size
			for _, vct := range stsObj.Spec.VolumeClaimTemplates {
				var vctProto *corev1.PersistentVolumeClaim
				for _, i := range stsProto.Spec.VolumeClaimTemplates {
					if i.Name == vct.Name {
						vctProto = &i
						break
					}
				}

				// REVIEW: how could VCT proto is nil?
				if vctProto == nil {
					continue
				}

				for i := *stsObj.Spec.Replicas - 1; i >= 0; i-- {
					pvc := &corev1.PersistentVolumeClaim{}
					pvcKey := types.NamespacedName{
						Namespace: key.Namespace,
						Name:      fmt.Sprintf("%s-%s-%d", vct.Name, stsObj.Name, i),
					}
					if err := cli.Get(ctx, pvcKey, pvc); err != nil {
						return err
					}
					if pvc.Spec.Resources.Requests[corev1.ResourceStorage] == vctProto.Spec.Resources.Requests[corev1.ResourceStorage] {
						continue
					}
					patch := client.MergeFrom(pvc.DeepCopy())
					pvc.Spec.Resources.Requests[corev1.ResourceStorage] = vctProto.Spec.Resources.Requests[corev1.ResourceStorage]
					if err := cli.Patch(ctx, pvc, patch); err != nil {
						return err
					}
				}
			}
			continue
		}
		deployProto, ok := obj.(*appsv1.Deployment)
		if ok {
			deployObj := &appsv1.Deployment{}
			if err := cli.Get(ctx, key, deployObj); err != nil {
				return err
			}
			deployObj.Spec = deployProto.Spec
			if err := cli.Update(ctx, deployObj); err != nil {
				return err
			}
			continue
		}
		svcProto, ok := obj.(*corev1.Service)
		if ok {
			svcObj := &corev1.Service{}
			if err := cli.Get(ctx, key, svcObj); err != nil {
				return err
			}
			svcObj.Spec = svcProto.Spec
			if err := cli.Update(ctx, svcObj); err != nil {
				return err
			}
			continue
		}
	}
	return nil
}

func buildHeadlessSvcs(params createParams, sts *appsv1.StatefulSet) ([]client.Object, error) {
	stsPodLabels := sts.Spec.Template.Labels
	replicas := *sts.Spec.Replicas
	svcs := make([]client.Object, replicas)
	for i := 0; i < int(replicas); i++ {
		pod := &corev1.Pod{}
		pod.ObjectMeta.Name = fmt.Sprintf("%s-%d", sts.GetName(), i)
		pod.ObjectMeta.Namespace = sts.Namespace
		pod.ObjectMeta.Labels = map[string]string{
			statefulSetPodNameLabelKey:       pod.ObjectMeta.Name,
			intctrlutil.AppNameLabelKey:      stsPodLabels[intctrlutil.AppNameLabelKey],
			intctrlutil.AppInstanceLabelKey:  stsPodLabels[intctrlutil.AppInstanceLabelKey],
			intctrlutil.AppComponentLabelKey: stsPodLabels[intctrlutil.AppNameLabelKey],
		}
		pod.Spec.Containers = sts.Spec.Template.Spec.Containers

		svc, err := buildHeadlessService(params, pod)
		if err != nil {
			return nil, err
		}
		svcs[i] = svc
	}
	return svcs, nil
}

func buildSvc(params createParams) (*corev1.Service, error) {
	cueFS, _ := debme.FS(cueTemplates, "cue")

	cueTpl, err := params.getCacheCUETplValue("service_template.cue", func() (*intctrlutil.CUETpl, error) {
		return intctrlutil.NewCUETplFromBytes(cueFS.ReadFile("service_template.cue"))
	})
	if err != nil {
		return nil, err
	}

	cueValue := intctrlutil.NewCUEBuilder(*cueTpl)
	clusterStrByte, err := params.getCacheBytesValue("cluster", func() ([]byte, error) {
		return json.Marshal(params.cluster)
	})
	if err != nil {
		return nil, err
	}
	if err = cueValue.Fill("cluster", clusterStrByte); err != nil {
		return nil, err
	}

	componentStrByte, err := json.Marshal(params.component)
	if err != nil {
		return nil, err
	}
	if err = cueValue.Fill("component", componentStrByte); err != nil {
		return nil, err
	}

	svcStrByte, err := cueValue.Lookup("service")
	if err != nil {
		return nil, err
	}

	svc := corev1.Service{}
	if err = json.Unmarshal(svcStrByte, &svc); err != nil {
		return nil, err
	}

	return &svc, nil
}

func buildSecret(params createParams) (*corev1.Secret, error) {
	cueFS, _ := debme.FS(cueTemplates, "cue")

	cueTpl, err := params.getCacheCUETplValue("secret_template.cue", func() (*intctrlutil.CUETpl, error) {
		return intctrlutil.NewCUETplFromBytes(cueFS.ReadFile("secret_template.cue"))
	})
	if err != nil {
		return nil, err
	}

	cueValue := intctrlutil.NewCUEBuilder(*cueTpl)
	clusterDefinitionStrByte, err := params.getCacheBytesValue("clusterDefinition", func() ([]byte, error) {
		return json.Marshal(params.clusterDefinition)
	})
	if err != nil {
		return nil, err
	}

	if err = cueValue.Fill("clusterdefinition", clusterDefinitionStrByte); err != nil {
		return nil, err
	}

	clusterStrByte, err := params.getCacheBytesValue("cluster", func() ([]byte, error) {
		return json.Marshal(params.cluster)
	})
	if err != nil {
		return nil, err
	}

	if err = cueValue.Fill("cluster", clusterStrByte); err != nil {
		return nil, err
	}

	secretStrByte, err := cueValue.Lookup("secret")
	if err != nil {
		return nil, err
	}

	secret := corev1.Secret{}
	if err = json.Unmarshal(secretStrByte, &secret); err != nil {
		return nil, err
	}

	return &secret, nil
}

func buildSts(reqCtx intctrlutil.RequestCtx, params createParams) (*appsv1.StatefulSet, error) {
	cueFS, _ := debme.FS(cueTemplates, "cue")

	cueTpl, err := params.getCacheCUETplValue("statefulset_template.cue", func() (*intctrlutil.CUETpl, error) {
		return intctrlutil.NewCUETplFromBytes(cueFS.ReadFile("statefulset_template.cue"))
	})
	if err != nil {
		return nil, err
	}

	cueValue := intctrlutil.NewCUEBuilder(*cueTpl)
	clusterStrByte, err := params.getCacheBytesValue("cluster", func() ([]byte, error) {
		return json.Marshal(params.cluster)
	})
	if err != nil {
		return nil, err
	}
	if err = cueValue.Fill("cluster", clusterStrByte); err != nil {
		return nil, err
	}

	componentStrByte, err := json.Marshal(params.component)
	if err != nil {
		return nil, err
	}
	if err = cueValue.Fill("component", componentStrByte); err != nil {
		return nil, err
	}

	stsStrByte, err := cueValue.Lookup("statefulset")
	if err != nil {
		return nil, err
	}

	sts := appsv1.StatefulSet{}

	stsStrByte = injectEnv(stsStrByte, dbaasPrefix+"_SECRET_NAME", params.cluster.Name)

	if err = json.Unmarshal(stsStrByte, &sts); err != nil {
		return nil, err
	}

	// update sts.spec.volumeClaimTemplates[].metadata.labels
	if len(sts.Spec.VolumeClaimTemplates) > 0 && len(sts.GetLabels()) > 0 {
		for _, vct := range sts.Spec.VolumeClaimTemplates {
			if vct.Labels == nil {
				vct.Labels = make(map[string]string)
				continue
			}
			for k, v := range sts.Labels {
				if _, ok := vct.Labels[k]; !ok {
					vct.Labels[k] = v
				}
			}
		}
	}

	probeContainers, err := buildProbeContainers(reqCtx, params, sts.Spec.Template.Spec.Containers)
	if err != nil {
		return nil, err
	}
	sts.Spec.Template.Spec.Containers = append(sts.Spec.Template.Spec.Containers, probeContainers...)
	prefix := dbaasPrefix + "_" + strings.ToUpper(params.component.Type) + "_"
	replicas := int(*sts.Spec.Replicas)
	for i := range sts.Spec.Template.Spec.Containers {
		// inject self scope env
		c := &sts.Spec.Template.Spec.Containers[i]
		c.Env = append(c.Env, corev1.EnvVar{
			Name: dbaasPrefix + "_POD_NAME",
			ValueFrom: &corev1.EnvVarSource{
				FieldRef: &corev1.ObjectFieldSelector{
					FieldPath: "metadata.name",
				},
			},
		})
		// inject component scope env
		c.Env = append(c.Env, corev1.EnvVar{
			Name:      prefix + "N",
			Value:     strconv.Itoa(replicas),
			ValueFrom: nil,
		})
		for j := 0; j < replicas; j++ {
			c.Env = append(c.Env, corev1.EnvVar{
				Name:      prefix + strconv.Itoa(j) + "_HOSTNAME",
				Value:     sts.Name + "-" + strconv.Itoa(j),
				ValueFrom: nil,
			})
		}

	}
	return &sts, nil
}

<<<<<<< HEAD
func buildProbeContainers(reqCtx intctrlutil.RequestCtx, params createParams, sts *appsv1.StatefulSet) ([]corev1.Container, error) {
	cueFS, _ := debme.FS(cueTemplates, "cue")

	cueTpl, err := params.getCacheCUETplValue("statefulset_template.cue", func() (*intctrlutil.CUETpl, error) {
		return intctrlutil.NewCUETplFromBytes(cueFS.ReadFile("statefulset_template.cue"))
	})
	if err != nil {
		return nil, err
	}
	cueValue := intctrlutil.NewCUEBuilder(*cueTpl)
	probeContainerByte, err := cueValue.Lookup("probeContainer")
	if err != nil {
		return nil, err
	}

	probeContainers := []corev1.Container{}
	componentProbes := params.component.Probes
	reqCtx.Log.Info("probe", "settings", componentProbes)
	if componentProbes == nil {
		return probeContainers, nil
	}

	probeServiceHttpPort := viper.GetInt32("PROBE_SERVICE_PORT")
	probeServiceHttpPort, err = getAvailableContainerPort(sts.Spec.Template.Spec.Containers, probeServiceHttpPort)
	if err != nil {
		reqCtx.Log.Info("get probe container port failed", "error", err)
		return nil, err
	}
	probeServiceGrpcPort, err := getAvailableContainerPort(sts.Spec.Template.Spec.Containers, 50001)
	if err != nil {
		reqCtx.Log.Info("get probe grpc container port failed", "error", err)
		return nil, err
	}

	// TODO: support status and running probes
	// if componentProbes.StatusProbe.Enable {
	//	container := corev1.Container{}
	//	if err = json.Unmarshal(probeContainerByte, &container); err != nil {
	//		return nil, err
	//	}

	//	container.Name = "kbprobe-statuscheck"
	//	probe := container.ReadinessProbe
	//	probe.Exec.Command = []string{"sh", "-c", "curl -X POST -H 'Content-Type: application/json' http://localhost:3501/v1.0/bindings/probe  -d  '{\"operation\": \"statusCheck\", \"metadata\": {\"sql\" : \"\"}}'"}
	//	probe.PeriodSeconds = componentProbes.StatusProbe.PeriodSeconds
	//	probe.SuccessThreshold = componentProbes.StatusProbe.SuccessThreshold
	//	probe.FailureThreshold = componentProbes.StatusProbe.FailureThreshold
	//	probeContainers = append(probeContainers, container)
	// }

	// if componentProbes.RunningProbe.Enable {
	//	container := corev1.Container{}
	//	if err = json.Unmarshal(probeContainerByte, &container); err != nil {
	//		return nil, err
	//	}
	//	container.Name = "kbprobe-runningcheck"
	//	probe := container.ReadinessProbe
	//	probe.Exec.Command = []string{"sh", "-c", "curl -X POST -H 'Content-Type: application/json' http://localhost:3501/v1.0/bindings/probe  -d  '{\"operation\": \"statusCheck\", \"metadata\": {\"sql\" : \"\"}}'"}
	//	//probe.HTTPGet.Path = "/"
	//	probe.PeriodSeconds = componentProbes.RunningProbe.PeriodSeconds
	//	probe.SuccessThreshold = componentProbes.RunningProbe.SuccessThreshold
	//	probe.FailureThreshold = componentProbes.RunningProbe.FailureThreshold
	//	probeContainers = append(probeContainers, container)
	// }

	if componentProbes.RoleChangedProbe != nil {
		container := corev1.Container{}
		if err = json.Unmarshal(probeContainerByte, &container); err != nil {
			return nil, err
		}
		container.Name = "kbprobe-rolechangedcheck"
		probe := container.ReadinessProbe
		probe.Exec.Command = []string{"curl", "-X", "POST",
			"--fail-with-body", "--silent",
			"-H", "Content-Type: application/json",
			"http://localhost:" + strconv.Itoa(int(probeServiceHttpPort)) + "/v1.0/bindings/probe",
			"-d", "{\"operation\": \"roleCheck\", \"metadata\": {\"sql\" : \"\"}}"}
		probe.PeriodSeconds = componentProbes.RoleChangedProbe.PeriodSeconds
		probe.SuccessThreshold = componentProbes.RoleChangedProbe.SuccessThreshold
		probe.FailureThreshold = componentProbes.RoleChangedProbe.FailureThreshold
		container.StartupProbe.TCPSocket.Port = intstr.FromInt(int(probeServiceHttpPort))
		probeContainers = append(probeContainers, container)
	}

	if len(probeContainers) >= 1 {
		container := &probeContainers[0]
		container.Image = viper.GetString("KUBEBLOCKS_IMAGE")
		container.ImagePullPolicy = corev1.PullPolicy(viper.GetString("KUBEBLOCKS_IMAGE_PULL_POLICY"))
		logLevel := viper.GetString("PROBE_SERVICE_LOG_LEVEL")
		container.Command = []string{"probe", "--app-id", "batch-sdk",
			"--dapr-http-port", strconv.Itoa(int(probeServiceHttpPort)),
			"--dapr-grpc-port", strconv.Itoa(int(probeServiceGrpcPort)),
			"--app-protocol", "http",
			"--log-level", logLevel,
			"--components-path", "/config/components"}

		// set pod name and namespace, for role label updating inside pod
		podName := corev1.EnvVar{
			Name: "MY_POD_NAME",
			ValueFrom: &corev1.EnvVarSource{
				FieldRef: &corev1.ObjectFieldSelector{
					FieldPath: "metadata.name",
				},
			},
		}
		podNamespace := corev1.EnvVar{
			Name: "MY_POD_NAMESPACE",
			ValueFrom: &corev1.EnvVarSource{
				FieldRef: &corev1.ObjectFieldSelector{
					FieldPath: "metadata.namespace",
				},
			},
		}

		// TODO ClusterDefinition.Spec.Type
		bindingType := corev1.EnvVar{
			Name:  "BINDING_TYPE",
			Value: "ETCD",
		}
		container.Env = append(container.Env, podName, podNamespace, bindingType)

		container.Ports = []corev1.ContainerPort{{
			ContainerPort: probeServiceHttpPort,
			Name:          "probe-port",
			Protocol:      "TCP",
		}}
	}

	reqCtx.Log.Info("probe", "containers", probeContainers)
	return probeContainers, nil
}

=======
>>>>>>> ceaa9924
// buildConsensusSet build on a stateful set
func buildConsensusSet(reqCtx intctrlutil.RequestCtx, params createParams) (*appsv1.StatefulSet, error) {
	sts, err := buildSts(reqCtx, params)
	if err != nil {
		return sts, err
	}

	sts.Spec.UpdateStrategy.Type = appsv1.OnDeleteStatefulSetStrategyType
	return sts, err
}

func buildDeploy(reqCtx intctrlutil.RequestCtx, params createParams) (*appsv1.Deployment, error) {
	cueFS, _ := debme.FS(cueTemplates, "cue")

	cueTpl, err := params.getCacheCUETplValue("deployment_template.cue", func() (*intctrlutil.CUETpl, error) {
		return intctrlutil.NewCUETplFromBytes(cueFS.ReadFile("deployment_template.cue"))
	})
	if err != nil {
		return nil, err
	}

	cueValue := intctrlutil.NewCUEBuilder(*cueTpl)
	clusterStrByte, err := params.getCacheBytesValue("cluster", func() ([]byte, error) {
		return json.Marshal(params.cluster)
	})
	if err != nil {
		return nil, err
	}
	if err = cueValue.Fill("cluster", clusterStrByte); err != nil {
		return nil, err
	}

	componentStrByte, err := json.Marshal(params.component)
	if err != nil {
		return nil, err
	}
	if err = cueValue.Fill("component", componentStrByte); err != nil {
		return nil, err
	}

	stsStrByte, err := cueValue.Lookup("deployment")
	if err != nil {
		return nil, err
	}

	deploy := appsv1.Deployment{}
	if err = json.Unmarshal(stsStrByte, &deploy); err != nil {
		return nil, err
	}

	stsStrByte = injectEnv(stsStrByte, dbaasPrefix+"_SECRET_NAME", params.cluster.Name)

	if err = json.Unmarshal(stsStrByte, &deploy); err != nil {
		return nil, err
	}

	probeContainers, err := buildProbeContainers(reqCtx, params, deploy.Spec.Template.Spec.Containers)
	if err != nil {
		return nil, err
	}
	deploy.Spec.Template.Spec.Containers = append(deploy.Spec.Template.Spec.Containers, probeContainers...)

	// TODO: inject environment

	return &deploy, nil
}

func buildHeadlessService(params createParams, pod *corev1.Pod) (*corev1.Service, error) {
	cueFS, _ := debme.FS(cueTemplates, "cue")

	cueTpl, err := params.getCacheCUETplValue("headless_service_template.cue", func() (*intctrlutil.CUETpl, error) {
		return intctrlutil.NewCUETplFromBytes(cueFS.ReadFile("headless_service_template.cue"))
	})
	if err != nil {
		return nil, err
	}

	cueValue := intctrlutil.NewCUEBuilder(*cueTpl)

	podStrByte, err := json.Marshal(pod)
	if err != nil {
		return nil, err
	}

	if err = cueValue.Fill("pod", podStrByte); err != nil {
		return nil, err
	}

	svcStrByte, err := cueValue.Lookup("service")
	if err != nil {
		return nil, err
	}
	svc := corev1.Service{}
	if err = json.Unmarshal(svcStrByte, &svc); err != nil {
		return nil, err
	}

	scheme, _ := dbaasv1alpha1.SchemeBuilder.Build()
	if err = controllerutil.SetOwnerReference(params.cluster, &svc, scheme); err != nil {
		return nil, err
	}

	return &svc, nil
}

func buildPDB(params createParams) (*policyv1.PodDisruptionBudget, error) {
	cueFS, _ := debme.FS(cueTemplates, "cue")

	cueTpl, err := params.getCacheCUETplValue("pdb_template.cue", func() (*intctrlutil.CUETpl, error) {
		return intctrlutil.NewCUETplFromBytes(cueFS.ReadFile("pdb_template.cue"))
	})
	if err != nil {
		return nil, err
	}

	cueValue := intctrlutil.NewCUEBuilder(*cueTpl)

	clusterStrByte, err := params.getCacheBytesValue("cluster", func() ([]byte, error) {
		return json.Marshal(params.cluster)
	})
	if err != nil {
		return nil, err
	}
	if err = cueValue.Fill("cluster", clusterStrByte); err != nil {
		return nil, err
	}

	componentStrByte, err := json.Marshal(params.component)
	if err != nil {
		return nil, err
	}
	if err = cueValue.Fill("component", componentStrByte); err != nil {
		return nil, err
	}

	pdbStrByte, err := cueValue.Lookup("pdb")
	if err != nil {
		return nil, err
	}

	pdb := policyv1.PodDisruptionBudget{}
	if err = json.Unmarshal(pdbStrByte, &pdb); err != nil {
		return nil, err
	}

	return &pdb, nil
}

func injectEnv(strByte []byte, key string, value string) []byte {
	str := string(strByte)
	str = strings.ReplaceAll(str, "$("+key+")", value)
	return []byte(str)
}

// buildCfg generate volumes for PodTemplate, volumeMount for container, and configmap for config files
func buildCfg(params createParams, sts *appsv1.StatefulSet, ctx context.Context, cli client.Client) ([]client.Object, error) {
	// Need to merge configTemplateRef of AppVersion.Components[*].ConfigTemplateRefs and ClusterDefinition.Components[*].ConfigTemplateRefs
	tpls, err := params.getConfigTemplates()
	if err != nil {
		return nil, err
	}
	if len(tpls) == 0 {
		return nil, nil
	}

	clusterName := params.cluster.Name
	namespaceName := params.cluster.Namespace

	// New ConfigTemplateBuilder
	cfgTemplateBuilder := NewCfgTemplateBuilder(clusterName, namespaceName, params.cluster, params.appVersion)
	// Prepare built-in objects and built-in functions
	if err := cfgTemplateBuilder.InjectBuiltInObjectsAndFunctions(&sts.Spec.Template, tpls, params.component); err != nil {
		return nil, err
	}

	configs := make([]client.Object, 0, len(tpls))
	volumes := make(map[string]dbaasv1alpha1.ConfigTemplate, len(tpls))
	// TODO Support Update AppVersionRef of Cluster
	scheme, _ := dbaasv1alpha1.SchemeBuilder.Build()
	for _, tpl := range tpls {
		// Check config cm already exists
		cmName := getInstanceCmName(sts, &tpl)
		volumes[cmName] = tpl
		isExist, err := isAlreadyExists(cmName, params.cluster.Namespace, ctx, cli)
		if err != nil {
			return nil, err
		}
		if isExist {
			continue
		}

		// Generate ConfigMap objects for config files
		configmap, err := generateConfigMapFromTpl(cfgTemplateBuilder, cmName, tpl, params, ctx, cli)
		if err != nil {
			return nil, err
		}

		// The owner of the configmap object is a cluster of users,
		// in order to manage the life cycle of configmap
		if err := controllerutil.SetOwnerReference(params.cluster, configmap, scheme); err != nil {
			return nil, err
		}
		configs = append(configs, configmap)
	}

	// Generate Pod Volumes for ConfigMap objects
	return configs, checkAndUpdatePodVolumes(sts, volumes)
}

func checkAndUpdatePodVolumes(sts *appsv1.StatefulSet, volumes map[string]dbaasv1alpha1.ConfigTemplate) error {
	podVolumes := make([]corev1.Volume, 0, len(volumes))
	for cmName, tpl := range volumes {
		// not cm volume
		volumeMounted := intctrlutil.GetVolumeMountName(podVolumes, cmName)
		// Update ConfigMap Volume
		if volumeMounted != nil {
			configMapVolume := volumeMounted.ConfigMap
			if configMapVolume == nil {
				return fmt.Errorf("mount volume[%s] type require ConfigMap: [%+v]", volumeMounted.Name, volumeMounted)
			}
			configMapVolume.Name = cmName
			continue
		}
		// Add New ConfigMap Volume
		podVolumes = append(podVolumes, corev1.Volume{
			Name: tpl.VolumeName,
			VolumeSource: corev1.VolumeSource{
				ConfigMap: &corev1.ConfigMapVolumeSource{
					LocalObjectReference: corev1.LocalObjectReference{Name: cmName},
				},
			},
		})
	}
	// Update PodTemplate Volumes
	sts.Spec.Template.Spec.Volumes = append(sts.Spec.Template.Spec.Volumes, podVolumes...)
	return nil
}

func isAlreadyExists(cmName string, namespace string, ctx context.Context, cli client.Client) (bool, error) {
	cmKey := client.ObjectKey{
		Name:      cmName,
		Namespace: namespace,
	}

	cmObj := &corev1.ConfigMap{}
	cmErr := cli.Get(ctx, cmKey, cmObj)
	if cmErr != nil && apierrors.IsNotFound(cmErr) {
		// Config is not exists
		return false, nil
	} else if cmErr != nil {
		// An unexpected error occurs
		// TODO process unexpected error
		return true, cmErr
	}

	return true, nil
}

// {{statefull.Name}}-{{appVersion.Name}}-{{tpl.Name}}-"config"
func getInstanceCmName(sts *appsv1.StatefulSet, tpl *dbaasv1alpha1.ConfigTemplate) string {
	return fmt.Sprintf("%s-%s-config", sts.GetName(), tpl.VolumeName)
}

// generateConfigMapFromTpl render config file by config template provided ISV
func generateConfigMapFromTpl(tplBuilder *ConfigTemplateBuilder, cmName string, tplCfg dbaasv1alpha1.ConfigTemplate, params createParams, ctx context.Context, cli client.Client) (*corev1.ConfigMap, error) {
	// Render config template by TplEngine
	// The template namespace must be the same as the ClusterDefinition namespace
	configs, err := processConfigMapTemplate(ctx, cli, tplBuilder, client.ObjectKey{
		Namespace: viper.GetString(cmNamespaceKey),
		Name:      tplCfg.Name,
	})
	if err != nil {
		return nil, err
	}

	// Using ConfigMap cue template render to configmap of config
	return generateConfigMapWithTemplate(configs, params, cmName, tplCfg.Name)
}

func generateConfigMapWithTemplate(configs map[string]string, params createParams, cmName, templateName string) (*corev1.ConfigMap, error) {

	cueFS, _ := debme.FS(cueTemplates, "cue")

	cueTpl, err := params.getCacheCUETplValue("config_template.cue", func() (*intctrlutil.CUETpl, error) {
		return intctrlutil.NewCUETplFromBytes(cueFS.ReadFile("config_template.cue"))
	})
	if err != nil {
		return nil, err
	}

	cueValue := intctrlutil.NewCUEBuilder(*cueTpl)
	// prepare cue data
	configMeta := map[string]map[string]string{
		"clusterDefinition": {
			"name": params.clusterDefinition.GetName(),
			"type": params.clusterDefinition.Spec.Type,
		},
		"cluster": {
			"name":      params.cluster.GetName(),
			"namespace": params.cluster.GetNamespace(),
		},
		"component": {
			"name":         params.component.Name,
			"type":         params.component.Type,
			"configName":   cmName,
			"templateName": templateName,
		},
	}
	configBytes, err := json.Marshal(configMeta)
	if err != nil {
		return nil, err
	}

	// Generate config files context by render cue template
	if err = cueValue.Fill("meta", configBytes); err != nil {
		return nil, err
	}

	configStrByte, err := cueValue.Lookup("config")
	if err != nil {
		return nil, err
	}

	cm := corev1.ConfigMap{}
	if err = json.Unmarshal(configStrByte, &cm); err != nil {
		return nil, err
	}

	// Update rendered config
	cm.Data = configs
	return &cm, nil
}

// processConfigMapTemplate Render config file using template engine
func processConfigMapTemplate(ctx context.Context, cli client.Client, tplBuilder *ConfigTemplateBuilder, cmKey client.ObjectKey) (map[string]string, error) {
	cmObj := &corev1.ConfigMap{}
	//  Require template configmap exist
	if err := cli.Get(ctx, cmKey, cmObj); err != nil {
		return nil, err
	}

	// TODO process invalid data: e.g empty data
	return tplBuilder.Render(cmObj.Data)
}<|MERGE_RESOLUTION|>--- conflicted
+++ resolved
@@ -546,7 +546,6 @@
 	return nil
 }
 
-// TODO: @free6om handle config of all component types
 func prepareComponentObjs(reqCtx intctrlutil.RequestCtx, cli client.Client, obj interface{}) error {
 	params, ok := obj.(*createParams)
 	if !ok {
@@ -974,141 +973,6 @@
 	return &sts, nil
 }
 
-<<<<<<< HEAD
-func buildProbeContainers(reqCtx intctrlutil.RequestCtx, params createParams, sts *appsv1.StatefulSet) ([]corev1.Container, error) {
-	cueFS, _ := debme.FS(cueTemplates, "cue")
-
-	cueTpl, err := params.getCacheCUETplValue("statefulset_template.cue", func() (*intctrlutil.CUETpl, error) {
-		return intctrlutil.NewCUETplFromBytes(cueFS.ReadFile("statefulset_template.cue"))
-	})
-	if err != nil {
-		return nil, err
-	}
-	cueValue := intctrlutil.NewCUEBuilder(*cueTpl)
-	probeContainerByte, err := cueValue.Lookup("probeContainer")
-	if err != nil {
-		return nil, err
-	}
-
-	probeContainers := []corev1.Container{}
-	componentProbes := params.component.Probes
-	reqCtx.Log.Info("probe", "settings", componentProbes)
-	if componentProbes == nil {
-		return probeContainers, nil
-	}
-
-	probeServiceHttpPort := viper.GetInt32("PROBE_SERVICE_PORT")
-	probeServiceHttpPort, err = getAvailableContainerPort(sts.Spec.Template.Spec.Containers, probeServiceHttpPort)
-	if err != nil {
-		reqCtx.Log.Info("get probe container port failed", "error", err)
-		return nil, err
-	}
-	probeServiceGrpcPort, err := getAvailableContainerPort(sts.Spec.Template.Spec.Containers, 50001)
-	if err != nil {
-		reqCtx.Log.Info("get probe grpc container port failed", "error", err)
-		return nil, err
-	}
-
-	// TODO: support status and running probes
-	// if componentProbes.StatusProbe.Enable {
-	//	container := corev1.Container{}
-	//	if err = json.Unmarshal(probeContainerByte, &container); err != nil {
-	//		return nil, err
-	//	}
-
-	//	container.Name = "kbprobe-statuscheck"
-	//	probe := container.ReadinessProbe
-	//	probe.Exec.Command = []string{"sh", "-c", "curl -X POST -H 'Content-Type: application/json' http://localhost:3501/v1.0/bindings/probe  -d  '{\"operation\": \"statusCheck\", \"metadata\": {\"sql\" : \"\"}}'"}
-	//	probe.PeriodSeconds = componentProbes.StatusProbe.PeriodSeconds
-	//	probe.SuccessThreshold = componentProbes.StatusProbe.SuccessThreshold
-	//	probe.FailureThreshold = componentProbes.StatusProbe.FailureThreshold
-	//	probeContainers = append(probeContainers, container)
-	// }
-
-	// if componentProbes.RunningProbe.Enable {
-	//	container := corev1.Container{}
-	//	if err = json.Unmarshal(probeContainerByte, &container); err != nil {
-	//		return nil, err
-	//	}
-	//	container.Name = "kbprobe-runningcheck"
-	//	probe := container.ReadinessProbe
-	//	probe.Exec.Command = []string{"sh", "-c", "curl -X POST -H 'Content-Type: application/json' http://localhost:3501/v1.0/bindings/probe  -d  '{\"operation\": \"statusCheck\", \"metadata\": {\"sql\" : \"\"}}'"}
-	//	//probe.HTTPGet.Path = "/"
-	//	probe.PeriodSeconds = componentProbes.RunningProbe.PeriodSeconds
-	//	probe.SuccessThreshold = componentProbes.RunningProbe.SuccessThreshold
-	//	probe.FailureThreshold = componentProbes.RunningProbe.FailureThreshold
-	//	probeContainers = append(probeContainers, container)
-	// }
-
-	if componentProbes.RoleChangedProbe != nil {
-		container := corev1.Container{}
-		if err = json.Unmarshal(probeContainerByte, &container); err != nil {
-			return nil, err
-		}
-		container.Name = "kbprobe-rolechangedcheck"
-		probe := container.ReadinessProbe
-		probe.Exec.Command = []string{"curl", "-X", "POST",
-			"--fail-with-body", "--silent",
-			"-H", "Content-Type: application/json",
-			"http://localhost:" + strconv.Itoa(int(probeServiceHttpPort)) + "/v1.0/bindings/probe",
-			"-d", "{\"operation\": \"roleCheck\", \"metadata\": {\"sql\" : \"\"}}"}
-		probe.PeriodSeconds = componentProbes.RoleChangedProbe.PeriodSeconds
-		probe.SuccessThreshold = componentProbes.RoleChangedProbe.SuccessThreshold
-		probe.FailureThreshold = componentProbes.RoleChangedProbe.FailureThreshold
-		container.StartupProbe.TCPSocket.Port = intstr.FromInt(int(probeServiceHttpPort))
-		probeContainers = append(probeContainers, container)
-	}
-
-	if len(probeContainers) >= 1 {
-		container := &probeContainers[0]
-		container.Image = viper.GetString("KUBEBLOCKS_IMAGE")
-		container.ImagePullPolicy = corev1.PullPolicy(viper.GetString("KUBEBLOCKS_IMAGE_PULL_POLICY"))
-		logLevel := viper.GetString("PROBE_SERVICE_LOG_LEVEL")
-		container.Command = []string{"probe", "--app-id", "batch-sdk",
-			"--dapr-http-port", strconv.Itoa(int(probeServiceHttpPort)),
-			"--dapr-grpc-port", strconv.Itoa(int(probeServiceGrpcPort)),
-			"--app-protocol", "http",
-			"--log-level", logLevel,
-			"--components-path", "/config/components"}
-
-		// set pod name and namespace, for role label updating inside pod
-		podName := corev1.EnvVar{
-			Name: "MY_POD_NAME",
-			ValueFrom: &corev1.EnvVarSource{
-				FieldRef: &corev1.ObjectFieldSelector{
-					FieldPath: "metadata.name",
-				},
-			},
-		}
-		podNamespace := corev1.EnvVar{
-			Name: "MY_POD_NAMESPACE",
-			ValueFrom: &corev1.EnvVarSource{
-				FieldRef: &corev1.ObjectFieldSelector{
-					FieldPath: "metadata.namespace",
-				},
-			},
-		}
-
-		// TODO ClusterDefinition.Spec.Type
-		bindingType := corev1.EnvVar{
-			Name:  "BINDING_TYPE",
-			Value: "ETCD",
-		}
-		container.Env = append(container.Env, podName, podNamespace, bindingType)
-
-		container.Ports = []corev1.ContainerPort{{
-			ContainerPort: probeServiceHttpPort,
-			Name:          "probe-port",
-			Protocol:      "TCP",
-		}}
-	}
-
-	reqCtx.Log.Info("probe", "containers", probeContainers)
-	return probeContainers, nil
-}
-
-=======
->>>>>>> ceaa9924
 // buildConsensusSet build on a stateful set
 func buildConsensusSet(reqCtx intctrlutil.RequestCtx, params createParams) (*appsv1.StatefulSet, error) {
 	sts, err := buildSts(reqCtx, params)
