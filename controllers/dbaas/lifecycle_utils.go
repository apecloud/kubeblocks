--- conflicted
+++ resolved
@@ -534,11 +534,7 @@
 		return fmt.Errorf("invalid arg")
 	}
 
-<<<<<<< HEAD
-	if err := createOrReplaceResources(ctx, cli, params.cluster, params.clusterDefinition, *params.applyObjs); err != nil {
-=======
-	if err := createOrReplaceResources(reqCtx, cli, params.cluster, *params.applyObjs); err != nil {
->>>>>>> e7db5011
+	if err := createOrReplaceResources(reqCtx, cli, params.cluster, params.clusterDefinition, *params.applyObjs); err != nil {
 		return err
 	}
 	return nil
@@ -709,32 +705,32 @@
 			// horizontal scaling
 			if *stsObj.Spec.Replicas < *stsProto.Spec.Replicas {
 				// read hook scripts from component
-				compName := stsObj.Labels[appComponentLabelKey]
-				component := getClusterDefinitionComponentByType(clusterDef.Spec.Components, compName)
-				if len(component.Scripts.HorizontalScale.Pre) > 0 {
-					jobObjs := make([]client.Object, 0, 3)
-					for _, pre := range component.Scripts.HorizontalScale.Pre {
-						podLabels := client.MatchingLabels{
-							appComponentLabelKey: stsObj.Labels[appComponentLabelKey],
-							appInstanceLabelKey:  stsObj.Labels[appInstanceLabelKey],
-						}
-						podList := corev1.PodList{}
-						if err := cli.List(ctx, &podList, podLabels); err != nil {
-							return err
-						}
-						for _, pod := range podList.Items {
-							job, err := buildHooksJobs(pod, pre)
-							if err != nil {
-								return err
-							}
-							jobObjs := append(jobObjs, job)
-							if err := createOrReplaceResources(ctx, cli, cluster, clusterDef, jobObjs); err != nil {
-								return err
-							}
-						}
-					}
-					// create job to execute hooks
-				}
+				//compName := stsObj.Labels[appComponentLabelKey]
+				//component := getClusterDefinitionComponentByType(clusterDef.Spec.Components, compName)
+				//if len(component.Scripts.HorizontalScale.Pre) > 0 {
+				//	jobObjs := make([]client.Object, 0, 3)
+				//	for _, pre := range component.Scripts.HorizontalScale.Pre {
+				//		podLabels := client.MatchingLabels{
+				//			appComponentLabelKey: stsObj.Labels[appComponentLabelKey],
+				//			appInstanceLabelKey:  stsObj.Labels[appInstanceLabelKey],
+				//		}
+				//		podList := corev1.PodList{}
+				//		if err := cli.List(ctx, &podList, podLabels); err != nil {
+				//			return err
+				//		}
+				//		for _, pod := range podList.Items {
+				//			job, err := buildHooksJobs(pod, pre)
+				//			if err != nil {
+				//				return err
+				//			}
+				//			jobObjs := append(jobObjs, job)
+				//			if err := createOrReplaceResources(ctx, cli, cluster, clusterDef, jobObjs); err != nil {
+				//				return err
+				//			}
+				//		}
+				//	}
+				//	// create job to execute hooks
+				//}
 				ml := client.MatchingLabels{
 					clusterDefLabelKey: cluster.Spec.ClusterDefRef,
 				}
