/*
Copyright ApeCloud Inc.

Licensed under the Apache License, Version 2.0 (the "License");
you may not use this file except in compliance with the License.
You may obtain a copy of the License at

    http://www.apache.org/licenses/LICENSE-2.0

Unless required by applicable law or agreed to in writing, software
distributed under the License is distributed on an "AS IS" BASIS,
WITHOUT WARRANTIES OR CONDITIONS OF ANY KIND, either express or implied.
See the License for the specific language governing permissions and
limitations under the License.
*/

package dbaas

import (
	"context"
	"embed"
	"encoding/json"
	"fmt"
	"sort"
	"strconv"
	"strings"
	"time"

	snapshotv1 "github.com/kubernetes-csi/external-snapshotter/client/v6/apis/volumesnapshot/v1"
	"github.com/leaanthony/debme"
	"github.com/sethvargo/go-password/password"
	"github.com/spf13/viper"
	appsv1 "k8s.io/api/apps/v1"
	corev1 "k8s.io/api/core/v1"
	policyv1 "k8s.io/api/policy/v1"
	apierrors "k8s.io/apimachinery/pkg/api/errors"
	metav1 "k8s.io/apimachinery/pkg/apis/meta/v1"
	"k8s.io/apimachinery/pkg/types"
	ctrl "sigs.k8s.io/controller-runtime"
	"sigs.k8s.io/controller-runtime/pkg/client"
	"sigs.k8s.io/controller-runtime/pkg/controller/controllerutil"

	dataprotectionv1alpha1 "github.com/apecloud/kubeblocks/apis/dataprotection/v1alpha1"
	dbaasv1alpha1 "github.com/apecloud/kubeblocks/apis/dbaas/v1alpha1"
	intctrlutil "github.com/apecloud/kubeblocks/internal/controllerutil"
)

type createParams struct {
	clusterDefinition *dbaasv1alpha1.ClusterDefinition
	appVersion        *dbaasv1alpha1.AppVersion
	cluster           *dbaasv1alpha1.Cluster
	component         *Component
	applyObjs         *[]client.Object
	cacheCtx          *map[string]interface{}
}

const (
	dbaasPrefix = "KB"
)

var (
	//go:embed cue/*
	cueTemplates embed.FS
)

func init() {
	viper.SetDefault(cmNamespaceKey, "default")
}

func (c createParams) getCacheBytesValue(key string, valueCreator func() ([]byte, error)) ([]byte, error) {
	vIf, ok := (*c.cacheCtx)[key]
	if ok {
		return vIf.([]byte), nil
	}
	v, err := valueCreator()
	if err != nil {
		return nil, err
	}
	(*c.cacheCtx)[key] = v
	return v, err
}

func (c createParams) getCacheCUETplValue(key string, valueCreator func() (*intctrlutil.CUETpl, error)) (*intctrlutil.CUETpl, error) {
	vIf, ok := (*c.cacheCtx)[key]
	if ok {
		return vIf.(*intctrlutil.CUETpl), nil
	}
	v, err := valueCreator()
	if err != nil {
		return nil, err
	}
	(*c.cacheCtx)[key] = v
	return v, err
}

// mergeConfigTemplates merge AppVersion.Components[*].ConfigTemplateRefs and ClusterDefinition.Components[*].ConfigTemplateRefs
func mergeConfigTemplates(appVersionTpl []dbaasv1alpha1.ConfigTemplate, cdTpl []dbaasv1alpha1.ConfigTemplate) []dbaasv1alpha1.ConfigTemplate {
	if len(appVersionTpl) == 0 {
		return cdTpl
	}

	if len(cdTpl) == 0 {
		return appVersionTpl
	}

	mergedCfgTpl := make([]dbaasv1alpha1.ConfigTemplate, 0, len(appVersionTpl)+len(cdTpl))
	mergedTplMap := make(map[string]struct{}, cap(mergedCfgTpl))

	for i := range appVersionTpl {
		if _, ok := (mergedTplMap)[appVersionTpl[i].VolumeName]; ok {
			// TODO: following error should be checked in validation webhook and record Warning event
			// return nil, fmt.Errorf("ConfigTemplate require not same volumeName [%s]", appVersionTpl[i].Name)
			continue
		}
		mergedCfgTpl = append(mergedCfgTpl, appVersionTpl[i])
		mergedTplMap[appVersionTpl[i].VolumeName] = struct{}{}
	}

	for i := range cdTpl {
		// AppVersion replace clusterDefinition
		if _, ok := (mergedTplMap)[cdTpl[i].VolumeName]; ok {
			continue
		}
		mergedCfgTpl = append(mergedCfgTpl, cdTpl[i])
		mergedTplMap[cdTpl[i].VolumeName] = struct{}{}
	}

	return mergedCfgTpl
}

func getContainerByName(containers []corev1.Container, name string) (int, *corev1.Container) {
	for i, container := range containers {
		if container.Name == name {
			return i, &container
		}
	}
	return -1, nil
}

func toK8sVolumeClaimTemplate(template dbaasv1alpha1.ClusterComponentVolumeClaimTemplate) corev1.PersistentVolumeClaimTemplate {
	t := corev1.PersistentVolumeClaimTemplate{}
	t.ObjectMeta.Name = template.Name
	if template.Spec != nil {
		t.Spec = *template.Spec
	}
	return t
}

func toK8sVolumeClaimTemplates(templates []dbaasv1alpha1.ClusterComponentVolumeClaimTemplate) []corev1.PersistentVolumeClaimTemplate {
	ts := []corev1.PersistentVolumeClaimTemplate{}
	for _, template := range templates {
		ts = append(ts, toK8sVolumeClaimTemplate(template))
	}
	return ts
}

func buildAffinityLabelSelector(clusterName string, componentName string) *metav1.LabelSelector {
	return &metav1.LabelSelector{
		MatchLabels: map[string]string{
			intctrlutil.AppInstanceLabelKey:  clusterName,
			intctrlutil.AppComponentLabelKey: componentName,
		},
	}
}

func buildPodTopologySpreadConstraints(
	cluster *dbaasv1alpha1.Cluster,
	comAffinity *dbaasv1alpha1.Affinity,
	component *Component,
) []corev1.TopologySpreadConstraint {
	var topologySpreadConstraints []corev1.TopologySpreadConstraint

	var whenUnsatisfiable corev1.UnsatisfiableConstraintAction
	if comAffinity.PodAntiAffinity == dbaasv1alpha1.Required {
		whenUnsatisfiable = corev1.DoNotSchedule
	} else {
		whenUnsatisfiable = corev1.ScheduleAnyway
	}
	for _, topologyKey := range comAffinity.TopologyKeys {
		topologySpreadConstraints = append(topologySpreadConstraints, corev1.TopologySpreadConstraint{
			MaxSkew:           1,
			WhenUnsatisfiable: whenUnsatisfiable,
			TopologyKey:       topologyKey,
			LabelSelector:     buildAffinityLabelSelector(cluster.Name, component.Name),
		})
	}
	return topologySpreadConstraints
}

func buildPodAffinity(
	cluster *dbaasv1alpha1.Cluster,
	comAffinity *dbaasv1alpha1.Affinity,
	component *Component,
) *corev1.Affinity {
	affinity := new(corev1.Affinity)
	// Build NodeAffinity
	var matchExpressions []corev1.NodeSelectorRequirement
	for key, value := range comAffinity.NodeLabels {
		values := strings.Split(value, ",")
		matchExpressions = append(matchExpressions, corev1.NodeSelectorRequirement{
			Key:      key,
			Operator: corev1.NodeSelectorOpIn,
			Values:   values,
		})
	}
	if len(matchExpressions) > 0 {
		nodeSelectorTerm := corev1.NodeSelectorTerm{
			MatchExpressions: matchExpressions,
		}
		affinity.NodeAffinity = &corev1.NodeAffinity{
			RequiredDuringSchedulingIgnoredDuringExecution: &corev1.NodeSelector{
				NodeSelectorTerms: []corev1.NodeSelectorTerm{nodeSelectorTerm},
			},
		}
	}
	// Build PodAntiAffinity
	var podAntiAffinity *corev1.PodAntiAffinity
	var podAffinityTerms []corev1.PodAffinityTerm
	for _, topologyKey := range comAffinity.TopologyKeys {
		podAffinityTerms = append(podAffinityTerms, corev1.PodAffinityTerm{
			TopologyKey:   topologyKey,
			LabelSelector: buildAffinityLabelSelector(cluster.Name, component.Name),
		})
	}
	if comAffinity.PodAntiAffinity == dbaasv1alpha1.Required {
		podAntiAffinity = &corev1.PodAntiAffinity{
			RequiredDuringSchedulingIgnoredDuringExecution: podAffinityTerms,
		}
	} else {
		var weightedPodAffinityTerms []corev1.WeightedPodAffinityTerm
		for _, podAffinityTerm := range podAffinityTerms {
			weightedPodAffinityTerms = append(weightedPodAffinityTerms, corev1.WeightedPodAffinityTerm{
				Weight:          100,
				PodAffinityTerm: podAffinityTerm,
			})
		}
		podAntiAffinity = &corev1.PodAntiAffinity{
			PreferredDuringSchedulingIgnoredDuringExecution: weightedPodAffinityTerms,
		}
	}
	affinity.PodAntiAffinity = podAntiAffinity
	return affinity
}

func disableMonitor(component *Component) {
	component.Monitor = &MonitorConfig{
		Enable: false,
	}
}

func mergeMonitorConfig(
	cluster *dbaasv1alpha1.Cluster,
	clusterDef *dbaasv1alpha1.ClusterDefinition,
	clusterDefComp *dbaasv1alpha1.ClusterDefinitionComponent,
	clusterComp *dbaasv1alpha1.ClusterComponent,
	component *Component) {
	monitorEnable := false
	if clusterComp != nil {
		monitorEnable = clusterComp.Monitor
	}

	monitorConfig := clusterDefComp.Monitor
	if !monitorEnable || monitorConfig == nil {
		disableMonitor(component)
		return
	}

	if !monitorConfig.BuiltIn {
		if monitorConfig.Exporter == nil {
			disableMonitor(component)
			return
		}
		component.Monitor = &MonitorConfig{
			Enable:     true,
			ScrapePath: monitorConfig.Exporter.ScrapePath,
			ScrapePort: monitorConfig.Exporter.ScrapePort,
		}
		return
	}

	characterType := clusterDefComp.CharacterType
	if len(characterType) == 0 {
		characterType = CalcCharacterType(clusterDef.Spec.Type)
	}
	if !IsWellKnownCharacterType(characterType) {
		disableMonitor(component)
		return
	}

	switch characterType {
	case KMysql:
		err := WellKnownCharacterTypeFunc[KMysql](cluster, component)
		if err != nil {
			disableMonitor(component)
		}
	default:
		disableMonitor(component)
	}
}

func mergeComponents(
	cluster *dbaasv1alpha1.Cluster,
	clusterDef *dbaasv1alpha1.ClusterDefinition,
	clusterDefComp *dbaasv1alpha1.ClusterDefinitionComponent,
	appVerComp *dbaasv1alpha1.AppVersionComponent,
	clusterComp *dbaasv1alpha1.ClusterComponent) *Component {
	if clusterDefComp == nil {
		return nil
	}

	clusterDefCompObj := clusterDefComp.DeepCopy()
	component := &Component{
<<<<<<< HEAD
		ClusterDefName:             clusterDef.Name,
		ClusterType:                clusterDef.Spec.Type,
		Name:                       clusterDefCompObj.TypeName,
		Type:                       clusterDefCompObj.TypeName,
		MinReplicas:                clusterDefCompObj.MinReplicas,
		MaxReplicas:                clusterDefCompObj.MaxReplicas,
		DefaultReplicas:            clusterDefCompObj.DefaultReplicas,
		Replicas:                   clusterDefCompObj.DefaultReplicas,
		AntiAffinity:               clusterDefCompObj.AntiAffinity,
		ComponentType:              clusterDefCompObj.ComponentType,
		ConsensusSpec:              clusterDefCompObj.ConsensusSpec,
		PodSpec:                    clusterDefCompObj.PodSpec,
		Service:                    clusterDefCompObj.Service,
		Probes:                     clusterDefCompObj.Probes,
		LogConfigs:                 clusterDefCompObj.LogConfigs,
		ConfigTemplates:            clusterDefCompObj.ConfigTemplateRefs,
		HorizontalScalePolicy:      clusterDefCompObj.HorizontalScalePolicy,
		BackupTemplateSelectLabels: clusterDefCompObj.BackupTemplateSelectLabels,
=======
		ClusterDefName:  clusterDef.Name,
		ClusterType:     clusterDef.Spec.Type,
		Name:            clusterDefCompObj.TypeName, // initial name for the component will be same as TypeName
		Type:            clusterDefCompObj.TypeName,
		MinReplicas:     clusterDefCompObj.MinReplicas,
		MaxReplicas:     clusterDefCompObj.MaxReplicas,
		DefaultReplicas: clusterDefCompObj.DefaultReplicas,
		Replicas:        clusterDefCompObj.DefaultReplicas,
		AntiAffinity:    clusterDefCompObj.AntiAffinity,
		ComponentType:   clusterDefCompObj.ComponentType,
		ConsensusSpec:   clusterDefCompObj.ConsensusSpec,
		PodSpec:         clusterDefCompObj.PodSpec,
		Service:         clusterDefCompObj.Service,
		Probes:          clusterDefCompObj.Probes,
		LogConfigs:      clusterDefCompObj.LogConfigs,
		ConfigTemplates: clusterDefCompObj.ConfigTemplateRefs,
>>>>>>> ae0a7c7a
	}

	doContainerAttrOverride := func(container corev1.Container) {
		i, c := getContainerByName(component.PodSpec.Containers, container.Name)
		if c == nil {
			component.PodSpec.Containers = append(component.PodSpec.Containers, container)
			return
		}
		if container.Image != "" {
			component.PodSpec.Containers[i].Image = container.Image
		}
		if len(container.Command) != 0 {
			component.PodSpec.Containers[i].Command = container.Command
		}
		if len(container.Args) != 0 {
			component.PodSpec.Containers[i].Args = container.Args
		}
		if container.WorkingDir != "" {
			component.PodSpec.Containers[i].WorkingDir = container.WorkingDir
		}
		if len(container.Ports) != 0 {
			component.PodSpec.Containers[i].Ports = container.Ports
		}
		if len(container.EnvFrom) != 0 {
			component.PodSpec.Containers[i].EnvFrom = container.EnvFrom
		}
		if len(container.Env) != 0 {
			component.PodSpec.Containers[i].Env = container.Env
		}
		if container.Resources.Limits != nil || container.Resources.Requests != nil {
			component.PodSpec.Containers[i].Resources = container.Resources
		}
		if len(container.VolumeMounts) != 0 {
			component.PodSpec.Containers[i].VolumeMounts = container.VolumeMounts
		}
		if len(container.VolumeDevices) != 0 {
			component.PodSpec.Containers[i].VolumeDevices = container.VolumeDevices
		}
		if container.LivenessProbe != nil {
			component.PodSpec.Containers[i].LivenessProbe = container.LivenessProbe
		}
		if container.ReadinessProbe != nil {
			component.PodSpec.Containers[i].ReadinessProbe = container.ReadinessProbe
		}
		if container.StartupProbe != nil {
			component.PodSpec.Containers[i].StartupProbe = container.StartupProbe
		}
		if container.Lifecycle != nil {
			component.PodSpec.Containers[i].Lifecycle = container.Lifecycle
		}
		if container.TerminationMessagePath != "" {
			component.PodSpec.Containers[i].TerminationMessagePath = container.TerminationMessagePath
		}
		if container.TerminationMessagePolicy != "" {
			component.PodSpec.Containers[i].TerminationMessagePolicy = container.TerminationMessagePolicy
		}
		if container.ImagePullPolicy != "" {
			component.PodSpec.Containers[i].ImagePullPolicy = container.ImagePullPolicy
		}
		if container.SecurityContext != nil {
			component.PodSpec.Containers[i].SecurityContext = container.SecurityContext
		}
	}

	if appVerComp != nil {
		component.ConfigTemplates = mergeConfigTemplates(appVerComp.ConfigTemplateRefs, component.ConfigTemplates)
		if appVerComp.PodSpec != nil {
			for _, c := range appVerComp.PodSpec.Containers {
				doContainerAttrOverride(c)
			}
		}
	}
	affinity := cluster.Spec.Affinity
	tolerations := cluster.Spec.Tolerations
	if clusterComp != nil {
		component.Name = clusterComp.Name // component name gets overrided
		component.EnabledLogs = clusterComp.EnabledLogs

		if clusterComp.Replicas != nil && *clusterComp.Replicas > 0 {
			component.Replicas = *clusterComp.Replicas
		}

		if clusterComp.VolumeClaimTemplates != nil {
			component.VolumeClaimTemplates = toK8sVolumeClaimTemplates(clusterComp.VolumeClaimTemplates)
		}

		if clusterComp.Resources.Requests != nil || clusterComp.Resources.Limits != nil {
			component.PodSpec.Containers[0].Resources = clusterComp.Resources
		}

		if clusterComp.ServiceType != "" {
			if component.Service == nil {
				component.Service = &corev1.ServiceSpec{}
			}
			component.Service.Type = clusterComp.ServiceType
		}

		if clusterComp.Affinity != nil {
			affinity = clusterComp.Affinity
		}
		if len(clusterComp.Tolerations) != 0 {
			tolerations = clusterComp.Tolerations
		}
	}
	if affinity != nil {
		component.PodSpec.Affinity = buildPodAffinity(cluster, affinity, component)
		component.PodSpec.TopologySpreadConstraints = buildPodTopologySpreadConstraints(cluster, affinity, component)
	}
	if tolerations != nil {
		component.PodSpec.Tolerations = tolerations
	}

	// TODO(zhixu.zt) We need to reserve the VolumeMounts of the container for ConfigMap or Secret,
	// At present, it is possible to distinguish between ConfigMap volume and normal volume,
	// Compare the VolumeName of configTemplateRef and Name of VolumeMounts
	//
	// if component.VolumeClaimTemplates == nil {
	//	 for i := range component.PodSpec.Containers {
	//	 	component.PodSpec.Containers[i].VolumeMounts = nil
	//	 }
	// }

	mergeMonitorConfig(cluster, clusterDef, clusterDefComp, clusterComp, component)
	replaceValues(cluster, component)

	return component
}

<<<<<<< HEAD
func mergeComponentsList(cluster *dbaasv1alpha1.Cluster, clusterDef *dbaasv1alpha1.ClusterDefinition, clusterDefCompList []dbaasv1alpha1.ClusterDefinitionComponent, clusterCompList []dbaasv1alpha1.ClusterComponent) []Component {
	var compList []Component
	for _, clusterDefComp := range clusterDefCompList {
		var matchClusterComp dbaasv1alpha1.ClusterComponent
		for _, clusterComp := range clusterCompList {
			if clusterComp.Type == clusterDefComp.TypeName {
				matchClusterComp = clusterComp
			}
		}
		comp := mergeComponents(cluster, clusterDef, &clusterDefComp, nil, &matchClusterComp)
		compList = append(compList, *comp)
	}
	return compList
}

func getComponentByName(componentList []Component, name string) *Component {
	for _, comp := range componentList {
		if comp.Name == name {
			return &comp
		}
	}
	return nil
}

func createCluster(
	reqCtx intctrlutil.RequestCtx,
	cli client.Client,
=======
func replaceValues(cluster *dbaasv1alpha1.Cluster, component *Component) {
	namedValues := map[string]string{
		"$(CONN_CREDENTIAL_SECRET_NAME)": fmt.Sprintf("%s-conn-credential", cluster.GetName()),
	}

	// replace env[].valueFrom.secretKeyRef.name variables
	for _, c := range component.PodSpec.Containers {
		for _, e := range c.Env {
			if e.ValueFrom == nil {
				continue
			}
			if e.ValueFrom.SecretKeyRef == nil {
				continue
			}
			secretRef := e.ValueFrom.SecretKeyRef
			for k, v := range namedValues {
				r := strings.Replace(secretRef.Name, k, v, 1)
				if r == secretRef.Name {
					continue
				}
				secretRef.Name = r
				break
			}
		}
	}
}

func buildClusterCreationTasks(
>>>>>>> ae0a7c7a
	clusterDefinition *dbaasv1alpha1.ClusterDefinition,
	appVersion *dbaasv1alpha1.AppVersion,
	cluster *dbaasv1alpha1.Cluster) (*ctrl.Result, error) {

	applyObjs := make([]client.Object, 0, 3)
	cacheCtx := map[string]interface{}{}
	params := createParams{
		cluster:           cluster,
		clusterDefinition: clusterDefinition,
		applyObjs:         &applyObjs,
		cacheCtx:          &cacheCtx,
		appVersion:        appVersion,
	}
	if err := prepareSecretObjs(reqCtx, cli, &params); err != nil {
		res, err := intctrlutil.CheckedRequeueWithError(err, reqCtx.Log, "")
		return &res, err
	}

	clusterDefComp := clusterDefinition.Spec.Components
	clusterCompTypes := cluster.GetTypeMappingComponents()

<<<<<<< HEAD
		prepareComp := func(component *Component) error {
			iParams := params
			iParams.component = component
			return prepareComponentObjs(reqCtx, cli, &iParams)
		}

		if useDefaultComp {
			if err := prepareComp(mergeComponents(cluster, clusterDefinition, &component, appVersionComponent, nil)); err != nil {
				res, err := intctrlutil.CheckedRequeueWithError(err, reqCtx.Log, "")
				return &res, err
			}
		} else {
			clusterComps := getClusterComponentsByType(cluster.Spec.Components, componentName)
			for _, clusterComp := range clusterComps {
				if err := prepareComp(mergeComponents(cluster, clusterDefinition, &component, appVersionComponent, &clusterComp)); err != nil {
					res, err := intctrlutil.CheckedRequeueWithError(err, reqCtx.Log, "")
					return &res, err
				}
			}
=======
	// add default component if unspecified in Cluster.spec.components
	for _, c := range clusterDefComp {
		if c.DefaultReplicas <= 0 {
			continue
		}
		if _, ok := clusterCompTypes[c.TypeName]; ok {
			continue
		}
		r := c.DefaultReplicas
		cluster.Spec.Components = append(cluster.Spec.Components, dbaasv1alpha1.ClusterComponent{
			Name:     c.TypeName,
			Type:     c.TypeName,
			Replicas: &r,
		})
	}

	appCompTypes := appVersion.GetTypeMappingComponents()
	clusterCompTypes = cluster.GetTypeMappingComponents()
	for _, c := range clusterDefComp {
		typeName := c.TypeName
		appVersionComponent := appCompTypes[typeName]
		clusterComps := clusterCompTypes[typeName]
		for _, clusterComp := range clusterComps {
			buildTask(mergeComponents(cluster, clusterDefinition, &c, appVersionComponent, &clusterComp))
>>>>>>> ae0a7c7a
		}
	}

	return checkedCreateObjs(reqCtx, cli, &params)
}

func checkedCreateObjs(reqCtx intctrlutil.RequestCtx, cli client.Client, obj interface{}) (*ctrl.Result, error) {
	params, ok := obj.(*createParams)
	if !ok {
		res, err := intctrlutil.CheckedRequeueWithError(fmt.Errorf("invalid arg"), reqCtx.Log, "")
		return &res, err
	}

	return createOrReplaceResources(reqCtx, cli, params.cluster, params.clusterDefinition, *params.applyObjs)
}

func prepareSecretObjs(reqCtx intctrlutil.RequestCtx, cli client.Client, obj interface{}) error {
	params, ok := obj.(*createParams)
	if !ok {
		return fmt.Errorf("invalid arg")
	}

	secret, err := buildConnCredential(*params)
	if err != nil {
		return err
	}
	// must make sure secret resources are created before others
	*params.applyObjs = append(*params.applyObjs, secret)
	return nil
}

func existsPDBSpec(pdbSpec *policyv1.PodDisruptionBudgetSpec) bool {
	if pdbSpec == nil {
		return false
	}
	if pdbSpec.MinAvailable == nil && pdbSpec.MaxUnavailable == nil {
		return false
	}
	return true
}

// needBuildPDB check whether the PodDisruptionBudget needs to be built
func needBuildPDB(params *createParams) bool {
	if params.component.ComponentType == dbaasv1alpha1.Consensus {
		return false
	}
	return existsPDBSpec(params.component.PodDisruptionBudgetSpec)
}

// TODO: @free6om handle config of all component types
func prepareComponentObjs(reqCtx intctrlutil.RequestCtx, cli client.Client, obj interface{}) error {
	params, ok := obj.(*createParams)
	if !ok {
		return fmt.Errorf("invalid arg")
	}

	workloadProcessor := func(customSetup func(*corev1.ConfigMap) (client.Object, error)) error {
		envConfig, err := buildEnvConfig(*params)
		if err != nil {
			return err
		}
		*params.applyObjs = append(*params.applyObjs, envConfig)

		workload, err := customSetup(envConfig)
		if err != nil {
			return err
		}

		defer func() {
			// workload object should be append last
			*params.applyObjs = append(*params.applyObjs, workload)
		}()

		svc, err := buildSvc(*params, true)
		if err != nil {
			return err
		}
		*params.applyObjs = append(*params.applyObjs, svc)

		var podSpec *corev1.PodSpec
		sts, ok := workload.(*appsv1.StatefulSet)
		if ok {
			podSpec = &sts.Spec.Template.Spec
		} else {
			deploy, ok := workload.(*appsv1.Deployment)
			if ok {
				podSpec = &deploy.Spec.Template.Spec
			}
		}
		if podSpec == nil {
			return nil
		}

		defer func() {
			for _, cc := range []*[]corev1.Container{
				&podSpec.Containers,
				&podSpec.InitContainers,
			} {
				volumes := podSpec.Volumes
				for _, c := range *cc {
					for _, v := range c.VolumeMounts {
						// if persistence is not found, add emptyDir pod.spec.volumes[]
						volumes, _ = intctrlutil.CheckAndUpdateVolume(volumes, v.Name, func(volumeName string) corev1.Volume {
							return corev1.Volume{
								Name: v.Name,
								VolumeSource: corev1.VolumeSource{
									EmptyDir: &corev1.EmptyDirVolumeSource{},
								},
							}
						}, nil)
					}
				}
				podSpec.Volumes = volumes
			}
		}()

		// render config template
		configs, err := buildCfg(*params, workload, podSpec, reqCtx.Ctx, cli)
		if err != nil {
			return err
		}
		if configs != nil {
			*params.applyObjs = append(*params.applyObjs, configs...)
		}
		// end render config
		return nil
	}

	switch params.component.ComponentType {
	case dbaasv1alpha1.Stateless:
		if err := workloadProcessor(
			func(envConfig *corev1.ConfigMap) (client.Object, error) {
				return buildDeploy(reqCtx, *params, envConfig.Name)
			}); err != nil {
			return err
		}
	case dbaasv1alpha1.Stateful:
		if err := workloadProcessor(
			func(envConfig *corev1.ConfigMap) (client.Object, error) {
				return buildSts(reqCtx, *params, envConfig.Name)
			}); err != nil {
			return err
		}
	case dbaasv1alpha1.Consensus:
		if err := workloadProcessor(
			func(envConfig *corev1.ConfigMap) (client.Object, error) {
				return buildConsensusSet(reqCtx, *params, envConfig.Name)
			}); err != nil {
			return err
		}
	}

	if needBuildPDB(params) {
		pdb, err := buildPDB(*params)
		if err != nil {
			return err
		}
		*params.applyObjs = append(*params.applyObjs, pdb)
	}

	if params.component.Service != nil && len(params.component.Service.Ports) > 0 {
		svc, err := buildSvc(*params, false)
		if err != nil {
			return err
		}
		if params.component.ComponentType == dbaasv1alpha1.Consensus {
			addSelectorLabels(svc, params.component, dbaasv1alpha1.ReadWrite)
		}
		*params.applyObjs = append(*params.applyObjs, svc)
	}

	return nil
}

// TODO multi roles with same accessMode support
func addSelectorLabels(service *corev1.Service, component *Component, accessMode dbaasv1alpha1.AccessMode) {
	addSelector := func(service *corev1.Service, member dbaasv1alpha1.ConsensusMember, accessMode dbaasv1alpha1.AccessMode) {
		if member.AccessMode == accessMode && len(member.Name) > 0 {
			service.Spec.Selector[intctrlutil.ConsensusSetRoleLabelKey] = member.Name
		}
	}

	addSelector(service, component.ConsensusSpec.Leader, accessMode)
	if component.ConsensusSpec.Learner != nil {
		addSelector(service, *component.ConsensusSpec.Learner, accessMode)
	}

	for _, member := range component.ConsensusSpec.Followers {
		addSelector(service, member, accessMode)
	}
}

func createOrReplaceResources(reqCtx intctrlutil.RequestCtx,
	cli client.Client,
	cluster *dbaasv1alpha1.Cluster,
	clusterDef *dbaasv1alpha1.ClusterDefinition,
	objs []client.Object) (*ctrl.Result, error) {
	ctx := reqCtx.Ctx
	logger := reqCtx.Log
	scheme, _ := dbaasv1alpha1.SchemeBuilder.Build()
	var result *ctrl.Result
	for _, obj := range objs {
		logger.Info("create or update", "objs", obj)
		if err := controllerutil.SetOwnerReference(cluster, obj, scheme); err != nil {
			res, err := intctrlutil.CheckedRequeueWithError(err, reqCtx.Log, "")
			return &res, err
		}
		if err := cli.Create(ctx, obj); err == nil {
			continue
		} else if !apierrors.IsAlreadyExists(err) {
			res, err := intctrlutil.CheckedRequeueWithError(err, reqCtx.Log, "")
			return &res, err
		}

		if !controllerutil.ContainsFinalizer(obj, dbClusterFinalizerName) {
			controllerutil.AddFinalizer(obj, dbClusterFinalizerName)
		}

		// Secret kind objects should only be applied once
		if _, ok := obj.(*corev1.Secret); ok {
			continue
		}

		// ConfigMap kind objects should only be applied once
		//
		// The Config is not allowed to be modified.
		// Once ClusterDefinition provider adjusts the ConfigTemplateRef field of CusterDefinition,
		// or provider modifies the wrong config file, it may cause the application cluster may fail.
		//
		// TODO(zhixu.zt): Check whether the configmap object is a config file of component
		// Label check: ConfigMap.Labels["app.kubernetes.io/ins-configure"]
		if cm, ok := obj.(*corev1.ConfigMap); ok {
			// if configmap is env config, should update
			if len(cm.Labels[intctrlutil.AppConfigTypeLabelKey]) > 0 {
				if err := cli.Update(ctx, cm); err != nil {
					res, err := intctrlutil.CheckedRequeueWithError(err, reqCtx.Log, "")
					return &res, err
				}
			}
			continue
		}

		key := client.ObjectKey{
			Namespace: obj.GetNamespace(),
			Name:      obj.GetName(),
		}
		stsProto, ok := obj.(*appsv1.StatefulSet)
		if ok {
			stsObj := &appsv1.StatefulSet{}
			if err := cli.Get(ctx, key, stsObj); err != nil {
				res, err := intctrlutil.CheckedRequeueWithError(err, reqCtx.Log, "")
				return &res, err
			}
			snapshotKey := types.NamespacedName{
				Namespace: stsObj.Namespace,
				Name:      stsObj.Name + "-scaling",
			}
			// find component of current statefulset
			componentName := stsObj.Labels[intctrlutil.AppComponentLabelKey]
			components := mergeComponentsList(cluster, clusterDef, clusterDef.Spec.Components, cluster.Spec.Components)
			component := getComponentByName(components, componentName)
			// update component status when scaling
			if *stsObj.Spec.Replicas != *stsProto.Spec.Replicas {
				if cluster.Status.Components[componentName] != nil {
					if cluster.Status.Components[componentName].Phase != dbaasv1alpha1.HorizontalScalingPhase {
						patch := client.MergeFrom(cluster.DeepCopy())
						cluster.Status.Components[componentName].Phase = dbaasv1alpha1.HorizontalScalingPhase
						cluster.Status.Components[componentName].Message = ""
						if err := cli.Status().Patch(ctx, cluster, patch); err != nil {
							res, err := intctrlutil.CheckedRequeueWithError(err, reqCtx.Log, "")
							return &res, err
						}
					}
				} else {
					patch := client.MergeFrom(cluster.DeepCopy())
					cluster.Status.Components[componentName] = &dbaasv1alpha1.ClusterStatusComponent{Phase: dbaasv1alpha1.HorizontalScalingPhase, Message: ""}
					if err := cli.Status().Patch(ctx, cluster, patch); err != nil {
						res, err := intctrlutil.CheckedRequeueWithError(err, reqCtx.Log, "")
						return &res, err
					}
				}
			}
			// when horizontal scaling up, sometimes db needs backup to sync data from master, log is not reliable enough since it can be recycled
			if *stsObj.Spec.Replicas < *stsProto.Spec.Replicas {
				// do backup according to component's horizontal scale policy
				if component != nil {
					switch component.HorizontalScalePolicy {
					// use backup tool such as xtrabackup
					case dbaasv1alpha1.Backup:
						// TODO: db core not support yet, leave it empty
						reqCtx.Recorder.Eventf(cluster, corev1.EventTypeWarning, "HorizontalScaleFailed", "scale with backup tool not support yet")
					// use volume snapshot
					case dbaasv1alpha1.Snapshot:
						if isSnapshotAvailable(cli, ctx) && len(stsObj.Spec.VolumeClaimTemplates) > 0 {
							vsExists, err := isVolumeSnapshotExists(cli, ctx, snapshotKey)
							if err != nil {
								res, err := intctrlutil.CheckedRequeueWithError(err, reqCtx.Log, "")
								return &res, err
							}
							if !vsExists {
								// if volumesnapshot not exist, do snapshot to create it.
								if err := doSnapshot(cli, reqCtx, cluster, snapshotKey, stsObj, component.BackupTemplateSelectLabels); err != nil {
									res, err := intctrlutil.CheckedRequeueWithError(err, reqCtx.Log, "")
									return &res, err
								}
								res, err := intctrlutil.RequeueAfter(time.Second, reqCtx.Log, "")
								if err != nil {
									return &res, err
								}
								result = &res
								continue
							} else {
								// volumesnapshot exists, then check if it is ready to use.
								ready, err := isVolumeSnapshotReadyToUse(cli, ctx, snapshotKey)
								if err != nil {
									res, err := intctrlutil.CheckedRequeueWithError(err, reqCtx.Log, "")
									return &res, err
								}
								if ready {
									// if volumesnapshot ready
									// create pvc from snapshot for every new pod
									for i := *stsObj.Spec.Replicas; i < *stsProto.Spec.Replicas; i++ {
										pvcKey := types.NamespacedName{
											Namespace: key.Namespace,
											Name:      fmt.Sprintf("%s-%s-%d", stsObj.Spec.VolumeClaimTemplates[0].Name, stsObj.Name, i),
										}
										if err := checkedCreatePVCFromSnapshot(cli, ctx, pvcKey, snapshotKey, stsObj); err != nil {
											res, err := intctrlutil.CheckedRequeueWithError(err, reqCtx.Log, "")
											return &res, err
										}
									}
								} else {
									// volumesnapshot not ready, wait for it to be ready by reconciling.
									res, err := intctrlutil.RequeueAfter(time.Second, reqCtx.Log, "")
									if err != nil {
										return &res, err
									}
									result = &res
									continue
								}
							}
						} else {
							reqCtx.Recorder.Eventf(cluster, corev1.EventTypeWarning, "HorizontalScaleFailed", "volume snapshot not support")
						}
					// do nothing when horizontal scaling
					case dbaasv1alpha1.ScaleNone:
						break
					}
				}
				reqCtx.Recorder.Eventf(cluster, corev1.EventTypeNormal, "HorizontalScale", "Start horizontal scale from %d to %d", *stsObj.Spec.Replicas, *stsProto.Spec.Replicas)
			} else if *stsObj.Spec.Replicas > *stsProto.Spec.Replicas {
				// scale down, if scale down to 0, do not delete pvc
				if *stsProto.Spec.Replicas > 0 && len(stsObj.Spec.VolumeClaimTemplates) > 0 {
					for i := *stsProto.Spec.Replicas; i < *stsObj.Spec.Replicas; i++ {
						pvcKey := types.NamespacedName{
							Namespace: key.Namespace,
							Name:      fmt.Sprintf("%s-%s-%d", stsObj.Spec.VolumeClaimTemplates[0].Name, stsObj.Name, i),
						}
						// delete pvc
						pvc := corev1.PersistentVolumeClaim{}
						if err := cli.Get(ctx, pvcKey, &pvc); err != nil {
							if !apierrors.IsNotFound(err) {
								res, err := intctrlutil.CheckedRequeueWithError(err, reqCtx.Log, "")
								return &res, err
							}
						} else {
							if err := cli.Delete(ctx, &pvc); err != nil {
								if !apierrors.IsNotFound(err) {
									res, err := intctrlutil.CheckedRequeueWithError(err, reqCtx.Log, "")
									return &res, err
								}
							}
						}
					}
				}
			}
			tempAnnotations := stsObj.Spec.Template.Annotations
			stsObj.Spec.Template = stsProto.Spec.Template
			// keep the original template annotations.
			// if annotations exist and are replaced, the statefulSet will be updated
			stsObj.Spec.Template.Annotations = tempAnnotations
			stsObj.Spec.Replicas = stsProto.Spec.Replicas
			stsObj.Spec.UpdateStrategy = stsProto.Spec.UpdateStrategy
			if err := cli.Update(ctx, stsObj); err != nil {
				res, err := intctrlutil.CheckedRequeueWithError(err, reqCtx.Log, "")
				return &res, err
			}
			// clean backup resources
			if component != nil &&
				component.HorizontalScalePolicy == dbaasv1alpha1.Snapshot &&
				isSnapshotAvailable(cli, ctx) {
				allPVCBound, err := isAllPVCBound(cli, ctx, stsObj)
				if err != nil {
					res, err := intctrlutil.CheckedRequeueWithError(err, reqCtx.Log, "")
					return &res, err
				}
				if allPVCBound {
					// if all pvc bounded, clean backup resources
					if err := deleteSnapshot(cli, reqCtx, snapshotKey, cluster); err != nil {
						res, err := intctrlutil.CheckedRequeueWithError(err, reqCtx.Log, "")
						return &res, err
					}
				} else {
					// requeue waiting pvc phase become bound
					res, err := intctrlutil.RequeueAfter(time.Second, reqCtx.Log, "")
					if err != nil {
						return &res, err
					}
					result = &res
					continue
				}
			}

			// check stsObj.Spec.VolumeClaimTemplates storage
			// request size and find attached PVC and patch request
			// storage size
			for _, vct := range stsObj.Spec.VolumeClaimTemplates {
				var vctProto *corev1.PersistentVolumeClaim
				for _, i := range stsProto.Spec.VolumeClaimTemplates {
					if i.Name == vct.Name {
						vctProto = &i
						break
					}
				}

				// REVIEW: how could VCT proto is nil?
				if vctProto == nil {
					continue
				}

				for i := *stsObj.Spec.Replicas - 1; i >= 0; i-- {
					pvc := &corev1.PersistentVolumeClaim{}
					pvcKey := types.NamespacedName{
						Namespace: key.Namespace,
						Name:      fmt.Sprintf("%s-%s-%d", vct.Name, stsObj.Name, i),
					}
					var err error
					if err = cli.Get(ctx, pvcKey, pvc); err != nil {
						if apierrors.IsNotFound(err) {
							continue
						}
						if !apierrors.IsNotFound(err) {
							res, err := intctrlutil.CheckedRequeueWithError(err, reqCtx.Log, "")
							return &res, err
						}
					}
					if pvc.Spec.Resources.Requests[corev1.ResourceStorage] == vctProto.Spec.Resources.Requests[corev1.ResourceStorage] {
						continue
					}
					patch := client.MergeFrom(pvc.DeepCopy())
					pvc.Spec.Resources.Requests[corev1.ResourceStorage] = vctProto.Spec.Resources.Requests[corev1.ResourceStorage]
					if err := cli.Patch(ctx, pvc, patch); err != nil {
						res, err := intctrlutil.CheckedRequeueWithError(err, reqCtx.Log, "")
						return &res, err
					}
				}
			}
			continue
		}
		deployProto, ok := obj.(*appsv1.Deployment)
		if ok {
			deployObj := &appsv1.Deployment{}
			if err := cli.Get(ctx, key, deployObj); err != nil {
				res, err := intctrlutil.CheckedRequeueWithError(err, reqCtx.Log, "")
				return &res, err
			}
			deployObj.Spec = deployProto.Spec
			if err := cli.Update(ctx, deployObj); err != nil {
				res, err := intctrlutil.CheckedRequeueWithError(err, reqCtx.Log, "")
				return &res, err
			}
			continue
		}
		svcProto, ok := obj.(*corev1.Service)
		if ok {
			svcObj := &corev1.Service{}
			if err := cli.Get(ctx, key, svcObj); err != nil {
				res, err := intctrlutil.CheckedRequeueWithError(err, reqCtx.Log, "")
				return &res, err
			}
			svcObj.Spec = svcProto.Spec
			if err := cli.Update(ctx, svcObj); err != nil {
				res, err := intctrlutil.CheckedRequeueWithError(err, reqCtx.Log, "")
				return &res, err
			}
			continue
		}
	}
	return result, nil
}

func buildSvc(params createParams, headless bool) (*corev1.Service, error) {
	tplFile := "service_template.cue"
	if headless {
		tplFile = "headless_service_template.cue"
	}
	cueFS, _ := debme.FS(cueTemplates, "cue")
	cueTpl, err := params.getCacheCUETplValue(tplFile, func() (*intctrlutil.CUETpl, error) {
		return intctrlutil.NewCUETplFromBytes(cueFS.ReadFile(tplFile))
	})
	if err != nil {
		return nil, err
	}

	cueValue := intctrlutil.NewCUEBuilder(*cueTpl)
	clusterStrByte, err := params.getCacheBytesValue("cluster", func() ([]byte, error) {
		return json.Marshal(params.cluster)
	})
	if err != nil {
		return nil, err
	}
	if err = cueValue.Fill("cluster", clusterStrByte); err != nil {
		return nil, err
	}

	componentStrByte, err := json.Marshal(params.component)
	if err != nil {
		return nil, err
	}
	if err = cueValue.Fill("component", componentStrByte); err != nil {
		return nil, err
	}

	svcStrByte, err := cueValue.Lookup("service")
	if err != nil {
		return nil, err
	}

	svc := corev1.Service{}
	if err = json.Unmarshal(svcStrByte, &svc); err != nil {
		return nil, err
	}

	return &svc, nil
}

func randomString(length int) string {
	res, _ := password.Generate(length, 0, 0, false, false)
	return res
}

func buildConnCredential(params createParams) (*corev1.Secret, error) {
	const tplFile = "conn_credential_template.cue"
	cueFS, _ := debme.FS(cueTemplates, "cue")
	cueTpl, err := params.getCacheCUETplValue(tplFile, func() (*intctrlutil.CUETpl, error) {
		return intctrlutil.NewCUETplFromBytes(cueFS.ReadFile(tplFile))
	})
	if err != nil {
		return nil, err
	}

	cueValue := intctrlutil.NewCUEBuilder(*cueTpl)
	clusterDefinitionStrByte, err := params.getCacheBytesValue("clusterDefinition", func() ([]byte, error) {
		return json.Marshal(params.clusterDefinition)
	})
	if err != nil {
		return nil, err
	}

	if err = cueValue.Fill("clusterdefinition", clusterDefinitionStrByte); err != nil {
		return nil, err
	}

	clusterStrByte, err := params.getCacheBytesValue("cluster", func() ([]byte, error) {
		return json.Marshal(params.cluster)
	})
	if err != nil {
		return nil, err
	}

	if err = cueValue.Fill("cluster", clusterStrByte); err != nil {
		return nil, err
	}

	secretStrByte, err := cueValue.Lookup("secret")
	if err != nil {
		return nil, err
	}

	connCredential := corev1.Secret{}
	if err = json.Unmarshal(secretStrByte, &connCredential); err != nil {
		return nil, err
	}

	if len(connCredential.StringData) == 0 {
		return &connCredential, nil
	}

	// REVIEW: perhaps handles value replacement at `func mergeComponents`
	replaceData := func(placeHolderMap map[string]string) {
		copyStringData := connCredential.DeepCopy().StringData
		for k, v := range copyStringData {
			for i, vv := range []string{k, v} {
				if !strings.HasPrefix(vv, "$(") {
					continue
				}
				for j, r := range placeHolderMap {
					replaced := strings.Replace(vv, j, r, 1)
					if replaced == vv {
						continue
					}
					// replace key
					if i == 0 {
						delete(connCredential.StringData, vv)
						k = replaced
					} else {
						v = replaced
					}
					break
				}
			}
			connCredential.StringData[k] = v
		}
	}

	// 1st pass replace primary placeholder
	m := map[string]string{
		"$(RANDOM_PASSWD)": randomString(8),
	}
	replaceData(m)

	// 2nd pass replace $(CONN_CREDENTIAL) holding values
	m = map[string]string{}

	for k, v := range connCredential.StringData {
		m[fmt.Sprintf("$(CONN_CREDENTIAL).%s", k)] = v
	}

	replaceData(m)
	return &connCredential, nil
}

func buildSts(reqCtx intctrlutil.RequestCtx, params createParams, envConfigName string) (*appsv1.StatefulSet, error) {
	const tplFile = "statefulset_template.cue"
	cueFS, _ := debme.FS(cueTemplates, "cue")
	cueTpl, err := params.getCacheCUETplValue(tplFile, func() (*intctrlutil.CUETpl, error) {
		return intctrlutil.NewCUETplFromBytes(cueFS.ReadFile(tplFile))
	})
	if err != nil {
		return nil, err
	}

	cueValue := intctrlutil.NewCUEBuilder(*cueTpl)
	clusterStrByte, err := params.getCacheBytesValue("cluster", func() ([]byte, error) {
		return json.Marshal(params.cluster)
	})
	if err != nil {
		return nil, err
	}
	if err = cueValue.Fill("cluster", clusterStrByte); err != nil {
		return nil, err
	}

	componentStrByte, err := json.Marshal(params.component)
	if err != nil {
		return nil, err
	}
	if err = cueValue.Fill("component", componentStrByte); err != nil {
		return nil, err
	}

	stsStrByte, err := cueValue.Lookup("statefulset")
	if err != nil {
		return nil, err
	}

	sts := appsv1.StatefulSet{}
	if err = json.Unmarshal(stsStrByte, &sts); err != nil {
		return nil, err
	}

	// update sts.spec.volumeClaimTemplates[].metadata.labels
	if len(sts.Spec.VolumeClaimTemplates) > 0 && len(sts.GetLabels()) > 0 {
		for index, vct := range sts.Spec.VolumeClaimTemplates {
			if vct.Labels == nil {
				vct.Labels = make(map[string]string)
			}
			vct.Labels[intctrlutil.VolumeClaimTemplateNameLabelKey] = vct.Name
			for k, v := range sts.Labels {
				if _, ok := vct.Labels[k]; !ok {
					vct.Labels[k] = v
				}
			}
			sts.Spec.VolumeClaimTemplates[index] = vct
		}
	}

	if err = processContainersInjection(reqCtx, params, envConfigName, &sts.Spec.Template.Spec); err != nil {
		return nil, err
	}
<<<<<<< HEAD
	sts.Spec.Template.Spec.Containers = append(sts.Spec.Template.Spec.Containers, probeContainers...)

	injectEnv := func(c *corev1.Container) {
		if c.Env == nil {
			c.Env = []corev1.EnvVar{}
		}
		envMap := map[string]string{
			"_POD_NAME":  "metadata.name",
			"_NAMESPACE": "metadata.namespace",
			"_SA_NAME":   "spec.serviceAccountName",
			"_NODENAME":  "spec.nodeName",
			"_HOSTIP":    "status.hostIP",
			"_PODIP":     "status.podIP",
			"_PODIPS":    "status.podIPs",
		}
		// sort the map keys, different order of envs will cause pods restart
		// TODO: should add testcase to test pod restart
		var keyArr []string
		for k := range envMap {
			keyArr = append(keyArr, k)
		}
		sort.Strings(keyArr)
		for _, suf := range keyArr {
			fp := envMap[suf]
			c.Env = append(c.Env, corev1.EnvVar{
				Name: dbaasPrefix + suf,
				ValueFrom: &corev1.EnvVarSource{
					FieldRef: &corev1.ObjectFieldSelector{
						FieldPath: fp,
					},
				},
			})
		}
		if c.EnvFrom == nil {
			c.EnvFrom = []corev1.EnvFromSource{}
=======
	return &sts, nil
}

func processContainersInjection(reqCtx intctrlutil.RequestCtx, params createParams, envConfigName string, podSpec *corev1.PodSpec) error {
	probeContainers, err := buildProbeContainers(reqCtx, params, podSpec.Containers)
	if err != nil {
		return err
	}
	podSpec.Containers = append(podSpec.Containers, probeContainers...)

	for _, cc := range []*[]corev1.Container{
		&podSpec.Containers,
		&podSpec.InitContainers,
	} {
		for i := range *cc {
			injectEnvs(params, envConfigName, &(*cc)[i])
>>>>>>> ae0a7c7a
		}
	}
	return nil
}

func injectEnvs(params createParams, envConfigName string, c *corev1.Container) {
	envFieldPathMap := map[string]string{
		"_POD_NAME":  "metadata.name",
		"_NAMESPACE": "metadata.namespace",
		"_SA_NAME":   "spec.serviceAccountName",
		"_NODENAME":  "spec.nodeName",
		"_HOSTIP":    "status.hostIP",
		"_PODIP":     "status.podIP",
		"_PODIPS":    "status.podIPs",
	}

	clusterEnv := map[string]string{
		"_CLUSTER_NAME":      params.cluster.Name,
		"_COMP_NAME":         params.component.Name,
		"_CLUSTER_COMP_NAME": params.cluster.Name + "-" + params.component.Name,
	}

	toInjectEnv := make([]corev1.EnvVar, 0, len(envFieldPathMap)+len(c.Env))
	for suf, fp := range envFieldPathMap {
		toInjectEnv = append(toInjectEnv, corev1.EnvVar{
			Name: dbaasPrefix + suf,
			ValueFrom: &corev1.EnvVarSource{
				FieldRef: &corev1.ObjectFieldSelector{
					FieldPath: fp,
				},
			},
		})
	}

	for k, v := range clusterEnv {
		toInjectEnv = append(toInjectEnv, corev1.EnvVar{
			Name:  dbaasPrefix + k,
			Value: v,
		})
	}

	// have injected variables placed at the front of the slice
	if c.Env == nil {
		c.Env = toInjectEnv
	} else {
		c.Env = append(toInjectEnv, c.Env...)
	}

	if envConfigName == "" {
		return
	}
	if c.EnvFrom == nil {
		c.EnvFrom = []corev1.EnvFromSource{}
	}
	c.EnvFrom = append(c.EnvFrom, corev1.EnvFromSource{
		ConfigMapRef: &corev1.ConfigMapEnvSource{
			LocalObjectReference: corev1.LocalObjectReference{
				Name: envConfigName,
			},
		},
	})
}

// buildConsensusSet build on a stateful set
func buildConsensusSet(reqCtx intctrlutil.RequestCtx, params createParams, envConfigName string) (*appsv1.StatefulSet, error) {
	sts, err := buildSts(reqCtx, params, envConfigName)
	if err != nil {
		return sts, err
	}

	sts.Spec.UpdateStrategy.Type = appsv1.OnDeleteStatefulSetStrategyType
	return sts, err
}

func buildDeploy(reqCtx intctrlutil.RequestCtx, params createParams, envConfigName string) (*appsv1.Deployment, error) {
	const tplFile = "deployment_template.cue"
	cueFS, _ := debme.FS(cueTemplates, "cue")
	cueTpl, err := params.getCacheCUETplValue(tplFile, func() (*intctrlutil.CUETpl, error) {
		return intctrlutil.NewCUETplFromBytes(cueFS.ReadFile(tplFile))
	})
	if err != nil {
		return nil, err
	}

	cueValue := intctrlutil.NewCUEBuilder(*cueTpl)
	clusterStrByte, err := params.getCacheBytesValue("cluster", func() ([]byte, error) {
		return json.Marshal(params.cluster)
	})
	if err != nil {
		return nil, err
	}
	if err = cueValue.Fill("cluster", clusterStrByte); err != nil {
		return nil, err
	}

	componentStrByte, err := json.Marshal(params.component)
	if err != nil {
		return nil, err
	}
	if err = cueValue.Fill("component", componentStrByte); err != nil {
		return nil, err
	}

	deployStrByte, err := cueValue.Lookup("deployment")
	if err != nil {
		return nil, err
	}

	deploy := appsv1.Deployment{}
	if err = json.Unmarshal(deployStrByte, &deploy); err != nil {
		return nil, err
	}

	if err = json.Unmarshal(deployStrByte, &deploy); err != nil {
		return nil, err
	}

	if err = processContainersInjection(reqCtx, params, "", &deploy.Spec.Template.Spec); err != nil {
		return nil, err
	}
	return &deploy, nil
}

func buildPDB(params createParams) (*policyv1.PodDisruptionBudget, error) {
	const tplFile = "pdb_template.cue"
	cueFS, _ := debme.FS(cueTemplates, "cue")
	cueTpl, err := params.getCacheCUETplValue(tplFile, func() (*intctrlutil.CUETpl, error) {
		return intctrlutil.NewCUETplFromBytes(cueFS.ReadFile(tplFile))
	})
	if err != nil {
		return nil, err
	}

	cueValue := intctrlutil.NewCUEBuilder(*cueTpl)

	clusterStrByte, err := params.getCacheBytesValue("cluster", func() ([]byte, error) {
		return json.Marshal(params.cluster)
	})
	if err != nil {
		return nil, err
	}
	if err = cueValue.Fill("cluster", clusterStrByte); err != nil {
		return nil, err
	}

	componentStrByte, err := json.Marshal(params.component)
	if err != nil {
		return nil, err
	}
	if err = cueValue.Fill("component", componentStrByte); err != nil {
		return nil, err
	}

	pdbStrByte, err := cueValue.Lookup("pdb")
	if err != nil {
		return nil, err
	}

	pdb := policyv1.PodDisruptionBudget{}
	if err = json.Unmarshal(pdbStrByte, &pdb); err != nil {
		return nil, err
	}

	return &pdb, nil
}

// buildCfg generate volumes for PodTemplate, volumeMount for container, and configmap for config files
func buildCfg(params createParams,
	obj client.Object,
	podSpec *corev1.PodSpec,
	ctx context.Context,
	cli client.Client) ([]client.Object, error) {
	// Need to merge configTemplateRef of AppVersion.Components[*].ConfigTemplateRefs and
	// ClusterDefinition.Components[*].ConfigTemplateRefs
	tpls := params.component.ConfigTemplates
	if len(tpls) == 0 {
		return nil, nil
	}

	clusterName := params.cluster.Name
	namespaceName := params.cluster.Namespace

	// New ConfigTemplateBuilder
	cfgTemplateBuilder := newCfgTemplateBuilder(clusterName, namespaceName, params.cluster, params.appVersion)
	// Prepare built-in objects and built-in functions
	if err := cfgTemplateBuilder.injectBuiltInObjectsAndFunctions(podSpec, tpls, params.component); err != nil {
		return nil, err
	}

	configs := make([]client.Object, 0, len(tpls))
	volumes := make(map[string]dbaasv1alpha1.ConfigTemplate, len(tpls))
	// TODO Support Update AppVersionRef of Cluster
	scheme, _ := dbaasv1alpha1.SchemeBuilder.Build()
	for _, tpl := range tpls {
		// Check config cm already exists
		cmName := getInstanceCMName(obj, &tpl)
		volumes[cmName] = tpl
		isExist, err := isAlreadyExists(cmName, params.cluster.Namespace, ctx, cli)
		if err != nil {
			return nil, err
		}
		if isExist {
			continue
		}

		// Generate ConfigMap objects for config files
		cm, err := generateConfigMapFromTpl(cfgTemplateBuilder, cmName, tpl, params, ctx, cli)
		if err != nil {
			return nil, err
		}

		// The owner of the configmap object is a cluster of users,
		// in order to manage the life cycle of configmap
		if err := controllerutil.SetOwnerReference(params.cluster, cm, scheme); err != nil {
			return nil, err
		}
		configs = append(configs, cm)
	}

	// Generate Pod Volumes for ConfigMap objects
	return configs, checkAndUpdatePodVolumes(podSpec, volumes)
}

func buildEnvConfig(params createParams) (*corev1.ConfigMap, error) {
	const tplFile = "env_config_template.cue"
	cueFS, _ := debme.FS(cueTemplates, "cue")
	cueTpl, err := params.getCacheCUETplValue(tplFile, func() (*intctrlutil.CUETpl, error) {
		return intctrlutil.NewCUETplFromBytes(cueFS.ReadFile(tplFile))
	})
	if err != nil {
		return nil, err
	}

	cueValue := intctrlutil.NewCUEBuilder(*cueTpl)

	clusterStrByte, err := params.getCacheBytesValue("cluster", func() ([]byte, error) {
		return json.Marshal(params.cluster)
	})
	if err != nil {
		return nil, err
	}
	if err = cueValue.Fill("cluster", clusterStrByte); err != nil {
		return nil, err
	}

	componentStrByte, err := json.Marshal(params.component)
	if err != nil {
		return nil, err
	}
	if err = cueValue.Fill("component", componentStrByte); err != nil {
		return nil, err
	}

	prefix := dbaasPrefix + "_" + strings.ToUpper(params.component.Type) + "_"
	svcName := strings.Join([]string{params.cluster.Name, params.component.Name, "headless"}, "-")
	envData := map[string]string{}
	envData[prefix+"N"] = strconv.Itoa(int(params.component.Replicas))
	for j := 0; j < int(params.component.Replicas); j++ {
		envData[prefix+strconv.Itoa(j)+"_HOSTNAME"] = fmt.Sprintf("%s.%s", params.cluster.Name+"-"+params.component.Name+"-"+strconv.Itoa(j), svcName)
	}
	// build consensus env from cluster.status
	if params.cluster.Status.Components != nil {
		if v, ok := params.cluster.Status.Components[params.component.Type]; ok {
			consensusSetStatus := v.ConsensusSetStatus
			if consensusSetStatus != nil {
				envData[prefix+"LEADER"] = consensusSetStatus.Leader.Pod
				followers := ""
				for _, follower := range consensusSetStatus.Followers {
					if len(followers) > 0 {
						followers += ","
					}
					followers += follower.Pod
				}
				envData[prefix+"FOLLOWERS"] = followers
			}
		}
	}
	envDataStrByte, err := json.Marshal(envData)
	if err != nil {
		return nil, err
	}
	if err = cueValue.Fill("config.data", envDataStrByte); err != nil {
		return nil, err
	}

	configStrByte, err := cueValue.Lookup("config")
	if err != nil {
		return nil, err
	}

	config := corev1.ConfigMap{}
	if err = json.Unmarshal(configStrByte, &config); err != nil {
		return nil, err
	}

	return &config, nil
}

func checkAndUpdatePodVolumes(podSpec *corev1.PodSpec, volumes map[string]dbaasv1alpha1.ConfigTemplate) error {
	var (
		err        error
		podVolumes = podSpec.Volumes
	)

	// Update PodTemplate Volumes
	for cmName, tpl := range volumes {
		if podVolumes, err = intctrlutil.CheckAndUpdateVolume(podVolumes, tpl.VolumeName, func(volumeName string) corev1.Volume {
			return corev1.Volume{
				Name: volumeName,
				VolumeSource: corev1.VolumeSource{
					ConfigMap: &corev1.ConfigMapVolumeSource{
						LocalObjectReference: corev1.LocalObjectReference{Name: cmName},
						DefaultMode:          tpl.DefaultMode,
					},
				},
			}
		}, func(volume *corev1.Volume) error {
			configMap := volume.ConfigMap
			if configMap == nil {
				return fmt.Errorf("mount volume[%s] type require ConfigMap: [%+v]", volume.Name, volume)
			}
			configMap.Name = cmName
			return nil
		}); err != nil {
			return err
		}
	}
	podSpec.Volumes = podVolumes
	return nil
}

func isAlreadyExists(cmName string, namespace string, ctx context.Context, cli client.Client) (bool, error) {
	cmKey := client.ObjectKey{
		Name:      cmName,
		Namespace: namespace,
	}

	cmObj := &corev1.ConfigMap{}
	cmErr := cli.Get(ctx, cmKey, cmObj)
	if cmErr != nil && apierrors.IsNotFound(cmErr) {
		// Config is not exists
		return false, nil
	} else if cmErr != nil {
		// An unexpected error occurs
		// TODO process unexpected error
		return true, cmErr
	}

	return true, nil
}

// {{statefull.Name}}-{{appVersion.Name}}-{{tpl.Name}}-"config"
func getInstanceCMName(obj client.Object, tpl *dbaasv1alpha1.ConfigTemplate) string {
	return fmt.Sprintf("%s-%s", obj.GetName(), tpl.VolumeName)
}

// generateConfigMapFromTpl render config file by config template provided by provider.
func generateConfigMapFromTpl(tplBuilder *configTemplateBuilder, cmName string, tplCfg dbaasv1alpha1.ConfigTemplate, params createParams, ctx context.Context, cli client.Client) (*corev1.ConfigMap, error) {
	// Render config template by TplEngine
	// The template namespace must be the same as the ClusterDefinition namespace
	configs, err := processConfigMapTemplate(ctx, cli, tplBuilder, client.ObjectKey{
		Namespace: tplCfg.Namespace,
		Name:      tplCfg.Name,
	})
	if err != nil {
		return nil, err
	}

	// Using ConfigMap cue template render to configmap of config
	return generateConfigMapWithTemplate(configs, params, cmName, tplCfg.Name)
}

func generateConfigMapWithTemplate(configs map[string]string, params createParams, cmName, templateName string) (*corev1.ConfigMap, error) {
	const tplFile = "config_template.cue"
	cueFS, _ := debme.FS(cueTemplates, "cue")
	cueTpl, err := params.getCacheCUETplValue(tplFile, func() (*intctrlutil.CUETpl, error) {
		return intctrlutil.NewCUETplFromBytes(cueFS.ReadFile(tplFile))
	})
	if err != nil {
		return nil, err
	}

	cueValue := intctrlutil.NewCUEBuilder(*cueTpl)
	// prepare cue data
	configMeta := map[string]map[string]string{
		"clusterDefinition": {
			"name": params.clusterDefinition.GetName(),
			"type": params.clusterDefinition.Spec.Type,
		},
		"cluster": {
			"name":      params.cluster.GetName(),
			"namespace": params.cluster.GetNamespace(),
		},
		"component": {
			"name":         params.component.Name,
			"type":         params.component.Type,
			"configName":   cmName,
			"templateName": templateName,
		},
	}
	configBytes, err := json.Marshal(configMeta)
	if err != nil {
		return nil, err
	}

	// Generate config files context by render cue template
	if err = cueValue.Fill("meta", configBytes); err != nil {
		return nil, err
	}

	configStrByte, err := cueValue.Lookup("config")
	if err != nil {
		return nil, err
	}

	cm := corev1.ConfigMap{}
	if err = json.Unmarshal(configStrByte, &cm); err != nil {
		return nil, err
	}

	// Update rendered config
	cm.Data = configs
	return &cm, nil
}

// processConfigMapTemplate Render config file using template engine
func processConfigMapTemplate(ctx context.Context, cli client.Client, tplBuilder *configTemplateBuilder, cmKey client.ObjectKey) (map[string]string, error) {
	cmObj := &corev1.ConfigMap{}
	//  Require template configmap exist
	if err := cli.Get(ctx, cmKey, cmObj); err != nil {
		return nil, err
	}

<<<<<<< HEAD
	// TODO process invalid data: e.g empty data
	return tplBuilder.Render(cmObj.Data)
}

func createBackup(reqCtx intctrlutil.RequestCtx, cli client.Client, sts appsv1.StatefulSet, backupPolicyTemplate dataprotectionv1alpha1.BackupPolicyTemplate, backupKey types.NamespacedName, cluster *dbaasv1alpha1.Cluster) error {
	ctx := reqCtx.Ctx
	backupPolicy, err := buildBackupPolicy(sts, backupPolicyTemplate, backupKey)
	if err != nil {
		return err
	}
	if err := cli.Create(ctx, backupPolicy); err != nil {
		if !apierrors.IsAlreadyExists(err) {
			return err
		}
	}
	backupJob, err := buildBackupJob(sts, backupKey)
	if err != nil {
		return err
	}
	scheme, _ := dbaasv1alpha1.SchemeBuilder.Build()
	if err := controllerutil.SetOwnerReference(cluster, backupJob, scheme); err != nil {
		return err
	}
	if err := cli.Create(ctx, backupJob); err != nil {
		if !apierrors.IsAlreadyExists(err) {
			return err
		}
	} else {
		reqCtx.Recorder.Eventf(cluster, corev1.EventTypeNormal, "BackupJobCreate", "Create backupjob/%s", backupKey.Name)
	}
	return nil
}

func deleteBackup(ctx context.Context, cli client.Client, backupJobKey types.NamespacedName) error {

	backupPolicy := dataprotectionv1alpha1.BackupPolicy{}
	if err := cli.Get(ctx, backupJobKey, &backupPolicy); err != nil {
		if !apierrors.IsNotFound(err) {
			return err
		}
	} else {
		if err = cli.Delete(ctx, &backupPolicy); err != nil {
			if !apierrors.IsNotFound(err) {
				return err
			}
		}
	}

	backupJob := dataprotectionv1alpha1.BackupJob{}
	if err := cli.Get(ctx, backupJobKey, &backupJob); err != nil {
		if !apierrors.IsNotFound(err) {
			return err
		}
	} else {
		if err = cli.Delete(ctx, &backupJob); err != nil {
			if !apierrors.IsNotFound(err) {
				return err
			}
		}
	}

	return nil
}

func buildBackupPolicy(sts appsv1.StatefulSet, template dataprotectionv1alpha1.BackupPolicyTemplate, backupKey types.NamespacedName) (*dataprotectionv1alpha1.BackupPolicy, error) {
	cueFS, _ := debme.FS(cueTemplates, "cue")

	cueTpl, err := intctrlutil.NewCUETplFromBytes(cueFS.ReadFile("backup_policy_template.cue"))
	if err != nil {
		return nil, err
	}

	cueValue := intctrlutil.NewCUEBuilder(*cueTpl)
	stsStrByte, err := json.Marshal(sts)
	if err != nil {
		return nil, err
	}
	if err = cueValue.Fill("sts", stsStrByte); err != nil {
		return nil, err
	}

	keyStrByte, err := json.Marshal(backupKey)
	if err != nil {
		return nil, err
	}
	if err = cueValue.Fill("backup_key", keyStrByte); err != nil {
		return nil, err
	}

	if err = cueValue.FillRaw("template", template.Name); err != nil {
		return nil, err
	}

	backupPolicyStrByte, err := cueValue.Lookup("backup_policy")
	if err != nil {
		return nil, err
	}

	backupPolicy := dataprotectionv1alpha1.BackupPolicy{}
	if err = json.Unmarshal(backupPolicyStrByte, &backupPolicy); err != nil {
		return nil, err
	}

	return &backupPolicy, nil
}

func buildBackupJob(sts appsv1.StatefulSet, backupJobKey types.NamespacedName) (*dataprotectionv1alpha1.BackupJob, error) {
	cueFS, _ := debme.FS(cueTemplates, "cue")

	cueTpl, err := intctrlutil.NewCUETplFromBytes(cueFS.ReadFile("backup_job_template.cue"))
	if err != nil {
		return nil, err
	}

	cueValue := intctrlutil.NewCUEBuilder(*cueTpl)

	stsStrByte, err := json.Marshal(sts)
	if err != nil {
		return nil, err
	}
	if err = cueValue.Fill("sts", stsStrByte); err != nil {
		return nil, err
	}

	keyStrByte, err := json.Marshal(backupJobKey)
	if err != nil {
		return nil, err
	}
	if err = cueValue.Fill("backup_job_key", keyStrByte); err != nil {
		return nil, err
	}

	backupJobStrByte, err := cueValue.Lookup("backup_job")
	if err != nil {
		return nil, err
	}

	backupJob := dataprotectionv1alpha1.BackupJob{}
	if err = json.Unmarshal(backupJobStrByte, &backupJob); err != nil {
		return nil, err
	}

	return &backupJob, nil
}

func createPVCFromSnapshot(ctx context.Context, cli client.Client, sts appsv1.StatefulSet, pvcKey types.NamespacedName, snapshotName string) error {
	pvc, err := buildPVCFromSnapshot(sts, pvcKey, snapshotName)
	if err != nil {
		return err
	}
	if err := cli.Create(ctx, pvc); err != nil {
		return err
	}
	return nil
}

func buildPVCFromSnapshot(sts appsv1.StatefulSet, pvcKey types.NamespacedName, snapshotName string) (*corev1.PersistentVolumeClaim, error) {
	cueFS, _ := debme.FS(cueTemplates, "cue")

	cueTpl, err := intctrlutil.NewCUETplFromBytes(cueFS.ReadFile("pvc_template.cue"))
	if err != nil {
		return nil, err
	}

	cueValue := intctrlutil.NewCUEBuilder(*cueTpl)

	stsStrByte, err := json.Marshal(sts)
	if err != nil {
		return nil, err
	}
	if err = cueValue.Fill("sts", stsStrByte); err != nil {
		return nil, err
	}

	pvcKeyStrByte, err := json.Marshal(pvcKey)
	if err != nil {
		return nil, err
	}
	if err = cueValue.Fill("pvc_key", pvcKeyStrByte); err != nil {
		return nil, err
	}

	if err := cueValue.FillRaw("snapshot_name", snapshotName); err != nil {
		return nil, err
	}

	pvcStrByte, err := cueValue.Lookup("pvc")
	if err != nil {
		return nil, err
	}

	pvc := corev1.PersistentVolumeClaim{}
	if err = json.Unmarshal(pvcStrByte, &pvc); err != nil {
		return nil, err
	}

	return &pvc, nil
}

const (
	maxNameLength          = 63
	randomLength           = 14
	MaxGeneratedNameLength = maxNameLength - randomLength
)

func buildVolumeSnapshot(snapshotKey types.NamespacedName, pvcName string, sts appsv1.StatefulSet) (*snapshotv1.VolumeSnapshot, error) {
	cueFS, _ := debme.FS(cueTemplates, "cue")

	cueTpl, err := intctrlutil.NewCUETplFromBytes(cueFS.ReadFile("snapshot_template.cue"))
	if err != nil {
		return nil, err
	}

	cueValue := intctrlutil.NewCUEBuilder(*cueTpl)

	keyStrByte, err := json.Marshal(snapshotKey)
	if err != nil {
		return nil, err
	}
	if err = cueValue.Fill("snapshot_key", keyStrByte); err != nil {
		return nil, err
	}

	if err := cueValue.FillRaw("pvc_name", pvcName); err != nil {
		return nil, err
	}

	stsStrByte, err := json.Marshal(sts)
	if err != nil {
		return nil, err
	}
	if err := cueValue.Fill("sts", stsStrByte); err != nil {
		return nil, err
	}

	snapshotStrByte, err := cueValue.Lookup("snapshot")
	if err != nil {
		return nil, err
	}

	snapshot := snapshotv1.VolumeSnapshot{}
	if err = json.Unmarshal(snapshotStrByte, &snapshot); err != nil {
		return nil, err
	}

	return &snapshot, nil
}

// check volume snapshot available
func isSnapshotAvailable(cli client.Client, ctx context.Context) bool {
	vsList := snapshotv1.VolumeSnapshotList{}
	getVSErr := cli.List(ctx, &vsList)
	return getVSErr == nil
}

// check snapshot existence
func isVolumeSnapshotExists(cli client.Client, ctx context.Context, snapshotKey types.NamespacedName) (bool, error) {
	vs := snapshotv1.VolumeSnapshot{}
	if err := cli.Get(ctx, snapshotKey, &vs); err != nil {
		if apierrors.IsNotFound(err) {
			return false, nil
		} else {
			return false, err
		}
	}
	return true, nil
}

// check snapshot ready to use
func isVolumeSnapshotReadyToUse(cli client.Client, ctx context.Context, snapshotKey types.NamespacedName) (bool, error) {
	vs := snapshotv1.VolumeSnapshot{}
	if err := cli.Get(ctx, snapshotKey, &vs); err != nil {
		if apierrors.IsNotFound(err) {
			return false, nil
		} else {
			return false, err
		}
	}
	return *vs.Status.ReadyToUse, nil
}

func doSnapshot(cli client.Client, reqCtx intctrlutil.RequestCtx, cluster *dbaasv1alpha1.Cluster, snapshotKey types.NamespacedName, stsObj *appsv1.StatefulSet, backupTemplateSelectLabels map[string]string) error {

	ctx := reqCtx.Ctx

	ml := client.MatchingLabels(backupTemplateSelectLabels)
	backupPolicyTemplateList := dataprotectionv1alpha1.BackupPolicyTemplateList{}
	// find backuppolicytemplate by clusterdefinition
	if err := cli.List(ctx, &backupPolicyTemplateList, ml); err != nil {
		return err
	}
	if len(backupPolicyTemplateList.Items) > 0 {
		// if there is backuppolicytemplate created by provider
		// create backupjob CR, will ignore error if already exists
		err := createBackup(reqCtx, cli, *stsObj, backupPolicyTemplateList.Items[0], snapshotKey, cluster)
		if err != nil {
			return err
		}
	} else {
		// no backuppolicytemplate, then try native volumesnapshot
		pvcName := strings.Join([]string{stsObj.Spec.VolumeClaimTemplates[0].Name, stsObj.Name, "0"}, "-")
		snapshot, err := buildVolumeSnapshot(snapshotKey, pvcName, *stsObj)
		if err != nil {
			return err
		}
		if err := cli.Create(ctx, snapshot); err != nil {
			if !apierrors.IsAlreadyExists(err) {
				return err
			}
		}
		scheme, _ := dbaasv1alpha1.SchemeBuilder.Build()
		if err := controllerutil.SetOwnerReference(cluster, snapshot, scheme); err != nil {
			return err
		}
		reqCtx.Recorder.Eventf(cluster, corev1.EventTypeNormal, "VolumeSnapshotCreate", "Create volumesnapshot/%s", snapshotKey.Name)
	}
	return nil
}

func checkedCreatePVCFromSnapshot(cli client.Client, ctx context.Context, pvcKey types.NamespacedName, snapshotKey types.NamespacedName, stsObj *appsv1.StatefulSet) error {
	pvc := corev1.PersistentVolumeClaim{}
	// check pvc existence
	if err := cli.Get(ctx, pvcKey, &pvc); err != nil {
		if apierrors.IsNotFound(err) {
			if err := createPVCFromSnapshot(ctx, cli, *stsObj, pvcKey, snapshotKey.Name); err != nil {
				return err
			}
		} else {
			return err
		}
	}
	return nil
}

func isAllPVCBound(cli client.Client, ctx context.Context, stsObj *appsv1.StatefulSet) (bool, error) {
	allPVCBound := true
	if len(stsObj.Spec.VolumeClaimTemplates) == 0 {
		return true, nil
	}
	for i := 0; i < int(*stsObj.Spec.Replicas); i++ {
		pvcKey := types.NamespacedName{
			Namespace: stsObj.Namespace,
			Name:      fmt.Sprintf("%s-%s-%d", stsObj.Spec.VolumeClaimTemplates[0].Name, stsObj.Name, i),
		}
		pvc := corev1.PersistentVolumeClaim{}
		// check pvc existence
		if err := cli.Get(ctx, pvcKey, &pvc); err != nil {
			return false, err
		}
		if pvc.Status.Phase != corev1.ClaimBound {
			allPVCBound = false
		}
	}
	return allPVCBound, nil
}

func deleteSnapshot(cli client.Client, reqCtx intctrlutil.RequestCtx, snapshotKey types.NamespacedName, cluster *dbaasv1alpha1.Cluster) error {
	ctx := reqCtx.Ctx
	if err := deleteBackup(ctx, cli, snapshotKey); err != nil {
		if !apierrors.IsNotFound(err) {
			return err
		}
	} else {
		reqCtx.Recorder.Eventf(cluster, corev1.EventTypeNormal, "BackupJobDelete", "Delete backupjob/%s", snapshotKey.Name)
	}
	vs := snapshotv1.VolumeSnapshot{}
	if err := cli.Get(ctx, snapshotKey, &vs); err != nil {
		if !apierrors.IsNotFound(err) {
			return err
		}
	} else {
		if err := cli.Delete(ctx, &vs); err != nil {
			if !apierrors.IsNotFound(err) {
				return err
			}
		} else {
			reqCtx.Recorder.Eventf(cluster, corev1.EventTypeNormal, "VolumeSnapshotDelete", "Delete volumesnapshot/%s", snapshotKey.Name)
		}
	}
	return nil
=======
	if len(cmObj.Data) == 0 {
		return map[string]string{}, nil
	}

	tplBuilder.setTplName(cmKey.Name)
	return tplBuilder.render(cmObj.Data)
>>>>>>> ae0a7c7a
}<|MERGE_RESOLUTION|>--- conflicted
+++ resolved
@@ -310,10 +310,9 @@
 
 	clusterDefCompObj := clusterDefComp.DeepCopy()
 	component := &Component{
-<<<<<<< HEAD
 		ClusterDefName:             clusterDef.Name,
 		ClusterType:                clusterDef.Spec.Type,
-		Name:                       clusterDefCompObj.TypeName,
+		Name:                       clusterDefCompObj.TypeName, // initial name for the component will be same as TypeName
 		Type:                       clusterDefCompObj.TypeName,
 		MinReplicas:                clusterDefCompObj.MinReplicas,
 		MaxReplicas:                clusterDefCompObj.MaxReplicas,
@@ -329,24 +328,6 @@
 		ConfigTemplates:            clusterDefCompObj.ConfigTemplateRefs,
 		HorizontalScalePolicy:      clusterDefCompObj.HorizontalScalePolicy,
 		BackupTemplateSelectLabels: clusterDefCompObj.BackupTemplateSelectLabels,
-=======
-		ClusterDefName:  clusterDef.Name,
-		ClusterType:     clusterDef.Spec.Type,
-		Name:            clusterDefCompObj.TypeName, // initial name for the component will be same as TypeName
-		Type:            clusterDefCompObj.TypeName,
-		MinReplicas:     clusterDefCompObj.MinReplicas,
-		MaxReplicas:     clusterDefCompObj.MaxReplicas,
-		DefaultReplicas: clusterDefCompObj.DefaultReplicas,
-		Replicas:        clusterDefCompObj.DefaultReplicas,
-		AntiAffinity:    clusterDefCompObj.AntiAffinity,
-		ComponentType:   clusterDefCompObj.ComponentType,
-		ConsensusSpec:   clusterDefCompObj.ConsensusSpec,
-		PodSpec:         clusterDefCompObj.PodSpec,
-		Service:         clusterDefCompObj.Service,
-		Probes:          clusterDefCompObj.Probes,
-		LogConfigs:      clusterDefCompObj.LogConfigs,
-		ConfigTemplates: clusterDefCompObj.ConfigTemplateRefs,
->>>>>>> ae0a7c7a
 	}
 
 	doContainerAttrOverride := func(container corev1.Container) {
@@ -475,7 +456,6 @@
 	return component
 }
 
-<<<<<<< HEAD
 func mergeComponentsList(cluster *dbaasv1alpha1.Cluster, clusterDef *dbaasv1alpha1.ClusterDefinition, clusterDefCompList []dbaasv1alpha1.ClusterDefinitionComponent, clusterCompList []dbaasv1alpha1.ClusterComponent) []Component {
 	var compList []Component
 	for _, clusterDefComp := range clusterDefCompList {
@@ -500,10 +480,6 @@
 	return nil
 }
 
-func createCluster(
-	reqCtx intctrlutil.RequestCtx,
-	cli client.Client,
-=======
 func replaceValues(cluster *dbaasv1alpha1.Cluster, component *Component) {
 	namedValues := map[string]string{
 		"$(CONN_CREDENTIAL_SECRET_NAME)": fmt.Sprintf("%s-conn-credential", cluster.GetName()),
@@ -531,8 +507,9 @@
 	}
 }
 
-func buildClusterCreationTasks(
->>>>>>> ae0a7c7a
+func createCluster(
+	reqCtx intctrlutil.RequestCtx,
+	cli client.Client,
 	clusterDefinition *dbaasv1alpha1.ClusterDefinition,
 	appVersion *dbaasv1alpha1.AppVersion,
 	cluster *dbaasv1alpha1.Cluster) (*ctrl.Result, error) {
@@ -554,27 +531,6 @@
 	clusterDefComp := clusterDefinition.Spec.Components
 	clusterCompTypes := cluster.GetTypeMappingComponents()
 
-<<<<<<< HEAD
-		prepareComp := func(component *Component) error {
-			iParams := params
-			iParams.component = component
-			return prepareComponentObjs(reqCtx, cli, &iParams)
-		}
-
-		if useDefaultComp {
-			if err := prepareComp(mergeComponents(cluster, clusterDefinition, &component, appVersionComponent, nil)); err != nil {
-				res, err := intctrlutil.CheckedRequeueWithError(err, reqCtx.Log, "")
-				return &res, err
-			}
-		} else {
-			clusterComps := getClusterComponentsByType(cluster.Spec.Components, componentName)
-			for _, clusterComp := range clusterComps {
-				if err := prepareComp(mergeComponents(cluster, clusterDefinition, &component, appVersionComponent, &clusterComp)); err != nil {
-					res, err := intctrlutil.CheckedRequeueWithError(err, reqCtx.Log, "")
-					return &res, err
-				}
-			}
-=======
 	// add default component if unspecified in Cluster.spec.components
 	for _, c := range clusterDefComp {
 		if c.DefaultReplicas <= 0 {
@@ -593,13 +549,22 @@
 
 	appCompTypes := appVersion.GetTypeMappingComponents()
 	clusterCompTypes = cluster.GetTypeMappingComponents()
+
+	prepareComp := func(component *Component) error {
+		iParams := params
+		iParams.component = component
+		return prepareComponentObjs(reqCtx, cli, &iParams)
+	}
+
 	for _, c := range clusterDefComp {
 		typeName := c.TypeName
 		appVersionComponent := appCompTypes[typeName]
 		clusterComps := clusterCompTypes[typeName]
 		for _, clusterComp := range clusterComps {
-			buildTask(mergeComponents(cluster, clusterDefinition, &c, appVersionComponent, &clusterComp))
->>>>>>> ae0a7c7a
+			if err := prepareComp(mergeComponents(cluster, clusterDefinition, &c, appVersionComponent, &clusterComp)); err != nil {
+				res, err := intctrlutil.CheckedRequeueWithError(err, reqCtx.Log, "")
+				return &res, err
+			}
 		}
 	}
 
@@ -863,11 +828,12 @@
 			component := getComponentByName(components, componentName)
 			// update component status when scaling
 			if *stsObj.Spec.Replicas != *stsProto.Spec.Replicas {
-				if cluster.Status.Components[componentName] != nil {
+				if comp, ok := cluster.Status.Components[componentName]; ok {
 					if cluster.Status.Components[componentName].Phase != dbaasv1alpha1.HorizontalScalingPhase {
 						patch := client.MergeFrom(cluster.DeepCopy())
-						cluster.Status.Components[componentName].Phase = dbaasv1alpha1.HorizontalScalingPhase
-						cluster.Status.Components[componentName].Message = ""
+						comp.Phase = dbaasv1alpha1.HorizontalScalingPhase
+						comp.Message = ""
+						cluster.Status.Components[componentName] = comp
 						if err := cli.Status().Patch(ctx, cluster, patch); err != nil {
 							res, err := intctrlutil.CheckedRequeueWithError(err, reqCtx.Log, "")
 							return &res, err
@@ -875,7 +841,7 @@
 					}
 				} else {
 					patch := client.MergeFrom(cluster.DeepCopy())
-					cluster.Status.Components[componentName] = &dbaasv1alpha1.ClusterStatusComponent{Phase: dbaasv1alpha1.HorizontalScalingPhase, Message: ""}
+					cluster.Status.Components[componentName] = dbaasv1alpha1.ClusterStatusComponent{Phase: dbaasv1alpha1.HorizontalScalingPhase, Message: ""}
 					if err := cli.Status().Patch(ctx, cluster, patch); err != nil {
 						res, err := intctrlutil.CheckedRequeueWithError(err, reqCtx.Log, "")
 						return &res, err
@@ -1290,43 +1256,6 @@
 	if err = processContainersInjection(reqCtx, params, envConfigName, &sts.Spec.Template.Spec); err != nil {
 		return nil, err
 	}
-<<<<<<< HEAD
-	sts.Spec.Template.Spec.Containers = append(sts.Spec.Template.Spec.Containers, probeContainers...)
-
-	injectEnv := func(c *corev1.Container) {
-		if c.Env == nil {
-			c.Env = []corev1.EnvVar{}
-		}
-		envMap := map[string]string{
-			"_POD_NAME":  "metadata.name",
-			"_NAMESPACE": "metadata.namespace",
-			"_SA_NAME":   "spec.serviceAccountName",
-			"_NODENAME":  "spec.nodeName",
-			"_HOSTIP":    "status.hostIP",
-			"_PODIP":     "status.podIP",
-			"_PODIPS":    "status.podIPs",
-		}
-		// sort the map keys, different order of envs will cause pods restart
-		// TODO: should add testcase to test pod restart
-		var keyArr []string
-		for k := range envMap {
-			keyArr = append(keyArr, k)
-		}
-		sort.Strings(keyArr)
-		for _, suf := range keyArr {
-			fp := envMap[suf]
-			c.Env = append(c.Env, corev1.EnvVar{
-				Name: dbaasPrefix + suf,
-				ValueFrom: &corev1.EnvVarSource{
-					FieldRef: &corev1.ObjectFieldSelector{
-						FieldPath: fp,
-					},
-				},
-			})
-		}
-		if c.EnvFrom == nil {
-			c.EnvFrom = []corev1.EnvFromSource{}
-=======
 	return &sts, nil
 }
 
@@ -1343,7 +1272,6 @@
 	} {
 		for i := range *cc {
 			injectEnvs(params, envConfigName, &(*cc)[i])
->>>>>>> ae0a7c7a
 		}
 	}
 	return nil
@@ -1384,6 +1312,12 @@
 			Value: v,
 		})
 	}
+
+	// sort toInjectEnv, different order of envs will cause pods restart
+	// TODO: should add testcase to test pod restart
+	sort.Slice(toInjectEnv, func(i, j int) bool {
+		return toInjectEnv[i].Name < toInjectEnv[j].Name
+	})
 
 	// have injected variables placed at the front of the slice
 	if c.Env == nil {
@@ -1777,9 +1711,12 @@
 		return nil, err
 	}
 
-<<<<<<< HEAD
-	// TODO process invalid data: e.g empty data
-	return tplBuilder.Render(cmObj.Data)
+	if len(cmObj.Data) == 0 {
+		return map[string]string{}, nil
+	}
+
+	tplBuilder.setTplName(cmKey.Name)
+	return tplBuilder.render(cmObj.Data)
 }
 
 func createBackup(reqCtx intctrlutil.RequestCtx, cli client.Client, sts appsv1.StatefulSet, backupPolicyTemplate dataprotectionv1alpha1.BackupPolicyTemplate, backupKey types.NamespacedName, cluster *dbaasv1alpha1.Cluster) error {
@@ -2158,12 +2095,4 @@
 		}
 	}
 	return nil
-=======
-	if len(cmObj.Data) == 0 {
-		return map[string]string{}, nil
-	}
-
-	tplBuilder.setTplName(cmKey.Name)
-	return tplBuilder.render(cmObj.Data)
->>>>>>> ae0a7c7a
 }