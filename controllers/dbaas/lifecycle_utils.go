--- conflicted
+++ resolved
@@ -346,23 +346,6 @@
 	component := &Component{
 		ClusterDefName:  clusterDef.Name,
 		ClusterType:     clusterDef.Spec.Type,
-<<<<<<< HEAD
-		Name:            clusterDefComp.TypeName,
-		Type:            clusterDefComp.TypeName,
-		MinReplicas:     clusterDefComp.MinReplicas,
-		MaxReplicas:     clusterDefComp.MaxReplicas,
-		DefaultReplicas: clusterDefComp.DefaultReplicas,
-		Replicas:        clusterDefComp.DefaultReplicas,
-		AntiAffinity:    clusterDefComp.AntiAffinity,
-		ComponentType:   clusterDefComp.ComponentType,
-		ConsensusSpec:   clusterDefComp.ConsensusSpec,
-		ReplicationSpec: clusterDefComp.ReplicationSpec,
-		PrimaryStsIndex: clusterDefComp.PrimaryStsIndex,
-		PodSpec:         clusterDefComp.PodSpec,
-		Service:         clusterDefComp.Service,
-		Probes:          clusterDefComp.Probes,
-		LogConfigs:      clusterDefComp.LogConfigs,
-=======
 		Name:            clusterDefCompObj.TypeName,
 		Type:            clusterDefCompObj.TypeName,
 		MinReplicas:     clusterDefCompObj.MinReplicas,
@@ -372,12 +355,13 @@
 		AntiAffinity:    clusterDefCompObj.AntiAffinity,
 		ComponentType:   clusterDefCompObj.ComponentType,
 		ConsensusSpec:   clusterDefCompObj.ConsensusSpec,
+		ReplicationSpec: clusterDefComp.ReplicationSpec,
+		PrimaryStsIndex: clusterDefComp.PrimaryStsIndex,
 		PodSpec:         clusterDefCompObj.PodSpec,
 		Service:         clusterDefCompObj.Service,
 		Probes:          clusterDefCompObj.Probes,
 		LogConfigs:      clusterDefCompObj.LogConfigs,
 		ConfigTemplates: clusterDefCompObj.ConfigTemplateRefs,
->>>>>>> 5470ff6a
 	}
 
 	if appVerComp != nil && appVerComp.PodSpec != nil {
@@ -469,14 +453,13 @@
 		if clusterComp.Affinity != nil {
 			affinity = clusterComp.Affinity
 		}
-<<<<<<< HEAD
 
 		if clusterComp.PrimaryStsIndex != nil {
 			component.PrimaryStsIndex = clusterComp.PrimaryStsIndex
-=======
+		}
+
 		if len(clusterComp.Tolerations) != 0 {
 			tolerations = clusterComp.Tolerations
->>>>>>> 5470ff6a
 		}
 	}
 	if affinity != nil {
@@ -666,34 +649,29 @@
 			}); err != nil {
 			return err
 		}
-<<<<<<< HEAD
 		// end render config
 	case dbaasv1alpha1.Replication:
-		rstsList, err := buildReplicationSet(reqCtx, cli, *params)
+		// get math.Max(params.component.Replicas, current exist statefulSet)
+		// list all statefulSets by cluster and componentKey label
+		existStsList, err := component.ListStatefulSetByClusterAndComponentLabels(reqCtx.Ctx, cli, params.cluster, params.component.Name)
 		if err != nil {
 			return err
 		}
-		for _, rsts := range rstsList {
-			*params.applyObjs = append(*params.applyObjs, rsts)
-
-			svcs, err := buildSvc(*params, true)
-			if err != nil {
+		replicaNum := math.Max(float64(len(existStsList.Items)), float64(params.component.Replicas))
+
+		for index := 0; index < int(replicaNum); index++ {
+			if err := statefulSetProcessor(
+				func(envConfig *corev1.ConfigMap) (*appsv1.StatefulSet, error) {
+					rss, err := buildReplicationSet(reqCtx, *params, envConfig.Name, index)
+					if err != nil {
+						return nil, err
+					}
+					return rss, nil
+				}); err != nil {
 				return err
 			}
-			*params.applyObjs = append(*params.applyObjs, svcs)
-
-			configs, err := buildCfg(*params, rsts, reqCtx.Ctx, cli)
-			if err != nil {
-				return err
-			}
-			if configs != nil {
-				*params.applyObjs = append(*params.applyObjs, configs...)
-			}
-		}
-=======
->>>>>>> 5470ff6a
-	}
-
+		}
+	}
 	if needBuildPDB(params) {
 		pdb, err := buildPDB(*params)
 		if err != nil {
@@ -1137,36 +1115,23 @@
 }
 
 // buildReplicationSet build on stateful set of replication
-func buildReplicationSet(reqCtx intctrlutil.RequestCtx, cli client.Client, params createParams) ([]*appsv1.StatefulSet, error) {
-	var stsList []*appsv1.StatefulSet
-
-	// get math.Max(params.component.Replicas, current exist statefulSet)
-	// list all statefulSets by cluster and componentKey label
-	existStsList, err := component.ListStatefulSetByClusterAndComponentLabels(reqCtx.Ctx, cli, params.cluster, params.component.Name)
-	if err != nil {
-		return stsList, err
-	}
-	replicaNum := math.Max(float64(len(existStsList.Items)), float64(params.component.Replicas))
-
-	for i := 0; i < int(replicaNum); i++ {
-		sts, err := buildSts(reqCtx, params)
-		if err != nil {
-			return nil, err
-		}
-		// inject replicationSet pod env and role label
-		if sts, err = injectReplicationSetPodEnvAndLabel(params, sts, i); err != nil {
-			return nil, err
-		}
-		// sts.Name rename and add role label
-		sts.ObjectMeta.Name = fmt.Sprintf("%s-%d", sts.ObjectMeta.Name, i)
-		sts.Labels[intctrlutil.ReplicationSetRoleLabelKey] = string(dbaasv1alpha1.Secondary)
-		if i == *params.component.PrimaryStsIndex {
-			sts.Labels[intctrlutil.ReplicationSetRoleLabelKey] = string(dbaasv1alpha1.Primary)
-		}
-		sts.Spec.UpdateStrategy.Type = appsv1.OnDeleteStatefulSetStrategyType
-		stsList = append(stsList, sts)
-	}
-	return stsList, nil
+func buildReplicationSet(reqCtx intctrlutil.RequestCtx, params createParams, envConfigName string, stsIndex int) (*appsv1.StatefulSet, error) {
+	sts, err := buildSts(reqCtx, params, envConfigName)
+	if err != nil {
+		return nil, err
+	}
+	// inject replicationSet pod env and role label
+	if sts, err = injectReplicationSetPodEnvAndLabel(params, sts, stsIndex); err != nil {
+		return nil, err
+	}
+	// sts.Name rename and add role label
+	sts.ObjectMeta.Name = fmt.Sprintf("%s-%d", sts.ObjectMeta.Name, stsIndex)
+	sts.Labels[intctrlutil.ReplicationSetRoleLabelKey] = string(dbaasv1alpha1.Secondary)
+	if stsIndex == *params.component.PrimaryStsIndex {
+		sts.Labels[intctrlutil.ReplicationSetRoleLabelKey] = string(dbaasv1alpha1.Primary)
+	}
+	sts.Spec.UpdateStrategy.Type = appsv1.OnDeleteStatefulSetStrategyType
+	return sts, nil
 }
 
 func injectReplicationSetPodEnvAndLabel(params createParams, sts *appsv1.StatefulSet, index int) (*appsv1.StatefulSet, error) {
