--- conflicted
+++ resolved
@@ -1008,13 +1008,6 @@
 		return nil, err
 	}
 	sts.Spec.Template.Spec.Containers = append(sts.Spec.Template.Spec.Containers, probeContainers...)
-<<<<<<< HEAD
-	for i := range sts.Spec.Template.Spec.Containers {
-		// inject self scope env
-		c := &sts.Spec.Template.Spec.Containers[i]
-		if c.Env == nil {
-			c.Env = []corev1.EnvVar{}
-=======
 	prefix := dbaasPrefix + "_" + strings.ToUpper(params.component.Type) + "_"
 	replicas := int(*sts.Spec.Replicas)
 	svcName := strings.Join([]string{params.cluster.Name, params.component.Name, "headless"}, "-")
@@ -1042,7 +1035,6 @@
 				Value:     fmt.Sprintf("%s.%s", sts.Name+"-"+strconv.Itoa(j), svcName),
 				ValueFrom: nil,
 			})
->>>>>>> 26175210
 		}
 		envs := prepareInjectEnvs(params.component, params.cluster)
 		c.Env = append(c.Env, envs...)
