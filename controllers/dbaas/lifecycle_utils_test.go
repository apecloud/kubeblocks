/*
Copyright 2022 The KubeBlocks Authors

Licensed under the Apache License, Version 2.0 (the "License");
you may not use this file except in compliance with the License.
You may obtain a copy of the License at

    http://www.apache.org/licenses/LICENSE-2.0

Unless required by applicable law or agreed to in writing, software
distributed under the License is distributed on an "AS IS" BASIS,
WITHOUT WARRANTIES OR CONDITIONS OF ANY KIND, either express or implied.
See the License for the specific language governing permissions and
limitations under the License.
*/

package dbaas

import (
	"strings"
	"testing"

<<<<<<< HEAD
	corev1 "k8s.io/api/core/v1"

	dbaasv1alpha1 "github.com/apecloud/kubeblocks/apis/dbaas/v1alpha1"

=======
	dbaasv1alpha1 "github.com/apecloud/kubeblocks/apis/dbaas/v1alpha1"
>>>>>>> 9edd6bab
	"github.com/leaanthony/debme"
	. "github.com/onsi/ginkgo"
	. "github.com/onsi/gomega"
	appsv1 "k8s.io/api/apps/v1"
	corev1 "k8s.io/api/core/v1"
	ctrl "sigs.k8s.io/controller-runtime"

	. "github.com/onsi/ginkgo"
	. "github.com/onsi/gomega"

	intctrlutil "github.com/apecloud/kubeblocks/internal/controllerutil"
)

const (
	kFake = "fake"
)

var tlog = ctrl.Log.WithName("lifecycle_util_testing")

func TestReadCUETplFromEmbeddedFS(t *testing.T) {
	cueFS, err := debme.FS(cueTemplates, "cue")
	if err != nil {
		t.Error("Expected no error", err)
	}
	cueTpl, err := intctrlutil.NewCUETplFromBytes(cueFS.ReadFile("secret_template.cue"))

	if err != nil {
		t.Error("Expected no error", err)
	}

	tlog.Info("", "cueValue", cueTpl)
}

<<<<<<< HEAD
var _ = Describe("create", func() {
	Context("mergeMonitorConfig", func() {
		var component *Component
		var cluster *dbaasv1alpha1.Cluster
		var clusterComp *dbaasv1alpha1.ClusterComponent
		var clusterDef *dbaasv1alpha1.ClusterDefinition
		var clusterDefComp *dbaasv1alpha1.ClusterDefinitionComponent

		BeforeEach(func() {
			component = &Component{}
			component.PodSpec = &corev1.PodSpec{}
			cluster = &dbaasv1alpha1.Cluster{}
			cluster.Name = "mysql-instance-3"
			clusterComp = &dbaasv1alpha1.ClusterComponent{}
			clusterComp.Monitor = true
			cluster.Spec.Components = append(cluster.Spec.Components, *clusterComp)
			clusterComp = &cluster.Spec.Components[0]

			clusterDef = &dbaasv1alpha1.ClusterDefinition{}
			clusterDef.Spec.Type = kStateMysql
			clusterDefComp = &dbaasv1alpha1.ClusterDefinitionComponent{}
			clusterDefComp.CharacterType = KMysql
			clusterDefComp.Monitor = &dbaasv1alpha1.MonitorConfig{
				BuiltIn: false,
				Exporter: &dbaasv1alpha1.ExporterConfig{
					ScrapePort: 9144,
					ScrapePath: "/metrics",
				},
			}
			clusterDef.Spec.Components = append(clusterDef.Spec.Components, *clusterDefComp)
			clusterDefComp = &clusterDef.Spec.Components[0]
		})

		It("Monitor disable in ClusterComponent", func() {
			clusterComp.Monitor = false
			mergeMonitorConfig(cluster, clusterDef, clusterDefComp, clusterComp, component)
			monitorConfig := component.Monitor
			Expect(monitorConfig.Enable).Should(BeFalse())
			Expect(monitorConfig.ScrapePort).To(Equal(0))
			Expect(monitorConfig.ScrapePath).To(Equal(""))
			if component.PodSpec != nil {
				Expect(len(component.PodSpec.Containers)).To(Equal(0))
			}
		})

		It("Disable builtIn monitor in ClusterDefinitionComponent", func() {
			clusterComp.Monitor = true
			clusterDefComp.CharacterType = kFake
			clusterDefComp.Monitor.BuiltIn = false
			mergeMonitorConfig(cluster, clusterDef, clusterDefComp, clusterComp, component)
			monitorConfig := component.Monitor
			Expect(monitorConfig.Enable).Should(BeTrue())
			Expect(monitorConfig.ScrapePort).To(Equal(9144))
			Expect(monitorConfig.ScrapePath).To(Equal("/metrics"))
			if component.PodSpec != nil {
				Expect(len(component.PodSpec.Containers)).To(Equal(0))
			}
		})

		It("Disable builtIn monitor with wrong monitorConfig in ClusterDefinitionComponent", func() {
			clusterComp.Monitor = true
			clusterDefComp.CharacterType = kFake
			clusterDefComp.Monitor.BuiltIn = false
			clusterDefComp.Monitor.Exporter = nil
			mergeMonitorConfig(cluster, clusterDef, clusterDefComp, clusterComp, component)
			monitorConfig := component.Monitor
			Expect(monitorConfig.Enable).Should(BeFalse())
			Expect(monitorConfig.ScrapePort).To(Equal(0))
			Expect(monitorConfig.ScrapePath).To(Equal(""))
			if component.PodSpec != nil {
				Expect(len(component.PodSpec.Containers)).To(Equal(0))
			}
		})

		It("Enable builtIn with wrong CharacterType in ClusterDefinitionComponent", func() {
			clusterComp.Monitor = true
			clusterDefComp.CharacterType = kFake
			clusterDefComp.Monitor.BuiltIn = true
			clusterDefComp.Monitor.Exporter = nil
			mergeMonitorConfig(cluster, clusterDef, clusterDefComp, clusterComp, component)
			monitorConfig := component.Monitor
			Expect(monitorConfig.Enable).Should(BeFalse())
			Expect(monitorConfig.ScrapePort).To(Equal(0))
			Expect(monitorConfig.ScrapePath).To(Equal(""))
			if component.PodSpec != nil {
				Expect(len(component.PodSpec.Containers)).To(Equal(0))
			}
		})

		It("Enable builtIn with empty CharacterType and wrong clusterType in ClusterDefinitionComponent", func() {
			clusterComp.Monitor = true
			clusterDef.Spec.Type = kFake
			clusterDefComp.CharacterType = KEmpty
			clusterDefComp.Monitor.BuiltIn = true
			clusterDefComp.Monitor.Exporter = nil
			mergeMonitorConfig(cluster, clusterDef, clusterDefComp, clusterComp, component)
			monitorConfig := component.Monitor
			Expect(monitorConfig.Enable).Should(BeFalse())
			Expect(monitorConfig.ScrapePort).To(Equal(0))
			Expect(monitorConfig.ScrapePath).To(Equal(""))
			if component.PodSpec != nil {
				Expect(len(component.PodSpec.Containers)).To(Equal(0))
			}
		})

		It("Enable builtIn with empty CharacterType and right clusterType in ClusterDefinitionComponent", func() {
			clusterComp.Monitor = true
			clusterDef.Spec.Type = kStateMysql
			clusterDefComp.CharacterType = KEmpty
			clusterDefComp.Monitor.BuiltIn = true
			clusterDefComp.Monitor.Exporter = nil
			mergeMonitorConfig(cluster, clusterDef, clusterDefComp, clusterComp, component)
			monitorConfig := component.Monitor
			Expect(monitorConfig.Enable).Should(BeTrue())
			Expect(monitorConfig.ScrapePort).To(Equal(9104))
			Expect(monitorConfig.ScrapePath).To(Equal("/metrics"))
			Expect(len(component.PodSpec.Containers)).To(Equal(1))
			Expect(strings.HasPrefix(component.PodSpec.Containers[0].Name, "inject-")).To(BeTrue())
		})
	})
})
=======
func TestCheckAndUpdatePodVolumes(t *testing.T) {
	var _ = Describe("lifecycle_utils", func() {
		var sts appsv1.StatefulSet
		var volumes map[string]dbaasv1alpha1.ConfigTemplate

		Context("TestCheckAndUpdatePodVolumes", func() {
			BeforeEach(func() {
				sts = appsv1.StatefulSet{
					Spec: appsv1.StatefulSetSpec{
						Template: corev1.PodTemplateSpec{
							Spec: corev1.PodSpec{
								Volumes: []corev1.Volume{
									{
										Name: "data",
										VolumeSource: corev1.VolumeSource{
											EmptyDir: &corev1.EmptyDirVolumeSource{},
										},
									},
								},
								Containers: []corev1.Container{
									{
										Name:            "mysql",
										Image:           "docker.io/infracreate/wesql-server-8.0:0.1-SNAPSHOT",
										ImagePullPolicy: "IfNotPresent",
										VolumeMounts: []corev1.VolumeMount{
											{
												Name:      "data",
												MountPath: "/data",
											},
										},
									},
								},
							},
						},
					},
				}
				volumes = make(map[string]dbaasv1alpha1.ConfigTemplate)

			})

			It("Corner case volume is nil, and add no volume", func() {
				err := checkAndUpdatePodVolumes(&sts, volumes)
				Expect(err).Should(BeNil())
				Expect(len(sts.Spec.Template.Spec.Volumes)).To(Equal(1))
			})

			It("Normal test case, and add one volume", func() {
				volumes["my_config"] = dbaasv1alpha1.ConfigTemplate{
					Name:       "myConfig",
					VolumeName: "myConfigVolume",
				}
				err := checkAndUpdatePodVolumes(&sts, volumes)
				Expect(err).Should(BeNil())
				Expect(len(sts.Spec.Template.Spec.Volumes)).To(Equal(2))
			})

			It("Normal test case, and add two volume", func() {
				volumes["my_config"] = dbaasv1alpha1.ConfigTemplate{
					Name:       "myConfig",
					VolumeName: "myConfigVolume",
				}
				volumes["my_config1"] = dbaasv1alpha1.ConfigTemplate{
					Name:       "myConfig",
					VolumeName: "myConfigVolume",
				}
				err := checkAndUpdatePodVolumes(&sts, volumes)
				Expect(err).Should(BeNil())
				Expect(len(sts.Spec.Template.Spec.Volumes)).To(Equal(3))
			})
		})
	})
}
>>>>>>> 9edd6bab
<|MERGE_RESOLUTION|>--- conflicted
+++ resolved
@@ -20,23 +20,15 @@
 	"strings"
 	"testing"
 
-<<<<<<< HEAD
 	corev1 "k8s.io/api/core/v1"
 
 	dbaasv1alpha1 "github.com/apecloud/kubeblocks/apis/dbaas/v1alpha1"
 
-=======
-	dbaasv1alpha1 "github.com/apecloud/kubeblocks/apis/dbaas/v1alpha1"
->>>>>>> 9edd6bab
 	"github.com/leaanthony/debme"
 	. "github.com/onsi/ginkgo"
 	. "github.com/onsi/gomega"
 	appsv1 "k8s.io/api/apps/v1"
-	corev1 "k8s.io/api/core/v1"
 	ctrl "sigs.k8s.io/controller-runtime"
-
-	. "github.com/onsi/ginkgo"
-	. "github.com/onsi/gomega"
 
 	intctrlutil "github.com/apecloud/kubeblocks/internal/controllerutil"
 )
@@ -61,7 +53,6 @@
 	tlog.Info("", "cueValue", cueTpl)
 }
 
-<<<<<<< HEAD
 var _ = Describe("create", func() {
 	Context("mergeMonitorConfig", func() {
 		var component *Component
@@ -183,7 +174,7 @@
 		})
 	})
 })
-=======
+
 func TestCheckAndUpdatePodVolumes(t *testing.T) {
 	var _ = Describe("lifecycle_utils", func() {
 		var sts appsv1.StatefulSet
@@ -255,5 +246,4 @@
 			})
 		})
 	})
-}
->>>>>>> 9edd6bab
+}