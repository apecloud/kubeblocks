/*
Copyright ApeCloud Inc.

Licensed under the Apache License, Version 2.0 (the "License");
you may not use this file except in compliance with the License.
You may obtain a copy of the License at

    http://www.apache.org/licenses/LICENSE-2.0

Unless required by applicable law or agreed to in writing, software
distributed under the License is distributed on an "AS IS" BASIS,
WITHOUT WARRANTIES OR CONDITIONS OF ANY KIND, either express or implied.
See the License for the specific language governing permissions and
limitations under the License.
*/

package dbaas

import (
	"context"
	"fmt"
	"testing"

	. "github.com/onsi/ginkgo/v2"
	. "github.com/onsi/gomega"

	snapshotv1 "github.com/kubernetes-csi/external-snapshotter/client/v6/apis/volumesnapshot/v1"
	"github.com/leaanthony/debme"
	"github.com/sethvargo/go-password/password"
	appsv1 "k8s.io/api/apps/v1"
	corev1 "k8s.io/api/core/v1"
	"k8s.io/apimachinery/pkg/types"
	"k8s.io/apimachinery/pkg/util/yaml"
	ctrl "sigs.k8s.io/controller-runtime"
	"sigs.k8s.io/controller-runtime/pkg/client"

	dataprotectionv1alpha1 "github.com/apecloud/kubeblocks/apis/dataprotection/v1alpha1"
	dbaasv1alpha1 "github.com/apecloud/kubeblocks/apis/dbaas/v1alpha1"
	intctrlutil "github.com/apecloud/kubeblocks/internal/controllerutil"
)

const (
	kFake = "fake"
)

var tlog = ctrl.Log.WithName("lifecycle_util_testing")

func TestReadCUETplFromEmbeddedFS(t *testing.T) {
	cueFS, err := debme.FS(cueTemplates, "cue")
	if err != nil {
		t.Error("Expected no error", err)
	}
	cueTpl, err := intctrlutil.NewCUETplFromBytes(cueFS.ReadFile("conn_credential_template.cue"))
	if err != nil {
		t.Error("Expected no error", err)
	}
	tlog.Info("", "cueValue", cueTpl)
}

var _ = Describe("lifecycle_utils", func() {

	BeforeEach(func() {
		// Add any steup steps that needs to be executed before each test
	})

	AfterEach(func() {
		// Add any teardown steps that needs to be executed after each test
	})

	Context("mergeMonitorConfig", func() {
		var component *Component
		var cluster *dbaasv1alpha1.Cluster
		var clusterComp *dbaasv1alpha1.ClusterComponent
		var clusterDef *dbaasv1alpha1.ClusterDefinition
		var clusterDefComp *dbaasv1alpha1.ClusterDefinitionComponent

		BeforeEach(func() {
			component = &Component{}
			component.PodSpec = &corev1.PodSpec{}
			cluster = &dbaasv1alpha1.Cluster{}
			cluster.Name = "mysql-instance-3"
			clusterComp = &dbaasv1alpha1.ClusterComponent{}
			clusterComp.Monitor = true
			cluster.Spec.Components = append(cluster.Spec.Components, *clusterComp)
			clusterComp = &cluster.Spec.Components[0]

			clusterDef = &dbaasv1alpha1.ClusterDefinition{}
			clusterDef.Spec.Type = kStateMysql
			clusterDefComp = &dbaasv1alpha1.ClusterDefinitionComponent{}
			clusterDefComp.CharacterType = kMysql
			clusterDefComp.Monitor = &dbaasv1alpha1.MonitorConfig{
				BuiltIn: false,
				Exporter: &dbaasv1alpha1.ExporterConfig{
					ScrapePort: 9144,
					ScrapePath: "/metrics",
				},
			}
			clusterDef.Spec.Components = append(clusterDef.Spec.Components, *clusterDefComp)
			clusterDefComp = &clusterDef.Spec.Components[0]
		})

		It("Monitor disable in ClusterComponent", func() {
			clusterComp.Monitor = false
			mergeMonitorConfig(cluster, clusterDef, clusterDefComp, clusterComp, component)
			monitorConfig := component.Monitor
			Expect(monitorConfig.Enable).Should(BeFalse())
			Expect(monitorConfig.ScrapePort).To(BeEquivalentTo(0))
			Expect(monitorConfig.ScrapePath).To(Equal(""))
			if component.PodSpec != nil {
				Expect(len(component.PodSpec.Containers)).To(BeEquivalentTo(0))
			}
		})

		It("Disable builtIn monitor in ClusterDefinitionComponent", func() {
			clusterComp.Monitor = true
			clusterDefComp.CharacterType = kFake
			clusterDefComp.Monitor.BuiltIn = false
			mergeMonitorConfig(cluster, clusterDef, clusterDefComp, clusterComp, component)
			monitorConfig := component.Monitor
			Expect(monitorConfig.Enable).Should(BeTrue())
			Expect(monitorConfig.ScrapePort).To(BeEquivalentTo(9144))
			Expect(monitorConfig.ScrapePath).To(Equal("/metrics"))
			if component.PodSpec != nil {
				Expect(len(component.PodSpec.Containers)).To(BeEquivalentTo(0))
			}
		})

		It("Disable builtIn monitor with wrong monitorConfig in ClusterDefinitionComponent", func() {
			clusterComp.Monitor = true
			clusterDefComp.CharacterType = kFake
			clusterDefComp.Monitor.BuiltIn = false
			clusterDefComp.Monitor.Exporter = nil
			mergeMonitorConfig(cluster, clusterDef, clusterDefComp, clusterComp, component)
			monitorConfig := component.Monitor
			Expect(monitorConfig.Enable).Should(BeFalse())
			Expect(monitorConfig.ScrapePort).To(BeEquivalentTo(0))
			Expect(monitorConfig.ScrapePath).To(Equal(""))
			if component.PodSpec != nil {
				Expect(len(component.PodSpec.Containers)).To(Equal(0))
			}
		})

		It("Enable builtIn with wrong CharacterType in ClusterDefinitionComponent", func() {
			clusterComp.Monitor = true
			clusterDefComp.CharacterType = kFake
			clusterDefComp.Monitor.BuiltIn = true
			clusterDefComp.Monitor.Exporter = nil
			mergeMonitorConfig(cluster, clusterDef, clusterDefComp, clusterComp, component)
			monitorConfig := component.Monitor
			Expect(monitorConfig.Enable).Should(BeFalse())
			Expect(monitorConfig.ScrapePort).To(BeEquivalentTo(0))
			Expect(monitorConfig.ScrapePath).To(Equal(""))
			if component.PodSpec != nil {
				Expect(len(component.PodSpec.Containers)).To(Equal(0))
			}
		})

		It("Enable builtIn with empty CharacterType and wrong clusterType in ClusterDefinitionComponent", func() {
			clusterComp.Monitor = true
			clusterDef.Spec.Type = kFake
			clusterDefComp.CharacterType = ""
			clusterDefComp.Monitor.BuiltIn = true
			clusterDefComp.Monitor.Exporter = nil
			mergeMonitorConfig(cluster, clusterDef, clusterDefComp, clusterComp, component)
			monitorConfig := component.Monitor
			Expect(monitorConfig.Enable).Should(BeFalse())
			Expect(monitorConfig.ScrapePort).To(BeEquivalentTo(0))
			Expect(monitorConfig.ScrapePath).To(Equal(""))
			if component.PodSpec != nil {
				Expect(len(component.PodSpec.Containers)).To(Equal(0))
			}
		})
	})

	Context("checkAndUpdatePodVolumes", func() {
		var sts appsv1.StatefulSet
		var volumes map[string]dbaasv1alpha1.ConfigTemplate
		BeforeEach(func() {
			sts = appsv1.StatefulSet{
				Spec: appsv1.StatefulSetSpec{
					Template: corev1.PodTemplateSpec{
						Spec: corev1.PodSpec{
							Volumes: []corev1.Volume{
								{
									Name: "data",
									VolumeSource: corev1.VolumeSource{
										EmptyDir: &corev1.EmptyDirVolumeSource{},
									},
								},
							},
							Containers: []corev1.Container{
								{
									Name:            "mysql",
									Image:           "docker.io/apecloud/wesql-server:latest",
									ImagePullPolicy: "IfNotPresent",
									VolumeMounts: []corev1.VolumeMount{
										{
											Name:      "data",
											MountPath: "/data",
										},
									},
								},
							},
						},
					},
				},
			}
			volumes = make(map[string]dbaasv1alpha1.ConfigTemplate)

		})

		It("Corner case volume is nil, and add no volume", func() {
			ps := &sts.Spec.Template.Spec
			err := checkAndUpdatePodVolumes(ps, volumes)
			Expect(err).Should(BeNil())
			Expect(len(ps.Volumes)).To(Equal(1))
		})

		It("Normal test case, and add one volume", func() {
			volumes["my_config"] = dbaasv1alpha1.ConfigTemplate{
				Name:                "myConfig",
				ConfigTplRef:        "myConfig",
				ConfigConstraintRef: "myConfig",
				VolumeName:          "myConfigVolume",
			}
			ps := &sts.Spec.Template.Spec
			err := checkAndUpdatePodVolumes(ps, volumes)
			Expect(err).Should(BeNil())
			Expect(len(ps.Volumes)).To(Equal(2))
		})

		It("Normal test case, and add two volume", func() {
			volumes["my_config"] = dbaasv1alpha1.ConfigTemplate{
				Name:                "myConfig",
				ConfigTplRef:        "myConfig",
				ConfigConstraintRef: "myConfig",
				VolumeName:          "myConfigVolume",
			}
			volumes["my_config1"] = dbaasv1alpha1.ConfigTemplate{
				Name:                "myConfig",
				ConfigTplRef:        "myConfig",
				ConfigConstraintRef: "myConfig",
				VolumeName:          "myConfigVolume2",
			}
			ps := &sts.Spec.Template.Spec
			err := checkAndUpdatePodVolumes(ps, volumes)
			Expect(err).Should(BeNil())
			Expect(len(ps.Volumes)).To(Equal(3))
		})

		It("replica configmap volumes test case", func() {
			const (
				cmName            = "my_config_for_test"
				replicaVolumeName = "mytest-cm-volume_for_test"
			)
			sts.Spec.Template.Spec.Volumes = append(sts.Spec.Template.Spec.Volumes,
				corev1.Volume{
					Name: replicaVolumeName,
					VolumeSource: corev1.VolumeSource{
						EmptyDir: &corev1.EmptyDirVolumeSource{},
					},
				})
			volumes[cmName] = dbaasv1alpha1.ConfigTemplate{
				Name:                "configTplName",
				ConfigTplRef:        "configTplName",
				ConfigConstraintRef: "configTplName",
				VolumeName:          replicaVolumeName,
			}
			ps := &sts.Spec.Template.Spec
			Expect(checkAndUpdatePodVolumes(ps, volumes)).ShouldNot(Succeed())
		})

		It("ISV config volumes test case", func() {
			const (
				cmName            = "my_config_for_isv"
				replicaVolumeName = "mytest-cm-volume_for_isv"
			)

			// mock clusterdefinition has volume
			sts.Spec.Template.Spec.Volumes = append(sts.Spec.Template.Spec.Volumes,
				corev1.Volume{
					Name: replicaVolumeName,
					VolumeSource: corev1.VolumeSource{
						ConfigMap: &corev1.ConfigMapVolumeSource{
							LocalObjectReference: corev1.LocalObjectReference{Name: "anything"},
						},
					},
				})

			volumes[cmName] = dbaasv1alpha1.ConfigTemplate{
				Name:                "configTplName",
				ConfigTplRef:        "configTplName",
				ConfigConstraintRef: "configTplName",
				VolumeName:          replicaVolumeName,
			}
			ps := &sts.Spec.Template.Spec
			err := checkAndUpdatePodVolumes(ps, volumes)
			Expect(err).Should(BeNil())
			Expect(len(sts.Spec.Template.Spec.Volumes)).To(Equal(2))
			volume := intctrlutil.GetVolumeMountName(sts.Spec.Template.Spec.Volumes, cmName)
			Expect(volume).ShouldNot(BeNil())
			Expect(volume.ConfigMap).ShouldNot(BeNil())
			Expect(volume.ConfigMap.Name).Should(BeEquivalentTo(cmName))
			Expect(volume.Name).Should(BeEquivalentTo(replicaVolumeName))
		})

	})

	allFieldsClusterDefObj := func(needCreate bool) *dbaasv1alpha1.ClusterDefinition {
		By("By assure an clusterDefinition obj")
		clusterDefYAML := `
apiVersion: dbaas.kubeblocks.io/v1alpha1
kind: ClusterDefinition
metadata:
  name: cluster-definition
spec:
<<<<<<< HEAD
  type: state.mysql-8
  connectionCredential:
    username: "admin"
    admin-password: "$(RANDOM_PASSWD)"
    tcpEndpoint: "$(SVC_FQDN):$(SVC_PORT_mysql)"
    paxosEndpoint: "$(SVC_FQDN):$(SVC_PORT_paxos)"

=======
  type: state.mysql
>>>>>>> d993f3db
  components:
  - typeName: replicasets
    componentType: Stateful
    configSpec:
      configTemplateRefs:
      - name: mysql-tree-node-template-8.0
        configTplRef: mysql-tree-node-template-8.0
        volumeName: mysql-config
    defaultReplicas: 1
    podSpec:
      containers:
      - name: mysql
        imagePullPolicy: IfNotPresent
        ports:
        - containerPort: 3306
          protocol: TCP
          name: mysql
        - containerPort: 13306
          protocol: TCP
          name: paxos
        volumeMounts:
          - mountPath: /var/lib/mysql
            name: data
          - mountPath: /var/log
            name: log
          - mountPath: /data/config
            name: mysql-config
        env:
          - name: "MYSQL_ROOT_PASSWORD"
            valueFrom:
              secretKeyRef:
                name: $(CONN_CREDENTIAL_SECRET_NAME)
                key: password
        command: ["/usr/bin/bash", "-c"]
        args:
          - >
            cluster_info="";
            for (( i=0; i<$KB_REPLICASETS_PRIMARY_N; i++ )); do
              if [ $i -ne 0 ]; then
                cluster_info="$cluster_info;";
              fi;
              host=$(eval echo \$KB_REPLICASETS_PRIMARY_"$i"_HOSTNAME)
              cluster_info="$cluster_info$host:13306";
            done;
            idx=0;
            while IFS='-' read -ra ADDR; do
              for i in "${ADDR[@]}"; do
                idx=$i;
              done;
            done <<< "$KB_POD_NAME";
            echo $idx;
            cluster_info="$cluster_info@$(($idx+1))";
            echo $cluster_info;
            docker-entrypoint.sh mysqld --cluster-start-index=1 --cluster-info="$cluster_info" --cluster-id=1
    service:
      ports:
        - name: mysql
          targetPort: mysql
          port: 3306
        - name: paxos
          targetPort: paxos
          port: 13306
  - typeName: proxy
    componentType: Stateless
    defaultReplicas: 1
    podSpec:
      containers:
      - name: nginx
    service:
      ports:
      - protocol: TCP
        port: 80
`
		clusterDefinition := &dbaasv1alpha1.ClusterDefinition{}
		Expect(yaml.Unmarshal([]byte(clusterDefYAML), clusterDefinition)).Should(Succeed())
		if needCreate {
			Expect(testCtx.CheckedCreateObj(ctx, clusterDefinition)).Should(Succeed())
		}
		return clusterDefinition
	}

	allFieldsClusterVersionObj := func(needCreate bool) *dbaasv1alpha1.ClusterVersion {
		By("By assure an clusterVersion obj")
		clusterVersionYAML := `
apiVersion: dbaas.kubeblocks.io/v1alpha1
kind: ClusterVersion
metadata:
  name: app-version
spec:
  clusterDefinitionRef: cluster-definition
  components:
  - type: replicasets
    configSpec:
      configTemplateRefs:
      - name: mysql-tree-node-template-8.0
        configTplRef: mysql-tree-node-template-8.0
        volumeName: mysql-config
    podSpec:
      containers:
      - name: mysql
        image: docker.io/apecloud/wesql-server:latest
        imagePullPolicy: IfNotPresent
        ports:
        - containerPort: 3306
          protocol: TCP
          name: mysql
        - containerPort: 13306
          protocol: TCP
          name: paxos
        volumeMounts:
          - mountPath: /var/lib/mysql
            name: data
          - mountPath: /var/log
            name: log
          - mountPath: /data/config
            name: mysql-config
        env:
          - name: "MYSQL_ROOT_PASSWORD"
            valueFrom:
              secretKeyRef:
                name: $(CONN_CREDENTIAL_SECRET_NAME)
                key: password
        command: ["/usr/bin/bash", "-c"]
        args:
          - >
            cluster_info="";
            for (( i=0; i<$KB_REPLICASETS_PRIMARY_N; i++ )); do
              if [ $i -ne 0 ]; then
                cluster_info="$cluster_info;";
              fi;
              host=$(eval echo \$KB_REPLICASETS_PRIMARY_"$i"_HOSTNAME)
              cluster_info="$cluster_info$host:13306";
            done;
            idx=0;
            while IFS='-' read -ra ADDR; do
              for i in "${ADDR[@]}"; do
                idx=$i;
              done;
            done <<< "$KB_POD_NAME";
            echo $idx;
            cluster_info="$cluster_info@$(($idx+1))";
            echo $cluster_info;
            docker-entrypoint.sh mysqld --cluster-start-index=1 --cluster-info="$cluster_info" --cluster-id=1
        workingDir: "/"
        envFrom: 
        - configMapRef: 
            name: test
        resources: 
          requests: 
            cpu: 2
            memory: 4Gi
        volumeDevices:
        - name: test
          devicePath: /test
        livenessProbe:
          exec:
            command:
            - cat
            - /tmp/healthy
          initialDelaySeconds: 5
          periodSeconds: 5
        readinessProbe:
          exec:
            command:
            - cat
            - /tmp/healthy
          initialDelaySeconds: 5
          periodSeconds: 5
        startupProbe:
          exec:
            command:
            - cat
            - /tmp/healthy
          initialDelaySeconds: 5
          periodSeconds: 5
        lifecycle: 
          postStart:
            exec: 
              command: 
              - cat
              - /tmp/healthy
          preStop:
            exec: 
              command: 
              - cat
              - /tmp/healthy
        terminationMessagePath: "/dev/termination-log"
        terminationMessagePolicy: File
        securityContext:
          allowPrivilegeEscalation: false
  - type: proxy
    podSpec: 
      containers:
      - name: nginx
        image: nginx
`
		clusterVersion := &dbaasv1alpha1.ClusterVersion{}
		Expect(yaml.Unmarshal([]byte(clusterVersionYAML), clusterVersion)).Should(Succeed())
		if needCreate {
			Expect(testCtx.CheckedCreateObj(ctx, clusterVersion)).Should(Succeed())
		}
		return clusterVersion
	}

	newAllFieldsClusterObj := func(
		clusterDefObj *dbaasv1alpha1.ClusterDefinition,
		clusterVersionObj *dbaasv1alpha1.ClusterVersion,
		needCreate bool,
	) (*dbaasv1alpha1.Cluster, *dbaasv1alpha1.ClusterDefinition, *dbaasv1alpha1.ClusterVersion, types.NamespacedName) {
		// setup Cluster obj required default ClusterDefinition and ClusterVersion objects if not provided
		if clusterDefObj == nil {
			clusterDefObj = allFieldsClusterDefObj(needCreate)
		}
		if clusterVersionObj == nil {
			clusterVersionObj = allFieldsClusterVersionObj(needCreate)
		}

		randomStr, _ := password.Generate(6, 0, 0, true, false)
		key := types.NamespacedName{
			Name:      "cluster" + randomStr,
			Namespace: "default",
		}

		clusterYaml := fmt.Sprintf(`
apiVersion: dbaas.kubeblocks.io/v1alpha1
kind: Cluster
metadata:
  name: %s
  namespace: %s
spec:
  clusterDefinitionRef: %s
  clusterVersionRef: %s
  terminationPolicy: WipeOut
  components:
  - name: replicasets
    type: replicasets
    monitor: true
    roleGroups:
    - name: primary
      type: primary
      replicas: 3
    volumeClaimTemplates:
    - name: data
      spec:
        accessModes:
          - ReadWriteOnce
        resources:
          requests:
            storage: 1Gi
    resources: 
      requests: 
        cpu: 2
        memory: 4Gi
`, key.Name, key.Namespace, clusterDefObj.GetName(), clusterVersionObj.GetName())

		cluster := &dbaasv1alpha1.Cluster{}
		Expect(yaml.Unmarshal([]byte(clusterYaml), cluster)).Should(Succeed())
		if needCreate {
			Expect(testCtx.CheckedCreateObj(ctx, cluster)).Should(Succeed())
		}

		return cluster, clusterDefObj, clusterVersionObj, key
	}

	Context("When mergeComponents", func() {
		It("Should merge with no error", func() {
			cluster, clusterDef, clusterVersion, _ := newAllFieldsClusterObj(nil, nil, true)
			By("assign every available fields")
			reqCtx := intctrlutil.RequestCtx{
				Ctx: ctx,
				Log: tlog,
			}
			component := mergeComponents(
				reqCtx,
				cluster,
				clusterDef,
				&clusterDef.Spec.Components[0],
				&clusterVersion.Spec.Components[0],
				&cluster.Spec.Components[0])
			Expect(component).ShouldNot(BeNil())

			By("leave clusterVersion.podSpec nil")
			clusterVersion.Spec.Components[0].PodSpec = nil
			component = mergeComponents(
				reqCtx,
				cluster,
				clusterDef,
				&clusterDef.Spec.Components[0],
				&clusterVersion.Spec.Components[0],
				&cluster.Spec.Components[0])
			Expect(component).ShouldNot(BeNil())
			clusterVersion = allFieldsClusterVersionObj(true)

			By("new container in clusterVersion not in clusterDefinition")
			component = mergeComponents(
				reqCtx,
				cluster,
				clusterDef,
				&clusterDef.Spec.Components[0],
				&clusterVersion.Spec.Components[1],
				&cluster.Spec.Components[0])
			Expect(len(component.PodSpec.Containers)).Should(Equal(2))

			By("leave clusterComp nil")
			component = mergeComponents(
				reqCtx,
				cluster,
				clusterDef,
				&clusterDef.Spec.Components[0],
				&clusterVersion.Spec.Components[0],
				nil)
			Expect(component).ShouldNot(BeNil())

			By("leave clusterDefComp nil")
			component = mergeComponents(
				reqCtx,
				cluster,
				clusterDef,
				nil,
				&clusterVersion.Spec.Components[0],
				&cluster.Spec.Components[0])
			Expect(component).Should(BeNil())
		})
	})

	// NOTES: following code are problematic, caused "Ginkgo detected an issue with your spec structure":
	//   It looks like you are calling By outside of a running spec.  Make sure you
	//   call By inside a runnable node such as It or BeforeEach and not inside the
	//   body of a container such as Describe or Context.

	newStsObj := func() *appsv1.StatefulSet {
		stsYAML := `
apiVersion: "apps/v1"
kind: StatefulSet
metadata:
  labels:
    app.kubernetes.io/component-name: replicasets
    app.kubernetes.io/instance: mysql-cluster-01
    app.kubernetes.io/managed-by: kubeblocks
    app.kubernetes.io/name: state.mysql-apecloud-wesql
  name: mysql-cluster-01-replicasets
  namespace: default
spec:
  minReadySeconds: 10
  podManagementPolicy: Parallel
  replicas: 1
  revisionHistoryLimit: 10
  selector:
    matchLabels:
      app.kubernetes.io/component-name: replicasets
      app.kubernetes.io/instance: mysql-cluster-01
      app.kubernetes.io/managed-by: kubeblocks
      app.kubernetes.io/name: state.mysql-apecloud-wesql
  serviceName: mysql-cluster-01-replicasets-headless
  template:
    metadata:
      creationTimestamp: null
      labels:
        app.kubernetes.io/component-name: replicasets
        app.kubernetes.io/instance: mysql-cluster-01
        app.kubernetes.io/managed-by: kubeblocks
        app.kubernetes.io/name: state.mysql-apecloud-wesql
    spec:
      containers:
      - command:
        - /bin/bash
        - -c
        image: docker.io/apecloud/wesql-server:8.0.30-4.alpha2.20221109.g819b319
        imagePullPolicy: IfNotPresent
        name: mysql
        ports:
        - containerPort: 3306
          name: mysql
          protocol: TCP
        - containerPort: 13306
          name: paxos
          protocol: TCP
        resources: {}
        terminationMessagePath: /dev/termination-log
        terminationMessagePolicy: File
        volumeMounts:
        - mountPath: /data/mysql
          name: data
        - mountPath: /opt/mysql
          name: mysql-config
      dnsPolicy: ClusterFirst
      initContainers:
      - command:
        - sh
        - -c
        image: lynnleelhl/kubectl:latest
        imagePullPolicy: IfNotPresent
        name: init
        resources: {}
        terminationMessagePath: /dev/termination-log
        terminationMessagePolicy: File
      restartPolicy: Always
      schedulerName: default-scheduler
      securityContext: {}
      serviceAccount: kubeblocks
      serviceAccountName: kubeblocks
      terminationGracePeriodSeconds: 30
      volumes:
      - configMap:
          defaultMode: 420
          name: mysql-cluster-01-replicasets-mysql-config
        name: mysql-config
      - emptyDir: {}
        name: data
  updateStrategy:
    type: OnDelete
  volumeClaimTemplates:
  - apiVersion: v1
    kind: PersistentVolumeClaim
    metadata:
      creationTimestamp: null
      labels:
        app.kubernetes.io/component-name: replicasets
        app.kubernetes.io/instance: mysql-cluster-01
        app.kubernetes.io/managed-by: kubeblocks
        app.kubernetes.io/name: state.mysql-apecloud-wesql
        vct.kubeblocks.io/name: data
      name: data
    spec:
      accessModes:
      - ReadWriteOnce
      resources:
        requests:
          storage: 1Gi
      volumeMode: Filesystem
    status:
     phase: Pending
`
		sts := appsv1.StatefulSet{}
		Expect(yaml.Unmarshal([]byte(stsYAML), &sts)).Should(Succeed())
		return &sts
	}
	pvcKey := types.NamespacedName{
		Namespace: "default",
		Name:      "data-wesql-01-replicasets-0",
	}
	snapshotName := "test-snapshot-name"
	ctx := context.Background()
	newReqCtx := func() intctrlutil.RequestCtx {
		reqCtx := intctrlutil.RequestCtx{
			Ctx:      ctx,
			Log:      tlog,
			Recorder: clusterRecorder,
		}
		return reqCtx
	}
	newAllFieldsComponent := func() *Component {
		cluster, clusterDef, clusterVersion, _ := newAllFieldsClusterObj(nil, nil, false)
		reqCtx := newReqCtx()
		By("assign every available fields")
		component := mergeComponents(
			reqCtx,
			cluster,
			clusterDef,
			&clusterDef.Spec.Components[0],
			&clusterVersion.Spec.Components[0],
			&cluster.Spec.Components[0])
		Expect(component).ShouldNot(BeNil())
		return component
	}
	newParams := func() *createParams {
		cluster, clusterDef, clusterVersion, _ := newAllFieldsClusterObj(nil, nil, false)
		params := createParams{
			clusterDefinition: clusterDef,
			clusterVersion:    clusterVersion,
			cluster:           cluster,
			component:         newAllFieldsComponent(),
			applyObjs:         nil,
			cacheCtx:          &map[string]interface{}{},
		}
		return &params
	}
	newBackupPolicyTemplate := func() *dataprotectionv1alpha1.BackupPolicyTemplate {
		backupPolicyTemplateYAML := `
apiVersion: dataprotection.kubeblocks.io/v1alpha1
kind: BackupPolicyTemplate
metadata:
  labels:
    clusterdefinition.kubeblocks.io/name: apecloud-wesql
  name: backup-policy-template-mysql
spec:
  backupToolName: mysql-xtrabackup
  hooks:
    ContainerName: mysql
    image: rancher/kubectl:v1.23.7
    preCommands:
    - touch /data/mysql/data/.restore; sync
  onFailAttempted: 3
  schedule: 0 2 * * *
  ttl: 168h0m0s
`
		backupPolicyTemplate := dataprotectionv1alpha1.BackupPolicyTemplate{}
		Expect(yaml.Unmarshal([]byte(backupPolicyTemplateYAML), &backupPolicyTemplate)).Should(Succeed())
		return &backupPolicyTemplate
	}

	Context("Build object from cue template", func() {
		It("Build PVC", func() {
			sts := newStsObj()
			pvc, err := buildPVCFromSnapshot(sts, pvcKey, snapshotName)
			Expect(err).Should(BeNil())
			Expect(pvc).ShouldNot(BeNil())
			Expect(pvc.Spec.AccessModes).Should(Equal(sts.Spec.VolumeClaimTemplates[0].Spec.AccessModes))
			Expect(pvc.Spec.Resources).Should(Equal(sts.Spec.VolumeClaimTemplates[0].Spec.Resources))
		})

		It("Build Service", func() {
			params := newParams()
			svc, err := buildSvc(*params, true)
			Expect(err).Should(BeNil())
			Expect(svc).ShouldNot(BeNil())
		})

		It("Build ConnCredential", func() {
			params := newParams()
			credential, err := buildConnCredential(*params)
			Expect(err).Should(BeNil())
			Expect(credential).ShouldNot(BeNil())
		})

		It("Build StatefulSet", func() {
			reqCtx := newReqCtx()
			params := newParams()
			envConfigName := "test-env-config-name"
			newParams := params
			newComponent := *params.component
			newComponent.Replicas = 0
			newParams.component = &newComponent
			sts, err := buildSts(reqCtx, *newParams, envConfigName)
			Expect(err).Should(BeNil())
			Expect(sts).ShouldNot(BeNil())
			sts, err = buildSts(reqCtx, *params, envConfigName)
			Expect(err).Should(BeNil())
			Expect(sts).ShouldNot(BeNil())
		})

		It("Build Deploy", func() {
			reqCtx := newReqCtx()
			params := newParams()
			deploy, err := buildDeploy(reqCtx, *params)
			Expect(err).Should(BeNil())
			Expect(deploy).ShouldNot(BeNil())
		})

		It("Build PDB", func() {
			params := newParams()
			pdb, err := buildPDB(*params)
			Expect(err).Should(BeNil())
			Expect(pdb).ShouldNot(BeNil())
		})

		It("Build Env Config", func() {
			params := newParams()
			cfg, err := buildEnvConfig(*params)
			Expect(err).Should(BeNil())
			Expect(cfg).ShouldNot(BeNil())
			Expect(len(cfg.Data) == 2).Should(BeTrue())
		})

		It("Build BackupPolicy", func() {
			sts := newStsObj()
			backupPolicyTemplate := newBackupPolicyTemplate()
			backupKey := types.NamespacedName{
				Namespace: "default",
				Name:      "test-backup",
			}
			policy, err := buildBackupPolicy(sts, backupPolicyTemplate, backupKey)
			Expect(err).Should(BeNil())
			Expect(policy).ShouldNot(BeNil())
		})

		It("Build BackupJob", func() {
			sts := newStsObj()
			backupJobKey := types.NamespacedName{
				Namespace: "default",
				Name:      "test-backup-job",
			}
			backupPolicyName := "test-backup-policy"
			backupJob, err := buildBackup(sts, backupPolicyName, backupJobKey)
			Expect(err).Should(BeNil())
			Expect(backupJob).ShouldNot(BeNil())
		})

		It("Build VolumeSnapshot", func() {
			sts := newStsObj()
			snapshotKey := types.NamespacedName{
				Namespace: "default",
				Name:      "test-snapshot",
			}
			pvcName := "test-pvc-name"
			vs, err := buildVolumeSnapshot(snapshotKey, pvcName, sts)
			Expect(err).Should(BeNil())
			Expect(vs).ShouldNot(BeNil())
		})

		It("Build CronJob", func() {
			sts := newStsObj()
			pvcKey := types.NamespacedName{
				Namespace: "default",
				Name:      "test-pvc",
			}
			schedule := "* * * * *"
			cronJob, err := buildCronJob(pvcKey, schedule, sts)
			Expect(err).Should(BeNil())
			Expect(cronJob).ShouldNot(BeNil())
		})
	})

	newVolumeSnapshot := func(clusterName string) *snapshotv1.VolumeSnapshot {
		vsYAML := fmt.Sprintf(`
apiVersion: snapshot.storage.k8s.io/v1
kind: VolumeSnapshot
metadata:
  labels:
    app.kubernetes.io/component-name: replicasets
    app.kubernetes.io/created-by: kubeblocks
    app.kubernetes.io/instance: %s
    app.kubernetes.io/managed-by: kubeblocks
    app.kubernetes.io/name: state.mysql-apecloud-wesql
    backupjobs.dataprotection.kubeblocks.io/name: wesql-01-replicasets-scaling-qf6cr
    backuppolicies.dataprotection.kubeblocks.io/name: wesql-01-replicasets-scaling-hcxps
    dataprotection.kubeblocks.io/backup-type: snapshot
  name: test-volume-snapshot
  namespace: default
spec:
  source:
    persistentVolumeClaimName: data-wesql-01-replicasets-0
  volumeSnapshotClassName: csi-aws-ebs-snapclass
`, clusterName)
		vs := snapshotv1.VolumeSnapshot{}
		Expect(yaml.Unmarshal([]byte(vsYAML), &vs)).Should(Succeed())
		return &vs
	}

	Context("Backup in real cluster", func() {
		It("doBackup", func() {
			reqCtx := newReqCtx()
			cluster, _, _, _ := newAllFieldsClusterObj(nil, nil, false)
			component := newAllFieldsComponent()
			sts := newStsObj()
			vs := newVolumeSnapshot(cluster.Name)
			snapshotKey := types.NamespacedName{
				Namespace: "default",
				Name:      "test-snapshot",
			}
			component.HorizontalScalePolicy = &dbaasv1alpha1.HorizontalScalePolicy{
				Type:             dbaasv1alpha1.HScaleDataClonePolicyFromSnapshot,
				VolumeMountsName: "data",
			}
			Expect(k8sClient.Create(ctx, vs)).Should(Succeed())
			patch := client.MergeFrom(vs.DeepCopy())
			t := true
			vs.Status = &snapshotv1.VolumeSnapshotStatus{ReadyToUse: &t}
			Expect(k8sClient.Status().Patch(ctx, vs, patch)).Should(Succeed())
			stsProto := *sts.DeepCopy()
			r := int32(3)
			stsProto.Spec.Replicas = &r
			shouldRequeue, err := doBackup(reqCtx, k8sClient, cluster, component, sts, &stsProto, snapshotKey)
			Expect(shouldRequeue).Should(BeFalse())
			Expect(err).Should(BeNil())
			By("readyToUse is nil, should requeue normally")
			patch = client.MergeFrom(vs.DeepCopy())
			vs.Status = &snapshotv1.VolumeSnapshotStatus{ReadyToUse: nil}
			Expect(k8sClient.Status().Patch(ctx, vs, patch)).Should(Succeed())
			Eventually(func() bool {
				vsList := snapshotv1.VolumeSnapshotList{}
				ml := getBackupMatchingLabels(cluster.Name, component.Name)
				Expect(k8sClient.List(ctx, &vsList, ml)).Should(Succeed())
				return len(vsList.Items) == 1 && vsList.Items[0].Status.ReadyToUse == nil
			}, 10, 1).Should(BeTrue())
			shouldRequeue, err = doBackup(reqCtx, k8sClient, cluster, component, sts, &stsProto, snapshotKey)
			Expect(shouldRequeue).Should(BeTrue())
			Expect(err).Should(BeNil())
		})
	})
})<|MERGE_RESOLUTION|>--- conflicted
+++ resolved
@@ -314,17 +314,13 @@
 metadata:
   name: cluster-definition
 spec:
-<<<<<<< HEAD
-  type: state.mysql-8
+  type: state.mysql
   connectionCredential:
     username: "admin"
     admin-password: "$(RANDOM_PASSWD)"
     tcpEndpoint: "$(SVC_FQDN):$(SVC_PORT_mysql)"
     paxosEndpoint: "$(SVC_FQDN):$(SVC_PORT_paxos)"
 
-=======
-  type: state.mysql
->>>>>>> d993f3db
   components:
   - typeName: replicasets
     componentType: Stateful
