/*
Copyright ApeCloud Inc.

Licensed under the Apache License, Version 2.0 (the "License");
you may not use this file except in compliance with the License.
You may obtain a copy of the License at

    http://www.apache.org/licenses/LICENSE-2.0

Unless required by applicable law or agreed to in writing, software
distributed under the License is distributed on an "AS IS" BASIS,
WITHOUT WARRANTIES OR CONDITIONS OF ANY KIND, either express or implied.
See the License for the specific language governing permissions and
limitations under the License.
*/

package dbaas

import (
	"fmt"
	"testing"

	. "github.com/onsi/ginkgo/v2"
	. "github.com/onsi/gomega"

	"github.com/leaanthony/debme"
	"github.com/sethvargo/go-password/password"
	appsv1 "k8s.io/api/apps/v1"
	corev1 "k8s.io/api/core/v1"
	"k8s.io/apimachinery/pkg/types"
	"k8s.io/apimachinery/pkg/util/yaml"
	ctrl "sigs.k8s.io/controller-runtime"

	dbaasv1alpha1 "github.com/apecloud/kubeblocks/apis/dbaas/v1alpha1"
	intctrlutil "github.com/apecloud/kubeblocks/internal/controllerutil"
)

const (
	kFake = "fake"
)

var tlog = ctrl.Log.WithName("lifecycle_util_testing")

func TestReadCUETplFromEmbeddedFS(t *testing.T) {
	cueFS, err := debme.FS(cueTemplates, "cue")
	if err != nil {
		t.Error("Expected no error", err)
	}
	cueTpl, err := intctrlutil.NewCUETplFromBytes(cueFS.ReadFile("conn_credential_template.cue"))
	if err != nil {
		t.Error("Expected no error", err)
	}
	tlog.Info("", "cueValue", cueTpl)
}

var _ = Describe("lifecycle_utils", func() {

	BeforeEach(func() {
		// Add any steup steps that needs to be executed before each test
	})

	AfterEach(func() {
		// Add any teardown steps that needs to be executed after each test
	})

	Context("mergeMonitorConfig", func() {
		var component *Component
		var cluster *dbaasv1alpha1.Cluster
		var clusterComp *dbaasv1alpha1.ClusterComponent
		var clusterDef *dbaasv1alpha1.ClusterDefinition
		var clusterDefComp *dbaasv1alpha1.ClusterDefinitionComponent

		BeforeEach(func() {
			component = &Component{}
			component.PodSpec = &corev1.PodSpec{}
			cluster = &dbaasv1alpha1.Cluster{}
			cluster.Name = "mysql-instance-3"
			clusterComp = &dbaasv1alpha1.ClusterComponent{}
			clusterComp.Monitor = true
			cluster.Spec.Components = append(cluster.Spec.Components, *clusterComp)
			clusterComp = &cluster.Spec.Components[0]

			clusterDef = &dbaasv1alpha1.ClusterDefinition{}
			clusterDef.Spec.Type = kStateMysql
			clusterDefComp = &dbaasv1alpha1.ClusterDefinitionComponent{}
			clusterDefComp.CharacterType = kMysql
			clusterDefComp.Monitor = &dbaasv1alpha1.MonitorConfig{
				BuiltIn: false,
				Exporter: &dbaasv1alpha1.ExporterConfig{
					ScrapePort: 9144,
					ScrapePath: "/metrics",
				},
			}
			clusterDef.Spec.Components = append(clusterDef.Spec.Components, *clusterDefComp)
			clusterDefComp = &clusterDef.Spec.Components[0]
		})

		It("Monitor disable in ClusterComponent", func() {
			clusterComp.Monitor = false
			mergeMonitorConfig(cluster, clusterDef, clusterDefComp, clusterComp, component)
			monitorConfig := component.Monitor
			Expect(monitorConfig.Enable).Should(BeFalse())
			Expect(monitorConfig.ScrapePort).To(BeEquivalentTo(0))
			Expect(monitorConfig.ScrapePath).To(Equal(""))
			if component.PodSpec != nil {
				Expect(len(component.PodSpec.Containers)).To(BeEquivalentTo(0))
			}
		})

		It("Disable builtIn monitor in ClusterDefinitionComponent", func() {
			clusterComp.Monitor = true
			clusterDefComp.CharacterType = kFake
			clusterDefComp.Monitor.BuiltIn = false
			mergeMonitorConfig(cluster, clusterDef, clusterDefComp, clusterComp, component)
			monitorConfig := component.Monitor
			Expect(monitorConfig.Enable).Should(BeTrue())
			Expect(monitorConfig.ScrapePort).To(BeEquivalentTo(9144))
			Expect(monitorConfig.ScrapePath).To(Equal("/metrics"))
			if component.PodSpec != nil {
				Expect(len(component.PodSpec.Containers)).To(BeEquivalentTo(0))
			}
		})

		It("Disable builtIn monitor with wrong monitorConfig in ClusterDefinitionComponent", func() {
			clusterComp.Monitor = true
			clusterDefComp.CharacterType = kFake
			clusterDefComp.Monitor.BuiltIn = false
			clusterDefComp.Monitor.Exporter = nil
			mergeMonitorConfig(cluster, clusterDef, clusterDefComp, clusterComp, component)
			monitorConfig := component.Monitor
			Expect(monitorConfig.Enable).Should(BeFalse())
			Expect(monitorConfig.ScrapePort).To(BeEquivalentTo(0))
			Expect(monitorConfig.ScrapePath).To(Equal(""))
			if component.PodSpec != nil {
				Expect(len(component.PodSpec.Containers)).To(Equal(0))
			}
		})

		It("Enable builtIn with wrong CharacterType in ClusterDefinitionComponent", func() {
			clusterComp.Monitor = true
			clusterDefComp.CharacterType = kFake
			clusterDefComp.Monitor.BuiltIn = true
			clusterDefComp.Monitor.Exporter = nil
			mergeMonitorConfig(cluster, clusterDef, clusterDefComp, clusterComp, component)
			monitorConfig := component.Monitor
			Expect(monitorConfig.Enable).Should(BeFalse())
			Expect(monitorConfig.ScrapePort).To(BeEquivalentTo(0))
			Expect(monitorConfig.ScrapePath).To(Equal(""))
			if component.PodSpec != nil {
				Expect(len(component.PodSpec.Containers)).To(Equal(0))
			}
		})

		It("Enable builtIn with empty CharacterType and wrong clusterType in ClusterDefinitionComponent", func() {
			clusterComp.Monitor = true
			clusterDef.Spec.Type = kFake
			clusterDefComp.CharacterType = ""
			clusterDefComp.Monitor.BuiltIn = true
			clusterDefComp.Monitor.Exporter = nil
			mergeMonitorConfig(cluster, clusterDef, clusterDefComp, clusterComp, component)
			monitorConfig := component.Monitor
			Expect(monitorConfig.Enable).Should(BeFalse())
			Expect(monitorConfig.ScrapePort).To(BeEquivalentTo(0))
			Expect(monitorConfig.ScrapePath).To(Equal(""))
			if component.PodSpec != nil {
				Expect(len(component.PodSpec.Containers)).To(Equal(0))
			}
		})
	})

	Context("checkAndUpdatePodVolumes", func() {
		var sts appsv1.StatefulSet
		var volumes map[string]dbaasv1alpha1.ConfigTemplate
		BeforeEach(func() {
			sts = appsv1.StatefulSet{
				Spec: appsv1.StatefulSetSpec{
					Template: corev1.PodTemplateSpec{
						Spec: corev1.PodSpec{
							Volumes: []corev1.Volume{
								{
									Name: "data",
									VolumeSource: corev1.VolumeSource{
										EmptyDir: &corev1.EmptyDirVolumeSource{},
									},
								},
							},
							Containers: []corev1.Container{
								{
									Name:            "mysql",
									Image:           "docker.io/apecloud/wesql-server:latest",
									ImagePullPolicy: "IfNotPresent",
									VolumeMounts: []corev1.VolumeMount{
										{
											Name:      "data",
											MountPath: "/data",
										},
									},
								},
							},
						},
					},
				},
			}
			volumes = make(map[string]dbaasv1alpha1.ConfigTemplate)

		})

		It("Corner case volume is nil, and add no volume", func() {
			ps := &sts.Spec.Template.Spec
			err := checkAndUpdatePodVolumes(ps, volumes)
			Expect(err).Should(BeNil())
			Expect(len(ps.Volumes)).To(Equal(1))
		})

		It("Normal test case, and add one volume", func() {
			volumes["my_config"] = dbaasv1alpha1.ConfigTemplate{
				Name:       "myConfig",
				VolumeName: "myConfigVolume",
			}
			ps := &sts.Spec.Template.Spec
			err := checkAndUpdatePodVolumes(ps, volumes)
			Expect(err).Should(BeNil())
			Expect(len(ps.Volumes)).To(Equal(2))
		})

		It("Normal test case, and add two volume", func() {
			volumes["my_config"] = dbaasv1alpha1.ConfigTemplate{
				Name:       "myConfig",
				VolumeName: "myConfigVolume",
			}
			volumes["my_config1"] = dbaasv1alpha1.ConfigTemplate{
				Name:       "myConfig",
				VolumeName: "myConfigVolume2",
			}
			ps := &sts.Spec.Template.Spec
			err := checkAndUpdatePodVolumes(ps, volumes)
			Expect(err).Should(BeNil())
			Expect(len(ps.Volumes)).To(Equal(3))
		})

		It("replica configmap volumes test case", func() {
			const (
				cmName            = "my_config_for_test"
				replicaVolumeName = "mytest-cm-volume_for_test"
			)
			sts.Spec.Template.Spec.Volumes = append(sts.Spec.Template.Spec.Volumes,
				corev1.Volume{
					Name: replicaVolumeName,
					VolumeSource: corev1.VolumeSource{
						EmptyDir: &corev1.EmptyDirVolumeSource{},
					},
				})
			volumes[cmName] = dbaasv1alpha1.ConfigTemplate{
				Name:       "configTplName",
				VolumeName: replicaVolumeName,
			}
			ps := &sts.Spec.Template.Spec
			Expect(checkAndUpdatePodVolumes(ps, volumes)).ShouldNot(Succeed())
		})

		It("ISV config volumes test case", func() {
			const (
				cmName            = "my_config_for_isv"
				replicaVolumeName = "mytest-cm-volume_for_isv"
			)

			// mock clusterdefinition has volume
			sts.Spec.Template.Spec.Volumes = append(sts.Spec.Template.Spec.Volumes,
				corev1.Volume{
					Name: replicaVolumeName,
					VolumeSource: corev1.VolumeSource{
						ConfigMap: &corev1.ConfigMapVolumeSource{
							LocalObjectReference: corev1.LocalObjectReference{Name: "anything"},
						},
					},
				})

			volumes[cmName] = dbaasv1alpha1.ConfigTemplate{
				Name:       "configTplName",
				VolumeName: replicaVolumeName,
			}
			ps := &sts.Spec.Template.Spec
			err := checkAndUpdatePodVolumes(ps, volumes)
			Expect(err).Should(BeNil())
			Expect(len(sts.Spec.Template.Spec.Volumes)).To(Equal(2))
			volume := intctrlutil.GetVolumeMountName(sts.Spec.Template.Spec.Volumes, cmName)
			Expect(volume).ShouldNot(BeNil())
			Expect(volume.ConfigMap).ShouldNot(BeNil())
			Expect(volume.ConfigMap.Name).Should(BeEquivalentTo(cmName))
			Expect(volume.Name).Should(BeEquivalentTo(replicaVolumeName))
		})

	})

	allFieldsClusterDefObj := func(needCreate bool) *dbaasv1alpha1.ClusterDefinition {
		By("By assure an clusterDefinition obj")
		clusterDefYAML := `
apiVersion: dbaas.kubeblocks.io/v1alpha1
kind: ClusterDefinition
metadata:
  name: cluster-definition
spec:
  type: state.mysql-8
  components:
  - typeName: replicasets
    componentType: Stateful
    configTemplateRefs: 
    - name: mysql-tree-node-template-8.0 
      volumeName: mysql-config
    defaultReplicas: 1
    podSpec:
      containers:
      - name: mysql
        imagePullPolicy: IfNotPresent
        ports:
        - containerPort: 3306
          protocol: TCP
          name: mysql
        - containerPort: 13306
          protocol: TCP
          name: paxos
        volumeMounts:
          - mountPath: /var/lib/mysql
            name: data
          - mountPath: /var/log
            name: log
          - mountPath: /data/config
            name: mysql-config
        env:
          - name: "MYSQL_ROOT_PASSWORD"
            valueFrom:
              secretKeyRef:
                name: $(OPENDBAAS_MY_SECRET_NAME)
                key: password
        command: ["/usr/bin/bash", "-c"]
        args:
          - >
            cluster_info="";
            for (( i=0; i<$OPENDBAAS_REPLICASETS_PRIMARY_N; i++ )); do
              if [ $i -ne 0 ]; then
                cluster_info="$cluster_info;";
              fi;
              host=$(eval echo \$OPENDBAAS_REPLICASETS_PRIMARY_"$i"_HOSTNAME)
              cluster_info="$cluster_info$host:13306";
            done;
            idx=0;
            while IFS='-' read -ra ADDR; do
              for i in "${ADDR[@]}"; do
                idx=$i;
              done;
            done <<< "$OPENDBAAS_MY_POD_NAME";
            echo $idx;
            cluster_info="$cluster_info@$(($idx+1))";
            echo $cluster_info;
            docker-entrypoint.sh mysqld --cluster-start-index=1 --cluster-info="$cluster_info" --cluster-id=1
  - typeName: proxy
    componentType: Stateless
    defaultReplicas: 1
    podSpec:
      containers:
      - name: nginx
    service:
      ports:
      - protocol: TCP
        port: 80
`
		clusterDefinition := &dbaasv1alpha1.ClusterDefinition{}
		Expect(yaml.Unmarshal([]byte(clusterDefYAML), clusterDefinition)).Should(Succeed())
		if needCreate {
			Expect(testCtx.CheckedCreateObj(ctx, clusterDefinition)).Should(Succeed())
		}
		return clusterDefinition
	}

	allFieldsClusterVersionObj := func(needCreate bool) *dbaasv1alpha1.ClusterVersion {
		By("By assure an clusterVersion obj")
		clusterVersionYAML := `
apiVersion: dbaas.kubeblocks.io/v1alpha1
kind:       ClusterVersion
metadata:
  name:     app-version
spec:
  clusterDefinitionRef: cluster-definition
  components:
  - type: replicasets
    configTemplateRefs: 
    - name: mysql-tree-node-template-8.0 
      volumeName: mysql-config
    podSpec:
      containers:
      - name: mysql
        image: docker.io/apecloud/wesql-server:latest
        imagePullPolicy: IfNotPresent
        ports:
        - containerPort: 3306
          protocol: TCP
          name: mysql
        - containerPort: 13306
          protocol: TCP
          name: paxos
        volumeMounts:
          - mountPath: /var/lib/mysql
            name: data
          - mountPath: /var/log
            name: log
          - mountPath: /data/config
            name: mysql-config
        env:
          - name: "MYSQL_ROOT_PASSWORD"
            valueFrom:
              secretKeyRef:
                name: $(OPENDBAAS_MY_SECRET_NAME)
                key: password
        command: ["/usr/bin/bash", "-c"]
        args:
          - >
            cluster_info="";
            for (( i=0; i<$OPENDBAAS_REPLICASETS_PRIMARY_N; i++ )); do
              if [ $i -ne 0 ]; then
                cluster_info="$cluster_info;";
              fi;
              host=$(eval echo \$OPENDBAAS_REPLICASETS_PRIMARY_"$i"_HOSTNAME)
              cluster_info="$cluster_info$host:13306";
            done;
            idx=0;
            while IFS='-' read -ra ADDR; do
              for i in "${ADDR[@]}"; do
                idx=$i;
              done;
            done <<< "$OPENDBAAS_MY_POD_NAME";
            echo $idx;
            cluster_info="$cluster_info@$(($idx+1))";
            echo $cluster_info;
            docker-entrypoint.sh mysqld --cluster-start-index=1 --cluster-info="$cluster_info" --cluster-id=1
        workingDir: "/"
        envFrom: 
        - configMapRef: 
            name: test
        resources: 
          requests: 
            cpu: 2
            memory: 4Gi
        volumeDevices:
        - name: test
          devicePath: /test
        livenessProbe:
          exec:
            command:
            - cat
            - /tmp/healthy
          initialDelaySeconds: 5
          periodSeconds: 5
        readinessProbe:
          exec:
            command:
            - cat
            - /tmp/healthy
          initialDelaySeconds: 5
          periodSeconds: 5
        startupProbe:
          exec:
            command:
            - cat
            - /tmp/healthy
          initialDelaySeconds: 5
          periodSeconds: 5
        lifecycle: 
          postStart:
            exec: 
              command: 
              - cat
              - /tmp/healthy
          preStop:
            exec: 
              command: 
              - cat
              - /tmp/healthy
        terminationMessagePath: "/dev/termination-log"
        terminationMessagePolicy: File
        securityContext:
          allowPrivilegeEscalation: false
  - type: proxy
    podSpec: 
      containers:
      - name: nginx
        image: nginx
`
		clusterVersion := &dbaasv1alpha1.ClusterVersion{}
		Expect(yaml.Unmarshal([]byte(clusterVersionYAML), clusterVersion)).Should(Succeed())
		if needCreate {
			Expect(testCtx.CheckedCreateObj(ctx, clusterVersion)).Should(Succeed())
		}
		return clusterVersion
	}

	newAllFieldsClusterObj := func(
		clusterDefObj *dbaasv1alpha1.ClusterDefinition,
		clusterVersionObj *dbaasv1alpha1.ClusterVersion,
		needCreate bool,
	) (*dbaasv1alpha1.Cluster, *dbaasv1alpha1.ClusterDefinition, *dbaasv1alpha1.ClusterVersion, types.NamespacedName) {
		// setup Cluster obj required default ClusterDefinition and ClusterVersion objects if not provided
		if clusterDefObj == nil {
			clusterDefObj = allFieldsClusterDefObj(needCreate)
		}
		if clusterVersionObj == nil {
			clusterVersionObj = allFieldsClusterVersionObj(needCreate)
		}

		randomStr, _ := password.Generate(6, 0, 0, true, false)
		key := types.NamespacedName{
			Name:      "cluster" + randomStr,
			Namespace: "default",
		}

		clusterYaml := fmt.Sprintf(`
apiVersion: dbaas.kubeblocks.io/v1alpha1
kind: Cluster
metadata:
  name: %s
  namespace: %s
spec:
  clusterDefinitionRef: %s
  clusterVersionRef: %s
  terminationPolicy: WipeOut
  components:
  - name: replicasets
    type: replicasets
    monitor: true
    roleGroups:
    - name: primary
      type: primary
      replicas: 3
    volumeClaimTemplates:
    - name: data
      spec:
        accessModes:
          - ReadWriteOnce
        resources:
          requests:
            storage: 1Gi
    resources: 
      requests: 
        cpu: 2
        memory: 4Gi
`, key.Name, key.Namespace, clusterDefObj.GetName(), clusterVersionObj.GetName())

		cluster := &dbaasv1alpha1.Cluster{}
		Expect(yaml.Unmarshal([]byte(clusterYaml), cluster)).Should(Succeed())
		if needCreate {
			Expect(testCtx.CheckedCreateObj(ctx, cluster)).Should(Succeed())
		}

		return cluster, clusterDefObj, clusterVersionObj, key
	}

	Context("When mergeComponents", func() {
		It("Should merge with no error", func() {
			cluster, clusterDef, clusterVersion, _ := newAllFieldsClusterObj(nil, nil, true)
			By("assign every available fields")
			reqCtx := intctrlutil.RequestCtx{
				Ctx: ctx,
				Log: tlog,
			}
			component := mergeComponents(
				reqCtx,
				cluster,
				clusterDef,
				&clusterDef.Spec.Components[0],
				&clusterVersion.Spec.Components[0],
				&cluster.Spec.Components[0])
			Expect(component).ShouldNot(BeNil())
			By("leave clusterVersion.podSpec nil")
			clusterVersion.Spec.Components[0].PodSpec = nil
			component = mergeComponents(
				reqCtx,
				cluster,
				clusterDef,
				&clusterDef.Spec.Components[0],
				&clusterVersion.Spec.Components[0],
				&cluster.Spec.Components[0])
			Expect(component).ShouldNot(BeNil())
			clusterVersion = allFieldsClusterVersionObj(true)
			By("new container in clusterVersion not in clusterDefinition")
			component = mergeComponents(
				reqCtx,
				cluster,
				clusterDef,
				&clusterDef.Spec.Components[0],
				&clusterVersion.Spec.Components[1],
				&cluster.Spec.Components[0])
			Expect(len(component.PodSpec.Containers)).Should(Equal(2))
			By("leave clusterComp nil")
			component = mergeComponents(
				reqCtx,
				cluster,
				clusterDef,
				&clusterDef.Spec.Components[0],
				&clusterVersion.Spec.Components[0],
				nil)
			Expect(component).ShouldNot(BeNil())
			By("leave clusterDefComp nil")
			component = mergeComponents(
				reqCtx,
				cluster,
				clusterDef,
				nil,
				&clusterVersion.Spec.Components[0],
				&cluster.Spec.Components[0])
			Expect(component).Should(BeNil())
		})
	})

<<<<<<< HEAD
	// NOTES: following code are problematic, caused "Ginkgo detected an issue with your spec structure":
	//   It looks like you are calling By outside of a running spec.  Make sure you
	//   call By inside a runnable node such as It or BeforeEach and not inside the
	//   body of a container such as Describe or Context.

	// 	stsYAML := `
	// apiVersion: "apps/v1"
	// kind: StatefulSet
	// metadata:
	//   labels:
	//     app.kubernetes.io/component-name: replicasets
	//     app.kubernetes.io/instance: mysql-cluster-01
	//     app.kubernetes.io/managed-by: kubeblocks
	//     app.kubernetes.io/name: state.mysql-8-apecloud-wesql
	//   name: mysql-cluster-01-replicasets
	//   namespace: default
	// spec:
	//   minReadySeconds: 10
	//   podManagementPolicy: Parallel
	//   replicas: 1
	//   revisionHistoryLimit: 10
	//   selector:
	//     matchLabels:
	//       app.kubernetes.io/component-name: replicasets
	//       app.kubernetes.io/instance: mysql-cluster-01
	//       app.kubernetes.io/managed-by: kubeblocks
	//       app.kubernetes.io/name: state.mysql-8-apecloud-wesql
	//   serviceName: mysql-cluster-01-replicasets-headless
	//   template:
	//     metadata:
	//       creationTimestamp: null
	//       labels:
	//         app.kubernetes.io/component-name: replicasets
	//         app.kubernetes.io/instance: mysql-cluster-01
	//         app.kubernetes.io/managed-by: kubeblocks
	//         app.kubernetes.io/name: state.mysql-8-apecloud-wesql
	//     spec:
	//       containers:
	//       - command:
	//         - /bin/bash
	//         - -c
	//         image: docker.io/apecloud/wesql-server:8.0.30-4.alpha2.20221109.g819b319
	//         imagePullPolicy: IfNotPresent
	//         name: mysql
	//         ports:
	//         - containerPort: 3306
	//           name: mysql
	//           protocol: TCP
	//         - containerPort: 13306
	//           name: paxos
	//           protocol: TCP
	//         resources: {}
	//         terminationMessagePath: /dev/termination-log
	//         terminationMessagePolicy: File
	//         volumeMounts:
	//         - mountPath: /data/mysql
	//           name: data
	//         - mountPath: /opt/mysql
	//           name: mysql-config
	//       dnsPolicy: ClusterFirst
	//       initContainers:
	//       - command:
	//         - sh
	//         - -c
	//         image: lynnleelhl/kubectl:latest
	//         imagePullPolicy: IfNotPresent
	//         name: init
	//         resources: {}
	//         terminationMessagePath: /dev/termination-log
	//         terminationMessagePolicy: File
	//       restartPolicy: Always
	//       schedulerName: default-scheduler
	//       securityContext: {}
	//       serviceAccount: kubeblocks
	//       serviceAccountName: kubeblocks
	//       terminationGracePeriodSeconds: 30
	//       volumes:
	//       - configMap:
	//           defaultMode: 420
	//           name: mysql-cluster-01-replicasets-mysql-config
	//         name: mysql-config
	//       - emptyDir: {}
	//         name: data
	//   updateStrategy:
	//     type: OnDelete
	//   volumeClaimTemplates:
	//   - apiVersion: v1
	//     kind: PersistentVolumeClaim
	//     metadata:
	//       creationTimestamp: null
	//       labels:
	//         app.kubernetes.io/component-name: replicasets
	//         app.kubernetes.io/instance: mysql-cluster-01
	//         app.kubernetes.io/managed-by: kubeblocks
	//         app.kubernetes.io/name: state.mysql-8-apecloud-wesql
	//         vct.kubeblocks.io/name: data
	//       name: data
	//     spec:
	//       accessModes:
	//       - ReadWriteOnce
	//       resources:
	//         requests:
	//           storage: 1Gi
	//       volumeMode: Filesystem
	//     status:
	//       phase: Pending
	// `
	// 	sts := appsv1.StatefulSet{}
	// 	Expect(yaml.Unmarshal([]byte(stsYAML), &sts)).Should(Succeed())
	// 	pvcKey := types.NamespacedName{
	// 		Namespace: "default",
	// 		Name:      "data-wesql-01-replicasets-0",
	// 	}
	// 	snapshotName := "test-snapshot-name"
	// 	cluster, clusterDef, clusterVersion, _ := newAllFieldsClusterObj(nil, nil, false)
	// 	By("assign every available fields")
	// 	ctx := context.Background()
	// 	reqCtx := intctrlutil.RequestCtx{
	// 		Ctx: ctx,
	// 		Log: tlog,
	// 	}
	// 	component := mergeComponents(
	// 		reqCtx,
	// 		cluster,
	// 		clusterDef,
	// 		&clusterDef.Spec.Components[0],
	// 		&clusterVersion.Spec.Components[0],
	// 		&cluster.Spec.Components[0])
	// 	Expect(component).ShouldNot(BeNil())
	// 	params := createParams{
	// 		clusterDefinition: clusterDef,
	// 		clusterVersion:    clusterVersion,
	// 		cluster:           cluster,
	// 		component:         component,
	// 		applyObjs:         nil,
	// 		cacheCtx:          &map[string]interface{}{},
	// 	}
	// 	backupPolicyTemplateYAML := `
	// apiVersion: dataprotection.kubeblocks.io/v1alpha1
	// kind: BackupPolicyTemplate
	// metadata:
	//   labels:
	//     clusterdefinition.kubeblocks.io/name: apecloud-wesql
	//   name: backup-policy-template-mysql
	// spec:
	//   backupToolName: mysql-xtrabackup
	//   hooks:
	//     ContainerName: mysql
	//     image: rancher/kubectl:v1.23.7
	//     preCommands:
	//     - touch /data/mysql/data/.restore; sync
	//   onFailAttempted: 3
	//   schedule: 0 2 * * *
	//   ttl: 168h0m0s
	// `
	// 	backupPolicyTemplate := dataprotectionv1alpha1.BackupPolicyTemplate{}
	// 	Expect(yaml.Unmarshal([]byte(backupPolicyTemplateYAML), &backupPolicyTemplate)).Should(Succeed())

	// 	Context("Build object from cue template", func() {
	// 		It("Build PVC", func() {
	// 			pvc, err := buildPVCFromSnapshot(&sts, pvcKey, snapshotName)
	// 			Expect(err).Should(BeNil())
	// 			Expect(pvc).ShouldNot(BeNil())
	// 			Expect(pvc.Spec.AccessModes).Should(Equal(sts.Spec.VolumeClaimTemplates[0].Spec.AccessModes))
	// 			Expect(pvc.Spec.Resources).Should(Equal(sts.Spec.VolumeClaimTemplates[0].Spec.Resources))
	// 		})

	// 		It("Build Service", func() {
	// 			svc, err := buildSvc(params, true)
	// 			Expect(err).Should(BeNil())
	// 			Expect(svc).ShouldNot(BeNil())
	// 		})

	// 		It("Build ConnCredential", func() {
	// 			credential, err := buildConnCredential(params)
	// 			Expect(err).Should(BeNil())
	// 			Expect(credential).ShouldNot(BeNil())
	// 		})

	// 		It("Build StatefulSet", func() {
	// 			envConfigName := "test-env-config-name"
	// 			sts, err := buildSts(reqCtx, params, envConfigName)
	// 			Expect(err).Should(BeNil())
	// 			Expect(sts).ShouldNot(BeNil())
	// 		})

	// 		It("Build Deploy", func() {
	// 			deploy, err := buildDeploy(reqCtx, params)
	// 			Expect(err).Should(BeNil())
	// 			Expect(deploy).ShouldNot(BeNil())
	// 		})

	// 		It("Build PDB", func() {
	// 			pdb, err := buildPDB(params)
	// 			Expect(err).Should(BeNil())
	// 			Expect(pdb).ShouldNot(BeNil())
	// 		})

	// 		It("Build Env Config", func() {
	// 			cfg, err := buildEnvConfig(params)
	// 			Expect(err).Should(BeNil())
	// 			Expect(cfg).ShouldNot(BeNil())
	// 			Expect(len(cfg.Data) == 2).Should(BeTrue())
	// 		})

	// 		It("Build BackupPolicy", func() {
	// 			backupKey := types.NamespacedName{
	// 				Namespace: "default",
	// 				Name:      "test-backup",
	// 			}
	// 			policy, err := buildBackupPolicy(&sts, &backupPolicyTemplate, backupKey)
	// 			Expect(err).Should(BeNil())
	// 			Expect(policy).ShouldNot(BeNil())
	// 		})

	// 		It("Build BackupJob", func() {
	// 			backupJobKey := types.NamespacedName{
	// 				Namespace: "default",
	// 				Name:      "test-backup-job",
	// 			}
	// 			backupPolicyName := "test-backup-policy"
	// 			backupJob, err := buildBackupJob(&sts, backupPolicyName, backupJobKey)
	// 			Expect(err).Should(BeNil())
	// 			Expect(backupJob).ShouldNot(BeNil())
	// 		})

	// 		It("Build VolumeSnapshot", func() {
	// 			snapshotKey := types.NamespacedName{
	// 				Namespace: "default",
	// 				Name:      "test-snapshot",
	// 			}
	// 			pvcName := "test-pvc-name"
	// 			vs, err := buildVolumeSnapshot(snapshotKey, pvcName, &sts)
	// 			Expect(err).Should(BeNil())
	// 			Expect(vs).ShouldNot(BeNil())
	// 		})

	// 		It("Build CronJob", func() {
	// 			pvcKey := types.NamespacedName{
	// 				Namespace: "default",
	// 				Name:      "test-pvc",
	// 			}
	// 			schedule := "* * * * *"
	// 			cronJob, err := buildCronJob(pvcKey, schedule, &sts)
	// 			Expect(err).Should(BeNil())
	// 			Expect(cronJob).ShouldNot(BeNil())
	// 		})
	// 	})

	// 	vsYAML := fmt.Sprintf(`
	// apiVersion: snapshot.storage.k8s.io/v1
	// kind: VolumeSnapshot
	// metadata:
	//   labels:
	//     app.kubernetes.io/component-name: replicasets
	//     app.kubernetes.io/created-by: kubeblocks
	//     app.kubernetes.io/instance: %s
	//     app.kubernetes.io/managed-by: kubeblocks
	//     app.kubernetes.io/name: state.mysql-8-apecloud-wesql
	//     backupjobs.dataprotection.kubeblocks.io/name: wesql-01-replicasets-scaling-qf6cr
	//     backuppolicies.dataprotection.kubeblocks.io/name: wesql-01-replicasets-scaling-hcxps
	//     dataprotection.kubeblocks.io/backup-type: snapshot
	//   name: test-volume-snapshot
	//   namespace: default
	// spec:
	//   source:
	//     persistentVolumeClaimName: data-wesql-01-replicasets-0
	//   volumeSnapshotClassName: csi-aws-ebs-snapclass
	// `, cluster.Name)
	// 	vs := snapshotv1.VolumeSnapshot{}
	// 	Expect(yaml.Unmarshal([]byte(vsYAML), &vs)).Should(Succeed())

	//	Context("Backup in real cluster", func() {
	//		It("doBackup", func() {
	//			snapshotKey := types.NamespacedName{
	//				Namespace: "default",
	//				Name:      "test-snapshot",
	//			}
	//			component.HorizontalScalePolicy = &dbaasv1alpha1.HorizontalScalePolicy{
	//				Type:             dbaasv1alpha1.HScaleDataClonePolicyFromSnapshot,
	//				VolumeMountsName: "data",
	//			}
	//			Expect(k8sClient.Create(ctx, &vs)).Should(Succeed())
	//			patch := client.MergeFrom(vs.DeepCopy())
	//			t := true
	//			vs.Status = &snapshotv1.VolumeSnapshotStatus{ReadyToUse: &t}
	//			Expect(k8sClient.Status().Patch(ctx, &vs, patch)).Should(Succeed())
	//			stsProto := *sts.DeepCopy()
	//			r := int32(3)
	//			stsProto.Spec.Replicas = &r
	//			shouldRequeue, err := doBackup(reqCtx, k8sClient, cluster, component, &sts, &stsProto, snapshotKey)
	//			Expect(shouldRequeue).Should(BeFalse())
	//			Expect(err).Should(BeNil())
	//		})
	//	})
=======
	stsYAML := `
apiVersion: "apps/v1"
kind: StatefulSet
metadata:
  labels:
    app.kubernetes.io/component-name: replicasets
    app.kubernetes.io/instance: mysql-cluster-01
    app.kubernetes.io/managed-by: kubeblocks
    app.kubernetes.io/name: state.mysql-8-apecloud-wesql
  name: mysql-cluster-01-replicasets
  namespace: default
spec:
  minReadySeconds: 10
  podManagementPolicy: Parallel
  replicas: 1
  revisionHistoryLimit: 10
  selector:
    matchLabels:
      app.kubernetes.io/component-name: replicasets
      app.kubernetes.io/instance: mysql-cluster-01
      app.kubernetes.io/managed-by: kubeblocks
      app.kubernetes.io/name: state.mysql-8-apecloud-wesql
  serviceName: mysql-cluster-01-replicasets-headless
  template:
    metadata:
      creationTimestamp: null
      labels:
        app.kubernetes.io/component-name: replicasets
        app.kubernetes.io/instance: mysql-cluster-01
        app.kubernetes.io/managed-by: kubeblocks
        app.kubernetes.io/name: state.mysql-8-apecloud-wesql
    spec:
      containers:
      - command:
        - /bin/bash
        - -c
        image: docker.io/apecloud/wesql-server:8.0.30-4.alpha2.20221109.g819b319
        imagePullPolicy: IfNotPresent
        name: mysql
        ports:
        - containerPort: 3306
          name: mysql
          protocol: TCP
        - containerPort: 13306
          name: paxos
          protocol: TCP
        resources: {}
        terminationMessagePath: /dev/termination-log
        terminationMessagePolicy: File
        volumeMounts:
        - mountPath: /data/mysql
          name: data
        - mountPath: /opt/mysql
          name: mysql-config
      dnsPolicy: ClusterFirst
      initContainers:
      - command:
        - sh
        - -c
        image: lynnleelhl/kubectl:latest
        imagePullPolicy: IfNotPresent
        name: init
        resources: {}
        terminationMessagePath: /dev/termination-log
        terminationMessagePolicy: File
      restartPolicy: Always
      schedulerName: default-scheduler
      securityContext: {}
      serviceAccount: kubeblocks
      serviceAccountName: kubeblocks
      terminationGracePeriodSeconds: 30
      volumes:
      - configMap:
          defaultMode: 420
          name: mysql-cluster-01-replicasets-mysql-config
        name: mysql-config
      - emptyDir: {}
        name: data
  updateStrategy:
    type: OnDelete
  volumeClaimTemplates:
  - apiVersion: v1
    kind: PersistentVolumeClaim
    metadata:
      creationTimestamp: null
      labels:
        app.kubernetes.io/component-name: replicasets
        app.kubernetes.io/instance: mysql-cluster-01
        app.kubernetes.io/managed-by: kubeblocks
        app.kubernetes.io/name: state.mysql-8-apecloud-wesql
        vct.kubeblocks.io/name: data
      name: data
    spec:
      accessModes:
      - ReadWriteOnce
      resources:
        requests:
          storage: 1Gi
      volumeMode: Filesystem
    status:
      phase: Pending
`
	sts := appsv1.StatefulSet{}
	Expect(yaml.Unmarshal([]byte(stsYAML), &sts)).Should(Succeed())
	pvcKey := types.NamespacedName{
		Namespace: "default",
		Name:      "data-wesql-01-replicasets-0",
	}
	snapshotName := "test-snapshot-name"
	cluster, clusterDef, clusterVersion, _ := newAllFieldsClusterObj(nil, nil, false)
	By("assign every available fields")
	ctx := context.Background()
	reqCtx := intctrlutil.RequestCtx{
		Ctx: ctx,
		Log: tlog,
	}
	component := mergeComponents(
		reqCtx,
		cluster,
		clusterDef,
		&clusterDef.Spec.Components[0],
		&clusterVersion.Spec.Components[0],
		&cluster.Spec.Components[0])
	Expect(component).ShouldNot(BeNil())
	params := createParams{
		clusterDefinition: clusterDef,
		clusterVersion:    clusterVersion,
		cluster:           cluster,
		component:         component,
		applyObjs:         nil,
		cacheCtx:          &map[string]interface{}{},
	}
	backupPolicyTemplateYAML := `
apiVersion: dataprotection.kubeblocks.io/v1alpha1
kind: BackupPolicyTemplate
metadata:
  labels:
    clusterdefinition.kubeblocks.io/name: apecloud-wesql
  name: backup-policy-template-mysql
spec:
  backupToolName: mysql-xtrabackup
  hooks:
    ContainerName: mysql
    image: rancher/kubectl:v1.23.7
    preCommands:
    - touch /data/mysql/data/.restore; sync
  onFailAttempted: 3
  schedule: 0 2 * * *
  ttl: 168h0m0s
`
	backupPolicyTemplate := dataprotectionv1alpha1.BackupPolicyTemplate{}
	Expect(yaml.Unmarshal([]byte(backupPolicyTemplateYAML), &backupPolicyTemplate)).Should(Succeed())

	Context("Build object from cue template", func() {
		It("Build PVC", func() {
			pvc, err := buildPVCFromSnapshot(&sts, pvcKey, snapshotName)
			Expect(err).Should(BeNil())
			Expect(pvc).ShouldNot(BeNil())
			Expect(pvc.Spec.AccessModes).Should(Equal(sts.Spec.VolumeClaimTemplates[0].Spec.AccessModes))
			Expect(pvc.Spec.Resources).Should(Equal(sts.Spec.VolumeClaimTemplates[0].Spec.Resources))
		})

		It("Build Service", func() {
			svc, err := buildSvc(params, true)
			Expect(err).Should(BeNil())
			Expect(svc).ShouldNot(BeNil())
		})

		It("Build ConnCredential", func() {
			credential, err := buildConnCredential(params)
			Expect(err).Should(BeNil())
			Expect(credential).ShouldNot(BeNil())
		})

		It("Build StatefulSet", func() {
			envConfigName := "test-env-config-name"
			newParams := params
			newComponent := *params.component
			newComponent.Replicas = 0
			newParams.component = &newComponent
			sts, err := buildSts(reqCtx, newParams, envConfigName)
			Expect(err).Should(BeNil())
			Expect(sts).ShouldNot(BeNil())
			sts, err = buildSts(reqCtx, params, envConfigName)
			Expect(err).Should(BeNil())
			Expect(sts).ShouldNot(BeNil())
		})

		It("Build Deploy", func() {
			deploy, err := buildDeploy(reqCtx, params)
			Expect(err).Should(BeNil())
			Expect(deploy).ShouldNot(BeNil())
		})

		It("Build PDB", func() {
			pdb, err := buildPDB(params)
			Expect(err).Should(BeNil())
			Expect(pdb).ShouldNot(BeNil())
		})

		It("Build Env Config", func() {
			cfg, err := buildEnvConfig(params)
			Expect(err).Should(BeNil())
			Expect(cfg).ShouldNot(BeNil())
			Expect(len(cfg.Data) == 2).Should(BeTrue())
		})

		It("Build BackupPolicy", func() {
			backupKey := types.NamespacedName{
				Namespace: "default",
				Name:      "test-backup",
			}
			policy, err := buildBackupPolicy(&sts, &backupPolicyTemplate, backupKey)
			Expect(err).Should(BeNil())
			Expect(policy).ShouldNot(BeNil())
		})

		It("Build BackupJob", func() {
			backupJobKey := types.NamespacedName{
				Namespace: "default",
				Name:      "test-backup-job",
			}
			backupPolicyName := "test-backup-policy"
			backupJob, err := buildBackupJob(&sts, backupPolicyName, backupJobKey)
			Expect(err).Should(BeNil())
			Expect(backupJob).ShouldNot(BeNil())
		})

		It("Build VolumeSnapshot", func() {
			snapshotKey := types.NamespacedName{
				Namespace: "default",
				Name:      "test-snapshot",
			}
			pvcName := "test-pvc-name"
			vs, err := buildVolumeSnapshot(snapshotKey, pvcName, &sts)
			Expect(err).Should(BeNil())
			Expect(vs).ShouldNot(BeNil())
		})

		It("Build CronJob", func() {
			pvcKey := types.NamespacedName{
				Namespace: "default",
				Name:      "test-pvc",
			}
			schedule := "* * * * *"
			cronJob, err := buildCronJob(pvcKey, schedule, &sts)
			Expect(err).Should(BeNil())
			Expect(cronJob).ShouldNot(BeNil())
		})
	})

	vsYAML := fmt.Sprintf(`
apiVersion: snapshot.storage.k8s.io/v1
kind: VolumeSnapshot
metadata:
  labels:
    app.kubernetes.io/component-name: replicasets
    app.kubernetes.io/created-by: kubeblocks
    app.kubernetes.io/instance: %s
    app.kubernetes.io/managed-by: kubeblocks
    app.kubernetes.io/name: state.mysql-8-apecloud-wesql
    backupjobs.dataprotection.kubeblocks.io/name: wesql-01-replicasets-scaling-qf6cr
    backuppolicies.dataprotection.kubeblocks.io/name: wesql-01-replicasets-scaling-hcxps
    dataprotection.kubeblocks.io/backup-type: snapshot
  name: test-volume-snapshot
  namespace: default
spec:
  source:
    persistentVolumeClaimName: data-wesql-01-replicasets-0
  volumeSnapshotClassName: csi-aws-ebs-snapclass
`, cluster.Name)
	vs := snapshotv1.VolumeSnapshot{}
	Expect(yaml.Unmarshal([]byte(vsYAML), &vs)).Should(Succeed())

	Context("Backup in real cluster", func() {
		It("doBackup", func() {
			snapshotKey := types.NamespacedName{
				Namespace: "default",
				Name:      "test-snapshot",
			}
			component.HorizontalScalePolicy = &dbaasv1alpha1.HorizontalScalePolicy{
				Type:             dbaasv1alpha1.HScaleDataClonePolicyFromSnapshot,
				VolumeMountsName: "data",
			}
			Expect(k8sClient.Create(ctx, &vs)).Should(Succeed())
			patch := client.MergeFrom(vs.DeepCopy())
			t := true
			vs.Status = &snapshotv1.VolumeSnapshotStatus{ReadyToUse: &t}
			Expect(k8sClient.Status().Patch(ctx, &vs, patch)).Should(Succeed())
			stsProto := *sts.DeepCopy()
			r := int32(3)
			stsProto.Spec.Replicas = &r
			shouldRequeue, err := doBackup(reqCtx, k8sClient, cluster, component, &sts, &stsProto, snapshotKey)
			Expect(shouldRequeue).Should(BeFalse())
			Expect(err).Should(BeNil())
		})
	})
>>>>>>> 33475c71
})<|MERGE_RESOLUTION|>--- conflicted
+++ resolved
@@ -610,7 +610,6 @@
 		})
 	})
 
-<<<<<<< HEAD
 	// NOTES: following code are problematic, caused "Ginkgo detected an issue with your spec structure":
 	//   It looks like you are calling By outside of a running spec.  Make sure you
 	//   call By inside a runnable node such as It or BeforeEach and not inside the
@@ -792,7 +791,14 @@
 
 	// 		It("Build StatefulSet", func() {
 	// 			envConfigName := "test-env-config-name"
-	// 			sts, err := buildSts(reqCtx, params, envConfigName)
+	// 			newParams := params
+	// 			newComponent := *params.component
+	// 			newComponent.Replicas = 0
+	// 			newParams.component = &newComponent
+	// 			sts, err := buildSts(reqCtx, newParams, envConfigName)
+	// 			Expect(err).Should(BeNil())
+	// 			Expect(sts).ShouldNot(BeNil())
+	// 			sts, err = buildSts(reqCtx, params, envConfigName)
 	// 			Expect(err).Should(BeNil())
 	// 			Expect(sts).ShouldNot(BeNil())
 	// 		})
@@ -906,303 +912,4 @@
 	//			Expect(err).Should(BeNil())
 	//		})
 	//	})
-=======
-	stsYAML := `
-apiVersion: "apps/v1"
-kind: StatefulSet
-metadata:
-  labels:
-    app.kubernetes.io/component-name: replicasets
-    app.kubernetes.io/instance: mysql-cluster-01
-    app.kubernetes.io/managed-by: kubeblocks
-    app.kubernetes.io/name: state.mysql-8-apecloud-wesql
-  name: mysql-cluster-01-replicasets
-  namespace: default
-spec:
-  minReadySeconds: 10
-  podManagementPolicy: Parallel
-  replicas: 1
-  revisionHistoryLimit: 10
-  selector:
-    matchLabels:
-      app.kubernetes.io/component-name: replicasets
-      app.kubernetes.io/instance: mysql-cluster-01
-      app.kubernetes.io/managed-by: kubeblocks
-      app.kubernetes.io/name: state.mysql-8-apecloud-wesql
-  serviceName: mysql-cluster-01-replicasets-headless
-  template:
-    metadata:
-      creationTimestamp: null
-      labels:
-        app.kubernetes.io/component-name: replicasets
-        app.kubernetes.io/instance: mysql-cluster-01
-        app.kubernetes.io/managed-by: kubeblocks
-        app.kubernetes.io/name: state.mysql-8-apecloud-wesql
-    spec:
-      containers:
-      - command:
-        - /bin/bash
-        - -c
-        image: docker.io/apecloud/wesql-server:8.0.30-4.alpha2.20221109.g819b319
-        imagePullPolicy: IfNotPresent
-        name: mysql
-        ports:
-        - containerPort: 3306
-          name: mysql
-          protocol: TCP
-        - containerPort: 13306
-          name: paxos
-          protocol: TCP
-        resources: {}
-        terminationMessagePath: /dev/termination-log
-        terminationMessagePolicy: File
-        volumeMounts:
-        - mountPath: /data/mysql
-          name: data
-        - mountPath: /opt/mysql
-          name: mysql-config
-      dnsPolicy: ClusterFirst
-      initContainers:
-      - command:
-        - sh
-        - -c
-        image: lynnleelhl/kubectl:latest
-        imagePullPolicy: IfNotPresent
-        name: init
-        resources: {}
-        terminationMessagePath: /dev/termination-log
-        terminationMessagePolicy: File
-      restartPolicy: Always
-      schedulerName: default-scheduler
-      securityContext: {}
-      serviceAccount: kubeblocks
-      serviceAccountName: kubeblocks
-      terminationGracePeriodSeconds: 30
-      volumes:
-      - configMap:
-          defaultMode: 420
-          name: mysql-cluster-01-replicasets-mysql-config
-        name: mysql-config
-      - emptyDir: {}
-        name: data
-  updateStrategy:
-    type: OnDelete
-  volumeClaimTemplates:
-  - apiVersion: v1
-    kind: PersistentVolumeClaim
-    metadata:
-      creationTimestamp: null
-      labels:
-        app.kubernetes.io/component-name: replicasets
-        app.kubernetes.io/instance: mysql-cluster-01
-        app.kubernetes.io/managed-by: kubeblocks
-        app.kubernetes.io/name: state.mysql-8-apecloud-wesql
-        vct.kubeblocks.io/name: data
-      name: data
-    spec:
-      accessModes:
-      - ReadWriteOnce
-      resources:
-        requests:
-          storage: 1Gi
-      volumeMode: Filesystem
-    status:
-      phase: Pending
-`
-	sts := appsv1.StatefulSet{}
-	Expect(yaml.Unmarshal([]byte(stsYAML), &sts)).Should(Succeed())
-	pvcKey := types.NamespacedName{
-		Namespace: "default",
-		Name:      "data-wesql-01-replicasets-0",
-	}
-	snapshotName := "test-snapshot-name"
-	cluster, clusterDef, clusterVersion, _ := newAllFieldsClusterObj(nil, nil, false)
-	By("assign every available fields")
-	ctx := context.Background()
-	reqCtx := intctrlutil.RequestCtx{
-		Ctx: ctx,
-		Log: tlog,
-	}
-	component := mergeComponents(
-		reqCtx,
-		cluster,
-		clusterDef,
-		&clusterDef.Spec.Components[0],
-		&clusterVersion.Spec.Components[0],
-		&cluster.Spec.Components[0])
-	Expect(component).ShouldNot(BeNil())
-	params := createParams{
-		clusterDefinition: clusterDef,
-		clusterVersion:    clusterVersion,
-		cluster:           cluster,
-		component:         component,
-		applyObjs:         nil,
-		cacheCtx:          &map[string]interface{}{},
-	}
-	backupPolicyTemplateYAML := `
-apiVersion: dataprotection.kubeblocks.io/v1alpha1
-kind: BackupPolicyTemplate
-metadata:
-  labels:
-    clusterdefinition.kubeblocks.io/name: apecloud-wesql
-  name: backup-policy-template-mysql
-spec:
-  backupToolName: mysql-xtrabackup
-  hooks:
-    ContainerName: mysql
-    image: rancher/kubectl:v1.23.7
-    preCommands:
-    - touch /data/mysql/data/.restore; sync
-  onFailAttempted: 3
-  schedule: 0 2 * * *
-  ttl: 168h0m0s
-`
-	backupPolicyTemplate := dataprotectionv1alpha1.BackupPolicyTemplate{}
-	Expect(yaml.Unmarshal([]byte(backupPolicyTemplateYAML), &backupPolicyTemplate)).Should(Succeed())
-
-	Context("Build object from cue template", func() {
-		It("Build PVC", func() {
-			pvc, err := buildPVCFromSnapshot(&sts, pvcKey, snapshotName)
-			Expect(err).Should(BeNil())
-			Expect(pvc).ShouldNot(BeNil())
-			Expect(pvc.Spec.AccessModes).Should(Equal(sts.Spec.VolumeClaimTemplates[0].Spec.AccessModes))
-			Expect(pvc.Spec.Resources).Should(Equal(sts.Spec.VolumeClaimTemplates[0].Spec.Resources))
-		})
-
-		It("Build Service", func() {
-			svc, err := buildSvc(params, true)
-			Expect(err).Should(BeNil())
-			Expect(svc).ShouldNot(BeNil())
-		})
-
-		It("Build ConnCredential", func() {
-			credential, err := buildConnCredential(params)
-			Expect(err).Should(BeNil())
-			Expect(credential).ShouldNot(BeNil())
-		})
-
-		It("Build StatefulSet", func() {
-			envConfigName := "test-env-config-name"
-			newParams := params
-			newComponent := *params.component
-			newComponent.Replicas = 0
-			newParams.component = &newComponent
-			sts, err := buildSts(reqCtx, newParams, envConfigName)
-			Expect(err).Should(BeNil())
-			Expect(sts).ShouldNot(BeNil())
-			sts, err = buildSts(reqCtx, params, envConfigName)
-			Expect(err).Should(BeNil())
-			Expect(sts).ShouldNot(BeNil())
-		})
-
-		It("Build Deploy", func() {
-			deploy, err := buildDeploy(reqCtx, params)
-			Expect(err).Should(BeNil())
-			Expect(deploy).ShouldNot(BeNil())
-		})
-
-		It("Build PDB", func() {
-			pdb, err := buildPDB(params)
-			Expect(err).Should(BeNil())
-			Expect(pdb).ShouldNot(BeNil())
-		})
-
-		It("Build Env Config", func() {
-			cfg, err := buildEnvConfig(params)
-			Expect(err).Should(BeNil())
-			Expect(cfg).ShouldNot(BeNil())
-			Expect(len(cfg.Data) == 2).Should(BeTrue())
-		})
-
-		It("Build BackupPolicy", func() {
-			backupKey := types.NamespacedName{
-				Namespace: "default",
-				Name:      "test-backup",
-			}
-			policy, err := buildBackupPolicy(&sts, &backupPolicyTemplate, backupKey)
-			Expect(err).Should(BeNil())
-			Expect(policy).ShouldNot(BeNil())
-		})
-
-		It("Build BackupJob", func() {
-			backupJobKey := types.NamespacedName{
-				Namespace: "default",
-				Name:      "test-backup-job",
-			}
-			backupPolicyName := "test-backup-policy"
-			backupJob, err := buildBackupJob(&sts, backupPolicyName, backupJobKey)
-			Expect(err).Should(BeNil())
-			Expect(backupJob).ShouldNot(BeNil())
-		})
-
-		It("Build VolumeSnapshot", func() {
-			snapshotKey := types.NamespacedName{
-				Namespace: "default",
-				Name:      "test-snapshot",
-			}
-			pvcName := "test-pvc-name"
-			vs, err := buildVolumeSnapshot(snapshotKey, pvcName, &sts)
-			Expect(err).Should(BeNil())
-			Expect(vs).ShouldNot(BeNil())
-		})
-
-		It("Build CronJob", func() {
-			pvcKey := types.NamespacedName{
-				Namespace: "default",
-				Name:      "test-pvc",
-			}
-			schedule := "* * * * *"
-			cronJob, err := buildCronJob(pvcKey, schedule, &sts)
-			Expect(err).Should(BeNil())
-			Expect(cronJob).ShouldNot(BeNil())
-		})
-	})
-
-	vsYAML := fmt.Sprintf(`
-apiVersion: snapshot.storage.k8s.io/v1
-kind: VolumeSnapshot
-metadata:
-  labels:
-    app.kubernetes.io/component-name: replicasets
-    app.kubernetes.io/created-by: kubeblocks
-    app.kubernetes.io/instance: %s
-    app.kubernetes.io/managed-by: kubeblocks
-    app.kubernetes.io/name: state.mysql-8-apecloud-wesql
-    backupjobs.dataprotection.kubeblocks.io/name: wesql-01-replicasets-scaling-qf6cr
-    backuppolicies.dataprotection.kubeblocks.io/name: wesql-01-replicasets-scaling-hcxps
-    dataprotection.kubeblocks.io/backup-type: snapshot
-  name: test-volume-snapshot
-  namespace: default
-spec:
-  source:
-    persistentVolumeClaimName: data-wesql-01-replicasets-0
-  volumeSnapshotClassName: csi-aws-ebs-snapclass
-`, cluster.Name)
-	vs := snapshotv1.VolumeSnapshot{}
-	Expect(yaml.Unmarshal([]byte(vsYAML), &vs)).Should(Succeed())
-
-	Context("Backup in real cluster", func() {
-		It("doBackup", func() {
-			snapshotKey := types.NamespacedName{
-				Namespace: "default",
-				Name:      "test-snapshot",
-			}
-			component.HorizontalScalePolicy = &dbaasv1alpha1.HorizontalScalePolicy{
-				Type:             dbaasv1alpha1.HScaleDataClonePolicyFromSnapshot,
-				VolumeMountsName: "data",
-			}
-			Expect(k8sClient.Create(ctx, &vs)).Should(Succeed())
-			patch := client.MergeFrom(vs.DeepCopy())
-			t := true
-			vs.Status = &snapshotv1.VolumeSnapshotStatus{ReadyToUse: &t}
-			Expect(k8sClient.Status().Patch(ctx, &vs, patch)).Should(Succeed())
-			stsProto := *sts.DeepCopy()
-			r := int32(3)
-			stsProto.Spec.Replicas = &r
-			shouldRequeue, err := doBackup(reqCtx, k8sClient, cluster, component, &sts, &stsProto, snapshotKey)
-			Expect(shouldRequeue).Should(BeFalse())
-			Expect(err).Should(BeNil())
-		})
-	})
->>>>>>> 33475c71
 })