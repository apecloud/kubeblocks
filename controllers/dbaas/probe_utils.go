--- conflicted
+++ resolved
@@ -32,14 +32,9 @@
 )
 
 const (
-<<<<<<< HEAD
 	// http://localhost:<port>/v1.0/bindings/<binding_type>
 	roleObserveURIFormat = "http://localhost:%s/v1.0/bindings/%s"
-)
-
-func buildProbeContainers(reqCtx intctrlutil.RequestCtx, params createParams,
-	containers []corev1.Container) ([]corev1.Container, error) {
-=======
+
 	roleProbeContainerName    = "kb-rolechangedcheck"
 	statusProbeContainerName  = "kb-statuscheck"
 	runningProbeContainerName = "kb-runningcheck"
@@ -49,7 +44,6 @@
 )
 
 func buildProbeContainers(reqCtx intctrlutil.RequestCtx, component *Component) error {
->>>>>>> fa33727b
 	cueFS, _ := debme.FS(cueTemplates, "cue")
 
 	cueTpl, err := intctrlutil.NewCUETplFromBytes(cueFS.ReadFile("probe_template.cue"))
@@ -84,7 +78,7 @@
 
 	if componentProbes.RoleChangedProbe != nil {
 		roleChangedContainer := container.DeepCopy()
-		buildRoleChangedProbeContainer(params.component.CharacterType, roleChangedContainer, componentProbes.RoleChangedProbe, int(probeSvcHTTPPort))
+		buildRoleChangedProbeContainer(component.CharacterType, roleChangedContainer, componentProbes.RoleChangedProbe, int(probeSvcHTTPPort))
 		probeContainers = append(probeContainers, *roleChangedContainer)
 	}
 
@@ -154,6 +148,23 @@
 		Name:          "probe-port",
 		Protocol:      "TCP",
 	}}
+}
+
+func getComponentRoles(component *Component) map[string]string {
+	var roles = map[string]string{}
+	if component.ConsensusSpec == nil {
+		return roles
+	}
+
+	consensus := component.ConsensusSpec
+	roles[strings.ToLower(consensus.Leader.Name)] = string(consensus.Leader.AccessMode)
+	for _, follower := range consensus.Followers {
+		roles[strings.ToLower(follower.Name)] = string(follower.AccessMode)
+	}
+	if consensus.Learner != nil {
+		roles[strings.ToLower(consensus.Learner.Name)] = string(consensus.Learner.AccessMode)
+	}
+	return roles
 }
 
 func buildRoleChangedProbeContainer(characterType string, roleChangedContainer *corev1.Container,
@@ -174,39 +185,6 @@
 	roleChangedContainer.StartupProbe.TCPSocket.Port = intstr.FromInt(probeSvcHTTPPort)
 }
 
-func getComponentRoles(component *Component) map[string]string {
-	var roles = map[string]string{}
-	if component.ConsensusSpec == nil {
-		return roles
-	}
-
-	consensus := component.ConsensusSpec
-	roles[strings.ToLower(consensus.Leader.Name)] = string(consensus.Leader.AccessMode)
-	for _, follower := range consensus.Followers {
-		roles[strings.ToLower(follower.Name)] = string(follower.AccessMode)
-	}
-	if consensus.Learner != nil {
-		roles[strings.ToLower(consensus.Learner.Name)] = string(consensus.Learner.AccessMode)
-	}
-	return roles
-}
-
-<<<<<<< HEAD
-=======
-func buildRoleChangedProbeContainer(roleChangedContainer *corev1.Container,
-	probeSetting *dbaasv1alpha1.ClusterDefinitionProbe, probeSvcHTTPPort int) {
-	roleChangedContainer.Name = roleProbeContainerName
-	probe := roleChangedContainer.ReadinessProbe
-	probe.Exec.Command = []string{"curl", "-X", "POST",
-		"--fail-with-body", "--silent",
-		"-H", "Content-Type: application/json",
-		"http://localhost:" + strconv.Itoa(probeSvcHTTPPort) + "/v1.0/bindings/probe",
-		"-d", "{\"operation\": \"roleCheck\", \"metadata\": {\"sql\" : \"\"}}"}
-	probe.PeriodSeconds = probeSetting.PeriodSeconds
-	roleChangedContainer.StartupProbe.TCPSocket.Port = intstr.FromInt(probeSvcHTTPPort)
-}
-
->>>>>>> fa33727b
 func buildStatusProbeContainer(statusProbeContainer *corev1.Container,
 	probeSetting *dbaasv1alpha1.ClusterDefinitionProbe, probeSvcHTTPPort int) {
 	statusProbeContainer.Name = statusProbeContainerName
