/*
Copyright ApeCloud Inc.

Licensed under the Apache License, Version 2.0 (the "License");
you may not use this file except in compliance with the License.
You may obtain a copy of the License at

    http://www.apache.org/licenses/LICENSE-2.0

Unless required by applicable law or agreed to in writing, software
distributed under the License is distributed on an "AS IS" BASIS,
WITHOUT WARRANTIES OR CONDITIONS OF ANY KIND, either express or implied.
See the License for the specific language governing permissions and
limitations under the License.
*/

package dbaas

import (
	corev1 "k8s.io/api/core/v1"
	policyv1 "k8s.io/api/policy/v1"

	dbaasv1alpha1 "github.com/apecloud/kubeblocks/apis/dbaas/v1alpha1"
)

const (
	// settings keys
	cmNamespaceKey              = "CM_NAMESPACE"
	maxConcurReconAppVersionKey = "MAXCONCURRENTRECONCILES_APPVERSION"
	maxConcurReconClusterDefKey = "MAXCONCURRENTRECONCILES_CLUSTERDEF"

	// name of our custom finalizer
	dbClusterFinalizerName    = "cluster.kubeblocks.io/finalizer"
	dbClusterDefFinalizerName = "clusterdefinition.kubeblocks.io/finalizer"
	appVersionFinalizerName   = "appversion.kubeblocks.io/finalizer"
	opsRequestFinalizerName   = "opsrequest.kubeblocks.io/finalizer"

	// label keys
	clusterDefLabelKey         = "clusterdefinition.kubeblocks.io/name"
	appVersionLabelKey         = "appversion.kubeblocks.io/name"
	statefulSetPodNameLabelKey = "statefulset.kubernetes.io/pod-name"

	DeploymentKind  = "Deployment"
	StatefulSetKind = "StatefulSet"
	PodKind         = "Pod"
)

type MonitorConfig struct {
	Enable     bool   `json:"enable"`
	ScrapePort int    `json:"scrapePort,omitempty"`
	ScrapePath string `json:"scrapePath,omitempty"`
}

type Component struct {
<<<<<<< HEAD
	ClusterDefName       string                                 `json:"clusterDefName,omitempty"`
	ClusterType          string                                 `json:"clusterType,omitempty"`
	Name                 string                                 `json:"name,omitempty"`
	Type                 string                                 `json:"type,omitempty"`
	MinAvailable         int                                    `json:"minAvailable,omitempty"`
	MaxAvailable         int                                    `json:"maxAvailable,omitempty"`
	DefaultReplicas      int                                    `json:"defaultReplicas,omitempty"`
	Replicas             int                                    `json:"replicas,omitempty"`
	AntiAffinity         bool                                   `json:"antiAffinity,omitempty"`
	ComponentType        dbaasv1alpha1.ComponentType            `json:"componentType,omitempty"`
	ConsensusSpec        *dbaasv1alpha1.ConsensusSetSpec        `json:"consensusSpec,omitempty"`
	PodSpec              *corev1.PodSpec                        `json:"podSpec,omitempty"`
	Service              corev1.ServiceSpec                     `json:"service,omitempty"`
	Scripts              dbaasv1alpha1.ClusterDefinitionScripts `json:"scripts,omitempty"`
	Probes               *dbaasv1alpha1.ClusterDefinitionProbes `json:"probes,omitempty"`
	VolumeClaimTemplates []corev1.PersistentVolumeClaimTemplate `json:"volumeClaimTemplates,omitempty"`
	Monitor              MonitorConfig                          `json:"monitor,omitempty"`
	EnabledLogs          []string                               `json:"enabledLogs,omitempty"`
	LogConfigs           []dbaasv1alpha1.LogConfig              `json:"logConfigs,omitempty"`
=======
	ClusterDefName          string                                 `json:"clusterDefName,omitempty"`
	ClusterType             string                                 `json:"clusterType,omitempty"`
	Name                    string                                 `json:"name,omitempty"`
	Type                    string                                 `json:"type,omitempty"`
	MinReplicas             int                                    `json:"minReplicas,omitempty"`
	MaxReplicas             int                                    `json:"maxReplicas,omitempty"`
	DefaultReplicas         int                                    `json:"defaultReplicas,omitempty"`
	Replicas                int                                    `json:"replicas,omitempty"`
	PodDisruptionBudgetSpec *policyv1.PodDisruptionBudgetSpec      `json:"podDisruptionBudgetSpec,omitempty"`
	AntiAffinity            bool                                   `json:"antiAffinity,omitempty"`
	ComponentType           dbaasv1alpha1.ComponentType            `json:"componentType,omitempty"`
	ConsensusSpec           *dbaasv1alpha1.ConsensusSetSpec        `json:"consensusSpec,omitempty"`
	PodSpec                 *corev1.PodSpec                        `json:"podSpec,omitempty"`
	Service                 corev1.ServiceSpec                     `json:"service,omitempty"`
	Scripts                 dbaasv1alpha1.ClusterDefinitionScripts `json:"scripts,omitempty"`
	Probes                  *dbaasv1alpha1.ClusterDefinitionProbes `json:"probes,omitempty"`
	VolumeClaimTemplates    []corev1.PersistentVolumeClaimTemplate `json:"volumeClaimTemplates,omitempty"`
	Monitor                 MonitorConfig                          `json:"monitor,omitempty"`
>>>>>>> ab6ab275
}<|MERGE_RESOLUTION|>--- conflicted
+++ resolved
@@ -52,27 +52,6 @@
 }
 
 type Component struct {
-<<<<<<< HEAD
-	ClusterDefName       string                                 `json:"clusterDefName,omitempty"`
-	ClusterType          string                                 `json:"clusterType,omitempty"`
-	Name                 string                                 `json:"name,omitempty"`
-	Type                 string                                 `json:"type,omitempty"`
-	MinAvailable         int                                    `json:"minAvailable,omitempty"`
-	MaxAvailable         int                                    `json:"maxAvailable,omitempty"`
-	DefaultReplicas      int                                    `json:"defaultReplicas,omitempty"`
-	Replicas             int                                    `json:"replicas,omitempty"`
-	AntiAffinity         bool                                   `json:"antiAffinity,omitempty"`
-	ComponentType        dbaasv1alpha1.ComponentType            `json:"componentType,omitempty"`
-	ConsensusSpec        *dbaasv1alpha1.ConsensusSetSpec        `json:"consensusSpec,omitempty"`
-	PodSpec              *corev1.PodSpec                        `json:"podSpec,omitempty"`
-	Service              corev1.ServiceSpec                     `json:"service,omitempty"`
-	Scripts              dbaasv1alpha1.ClusterDefinitionScripts `json:"scripts,omitempty"`
-	Probes               *dbaasv1alpha1.ClusterDefinitionProbes `json:"probes,omitempty"`
-	VolumeClaimTemplates []corev1.PersistentVolumeClaimTemplate `json:"volumeClaimTemplates,omitempty"`
-	Monitor              MonitorConfig                          `json:"monitor,omitempty"`
-	EnabledLogs          []string                               `json:"enabledLogs,omitempty"`
-	LogConfigs           []dbaasv1alpha1.LogConfig              `json:"logConfigs,omitempty"`
-=======
 	ClusterDefName          string                                 `json:"clusterDefName,omitempty"`
 	ClusterType             string                                 `json:"clusterType,omitempty"`
 	Name                    string                                 `json:"name,omitempty"`
@@ -91,5 +70,6 @@
 	Probes                  *dbaasv1alpha1.ClusterDefinitionProbes `json:"probes,omitempty"`
 	VolumeClaimTemplates    []corev1.PersistentVolumeClaimTemplate `json:"volumeClaimTemplates,omitempty"`
 	Monitor                 MonitorConfig                          `json:"monitor,omitempty"`
->>>>>>> ab6ab275
+	EnabledLogs             []string                               `json:"enabledLogs,omitempty"`
+	LogConfigs              []dbaasv1alpha1.LogConfig              `json:"logConfigs,omitempty"`
 }