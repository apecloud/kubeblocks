/*
Copyright ApeCloud Inc.

Licensed under the Apache License, Version 2.0 (the "License");
you may not use this file except in compliance with the License.
You may obtain a copy of the License at

    http://www.apache.org/licenses/LICENSE-2.0

Unless required by applicable law or agreed to in writing, software
distributed under the License is distributed on an "AS IS" BASIS,
WITHOUT WARRANTIES OR CONDITIONS OF ANY KIND, either express or implied.
See the License for the specific language governing permissions and
limitations under the License.
*/

package dbaas

import (
	corev1 "k8s.io/api/core/v1"
	policyv1 "k8s.io/api/policy/v1"

	dbaasv1alpha1 "github.com/apecloud/kubeblocks/apis/dbaas/v1alpha1"
	intctrlutil "github.com/apecloud/kubeblocks/internal/controllerutil"
)

const (
	// settings keys
	cmNamespaceKey              = "CM_NAMESPACE"
	maxConcurReconAppVersionKey = "MAXCONCURRENTRECONCILES_APPVERSION"
	maxConcurReconClusterDefKey = "MAXCONCURRENTRECONCILES_CLUSTERDEF"

	// name of our custom finalizer
	dbClusterFinalizerName    = "cluster.kubeblocks.io/finalizer"
	dbClusterDefFinalizerName = "clusterdefinition.kubeblocks.io/finalizer"
	appVersionFinalizerName   = "appversion.kubeblocks.io/finalizer"
	opsRequestFinalizerName   = "opsrequest.kubeblocks.io/finalizer"

	// label keys
	clusterDefLabelKey         = "clusterdefinition.kubeblocks.io/name"
	appVersionLabelKey         = "appversion.kubeblocks.io/name"
	statefulSetPodNameLabelKey = "statefulset.kubernetes.io/pod-name"
	CSRoleChangedAnnotKey      = "cs.kubeblocks.io/event-handled"
	CSRoleChangedAnnotHandled  = "true"
)

type MonitorConfig struct {
	Enable     bool   `json:"enable"`
	ScrapePort int32  `json:"scrapePort,omitempty"`
	ScrapePath string `json:"scrapePath,omitempty"`
}

type Component struct {
	ClusterDefName          string                                 `json:"clusterDefName,omitempty"`
	ClusterType             string                                 `json:"clusterType,omitempty"`
	Name                    string                                 `json:"name,omitempty"`
	Type                    string                                 `json:"type,omitempty"`
	MinReplicas             int32                                  `json:"minReplicas,omitempty"`
	MaxReplicas             int32                                  `json:"maxReplicas,omitempty"`
	DefaultReplicas         int32                                  `json:"defaultReplicas,omitempty"`
	Replicas                int32                                  `json:"replicas,omitempty"`
	PodDisruptionBudgetSpec *policyv1.PodDisruptionBudgetSpec      `json:"podDisruptionBudgetSpec,omitempty"`
	AntiAffinity            bool                                   `json:"antiAffinity,omitempty"`
	ComponentType           dbaasv1alpha1.ComponentType            `json:"componentType,omitempty"`
	ConsensusSpec           *dbaasv1alpha1.ConsensusSetSpec        `json:"consensusSpec,omitempty"`
	PodSpec                 *corev1.PodSpec                        `json:"podSpec,omitempty"`
	Service                 *corev1.ServiceSpec                    `json:"service,omitempty"`
	Probes                  *dbaasv1alpha1.ClusterDefinitionProbes `json:"probes,omitempty"`
	VolumeClaimTemplates    []corev1.PersistentVolumeClaimTemplate `json:"volumeClaimTemplates,omitempty"`
	Monitor                 *MonitorConfig                         `json:"monitor,omitempty"`
	EnabledLogs             []string                               `json:"enabledLogs,omitempty"`
	LogConfigs              []dbaasv1alpha1.LogConfig              `json:"logConfigs,omitempty"`
	ConfigTemplates         []dbaasv1alpha1.ConfigTemplate         `json:"configTemplates,omitempty"`
}

<<<<<<< HEAD
type ResourceDefinition struct {
	MemorySize int64 `json:"memorySize,omitempty"`
	CoreNum    int64 `json:"coreNum,omitempty"`
}

type componentTemplateValues struct {
	TypeName    string
	ServiceName string
	Replicas    int32

	// Container *corev1.Container
	Resource  *ResourceDefinition
	ConfigTpl []dbaasv1alpha1.ConfigTemplate
}

type configTemplateBuilder struct {
	namespace   string
	clusterName string

	// Global Var
	componentValues  *componentTemplateValues
	builtInFunctions *intctrlutil.BuiltInObjectsFunc

	// DBaas cluster object
	component  *Component
	appVersion *dbaasv1alpha1.AppVersion
	cluster    *dbaasv1alpha1.Cluster
	podSpec    *corev1.PodSpec
=======
type valueFromEnv struct {
	name      string
	fieldPath string
>>>>>>> bf907657
}<|MERGE_RESOLUTION|>--- conflicted
+++ resolved
@@ -73,7 +73,6 @@
 	ConfigTemplates         []dbaasv1alpha1.ConfigTemplate         `json:"configTemplates,omitempty"`
 }
 
-<<<<<<< HEAD
 type ResourceDefinition struct {
 	MemorySize int64 `json:"memorySize,omitempty"`
 	CoreNum    int64 `json:"coreNum,omitempty"`
@@ -92,6 +91,7 @@
 type configTemplateBuilder struct {
 	namespace   string
 	clusterName string
+	tplName     string
 
 	// Global Var
 	componentValues  *componentTemplateValues
@@ -102,9 +102,4 @@
 	appVersion *dbaasv1alpha1.AppVersion
 	cluster    *dbaasv1alpha1.Cluster
 	podSpec    *corev1.PodSpec
-=======
-type valueFromEnv struct {
-	name      string
-	fieldPath string
->>>>>>> bf907657
 }