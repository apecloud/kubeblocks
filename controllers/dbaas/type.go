--- conflicted
+++ resolved
@@ -72,9 +72,7 @@
 	EnabledLogs             []string                               `json:"enabledLogs,omitempty"`
 	LogConfigs              []dbaasv1alpha1.LogConfig              `json:"logConfigs,omitempty"`
 	ConfigTemplates         []dbaasv1alpha1.ConfigTemplate         `json:"configTemplates,omitempty"`
-<<<<<<< HEAD
 	BackupSource            string                                 `json:"backupSource,omitempty"`
-=======
 }
 
 type ResourceDefinition struct {
@@ -112,5 +110,4 @@
 	name      string
 	fieldPath string
 	value     string
->>>>>>> dc44c411
 }