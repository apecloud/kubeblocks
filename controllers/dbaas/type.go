--- conflicted
+++ resolved
@@ -53,41 +53,21 @@
 }
 
 type Component struct {
-<<<<<<< HEAD
-	ClusterDefName       string                                 `json:"clusterDefName,omitempty"`
-	ClusterType          string                                 `json:"clusterType,omitempty"`
-	Name                 string                                 `json:"name,omitempty"`
-	Type                 string                                 `json:"type,omitempty"`
-	MinAvailable         int32                                  `json:"minAvailable,omitempty"`
-	MaxAvailable         int32                                  `json:"maxAvailable,omitempty"`
-	DefaultReplicas      int32                                  `json:"defaultReplicas,omitempty"`
-	Replicas             int32                                  `json:"replicas,omitempty"`
-	AntiAffinity         bool                                   `json:"antiAffinity,omitempty"`
-	ComponentType        dbaasv1alpha1.ComponentType            `json:"componentType,omitempty"`
-	ConsensusSpec        *dbaasv1alpha1.ConsensusSetSpec        `json:"consensusSpec,omitempty"`
-	PodSpec              *corev1.PodSpec                        `json:"podSpec,omitempty"`
-	Service              corev1.ServiceSpec                     `json:"service,omitempty"`
-	Probes               *dbaasv1alpha1.ClusterDefinitionProbes `json:"probes,omitempty"`
-	VolumeClaimTemplates []corev1.PersistentVolumeClaimTemplate `json:"volumeClaimTemplates,omitempty"`
-	Monitor              MonitorConfig                          `json:"monitor,omitempty"`
-=======
 	ClusterDefName          string                                 `json:"clusterDefName,omitempty"`
 	ClusterType             string                                 `json:"clusterType,omitempty"`
 	Name                    string                                 `json:"name,omitempty"`
 	Type                    string                                 `json:"type,omitempty"`
-	MinReplicas             int                                    `json:"minReplicas,omitempty"`
-	MaxReplicas             int                                    `json:"maxReplicas,omitempty"`
-	DefaultReplicas         int                                    `json:"defaultReplicas,omitempty"`
-	Replicas                int                                    `json:"replicas,omitempty"`
+	MinReplicas             int32                                  `json:"minReplicas,omitempty"`
+	MaxReplicas             int32                                  `json:"maxReplicas,omitempty"`
+	DefaultReplicas         int32                                  `json:"defaultReplicas,omitempty"`
+	Replicas                int32                                  `json:"replicas,omitempty"`
 	PodDisruptionBudgetSpec *policyv1.PodDisruptionBudgetSpec      `json:"podDisruptionBudgetSpec,omitempty"`
 	AntiAffinity            bool                                   `json:"antiAffinity,omitempty"`
 	ComponentType           dbaasv1alpha1.ComponentType            `json:"componentType,omitempty"`
 	ConsensusSpec           *dbaasv1alpha1.ConsensusSetSpec        `json:"consensusSpec,omitempty"`
 	PodSpec                 *corev1.PodSpec                        `json:"podSpec,omitempty"`
 	Service                 corev1.ServiceSpec                     `json:"service,omitempty"`
-	Scripts                 dbaasv1alpha1.ClusterDefinitionScripts `json:"scripts,omitempty"`
 	Probes                  *dbaasv1alpha1.ClusterDefinitionProbes `json:"probes,omitempty"`
 	VolumeClaimTemplates    []corev1.PersistentVolumeClaimTemplate `json:"volumeClaimTemplates,omitempty"`
 	Monitor                 MonitorConfig                          `json:"monitor,omitempty"`
->>>>>>> 1798cd46
 }