/*
Copyright ApeCloud Inc.

Licensed under the Apache License, Version 2.0 (the "License");
you may not use this file except in compliance with the License.
You may obtain a copy of the License at

    http://www.apache.org/licenses/LICENSE-2.0

Unless required by applicable law or agreed to in writing, software
distributed under the License is distributed on an "AS IS" BASIS,
WITHOUT WARRANTIES OR CONDITIONS OF ANY KIND, either express or implied.
See the License for the specific language governing permissions and
limitations under the License.
*/

package dbaas

import (
	corev1 "k8s.io/api/core/v1"

	dbaasv1alpha1 "github.com/apecloud/kubeblocks/apis/dbaas/v1alpha1"
)

const (
	// settings keys
	cmNamespaceKey              = "CM_NAMESPACE"
	maxConcurReconAppVersionKey = "MAXCONCURRENTRECONCILES_APPVERSION"
	maxConcurReconClusterDefKey = "MAXCONCURRENTRECONCILES_CLUSTERDEF"

	// name of our custom finalizer
	dbClusterFinalizerName    = "cluster.kubeblocks.io/finalizer"
	dbClusterDefFinalizerName = "clusterdefinition.kubeblocks.io/finalizer"
	appVersionFinalizerName   = "appversion.kubeblocks.io/finalizer"
	opsRequestFinalizerName   = "opsrequest.kubeblocks.io/finalizer"

	// label keys
	clusterDefLabelKey             = "clusterdefinition.kubeblocks.io/name"
	appVersionLabelKey             = "appversion.kubeblocks.io/name"
	statefulSetPodNameLabelKey     = "statefulset.kubernetes.io/pod-name"
<<<<<<< HEAD
	consensusSetRoleLabelKey       = "cs.dbaas.kubeblocks.io/role"
	replicationSetRoleLabelKey     = "rs.dbaas.kubeblocks.com/role"
=======
>>>>>>> f5c89e05
	consensusSetAccessModeLabelKey = "cs.dbaas.kubeblocks.io/access-mode"
	clusterLabelKey                = "cluster.kubeblocks.io/name"

	consensusSetStatusDefaultPodName = "Unknown"
)

type MonitorConfig struct {
	Enable     bool   `json:"enable"`
	ScrapePort int    `json:"scrapePort,omitempty"`
	ScrapePath string `json:"scrapePath,omitempty"`
}

type Component struct {
	ClusterDefName       string                                 `json:"clusterDefName,omitempty"`
	ClusterType          string                                 `json:"clusterType,omitempty"`
	Name                 string                                 `json:"name,omitempty"`
	Type                 string                                 `json:"type,omitempty"`
	MinAvailable         int                                    `json:"minAvailable,omitempty"`
	MaxAvailable         int                                    `json:"maxAvailable,omitempty"`
	DefaultReplicas      int                                    `json:"defaultReplicas,omitempty"`
	Replicas             int                                    `json:"replicas,omitempty"`
	AntiAffinity         bool                                   `json:"antiAffinity,omitempty"`
	ComponentType        dbaasv1alpha1.ComponentType            `json:"componentType,omitempty"`
	ConsensusSpec        *dbaasv1alpha1.ConsensusSetSpec        `json:"consensusSpec,omitempty"`
	ReplicationSpec      *dbaasv1alpha1.ReplicationSpec         `json:"replicationSpec,omitempty"`
	PrimaryStsIndex      *int                                   `json:"primaryStsIndex,omitempty"`
	PodSpec              *corev1.PodSpec                        `json:"podSpec,omitempty"`
	Service              corev1.ServiceSpec                     `json:"service,omitempty"`
	Scripts              dbaasv1alpha1.ClusterDefinitionScripts `json:"scripts,omitempty"`
	Probes               *dbaasv1alpha1.ClusterDefinitionProbes `json:"probes,omitempty"`
	VolumeClaimTemplates []corev1.PersistentVolumeClaimTemplate `json:"volumeClaimTemplates,omitempty"`
	Monitor              MonitorConfig                          `json:"monitor,omitempty"`
}<|MERGE_RESOLUTION|>--- conflicted
+++ resolved
@@ -38,11 +38,6 @@
 	clusterDefLabelKey             = "clusterdefinition.kubeblocks.io/name"
 	appVersionLabelKey             = "appversion.kubeblocks.io/name"
 	statefulSetPodNameLabelKey     = "statefulset.kubernetes.io/pod-name"
-<<<<<<< HEAD
-	consensusSetRoleLabelKey       = "cs.dbaas.kubeblocks.io/role"
-	replicationSetRoleLabelKey     = "rs.dbaas.kubeblocks.com/role"
-=======
->>>>>>> f5c89e05
 	consensusSetAccessModeLabelKey = "cs.dbaas.kubeblocks.io/access-mode"
 	clusterLabelKey                = "cluster.kubeblocks.io/name"
 
