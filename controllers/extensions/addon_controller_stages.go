/*
Copyright (C) 2022-2024 ApeCloud Co., Ltd

This file is part of KubeBlocks project

This program is free software: you can redistribute it and/or modify
it under the terms of the GNU Affero General Public License as published by
the Free Software Foundation, either version 3 of the License, or
(at your option) any later version.

This program is distributed in the hope that it will be useful
but WITHOUT ANY WARRANTY; without even the implied warranty of
MERCHANTABILITY or FITNESS FOR A PARTICULAR PURPOSE.  See the
GNU Affero General Public License for more details.

You should have received a copy of the GNU Affero General Public License
along with this program.  If not, see <http://www.gnu.org/licenses/>.
*/

package extensions

import (
	"context"
	"encoding/json"
	"fmt"
	"strings"
	"time"

	ctrlerihandler "github.com/authzed/controller-idioms/handler"
	"golang.org/x/exp/slices"
	batchv1 "k8s.io/api/batch/v1"
	corev1 "k8s.io/api/core/v1"
	apierrors "k8s.io/apimachinery/pkg/api/errors"
	"k8s.io/apimachinery/pkg/api/meta"
	metav1 "k8s.io/apimachinery/pkg/apis/meta/v1"
	corev1client "k8s.io/client-go/kubernetes/typed/core/v1"
	ctrl "sigs.k8s.io/controller-runtime"
	"sigs.k8s.io/controller-runtime/pkg/client"

	appsv1alpha1 "github.com/apecloud/kubeblocks/apis/apps/v1alpha1"
	extensionsv1alpha1 "github.com/apecloud/kubeblocks/apis/extensions/v1alpha1"
	"github.com/apecloud/kubeblocks/pkg/constant"
	intctrlutil "github.com/apecloud/kubeblocks/pkg/controllerutil"
	viper "github.com/apecloud/kubeblocks/pkg/viperx"
)

type stageCtx struct {
	reqCtx     *intctrlutil.RequestCtx
	reconciler *AddonReconciler
	next       ctrlerihandler.Handler
}

const (
	resultValueKey  = "result"
	errorValueKey   = "err"
	operandValueKey = "operand"
	trueVal         = "true"
	localChartsPath = "/charts"
)

func init() {
	viper.SetDefault(addonSANameKey, "kubeblocks-addon-installer")
	viper.SetDefault(addonHelmInstallOptKey, []string{
		"--atomic",
		"--cleanup-on-fail",
		"--wait",
	})
	viper.SetDefault(addonHelmUninstallOptKey, []string{})
}

func (r *stageCtx) setReconciled() {
	res, err := intctrlutil.Reconciled()
	r.updateResultNErr(&res, err)
}

func (r *stageCtx) setRequeueAfter(duration time.Duration, msg string) {
	res, err := intctrlutil.RequeueAfter(duration, r.reqCtx.Log, msg)
	r.updateResultNErr(&res, err)
}

// func (r *stageCtx) setRequeue(msg string) {
// 	res, err := intctrlutil.Requeue(r.reqCtx.Log, msg)
// 	r.updateResultNErr(&res, err)
// }

func (r *stageCtx) setRequeueWithErr(err error, msg string) {
	res, err := intctrlutil.CheckedRequeueWithError(err, r.reqCtx.Log, msg)
	r.updateResultNErr(&res, err)
}

func (r *stageCtx) updateResultNErr(res *ctrl.Result, err error) {
	r.reqCtx.UpdateCtxValue(errorValueKey, err)
	r.reqCtx.UpdateCtxValue(resultValueKey, res)
}

func (r *stageCtx) doReturn() (*ctrl.Result, error) {
	res, _ := r.reqCtx.Ctx.Value(resultValueKey).(*ctrl.Result)
	err, _ := r.reqCtx.Ctx.Value(errorValueKey).(error)
	return res, err
}

func (r *stageCtx) process(processor func(*extensionsv1alpha1.Addon)) {
	res, _ := r.doReturn()
	if res != nil {
		return
	}
	addon := r.reqCtx.Ctx.Value(operandValueKey).(*extensionsv1alpha1.Addon)
	processor(addon)
}

type fetchNDeletionCheckStage struct {
	stageCtx
	deletionStage deletionStage
}

type deletionStage struct {
	stageCtx
	disablingStage disablingStage
}

type genIDProceedCheckStage struct {
	stageCtx
}

type metadataCheckStage struct {
	stageCtx
}

type installableCheckStage struct {
	stageCtx
}

type autoInstallCheckStage struct {
	stageCtx
}

type enabledWithDefaultValuesStage struct {
	stageCtx
}

type progressingHandler struct {
	stageCtx
	enablingStage  enablingStage
	disablingStage disablingStage
}

type helmTypeInstallStage struct {
	stageCtx
}

type helmTypeUninstallStage struct {
	stageCtx
}

type enablingStage struct {
	stageCtx
	helmTypeInstallStage helmTypeInstallStage
}

type disablingStage struct {
	stageCtx
	helmTypeUninstallStage helmTypeUninstallStage
}

type terminalStateStage struct {
	stageCtx
}

func (r *fetchNDeletionCheckStage) Handle(ctx context.Context) {
	addon := &extensionsv1alpha1.Addon{}
	if err := r.reconciler.Client.Get(ctx, r.reqCtx.Req.NamespacedName, addon); err != nil {
		res, err := intctrlutil.CheckedRequeueWithError(err, r.reqCtx.Log, "")
		r.updateResultNErr(&res, err)
		return
	}
	r.reqCtx.Log.V(1).Info("get addon", "generation", addon.Generation, "observedGeneration", addon.Status.ObservedGeneration)
	r.reqCtx.UpdateCtxValue(operandValueKey, addon)

	// CheckIfAddonUsedByCluster, if err, skip the deletion stage
	if !addon.GetDeletionTimestamp().IsZero() || (addon.Spec.InstallSpec != nil && !addon.Spec.InstallSpec.GetEnabled()) {
		used, err := CheckIfAddonUsedByCluster(ctx, r.reconciler.Client, addon.Name, r.reqCtx.Req.Namespace)
		if err != nil {
			r.setRequeueWithErr(err, "")
			return
		} else if used {
			r.reconciler.Event(addon, corev1.EventTypeNormal, "Addon is used by some clusters",
				"Addon is used by cluster, please check")
			r.setRequeueAfter(time.Second, "Waiting for the cluster to end")
			return
		}
	}
	res, err := intctrlutil.HandleCRDeletion(*r.reqCtx, r.reconciler, addon, addonFinalizerName, func() (*ctrl.Result, error) {
		r.deletionStage.Handle(ctx)
		return r.deletionStage.doReturn()
	})
	if res != nil || err != nil {
		r.updateResultNErr(res, err)
		return
	}
	r.reqCtx.Log.V(1).Info("start normal reconcile")
	r.next.Handle(ctx)
}

func (r *genIDProceedCheckStage) Handle(ctx context.Context) {
	r.process(func(addon *extensionsv1alpha1.Addon) {
		r.reqCtx.Log.V(1).Info("genIDProceedCheckStage", "phase", addon.Status.Phase)
		switch addon.Status.Phase {
		case extensionsv1alpha1.AddonEnabled, extensionsv1alpha1.AddonDisabled:
			if addon.Generation == addon.Status.ObservedGeneration {
				res, err := r.reconciler.deleteExternalResources(*r.reqCtx, addon)
				if res != nil || err != nil {
					r.updateResultNErr(res, err)
					return
				}
				r.setReconciled()
				return
			}
		case extensionsv1alpha1.AddonFailed:
			if addon.Generation == addon.Status.ObservedGeneration {
				r.setReconciled()
				return
			}
		}
	})
	r.next.Handle(ctx)
}

func (r *metadataCheckStage) Handle(ctx context.Context) {
	r.process(func(addon *extensionsv1alpha1.Addon) {
		r.reqCtx.Log.V(1).Info("metadataCheckStage", "phase", addon.Status.Phase)
		setAddonProviderAndVersion(ctx, &r.stageCtx, addon)
		if err := r.reconciler.Client.Update(ctx, addon); err != nil {
			r.setRequeueWithErr(err, "")
			return
		}
	})
	r.next.Handle(ctx)
}

func (r *deletionStage) Handle(ctx context.Context) {
	r.disablingStage.stageCtx = r.stageCtx
	r.process(func(addon *extensionsv1alpha1.Addon) {
		r.reqCtx.Log.V(1).Info("deletionStage", "phase", addon.Status.Phase)
		patchPhase := func(phase extensionsv1alpha1.AddonPhase, reason string) {
			r.reqCtx.Log.V(1).Info("patching status", "phase", phase)
			patch := client.MergeFrom(addon.DeepCopy())
			addon.Status.Phase = phase
			addon.Status.ObservedGeneration = addon.Generation
			if err := r.reconciler.Status().Patch(ctx, addon, patch); err != nil {
				r.setRequeueWithErr(err, "")
				return
			}
			r.reqCtx.Log.V(1).Info("progress to", "phase", phase)
			r.reconciler.Event(addon, corev1.EventTypeNormal, reason,
				fmt.Sprintf("Progress to %s phase", phase))
			r.setReconciled()
		}
		switch addon.Status.Phase {
		case extensionsv1alpha1.AddonEnabling:
			// delete running jobs
			res, err := r.reconciler.deleteExternalResources(*r.reqCtx, addon)
			if err != nil {
				r.updateResultNErr(res, err)
				return
			}
			patchPhase(extensionsv1alpha1.AddonDisabling, DisablingAddon)
			return
		case extensionsv1alpha1.AddonEnabled:
			patchPhase(extensionsv1alpha1.AddonDisabling, DisablingAddon)
			return
		case extensionsv1alpha1.AddonDisabling:
			r.disablingStage.Handle(ctx)
			res, err := r.disablingStage.doReturn()

			if res != nil || err != nil {
				return
			}
			patchPhase(extensionsv1alpha1.AddonDisabled, AddonDisabled)
			return
		default:
			r.reqCtx.Log.V(1).Info("delete external resources", "phase", addon.Status.Phase)
			res, err := r.reconciler.deleteExternalResources(*r.reqCtx, addon)
			if res != nil || err != nil {
				r.updateResultNErr(res, err)
				return
			}
			return
		}
	})
	r.next.Handle(ctx)
}

func (r *installableCheckStage) Handle(ctx context.Context) {
	r.process(func(addon *extensionsv1alpha1.Addon) {
		r.reqCtx.Log.V(1).Info("installableCheckStage", "phase", addon.Status.Phase)
		if addon.Spec.Installable == nil {
			return
		}
		// proceed if has specified addon.spec.installSpec
		if addon.Spec.InstallSpec != nil {
			return
		}
		if addon.Annotations != nil && addon.Annotations[SkipInstallableCheck] == trueVal {
			r.reconciler.Event(addon, corev1.EventTypeWarning, InstallableCheckSkipped,
				"Installable check skipped.")
			return
		}
		switch addon.Status.Phase {
		case extensionsv1alpha1.AddonEnabling, extensionsv1alpha1.AddonDisabling:
			return
		}
		for _, s := range addon.Spec.Installable.Selectors {
			if s.MatchesFromConfig() {
				continue
			}
			patch := client.MergeFrom(addon.DeepCopy())
			addon.Status.ObservedGeneration = addon.Generation
			addon.Status.Phase = extensionsv1alpha1.AddonDisabled
			meta.SetStatusCondition(&addon.Status.Conditions, metav1.Condition{
				Type:               extensionsv1alpha1.ConditionTypeChecked,
				Status:             metav1.ConditionFalse,
				ObservedGeneration: addon.Generation,
				Reason:             InstallableRequirementUnmatched,
				Message:            "spec.installable.selectors has no matching requirement.",
				LastTransitionTime: metav1.Now(),
			})

			if err := r.reconciler.Status().Patch(ctx, addon, patch); err != nil {
				r.setRequeueWithErr(err, "")
				return
			}
			r.reconciler.Event(addon, corev1.EventTypeWarning, InstallableRequirementUnmatched,
				fmt.Sprintf("Does not meet installable requirements for key %v", s))
			r.setReconciled()
			return
		}
	})
	r.next.Handle(ctx)
}

func (r *autoInstallCheckStage) Handle(ctx context.Context) {
	r.process(func(addon *extensionsv1alpha1.Addon) {
		r.reqCtx.Log.V(1).Info("autoInstallCheckStage", "phase", addon.Status.Phase)
		if addon.Spec.Installable == nil || !addon.Spec.Installable.AutoInstall {
			return
		}
		// proceed if has specified addon.spec.installSpec
		if addon.Spec.InstallSpec != nil {
			r.reqCtx.Log.V(1).Info("has specified addon.spec.installSpec")
			return
		}
		enabledAddonWithDefaultValues(ctx, &r.stageCtx, addon, AddonAutoInstall, "Addon enabled auto-install")
	})
	r.next.Handle(ctx)
}

func (r *enabledWithDefaultValuesStage) Handle(ctx context.Context) {
	r.process(func(addon *extensionsv1alpha1.Addon) {
		r.reqCtx.Log.V(1).Info("enabledWithDefaultValuesStage", "phase", addon.Status.Phase)
		if addon.Spec.InstallSpec.HasSetValues() || addon.Spec.InstallSpec.IsDisabled() {
			r.reqCtx.Log.V(1).Info("has specified addon.spec.installSpec")
			return
		}
		if v, ok := addon.Annotations[AddonDefaultIsEmpty]; ok && v == trueVal {
			return
		}
		enabledAddonWithDefaultValues(ctx, &r.stageCtx, addon, AddonSetDefaultValues, "Addon enabled with default values")
	})
	r.next.Handle(ctx)
}

func (r *progressingHandler) Handle(ctx context.Context) {
	r.enablingStage.stageCtx = r.stageCtx
	r.disablingStage.stageCtx = r.stageCtx
	r.process(func(addon *extensionsv1alpha1.Addon) {
		r.reqCtx.Log.V(1).Info("progressingHandler", "phase", addon.Status.Phase)
		patchPhase := func(phase extensionsv1alpha1.AddonPhase, reason string) {
			r.reqCtx.Log.V(1).Info("patching status", "phase", phase)
			patch := client.MergeFrom(addon.DeepCopy())
			addon.Status.Phase = phase
			addon.Status.ObservedGeneration = addon.Generation
			if err := r.reconciler.Status().Patch(ctx, addon, patch); err != nil {
				r.setRequeueWithErr(err, "")
				return
			}
			r.reconciler.Event(addon, corev1.EventTypeNormal, reason,
				fmt.Sprintf("Progress to %s phase", phase))
			r.setReconciled()
		}

		// decision enabling or disabling
		if !addon.Spec.InstallSpec.GetEnabled() {
			r.reqCtx.Log.V(1).Info("progress to disabling stage handler")
			// if it's new simply return
			if addon.Status.Phase == "" {
				return
			}
			if addon.Status.Phase != extensionsv1alpha1.AddonDisabling {
				patchPhase(extensionsv1alpha1.AddonDisabling, DisablingAddon)
				return
			}
			r.disablingStage.Handle(ctx)
			return
		}
		// handling enabling state
		if addon.Status.Phase != extensionsv1alpha1.AddonEnabling {
			if addon.Status.Phase == extensionsv1alpha1.AddonFailed {
				// clean up existing failed installation job
				mgrNS := viper.GetString(constant.CfgKeyCtrlrMgrNS)
				key := client.ObjectKey{
					Namespace: mgrNS,
					Name:      getInstallJobName(addon),
				}
				installJob := &batchv1.Job{}
				if err := r.reconciler.Get(ctx, key, installJob); client.IgnoreNotFound(err) != nil {
					r.setRequeueWithErr(err, "")
					return
				} else if err == nil && installJob.GetDeletionTimestamp().IsZero() {
					if err = r.reconciler.Delete(ctx, installJob); err != nil {
						r.setRequeueWithErr(err, "")
						return
					}
				}
			}
			patchPhase(extensionsv1alpha1.AddonEnabling, EnablingAddon)
			return
		}
		r.reqCtx.Log.V(1).Info("progress to enabling stage handler")
		r.enablingStage.Handle(ctx)
	})
	r.next.Handle(ctx)
}

func getInstallJobName(addon *extensionsv1alpha1.Addon) string {
	return fmt.Sprintf("install-%s-addon", addon.Name)
}

func getUninstallJobName(addon *extensionsv1alpha1.Addon) string {
	return fmt.Sprintf("uninstall-%s-addon", addon.Name)
}

func getHelmReleaseName(addon *extensionsv1alpha1.Addon) string {
	return fmt.Sprintf("kb-addon-%s", addon.Name)
}

func useLocalCharts(addon *extensionsv1alpha1.Addon) bool {
	return addon.Spec.Helm != nil && strings.HasPrefix(addon.Spec.Helm.ChartLocationURL, "file://")
}

// buildLocalChartsPath builds the local charts path if the chartLocationURL starts with "file://"
func buildLocalChartsPath(addon *extensionsv1alpha1.Addon) (string, error) {
	if !useLocalCharts(addon) {
		return "$(CHART)", nil
	}

	url := addon.Spec.Helm.ChartLocationURL
	last := strings.LastIndex(url, "/")
	name := url[last+1:]
	return fmt.Sprintf("%s/%s", localChartsPath, name), nil
}

// setSharedVolume sets shared volume to copy helm charts from charts image
func setSharedVolume(addon *extensionsv1alpha1.Addon, helmJobPodSpec *corev1.PodSpec) {
	if !useLocalCharts(addon) {
		return
	}

	helmJobPodSpec.Volumes = append(helmJobPodSpec.Volumes, corev1.Volume{
		Name: "charts",
		VolumeSource: corev1.VolumeSource{
			EmptyDir: &corev1.EmptyDirVolumeSource{},
		},
	})

	helmJobPodSpec.Containers[0].VolumeMounts = append(helmJobPodSpec.Containers[0].VolumeMounts, corev1.VolumeMount{
		Name:      "charts",
		MountPath: localChartsPath,
	})
}

// setInitContainer sets init containers to copy dependent charts to shared volume
func setInitContainer(addon *extensionsv1alpha1.Addon, helmJobPodSpec *corev1.PodSpec) {
	if !useLocalCharts(addon) {
		return
	}

	fromPath := addon.Spec.Helm.ChartsPathInImage
	if fromPath == "" {
		fromPath = localChartsPath
	}
	copyChartsContainer := corev1.Container{
		Name:    "copy-charts",
		Image:   addon.Spec.Helm.ChartsImage,
		Command: []string{"sh", "-c", fmt.Sprintf("cp %s/* /mnt/charts", fromPath)},
		VolumeMounts: []corev1.VolumeMount{
			{
				Name:      "charts",
				MountPath: "/mnt/charts",
			},
		},
	}
	intctrlutil.InjectZeroResourcesLimitsIfEmpty(&copyChartsContainer)
	helmJobPodSpec.InitContainers = append(helmJobPodSpec.InitContainers, copyChartsContainer)
}

func (r *helmTypeInstallStage) Handle(ctx context.Context) {
	r.process(func(addon *extensionsv1alpha1.Addon) {
		r.reqCtx.Log.V(1).Info("helmTypeInstallStage", "phase", addon.Status.Phase)
		mgrNS := viper.GetString(constant.CfgKeyCtrlrMgrNS)

		key := client.ObjectKey{
			Namespace: mgrNS,
			Name:      getInstallJobName(addon),
		}

		helmInstallJob := &batchv1.Job{}
		if err := r.reconciler.Get(ctx, key, helmInstallJob); client.IgnoreNotFound(err) != nil {
			r.setRequeueWithErr(err, "")
			return
		} else if err == nil {
			if helmInstallJob.Status.Succeeded > 0 {
				return
			}

			if helmInstallJob.Status.Active > 0 {
				r.setRequeueAfter(time.Second, fmt.Sprintf("running Helm install job %s", key.Name))
				return
			}
			// there are situations that job.status.[Active | Failed | Succeeded ] are all
			// 0, and len(job.status.conditions) > 0, and need to handle failed
			// info. from conditions.
			if helmInstallJob.Status.Failed > 0 {
				// job failed set terminal state phase
				setAddonErrorConditions(ctx, &r.stageCtx, addon, true, true, InstallationFailed,
					fmt.Sprintf("Installation failed, do inspect error from jobs.batch %s", key.String()))
				// only allow to do pod logs if max concurrent reconciles > 1, also considered that helm
				// cmd error only has limited contents
				if viper.GetInt(maxConcurrentReconcilesKey) > 1 {
					if err := logFailedJobPodToCondError(ctx, &r.stageCtx, addon, key.Name, InstallationFailedLogs); err != nil {
						r.setRequeueWithErr(err, "")
						return
					}
				}
				return
			}
			r.setRequeueAfter(time.Second, "")
			return
		}

		var err error
		helmInstallJob, err = createHelmJobProto(addon)
		if err != nil {
			r.setRequeueWithErr(err, "")
			return
		}

		// set addon installation job to use local charts instead of remote charts,
		// the init container will copy the local charts to the shared volume
		chartsPath, err := buildLocalChartsPath(addon)
		if err != nil {
			r.setRequeueWithErr(err, "")
			return
		}

		helmInstallJob.ObjectMeta.Name = key.Name
		helmInstallJob.ObjectMeta.Namespace = key.Namespace
		helmJobPodSpec := &helmInstallJob.Spec.Template.Spec
		helmContainer := &helmInstallJob.Spec.Template.Spec.Containers[0]
		helmContainer.Args = append([]string{
			"upgrade",
			"--install",
			"$(RELEASE_NAME)",
			chartsPath,
			"--namespace",
			"$(RELEASE_NS)",
			"--create-namespace",
		}, viper.GetStringSlice(addonHelmInstallOptKey)...)

		installValues := addon.Spec.Helm.BuildMergedValues(addon.Spec.InstallSpec)
		if err = addon.Spec.Helm.BuildContainerArgs(helmContainer, installValues); err != nil {
			r.setRequeueWithErr(err, "")
			return
		}

		// set values from file
		for _, cmRef := range installValues.ConfigMapRefs {
			cm := &corev1.ConfigMap{}
			key := client.ObjectKey{
				Name:      cmRef.Name,
				Namespace: mgrNS}
			if err := r.reconciler.Get(ctx, key, cm); err != nil {
				if !apierrors.IsNotFound(err) {
					r.setRequeueWithErr(err, "")
					return
				}
				r.setRequeueAfter(time.Second, fmt.Sprintf("ConfigMap %s not found", cmRef.Name))
				setAddonErrorConditions(ctx, &r.stageCtx, addon, false, true, AddonRefObjError,
					fmt.Sprintf("ConfigMap object %v not found", key))
				return
			}
			if !findDataKey(cm.Data, cmRef) {
				setAddonErrorConditions(ctx, &r.stageCtx, addon, true, true, AddonRefObjError,
					fmt.Sprintf("Attach ConfigMap %v volume source failed, key %s not found", key, cmRef.Key))
				r.setReconciled()
				return
			}
			attachVolumeMount(helmJobPodSpec, cmRef, cm.Name, "cm",
				func() corev1.VolumeSource {
					return corev1.VolumeSource{
						ConfigMap: &corev1.ConfigMapVolumeSource{
							LocalObjectReference: corev1.LocalObjectReference{
								Name: cm.Name,
							},
							Items: []corev1.KeyToPath{
								{
									Key:  cmRef.Key,
									Path: cmRef.Key,
								},
							},
						},
					}
				})
		}

		for _, secretRef := range installValues.SecretRefs {
			secret := &corev1.Secret{}
			key := client.ObjectKey{
				Name:      secretRef.Name,
				Namespace: mgrNS}
			if err := r.reconciler.Get(ctx, key, secret); err != nil {
				if !apierrors.IsNotFound(err) {
					r.setRequeueWithErr(err, "")
					return
				}
				r.setRequeueAfter(time.Second, fmt.Sprintf("Secret %s not found", secret.Name))
				setAddonErrorConditions(ctx, &r.stageCtx, addon, false, true, AddonRefObjError,
					fmt.Sprintf("Secret object %v not found", key))
				return
			}
			if !findDataKey(secret.Data, secretRef) {
				setAddonErrorConditions(ctx, &r.stageCtx, addon, true, true, AddonRefObjError,
					fmt.Sprintf("Attach Secret %v volume source failed, key %s not found", key, secretRef.Key))
				r.setReconciled()
				return
			}
			attachVolumeMount(helmJobPodSpec, secretRef, secret.Name, "secret",
				func() corev1.VolumeSource {
					return corev1.VolumeSource{
						Secret: &corev1.SecretVolumeSource{
							SecretName: secret.Name,
							Items: []corev1.KeyToPath{
								{
									Key:  secretRef.Key,
									Path: secretRef.Key,
								},
							},
						},
					}
				})
		}

		// if chartLocationURL starts with 'file://', it means the charts is from local file system
		// we will copy the charts from charts image to shared volume. Addon container will use the
		// charts from shared volume to install the addon.
		setSharedVolume(addon, helmJobPodSpec)
		setInitContainer(addon, helmJobPodSpec)

		if err := r.reconciler.Create(ctx, helmInstallJob); err != nil {
			r.setRequeueWithErr(err, "")
			return
		}
		r.setRequeueAfter(time.Second, "")
	})
	r.next.Handle(ctx)
}

func (r *helmTypeUninstallStage) Handle(ctx context.Context) {
	r.process(func(addon *extensionsv1alpha1.Addon) {
		r.reqCtx.Log.V(1).Info("helmTypeUninstallStage", "phase", addon.Status.Phase, "next", r.next.ID())
		key := client.ObjectKey{
			Namespace: viper.GetString(constant.CfgKeyCtrlrMgrNS),
			Name:      getUninstallJobName(addon),
		}
		helmUninstallJob := &batchv1.Job{}
		if err := r.reconciler.Get(ctx, key, helmUninstallJob); client.IgnoreNotFound(err) != nil {
			r.setRequeueWithErr(err, "")
			return
		} else if err == nil {
			if helmUninstallJob.Status.Succeeded > 0 {
				r.reqCtx.Log.V(1).Info("helm uninstall job succeed", "job", key)
				// TODO:
				// helm uninstall should always succeed, therefore need additional label selector to check any
				// helm managed object is not properly cleaned up
				return
			}

			// Job controller has yet handling Job or job controller is not running, i.e., testenv
			// only handles this situation when addon is at terminating state.
			if helmUninstallJob.Status.StartTime.IsZero() && !addon.GetDeletionTimestamp().IsZero() {
				return
			}

			// requeue if uninstall job is active or under deleting
			if !helmUninstallJob.GetDeletionTimestamp().IsZero() || helmUninstallJob.Status.Active > 0 {
				r.setRequeueAfter(time.Second, "")
				return
			}
			// there are situations that job.status.[Active | Failed | Succeeded ] are all
			// 0, and len(job.status.conditions) > 0, and need to handle failed
			// info. from conditions.
			if helmUninstallJob.Status.Failed > 0 {
				r.reqCtx.Log.V(1).Info("helm uninstall job failed", "job", key)
				r.reconciler.Event(addon, corev1.EventTypeWarning, UninstallationFailed,
					fmt.Sprintf("Uninstallation failed, do inspect error from jobs.batch %s",
						key.String()))
				// only allow to do pod logs if max concurrent reconciles > 1, also considered that helm
				// cmd error only has limited contents
				if viper.GetInt(maxConcurrentReconcilesKey) > 1 {
					if err := logFailedJobPodToCondError(ctx, &r.stageCtx, addon, key.Name, UninstallationFailedLogs); err != nil {
						r.setRequeueWithErr(err, "")
						return
					}
				}

				if err := r.reconciler.Delete(ctx, helmUninstallJob); client.IgnoreNotFound(err) != nil {
					r.setRequeueWithErr(err, "")
					return
				}
				if err := r.reconciler.cleanupJobPods(*r.reqCtx); err != nil {
					r.setRequeueWithErr(err, "")
					return
				}
			}
			r.setRequeueAfter(time.Second, "")
			return
		}

		// inspect helm releases secrets
		helmSecrets := &corev1.SecretList{}
		if err := r.reconciler.List(ctx, helmSecrets, client.MatchingLabels{
			"name":  getHelmReleaseName(addon),
			"owner": "helm",
		}); err != nil {
			r.setRequeueWithErr(err, "")
			return
		}
		releaseExist := false
		for _, s := range helmSecrets.Items {
			if string(s.Type) == "helm.sh/release.v1" {
				releaseExist = true
				break
			}
		}

		// has no installed release simply return
		if !releaseExist {
			r.reqCtx.Log.V(1).Info("helmTypeUninstallStage release not exist", "job", key)
			return
		}

		r.reqCtx.Log.V(1).Info("creating helm uninstall job", "job", key)
		var err error
		// create `helm delete <release>` job
		helmUninstallJob, err = createHelmJobProto(addon)
		if err != nil {
			r.reqCtx.Log.V(1).Info("helmTypeUninstallStage", "job", key, "err", err)
			r.setRequeueWithErr(err, "")
			return
		}
		helmUninstallJob.ObjectMeta.Name = key.Name
		helmUninstallJob.ObjectMeta.Namespace = key.Namespace
		helmUninstallJob.Spec.Template.Spec.Containers[0].Args = append([]string{
			"delete",
			"$(RELEASE_NAME)",
			"--namespace",
			"$(RELEASE_NS)",
		}, viper.GetStringSlice(addonHelmUninstallOptKey)...)
		r.reqCtx.Log.V(1).Info("create helm uninstall job", "job", key)
		if err := r.reconciler.Create(ctx, helmUninstallJob); err != nil {
			r.reqCtx.Log.V(1).Info("helmTypeUninstallStage", "job", key, "err", err)
			r.setRequeueWithErr(err, "")
			return
		}
		r.setRequeueAfter(time.Second, "")
	})
	r.next.Handle(ctx)
}

func (r *enablingStage) Handle(ctx context.Context) {
	r.helmTypeInstallStage.stageCtx = r.stageCtx
	r.process(func(addon *extensionsv1alpha1.Addon) {
		r.reqCtx.Log.V(1).Info("enablingStage", "phase", addon.Status.Phase)
		switch addon.Spec.Type {
		case extensionsv1alpha1.HelmType:
			r.helmTypeInstallStage.Handle(ctx)
		default:
		}
	})
	r.next.Handle(ctx)
}

func (r *disablingStage) Handle(ctx context.Context) {
	r.helmTypeUninstallStage.stageCtx = r.stageCtx
	r.process(func(addon *extensionsv1alpha1.Addon) {
		r.reqCtx.Log.V(1).Info("disablingStage", "phase", addon.Status.Phase, "type", addon.Spec.Type)
		switch addon.Spec.Type {
		case extensionsv1alpha1.HelmType:
			r.helmTypeUninstallStage.Handle(ctx)
		default:
		}
	})
	r.next.Handle(ctx)
}

func (r *terminalStateStage) Handle(ctx context.Context) {
	r.process(func(addon *extensionsv1alpha1.Addon) {
		r.reqCtx.Log.V(1).Info("terminalStateStage", "phase", addon.Status.Phase)
		patchPhaseNCondition := func(phase extensionsv1alpha1.AddonPhase, reason string) {
			r.reqCtx.Log.V(1).Info("patching status", "phase", phase)
			patch := client.MergeFrom(addon.DeepCopy())
			addon.Status.Phase = phase
			addon.Status.ObservedGeneration = addon.Generation

			meta.SetStatusCondition(&addon.Status.Conditions, metav1.Condition{
				Type:               extensionsv1alpha1.ConditionTypeSucceed,
				Status:             metav1.ConditionTrue,
				ObservedGeneration: addon.Generation,
				Reason:             reason,
				LastTransitionTime: metav1.Now(),
			})

			if err := r.reconciler.Status().Patch(ctx, addon, patch); err != nil {
				r.setRequeueWithErr(err, "")
				return
			}
			r.reconciler.Event(addon, corev1.EventTypeNormal, reason,
				fmt.Sprintf("Progress to %s phase", phase))
			r.setReconciled()
		}

		// transit to enabled or disable phase
		switch addon.Status.Phase {
		case "", extensionsv1alpha1.AddonDisabling:
			patchPhaseNCondition(extensionsv1alpha1.AddonDisabled, AddonDisabled)
			return
		case extensionsv1alpha1.AddonEnabling:
			patchPhaseNCondition(extensionsv1alpha1.AddonEnabled, AddonEnabled)
			return
		}
	})
	r.next.Handle(ctx)
}

// attachVolumeMount attaches a volumes to pod and added container.VolumeMounts to a ConfigMap
// or Secret referenced key as file, and add --values={volumeMountPath}/{selector.Key} to
// helm install/upgrade args
func attachVolumeMount(
	podSpec *corev1.PodSpec,
	selector extensionsv1alpha1.DataObjectKeySelector,
	objName, suff string,
	volumeSrcBuilder func() corev1.VolumeSource,
) {
	container := &podSpec.Containers[0]
	volName := fmt.Sprintf("%s-%s", objName, suff)
	mountPath := fmt.Sprintf("/vol/%s/%s", suff, objName)
	podSpec.Volumes = append(podSpec.Volumes, corev1.Volume{
		Name:         volName,
		VolumeSource: volumeSrcBuilder(),
	})
	container.VolumeMounts = append(container.VolumeMounts, corev1.VolumeMount{
		Name:      volName,
		ReadOnly:  true,
		MountPath: mountPath,
	})
	container.Args = append(container.Args, "--values",
		fmt.Sprintf("%s/%s", mountPath, selector.Key))
}

// createHelmJobProto creates a job.batch prototyped object
func createHelmJobProto(addon *extensionsv1alpha1.Addon) (*batchv1.Job, error) {
	ttl := time.Minute * 5
	if jobTTL := viper.GetString(constant.CfgKeyAddonJobTTL); jobTTL != "" {
		var err error
		if ttl, err = time.ParseDuration(jobTTL); err != nil {
			return nil, err
		}
	}
	ttlSec := int32(ttl.Seconds())
	backoffLimit := int32(3)
	container := corev1.Container{
		Name:            getJobMainContainerName(addon),
		Image:           viper.GetString(constant.KBToolsImage),
		ImagePullPolicy: corev1.PullPolicy(viper.GetString(constant.CfgAddonJobImgPullPolicy)),
		// TODO: need have image that is capable of following settings, current settings
		// may expose potential security risk, as this pod is using cluster-admin clusterrole.
		// SecurityContext: &corev1.SecurityContext{
		//	RunAsNonRoot:             &[]bool{true}[0],
		//	RunAsUser:                &[]int64{1001}[0],
		//	AllowPrivilegeEscalation: &[]bool{false}[0],
		//	Capabilities: &corev1.Capabilities{
		//		Drop: []corev1.Capability{
		//			"ALL",
		//		},
		//	},
		// },
		Command: []string{"helm"},
		Env: []corev1.EnvVar{
			{
				Name:  "RELEASE_NAME",
				Value: getHelmReleaseName(addon),
			},
			{
				Name:  "RELEASE_NS",
				Value: viper.GetString(constant.CfgKeyCtrlrMgrNS),
			},
			{
				Name:  "CHART",
				Value: addon.Spec.Helm.ChartLocationURL,
			},
		},
		VolumeMounts: []corev1.VolumeMount{},
	}
	intctrlutil.InjectZeroResourcesLimitsIfEmpty(&container)

	helmProtoJob := &batchv1.Job{
		ObjectMeta: metav1.ObjectMeta{
			Labels: map[string]string{
				constant.AddonNameLabelKey:    addon.Name,
				constant.AppManagedByLabelKey: constant.AppName,
			},
		},
		Spec: batchv1.JobSpec{
			BackoffLimit:            &backoffLimit,
			TTLSecondsAfterFinished: &ttlSec,
			Template: corev1.PodTemplateSpec{
				ObjectMeta: metav1.ObjectMeta{
					Labels: map[string]string{
						constant.AddonNameLabelKey:    addon.Name,
						constant.AppManagedByLabelKey: constant.AppName,
					},
				},
				Spec: corev1.PodSpec{
					RestartPolicy:      corev1.RestartPolicyNever,
					ServiceAccountName: viper.GetString("KUBEBLOCKS_ADDON_SA_NAME"),
					Containers:         []corev1.Container{container},
					Volumes:            []corev1.Volume{},
					Tolerations:        []corev1.Toleration{},
					Affinity:           &corev1.Affinity{},
					NodeSelector:       map[string]string{},
				},
			},
		},
	}
	// inherit kubeblocks.io labels from primary resource
	for k, v := range addon.Labels {
		if !strings.Contains(k, constant.APIGroup) {
			continue
		}
		if _, ok := helmProtoJob.ObjectMeta.Labels[k]; !ok {
			helmProtoJob.ObjectMeta.Labels[k] = v
		}
	}

	podSpec := &helmProtoJob.Spec.Template.Spec
	if cmTolerations := viper.GetString(constant.CfgKeyCtrlrMgrTolerations); cmTolerations != "" &&
		cmTolerations != "[]" && cmTolerations != "[{}]" {
		if err := json.Unmarshal([]byte(cmTolerations), &podSpec.Tolerations); err != nil {
			return nil, err
		}
		isAllEmptyElem := true
		for _, t := range podSpec.Tolerations {
			if t.String() != "{}" {
				isAllEmptyElem = false
				break
			}
		}
		if isAllEmptyElem {
			podSpec.Tolerations = nil
		}
	}
	if cmAffinity := viper.GetString(constant.CfgKeyCtrlrMgrAffinity); cmAffinity != "" {
		if err := json.Unmarshal([]byte(cmAffinity), &podSpec.Affinity); err != nil {
			return nil, err
		}
	}
	if cmNodeSelector := viper.GetString(constant.CfgKeyCtrlrMgrNodeSelector); cmNodeSelector != "" {
		if err := json.Unmarshal([]byte(cmNodeSelector), &podSpec.NodeSelector); err != nil {
			return nil, err
		}
	}
	return helmProtoJob, nil
}

func enabledAddonWithDefaultValues(ctx context.Context, stageCtx *stageCtx,
	addon *extensionsv1alpha1.Addon, reason, message string) {
	setInstallSpec := func(di *extensionsv1alpha1.AddonDefaultInstallSpecItem) {
		addon.Spec.InstallSpec = di.AddonInstallSpec.DeepCopy()
		addon.Spec.InstallSpec.Enabled = true
		if addon.Annotations == nil {
			addon.Annotations = map[string]string{}
		}
		if di.AddonInstallSpec.IsEmpty() {
			addon.Annotations[AddonDefaultIsEmpty] = trueVal
		}
		if err := stageCtx.reconciler.Client.Update(ctx, addon); err != nil {
			stageCtx.setRequeueWithErr(err, "")
			return
		}
		stageCtx.reconciler.Event(addon, corev1.EventTypeNormal, reason, message)
		stageCtx.setReconciled()
	}

	for _, di := range addon.Spec.GetSortedDefaultInstallValues() {
		if len(di.Selectors) == 0 {
			setInstallSpec(&di)
			return
		}
		for _, s := range di.Selectors {
			if !s.MatchesFromConfig() {
				continue
			}
			setInstallSpec(&di)
			return
		}
	}
}

func setAddonErrorConditions(ctx context.Context,
	stageCtx *stageCtx,
	addon *extensionsv1alpha1.Addon,
	setFailedStatus, recordEvent bool,
	reason, message string,
	eventMessage ...string) {
	patch := client.MergeFrom(addon.DeepCopy())
	addon.Status.ObservedGeneration = addon.Generation
	if setFailedStatus {
		addon.Status.Phase = extensionsv1alpha1.AddonFailed
	}
	meta.SetStatusCondition(&addon.Status.Conditions, metav1.Condition{
		Type:               extensionsv1alpha1.ConditionTypeChecked,
		Status:             metav1.ConditionFalse,
		ObservedGeneration: addon.Generation,
		Reason:             reason,
		Message:            message,
		LastTransitionTime: metav1.Now(),
	})

	if err := stageCtx.reconciler.Status().Patch(ctx, addon, patch); err != nil {
		stageCtx.setRequeueWithErr(err, "")
		return
	}
	if !recordEvent {
		return
	}
	if len(eventMessage) > 0 && eventMessage[0] != "" {
		stageCtx.reconciler.Event(addon, corev1.EventTypeWarning, reason, eventMessage[0])
	} else {
		stageCtx.reconciler.Event(addon, corev1.EventTypeWarning, reason, message)
	}
}

func getJobMainContainerName(addon *extensionsv1alpha1.Addon) string {
	return strings.ToLower(string(addon.Spec.Type))
}

func logFailedJobPodToCondError(ctx context.Context, stageCtx *stageCtx, addon *extensionsv1alpha1.Addon,
	jobName, reason string) error {
	podList := &corev1.PodList{}
	if err := stageCtx.reconciler.List(ctx, podList,
		client.InNamespace(viper.GetString(constant.CfgKeyCtrlrMgrNS)),
		client.MatchingLabels{
			constant.AddonNameLabelKey:    stageCtx.reqCtx.Req.Name,
			constant.AppManagedByLabelKey: constant.AppName,
			"job-name":                    jobName,
		}); err != nil {
		return err
	}

	// sort pod with latest creation place front
	slices.SortFunc(podList.Items, func(a, b corev1.Pod) bool {
		return b.CreationTimestamp.Before(&(a.CreationTimestamp))
	})

podsloop:
	for _, pod := range podList.Items {
		switch pod.Status.Phase {
		case corev1.PodFailed:
			clientset, err := corev1client.NewForConfig(stageCtx.reconciler.RestConfig)
			if err != nil {
				return err
			}
			currOpts := &corev1.PodLogOptions{
				Container: getJobMainContainerName(addon),
			}
			req := clientset.Pods(pod.Namespace).GetLogs(pod.Name, currOpts)
			data, err := req.DoRaw(ctx)
			if err != nil {
				return err
			}
			setAddonErrorConditions(ctx, stageCtx, addon, false, true, reason, string(data))
			break podsloop
		}
	}
	return nil
}

func findDataKey[V string | []byte](data map[string]V, refObj extensionsv1alpha1.DataObjectKeySelector) bool {
	for k := range data {
		if k != refObj.Key {
			continue
		}
		return true
	}
	return false
}

<<<<<<< HEAD
func CheckIfAddonUsedByCluster(ctx context.Context, c client.Client, addonName string, namespace string) (bool, error) {
	labelSelector := metav1.LabelSelector{
		MatchLabels: map[string]string{"clusterdefinition.kubeblocks.io/name": addonName},
	}

	selector, err := metav1.LabelSelectorAsSelector(&labelSelector)
	if err != nil {
		return false, err
	}

	var clusters appsv1alpha1.ClusterList
	listOpts := []client.ListOption{
		client.InNamespace(namespace),
		client.MatchingLabelsSelector{Selector: selector},
		client.Limit(1),
	}
	if err := c.List(ctx, &clusters, listOpts...); err != nil {
		return false, err
	}

	if len(clusters.Items) > 0 {
		return true, nil
	}

	return false, nil
=======
func setAddonProviderAndVersion(ctx context.Context, stageCtx *stageCtx, addon *extensionsv1alpha1.Addon) {
	// if not set provider and version in spec, set it from labels
	if addon.Labels == nil {
		addon.Labels = map[string]string{}
	}
	if addon.Spec.Provider == "" {
		addon.Spec.Provider = addon.Labels[AddonProvider]
	}
	if addon.Spec.Version == "" {
		addon.Spec.Version = addon.Labels[AddonVersion]
	}
	// handle the reverse logic
	if len(addon.Labels[AddonProvider]) == 0 && len(addon.Spec.Provider) != 0 {
		addon.Labels[AddonProvider] = addon.Spec.Provider
	}
	if len(addon.Labels[AddonVersion]) == 0 && len(addon.Spec.Version) != 0 {
		addon.Labels[AddonVersion] = addon.Spec.Version
	}
>>>>>>> 45dafd9f
}<|MERGE_RESOLUTION|>--- conflicted
+++ resolved
@@ -1114,7 +1114,7 @@
 	return false
 }
 
-<<<<<<< HEAD
+
 func CheckIfAddonUsedByCluster(ctx context.Context, c client.Client, addonName string, namespace string) (bool, error) {
 	labelSelector := metav1.LabelSelector{
 		MatchLabels: map[string]string{"clusterdefinition.kubeblocks.io/name": addonName},
@@ -1140,7 +1140,8 @@
 	}
 
 	return false, nil
-=======
+}
+
 func setAddonProviderAndVersion(ctx context.Context, stageCtx *stageCtx, addon *extensionsv1alpha1.Addon) {
 	// if not set provider and version in spec, set it from labels
 	if addon.Labels == nil {
@@ -1159,5 +1160,5 @@
 	if len(addon.Labels[AddonVersion]) == 0 && len(addon.Spec.Version) != 0 {
 		addon.Labels[AddonVersion] = addon.Spec.Version
 	}
->>>>>>> 45dafd9f
+
 }