--- conflicted
+++ resolved
@@ -678,7 +678,6 @@
 			addonStatusPhaseCheck(2, extensionsv1alpha1.AddonFailed, nil)
 		})
 
-<<<<<<< HEAD
 		It("should set status to failed when install an Addon with annotations mismatching", func() {
 			viper.Set(constant.CfgKeyCtrlrMgrNS, "kb-system")
 			By("By create a new namespace called kb-system")
@@ -762,7 +761,8 @@
 				enablingPhaseCheck(2)
 			}).Should(Succeed())
 			viper.SetDefault(constant.CfgKeyCtrlrMgrNS, "default")
-=======
+		})
+
 		It("should have provider and version in spec for Addon with provider and version in label initially", func() {
 			By("By create an addon with auto-install and labels contains provider and version information")
 			createAddonSpecWithRequiredAttributes(func(newOjb *extensionsv1alpha1.Addon) {
@@ -823,7 +823,6 @@
 				g.Expect(addon.Labels).Should(HaveKeyWithValue(AddonVersion, "0.9.0"))
 				g.Expect(addon.Status.Phase).Should(Equal(extensionsv1alpha1.AddonEnabling))
 			}).Should(Succeed())
->>>>>>> f0aa5c96
 		})
 	})
 
