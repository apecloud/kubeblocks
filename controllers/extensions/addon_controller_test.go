/*
Copyright (C) 2022-2024 ApeCloud Co., Ltd

This file is part of KubeBlocks project

This program is free software: you can redistribute it and/or modify
it under the terms of the GNU Affero General Public License as published by
the Free Software Foundation, either version 3 of the License, or
(at your option) any later version.

This program is distributed in the hope that it will be useful
but WITHOUT ANY WARRANTY; without even the implied warranty of
MERCHANTABILITY or FITNESS FOR A PARTICULAR PURPOSE.  See the
GNU Affero General Public License for more details.

You should have received a copy of the GNU Affero General Public License
along with this program.  If not, see <http://www.gnu.org/licenses/>.
*/

package extensions

import (
	"context"
	"fmt"
	"time"

	. "github.com/onsi/ginkgo/v2"
	. "github.com/onsi/gomega"

	batchv1 "k8s.io/api/batch/v1"
	corev1 "k8s.io/api/core/v1"
	apierrors "k8s.io/apimachinery/pkg/api/errors"
	metav1 "k8s.io/apimachinery/pkg/apis/meta/v1"
	"k8s.io/apimachinery/pkg/types"
	"k8s.io/client-go/kubernetes/scheme"
	"k8s.io/client-go/tools/record"
	ctrl "sigs.k8s.io/controller-runtime"
	"sigs.k8s.io/controller-runtime/pkg/client"
	"sigs.k8s.io/controller-runtime/pkg/metrics/server"
	"sigs.k8s.io/controller-runtime/pkg/reconcile"

	appsv1alpha1 "github.com/apecloud/kubeblocks/apis/apps/v1alpha1"
	extensionsv1alpha1 "github.com/apecloud/kubeblocks/apis/extensions/v1alpha1"
	"github.com/apecloud/kubeblocks/pkg/constant"
	"github.com/apecloud/kubeblocks/pkg/generics"
	"github.com/apecloud/kubeblocks/pkg/testutil"
	testapps "github.com/apecloud/kubeblocks/pkg/testutil/apps"
	viper "github.com/apecloud/kubeblocks/pkg/viperx"
)

var _ = Describe("Addon controller", func() {
	const (
		clusterDefName     = "test-clusterdef"
		clusterVersionName = "test-clusterversion"
		compDefName        = "test-compdef"
		compVersionName    = "test-compversion"
		clusterName        = "test-cluster" // this become cluster prefix name if used with testapps.NewClusterFactory().WithRandomName()
	)

	cleanEnv := func() {
		// must wait till resources deleted and no longer existed before the testcases start,
		// otherwise if later it needs to create some new resource objects with the same name,
		// in race conditions, it will find the existence of old objects, resulting failure to
		// create the new objects.
		By("clean resources")
		// non-namespaced
		ml := client.HasLabels{testCtx.TestObjLabelKey}
		testapps.ClearResourcesWithRemoveFinalizerOption(&testCtx, generics.AddonSignature, true, ml)

		inNS := client.InNamespace(viper.GetString(constant.CfgKeyCtrlrMgrNS))
		testapps.ClearResourcesWithRemoveFinalizerOption(&testCtx, generics.JobSignature, true, inNS,
			client.HasLabels{
				constant.AddonNameLabelKey,
			})
		testapps.ClearResourcesWithRemoveFinalizerOption(&testCtx, generics.JobSignature, true, inNS,
			client.HasLabels{
				constant.AppManagedByLabelKey,
			})

		// delete rest mocked objects
		testapps.ClearResources(&testCtx, generics.ConfigMapSignature, inNS, ml)
		testapps.ClearResources(&testCtx, generics.SecretSignature, inNS, ml)

		// By("deleting the Namespace to perform the tests")
		// Eventually(func(g Gomega) {
		// 	namespace := testCtx.GetNamespaceObj()
		// 	err := testCtx.Cli.Delete(testCtx.Ctx, &namespace)
		// 	g.Expect(client.IgnoreNotFound(err)).To(Not(HaveOccurred()))
		// 	g.Expect(client.IgnoreNotFound(testCtx.Cli.Get(
		// 		testCtx.Ctx, testCtx.GetNamespaceKey(), &namespace))).To(Not(HaveOccurred()))
		// }).Should(Succeed())
	}

	BeforeEach(func() {
		cleanEnv()
	})

	AfterEach(func() {
		cleanEnv()
	})

	Context("Addon controller test", func() {
		var addon *extensionsv1alpha1.Addon
		var key types.NamespacedName
		var clusterKey types.NamespacedName

		BeforeEach(func() {
			cleanEnv()
			const distro = "kubeblocks"
			testutil.SetKubeServerVersionWithDistro("1", "24", "0", distro)
			Expect(client.IgnoreAlreadyExists(testCtx.CreateNamespace())).To(Not(HaveOccurred()))
		})

		AfterEach(func() {
			cleanEnv()
			viper.Set(constant.CfgKeyCtrlrMgrTolerations, "")
			viper.Set(constant.CfgKeyCtrlrMgrAffinity, "")
			viper.Set(constant.CfgKeyCtrlrMgrNodeSelector, "")
		})

		doReconcile := func() (ctrl.Result, error) {
			addonReconciler := &AddonReconciler{
				Client: testCtx.Cli,
				Scheme: testCtx.Cli.Scheme(),
			}
			req := reconcile.Request{
				NamespacedName: key,
			}
			return addonReconciler.Reconcile(ctx, req)
		}

		doReconcileOnce := func(g Gomega) {
			By("Reconciling once")
			result, err := doReconcile()
			Expect(err).To(Not(HaveOccurred()))
			Expect(result.Requeue).Should(BeFalse())
		}

		getJob := func(g Gomega, jobKey client.ObjectKey) *batchv1.Job {
			job := &batchv1.Job{}
			g.Eventually(func(g Gomega) {
				_, err := doReconcile()
				g.Expect(err).To(Not(HaveOccurred()))
				g.Expect(testCtx.Cli.Get(ctx, jobKey, job)).Should(Succeed())
			}).Should(Succeed())
			return job
		}

		fakeCompletedJob := func(g Gomega, jobKey client.ObjectKey) {
			job := getJob(g, jobKey)
			job.Status.Succeeded = 1
			job.Status.Active = 0
			job.Status.Failed = 0
			g.Expect(testCtx.Cli.Status().Update(ctx, job)).Should(Succeed())
		}

		fakeFailedJob := func(g Gomega, jobKey client.ObjectKey) {
			job := getJob(g, jobKey)
			job.Status.Failed = 1
			job.Status.Active = 0
			job.Status.Succeeded = 0
			g.Expect(testCtx.Cli.Status().Update(ctx, job)).Should(Succeed())
		}

		fakeActiveJob := func(g Gomega, jobKey client.ObjectKey) {
			job := getJob(g, jobKey)
			job.Status.Active = 1
			job.Status.Succeeded = 0
			job.Status.Failed = 0
			g.Expect(testCtx.Cli.Status().Update(ctx, job)).Should(Succeed())
		}

		checkedJobDeletion := func(g Gomega, jobKey client.ObjectKey) {
			job := &batchv1.Job{}
			err := testCtx.Cli.Get(ctx, jobKey, job)
			if err == nil {
				g.Expect(job.DeletionTimestamp.IsZero()).Should(BeFalse())
				return
			}
			g.Expect(apierrors.IsNotFound(err)).Should(BeTrue())
		}

		fakeInstallationCompletedJob := func(expectedObservedGeneration int) {
			jobKey := client.ObjectKey{
				Namespace: viper.GetString(constant.CfgKeyCtrlrMgrNS),
				Name:      getInstallJobName(addon),
			}
			Eventually(func(g Gomega) {
				fakeCompletedJob(g, jobKey)
			}).Should(Succeed())
			Eventually(func(g Gomega) {
				_, err := doReconcile()
				g.Expect(err).To(Not(HaveOccurred()))
				addon = &extensionsv1alpha1.Addon{}
				g.Expect(testCtx.Cli.Get(ctx, key, addon)).To(Not(HaveOccurred()))
				g.Expect(addon.Status.Phase).Should(Equal(extensionsv1alpha1.AddonEnabled))
				g.Expect(addon.Status.ObservedGeneration).Should(BeEquivalentTo(expectedObservedGeneration))
				checkedJobDeletion(g, jobKey)
			}).Should(Succeed())
		}

		fakeInstallationFailedJob := func(expectedObservedGeneration int) {
			jobKey := client.ObjectKey{
				Namespace: viper.GetString(constant.CfgKeyCtrlrMgrNS),
				Name:      getInstallJobName(addon),
			}
			Eventually(func(g Gomega) {
				fakeFailedJob(g, jobKey)
			}).Should(Succeed())
			Eventually(func(g Gomega) {
				_, err := doReconcile()
				g.Expect(err).To(Not(HaveOccurred()))
				addon = &extensionsv1alpha1.Addon{}
				g.Expect(testCtx.Cli.Get(ctx, key, addon)).To(Not(HaveOccurred()))
				g.Expect(addon.Status.Phase).Should(Equal(extensionsv1alpha1.AddonFailed))
				g.Expect(addon.Status.ObservedGeneration).Should(BeEquivalentTo(expectedObservedGeneration))
			}).Should(Succeed())
		}

		fakeUninstallationFailedJob := func(expectedObservedGeneration int) {
			jobKey := client.ObjectKey{
				Namespace: viper.GetString(constant.CfgKeyCtrlrMgrNS),
				Name:      getUninstallJobName(addon),
			}
			Eventually(func(g Gomega) {
				fakeFailedJob(g, jobKey)
			}).Should(Succeed())
			Eventually(func(g Gomega) {
				result, err := doReconcile()
				g.Expect(err).To(Not(HaveOccurred()))
				g.Expect(result.Requeue).To(BeTrue())
			}).Should(Succeed())
			Eventually(func(g Gomega) {
				checkedJobDeletion(g, jobKey)
			}).Should(Succeed())
		}

		createAddonSpecWithRequiredAttributes := func(modifiers func(newOjb *extensionsv1alpha1.Addon)) {
			if modifiers != nil {
				addon = testapps.CreateCustomizedObj(&testCtx, "addon/addon.yaml",
					&extensionsv1alpha1.Addon{}, modifiers)
			} else {
				addon = testapps.CreateCustomizedObj(&testCtx, "addon/addon.yaml",
					&extensionsv1alpha1.Addon{})
			}
			key = types.NamespacedName{
				Name: addon.Name,
			}
			Expect(addon.Spec.DefaultInstallValues).ShouldNot(BeEmpty())
		}

		addonStatusPhaseCheck := func(genID int, expectPhase extensionsv1alpha1.AddonPhase, handler func()) {
			Eventually(func(g Gomega) {
				_, err := doReconcile()
				Expect(err).To(Not(HaveOccurred()))
				addon = &extensionsv1alpha1.Addon{}
				g.Expect(testCtx.Cli.Get(ctx, key, addon)).To(Not(HaveOccurred()))
				g.Expect(addon.Generation).Should(BeEquivalentTo(genID))
				g.Expect(addon.Spec.InstallSpec).ShouldNot(BeNil())
				g.Expect(addon.Status.ObservedGeneration).Should(BeEquivalentTo(genID))
				g.Expect(addon.Status.Phase).Should(Equal(expectPhase))
			}).Should(Succeed())

			if handler == nil {
				return
			}

			handler()
			Eventually(func(g Gomega) {
				_, err := doReconcile()
				Expect(err).To(Not(HaveOccurred()))
				addon = &extensionsv1alpha1.Addon{}
				g.Expect(testCtx.Cli.Get(ctx, key, addon)).To(Not(HaveOccurred()))
				g.Expect(addon.Generation).Should(BeEquivalentTo(genID))
				g.Expect(addon.Status.ObservedGeneration).Should(BeEquivalentTo(genID))
				g.Expect(addon.Status.Phase).Should(Equal(expectPhase))
			}).Should(Succeed())
		}

		enablingPhaseCheck := func(genID int) {
			addonStatusPhaseCheck(genID, extensionsv1alpha1.AddonEnabling, func() {
				By("By fake active install job")
				jobKey := client.ObjectKey{
					Namespace: viper.GetString(constant.CfgKeyCtrlrMgrNS),
					Name:      getInstallJobName(addon),
				}
				Eventually(func(g Gomega) {
					fakeActiveJob(g, jobKey)
				}).Should(Succeed())
			})
		}

		disablingPhaseCheck := func(genID int) {
			addonStatusPhaseCheck(genID, extensionsv1alpha1.AddonDisabling, nil)
		}

		checkAddonDeleted := func(g Gomega) {
			addon = &extensionsv1alpha1.Addon{}
			err := testCtx.Cli.Get(ctx, key, addon)
			g.Expect(err).To(HaveOccurred())
			g.Expect(apierrors.IsNotFound(err)).Should(BeTrue())
		}

		checkAddonNotDeleted := func(g Gomega) {
			addon = &extensionsv1alpha1.Addon{}
			err := testCtx.Cli.Get(ctx, key, addon)
			g.Expect(err).To(Not(HaveOccurred()))
		}

		disableAddon := func(genID int) {
			addon = &extensionsv1alpha1.Addon{}
			Expect(testCtx.Cli.Get(ctx, key, addon)).To(Not(HaveOccurred()))
			addon.Spec.InstallSpec.Enabled = false
			Expect(testCtx.Cli.Update(ctx, addon)).Should(Succeed())
			disablingPhaseCheck(genID)
		}

		disableAddonFailedCheck := func(genID, obGenID int, expectPhase extensionsv1alpha1.AddonPhase) {
			addon = &extensionsv1alpha1.Addon{}
			Expect(testCtx.Cli.Get(ctx, key, addon)).To(Not(HaveOccurred()))
			addon.Spec.InstallSpec.Enabled = false
			Expect(testCtx.Cli.Update(ctx, addon)).Should(Succeed())

			Eventually(func(g Gomega) {
				_, err := doReconcile()
				Expect(err).To(Not(HaveOccurred()))
				addon = &extensionsv1alpha1.Addon{}
				g.Expect(testCtx.Cli.Get(ctx, key, addon)).To(Not(HaveOccurred()))
				g.Expect(addon.Generation).Should(BeEquivalentTo(genID))
				g.Expect(addon.Spec.InstallSpec).ShouldNot(BeNil())
				g.Expect(addon.Status.ObservedGeneration).Should(BeEquivalentTo(obGenID))
				g.Expect(addon.Status.Phase).Should(Equal(expectPhase))
			}).Should(Succeed())
		}

		fakeHelmRelease := func() {
			// create fake helm release
			helmRelease := &corev1.Secret{
				ObjectMeta: metav1.ObjectMeta{
					Name:      fmt.Sprintf("sh.helm.release.v1.%s.v1", addon.Name),
					Namespace: viper.GetString(constant.CfgKeyCtrlrMgrNS),
					Labels: map[string]string{
						"owner": "helm",
						"name":  getHelmReleaseName(addon),
					},
				},
				Type: "helm.sh/release.v1",
			}
			Expect(testCtx.CreateObj(ctx, helmRelease)).Should(Succeed())
		}

		It("should successfully reconcile a custom resource for Addon with spec.type=Helm", func() {
			By("By create an addon")
			createAddonSpecWithRequiredAttributes(func(newOjb *extensionsv1alpha1.Addon) {
				newOjb.Spec.Type = extensionsv1alpha1.HelmType
				newOjb.Spec.Helm = &extensionsv1alpha1.HelmTypeInstallSpec{
					InstallOptions: extensionsv1alpha1.HelmInstallOptions{
						"--debug": "true",
					},
					ChartLocationURL: "file:///test-charts.tgz",
					ChartsImage:      "kubeblocks-charts",
				}
			})

			By("By checking status.observedGeneration and status.phase=disabled")
			Eventually(func(g Gomega) {
				doReconcileOnce(g)
				addon = &extensionsv1alpha1.Addon{}
				g.Expect(testCtx.Cli.Get(ctx, key, addon)).To(Not(HaveOccurred()))
				g.Expect(addon.Status.ObservedGeneration).Should(BeEquivalentTo(1))
				g.Expect(addon.Status.Phase).Should(Equal(extensionsv1alpha1.AddonDisabled))
			}).Should(Succeed())

			By("By enabling addon with default install")
			defaultInstall := addon.Spec.DefaultInstallValues[0].AddonInstallSpec
			addon.Spec.InstallSpec = defaultInstall.DeepCopy()
			addon.Spec.InstallSpec.Enabled = true
			Expect(testCtx.Cli.Update(ctx, addon)).Should(Succeed())
			enablingPhaseCheck(2)

			By("By enabled addon with fake completed installation job status")
			fakeInstallationCompletedJob(2)

			By("By checking init container")
			jobKey := client.ObjectKey{
				Namespace: viper.GetString(constant.CfgKeyCtrlrMgrNS),
				Name:      getInstallJobName(addon),
			}
			Eventually(func(g Gomega) {
				fakeActiveJob(g, jobKey)
			}).Should(Succeed())
			Eventually(func(g Gomega) {
				job := getJob(g, jobKey)
				g.Expect(job.Spec.Template.Spec.InitContainers).Should(HaveLen(1))
			}).Should(Succeed())

			By("By disabling enabled addon")
			// create fake helm release
			fakeHelmRelease()
			disableAddon(3)

			By("By disabled an enabled addon with fake completed uninstall job status")
			uninstallJobKey := client.ObjectKey{
				Namespace: viper.GetString(constant.CfgKeyCtrlrMgrNS),
				Name:      getUninstallJobName(addon),
			}
			Eventually(func(g Gomega) {
				fakeCompletedJob(g, uninstallJobKey)
			}).Should(Succeed())

			Eventually(func(g Gomega) {
				_, err := doReconcile()
				g.Expect(err).To(Not(HaveOccurred()))
				addon = &extensionsv1alpha1.Addon{}
				g.Expect(testCtx.Cli.Get(ctx, key, addon)).To(Not(HaveOccurred()))
				g.Expect(addon.Status.ObservedGeneration).Should(BeEquivalentTo(3))
				g.Expect(addon.Status.Phase).Should(Equal(extensionsv1alpha1.AddonDisabled))
				checkedJobDeletion(g, uninstallJobKey)
			}).Should(Succeed())

			By("By delete addon with disabled status")
			Expect(testCtx.Cli.Delete(ctx, addon)).To(Not(HaveOccurred()))
			Eventually(func(g Gomega) {
				_, err := doReconcile()
				g.Expect(err).To(Not(HaveOccurred()))
			}).Should(Succeed())
		})

		createAutoInstallAddon := func() {
			By("By create an addon with auto-install")
			createAddonSpecWithRequiredAttributes(func(newOjb *extensionsv1alpha1.Addon) {
				newOjb.Spec.Installable.AutoInstall = true
			})

			By("By addon autoInstall auto added")
			enablingPhaseCheck(2)
		}

		It("should successfully reconcile a custom resource for Addon with autoInstall=true", func() {
			createAutoInstallAddon()

			By("By enable addon with fake completed install job status")
			fakeInstallationCompletedJob(2)

			By("By delete addon with enabled status")
			Expect(testCtx.Cli.Delete(ctx, addon)).To(Not(HaveOccurred()))
			Eventually(func(g Gomega) {
				_, err := doReconcile()
				g.Expect(err).To(Not(HaveOccurred()))
				checkAddonDeleted(g)
			}).Should(Succeed())
		})

		It("should successfully reconcile a custom resource for Addon with autoInstall=true with failed uninstall job", func() {
			createAutoInstallAddon()

			By("By enable addon with fake completed install job status")
			fakeInstallationCompletedJob(2)

			By("By disabling enabled addon")
			fakeHelmRelease()
			disableAddon(3)
			By("By failed an uninstallation job")
			fakeUninstallationFailedJob(3)

			By("By delete addon with disabling status")
			Expect(testCtx.Cli.Delete(ctx, addon)).To(Not(HaveOccurred()))
			Eventually(func(g Gomega) {
				_, err := doReconcile()
				g.Expect(err).To(Not(HaveOccurred()))
				checkAddonDeleted(g)
			}).Should(Succeed())
		})

		It("should successfully reconcile a custom resource for Addon deletion while enabling", func() {
			By("By create an addon with auto-install")
			createAddonSpecWithRequiredAttributes(func(newOjb *extensionsv1alpha1.Addon) {
				newOjb.Spec.Installable.AutoInstall = true
			})

			By("By addon autoInstall auto added")
			enablingPhaseCheck(2)

			By("By delete addon with enabling status")
			Expect(testCtx.Cli.Delete(ctx, addon)).To(Not(HaveOccurred()))
			jobKey := client.ObjectKey{
				Namespace: viper.GetString(constant.CfgKeyCtrlrMgrNS),
				Name:      getUninstallJobName(addon),
			}
			Eventually(func(g Gomega) {
				_, err := doReconcile()
				g.Expect(err).To(Not(HaveOccurred()))
				checkAddonDeleted(g)
				checkedJobDeletion(g, jobKey)
			}).Should(Succeed())
		})

		It("should successfully reconcile a custom resource for Addon deletion while disabling", func() {
			createAutoInstallAddon()

			By("By enable addon with fake completed install job status")
			fakeInstallationCompletedJob(2)

			By("By disabling addon")
			disableAddon(3)

			By("By delete addon with disabling status")
			Expect(testCtx.Cli.Delete(ctx, addon)).To(Not(HaveOccurred()))
			jobKey := client.ObjectKey{
				Namespace: viper.GetString(constant.CfgKeyCtrlrMgrNS),
				Name:      getUninstallJobName(addon),
			}
			Eventually(func(g Gomega) {
				_, err := doReconcile()
				g.Expect(err).To(Not(HaveOccurred()))
				checkAddonDeleted(g)
				checkedJobDeletion(g, jobKey)
			}).Should(Succeed())
		})

		It("should successfully reconcile a custom resource for Addon with autoInstall=true with status.phase=Failed", func() {
			createAutoInstallAddon()

			By("By enabled addon with fake failed install job status")
			fakeInstallationFailedJob(2)

			By("By disabling addon with failed status")
			disableAddon(3)

			By("By delete addon with failed status")
			Expect(testCtx.Cli.Delete(ctx, addon)).To(Not(HaveOccurred()))
			jobKey := client.ObjectKey{
				Namespace: viper.GetString(constant.CfgKeyCtrlrMgrNS),
				Name:      getUninstallJobName(addon),
			}
			Eventually(func(g Gomega) {
				_, err := doReconcile()
				g.Expect(err).To(Not(HaveOccurred()))
				checkAddonDeleted(g)
				checkedJobDeletion(g, jobKey)
			}).Should(Succeed())
		})

		It("should successfully reconcile a custom resource for Addon run job with controller manager schedule settings", func() {
			viper.Set(constant.CfgKeyCtrlrMgrAffinity,
				"{\"nodeAffinity\":{\"preferredDuringSchedulingIgnoredDuringExecution\":[{\"preference\":{\"matchExpressions\":[{\"key\":\"kb-controller\",\"operator\":\"In\",\"values\":[\"true\"]}]},\"weight\":100}]}}")
			viper.Set(constant.CfgKeyCtrlrMgrTolerations,
				"[{\"key\":\"key1\", \"operator\": \"Exists\", \"effect\": \"NoSchedule\"}]")
			viper.Set(constant.CfgKeyCtrlrMgrNodeSelector, "{\"beta.kubernetes.io/arch\":\"amd64\"}")

			By("By create an addon with auto-install")
			createAddonSpecWithRequiredAttributes(func(newOjb *extensionsv1alpha1.Addon) {
				newOjb.Spec.Installable.AutoInstall = true
			})

			By("By addon autoInstall auto added")
			enablingPhaseCheck(2)

			By("By checking status.observedGeneration and status.phase=disabled")
			jobKey := client.ObjectKey{
				Namespace: viper.GetString(constant.CfgKeyCtrlrMgrNS),
				Name:      getInstallJobName(addon),
			}
			Eventually(func(g Gomega) {
				_, err := doReconcile()
				g.Expect(err).To(Not(HaveOccurred()))
				job := &batchv1.Job{}
				g.Eventually(testCtx.Cli.Get(ctx, jobKey, job)).Should(Succeed())
				g.Expect(job.Spec.Template.Spec.Tolerations).ShouldNot(BeEmpty())
				g.Expect(job.Spec.Template.Spec.NodeSelector).ShouldNot(BeEmpty())
				g.Expect(job.Spec.Template.Spec.Affinity).ShouldNot(BeNil())
				g.Expect(job.Spec.Template.Spec.Affinity.NodeAffinity).ShouldNot(BeNil())
			}).Should(Succeed())
		})

		It("should successfully reconcile a custom resource for Addon with no matching installable selector", func() {
			By("By create an addon with no matching installable selector")
			createAddonSpecWithRequiredAttributes(func(newOjb *extensionsv1alpha1.Addon) {
				newOjb.Spec.Installable.Selectors[0].Values = []string{"some-others"}
			})

			By("By checking status.observedGeneration and status.phase=disabled")
			Eventually(func(g Gomega) {
				doReconcileOnce(g)
				addon = &extensionsv1alpha1.Addon{}
				g.Expect(testCtx.Cli.Get(ctx, key, addon)).To(Not(HaveOccurred()))
				g.Expect(addon.Status.Phase).Should(Equal(extensionsv1alpha1.AddonDisabled))
				g.Expect(addon.Status.Conditions).ShouldNot(BeEmpty())
				g.Expect(addon.Status.ObservedGeneration).Should(BeEquivalentTo(1))
			}).Should(Succeed())

			By("By addon with failed installable check")
			// "extensions.kubeblocks.io/skip-installable-check"
		})

		It("should successfully reconcile a custom resource for Addon with CM and secret ref values", func() {
			By("By create an addon with spec.helm.installValues.configMapRefs set")
			cm := testapps.CreateCustomizedObj(&testCtx, "addon/cm-values.yaml",
				&corev1.ConfigMap{}, func(newCM *corev1.ConfigMap) {
					newCM.Namespace = viper.GetString(constant.CfgKeyCtrlrMgrNS)
				})
			secret := testapps.CreateCustomizedObj(&testCtx, "addon/secret-values.yaml",
				&corev1.Secret{}, func(newSecret *corev1.Secret) {
					newSecret.Namespace = viper.GetString(constant.CfgKeyCtrlrMgrNS)
				})

			By("By addon enabled via auto-install")
			createAddonSpecWithRequiredAttributes(func(newOjb *extensionsv1alpha1.Addon) {
				newOjb.Spec.Installable.AutoInstall = true
				for k := range cm.Data {
					newOjb.Spec.Helm.InstallValues.ConfigMapRefs = append(newOjb.Spec.Helm.InstallValues.ConfigMapRefs,
						extensionsv1alpha1.DataObjectKeySelector{
							Name: cm.Name,
							Key:  k,
						})
				}
				for k := range secret.Data {
					newOjb.Spec.Helm.InstallValues.SecretRefs = append(newOjb.Spec.Helm.InstallValues.SecretRefs,
						extensionsv1alpha1.DataObjectKeySelector{
							Name: secret.Name,
							Key:  k,
						})
				}
			})
			enablingPhaseCheck(2)

			By("By enabled addon with fake completed install job status")
			fakeInstallationCompletedJob(2)
		})

		It("should failed reconcile a custom resource for Addon with missing CM ref values", func() {
			By("By create an addon with spec.helm.installValues.configMapRefs set")
			cm := testapps.CreateCustomizedObj(&testCtx, "addon/cm-values.yaml",
				&corev1.ConfigMap{}, func(newCM *corev1.ConfigMap) {
					newCM.Namespace = viper.GetString(constant.CfgKeyCtrlrMgrNS)
				})

			By("By addon enabled via auto-install")
			createAddonSpecWithRequiredAttributes(func(newOjb *extensionsv1alpha1.Addon) {
				newOjb.Spec.Installable.AutoInstall = true
				newOjb.Spec.Helm.InstallValues.ConfigMapRefs = append(newOjb.Spec.Helm.InstallValues.ConfigMapRefs,
					extensionsv1alpha1.DataObjectKeySelector{
						Name: cm.Name,
						Key:  "unknown",
					})
			})
			addonStatusPhaseCheck(2, extensionsv1alpha1.AddonFailed, nil)
		})

		It("should failed reconcile a custom resource for Addon with missing secret ref values", func() {
			By("By create an addon with spec.helm.installValues.configMapRefs set")
			secret := testapps.CreateCustomizedObj(&testCtx, "addon/secret-values.yaml",
				&corev1.Secret{}, func(newSecret *corev1.Secret) {
					newSecret.Namespace = viper.GetString(constant.CfgKeyCtrlrMgrNS)
				})
			By("By addon enabled via auto-install")
			createAddonSpecWithRequiredAttributes(func(newOjb *extensionsv1alpha1.Addon) {
				newOjb.Spec.Installable.AutoInstall = true
				newOjb.Spec.Helm.InstallValues.SecretRefs = append(newOjb.Spec.Helm.InstallValues.SecretRefs,
					extensionsv1alpha1.DataObjectKeySelector{
						Name: secret.Name,
						Key:  "unknown",
					})
			})
			addonStatusPhaseCheck(2, extensionsv1alpha1.AddonFailed, nil)
		})

<<<<<<< HEAD
		It("should successfully reconcile a custom resource for Addon deleting with used by clusters", func() {
			createAutoInstallAddon()

			By("By enable addon with fake completed install job status")
			fakeInstallationCompletedJob(2)

			By("By creating cluster with addon")
			clusterObj := testapps.NewClusterFactory(testCtx.DefaultNamespace, clusterName,
				"test-cd", "test-cv").
				AddComponent(addon.Name, addon.Name).SetReplicas(1).
				WithRandomName().
				AddLabels(constant.ClusterDefLabelKey, addon.Name).
				Create(&testCtx).
				GetObject()
			clusterKey = client.ObjectKeyFromObject(clusterObj)

			cluster := &appsv1alpha1.Cluster{}
			Eventually(func(g Gomega) {
				err := testCtx.Cli.Get(ctx, clusterKey, cluster)
				g.Expect(err).To(Not(HaveOccurred()))
			}).Should(Succeed())

			By("By delete addon with disabling status")
			Expect(testCtx.Cli.Delete(ctx, addon)).To(Not(HaveOccurred()))
			Eventually(func(g Gomega) {
				_, err := doReconcile()
				g.Expect(err).To(Not(HaveOccurred()))
				checkAddonNotDeleted(g)
			}).Should(Succeed())

			By("By deleting cluster")
			Expect(testCtx.Cli.Delete(ctx, cluster)).To(Not(HaveOccurred()))

			By("By checking addon with no used cluster")
			Eventually(func(g Gomega) {
				_, err := doReconcile()
				g.Expect(err).To(Not(HaveOccurred()))
				checkAddonDeleted(g)
			}).Should(Succeed())
		})

		It("should successfully reconcile a custom resource for Addon disabling with used by clusters", func() {
			createAutoInstallAddon()

			By("By enable addon with fake completed install job status")
			fakeInstallationCompletedJob(2)

			By("By creating cluster with addon")
			clusterObj := testapps.NewClusterFactory(testCtx.DefaultNamespace, clusterName,
				"test-cd", "test-cv").
				AddComponent(addon.Name, addon.Name).SetReplicas(1).
				WithRandomName().
				AddLabels(constant.ClusterDefLabelKey, addon.Name).
				Create(&testCtx).
				GetObject()
			clusterKey = client.ObjectKeyFromObject(clusterObj)

			cluster := &appsv1alpha1.Cluster{}
			Eventually(func(g Gomega) {
				err := testCtx.Cli.Get(ctx, clusterKey, cluster)
				g.Expect(err).To(Not(HaveOccurred()))
			}).Should(Succeed())

			By("By disabling enabled addon")
			fakeHelmRelease()
			disableAddonFailedCheck(3, 2, extensionsv1alpha1.AddonEnabled)

			By("By deleting cluster")
			Expect(testCtx.Cli.Delete(ctx, cluster)).To(Not(HaveOccurred()))

			By("By checking addon with no used cluster")
			disablingPhaseCheck(3)
		})

=======
		It("should have provider and version in spec for Addon with provider and version in label initially", func() {
			By("By create an addon with auto-install and labels contains provider and version information")
			createAddonSpecWithRequiredAttributes(func(newOjb *extensionsv1alpha1.Addon) {
				newOjb.Labels = map[string]string{
					AddonProvider: "apecloud",
					AddonVersion:  "0.9.0",
				}
				newOjb.Spec.Installable.AutoInstall = true
			})

			By("By setting the provider and version in spec for Addon")
			Eventually(func(g Gomega) {
				_, err := doReconcile()
				g.Expect(err).To(Not(HaveOccurred()))
				addon = &extensionsv1alpha1.Addon{}
				g.Expect(testCtx.Cli.Get(ctx, key, addon)).To(Not(HaveOccurred()))
				g.Expect(addon.Spec.Provider).Should(Equal("apecloud"))
				g.Expect(addon.Spec.Version).Should(Equal("0.9.0"))
			}).Should(Succeed())
		})

		It("should have provider and version in spec for Addon after creating, before enabled", func() {
			By("By create an addon with auto-install and labels contains provider and version information")
			createAddonSpecWithRequiredAttributes(func(newOjb *extensionsv1alpha1.Addon) {
				newOjb.Labels = map[string]string{
					AddonProvider: "apecloud",
					AddonVersion:  "0.9.0",
				}
				newOjb.Spec.Installable.AutoInstall = true
			})

			By("By Checking spec.provider and spec.version of the addon after one reconcile, before enabled")
			Eventually(func(g Gomega) {
				_, err := doReconcile()
				g.Expect(err).To(Not(HaveOccurred()))
				addon = &extensionsv1alpha1.Addon{}
				g.Expect(testCtx.Cli.Get(ctx, key, addon)).To(Not(HaveOccurred()))
				g.Expect(addon.Spec.Provider).Should(Equal("apecloud"))
				g.Expect(addon.Spec.Version).Should(Equal("0.9.0"))
			}).Should(Succeed())
		})

		It("should have provider and version in labels for Addon with provider and version in spec after creating, before enabled", func() {
			By("By create an addon with auto-install and labels contains provider and version information")
			createAddonSpecWithRequiredAttributes(func(newOjb *extensionsv1alpha1.Addon) {
				newOjb.Spec.Provider = "apecloud"
				newOjb.Spec.Version = "0.9.0"
				newOjb.Spec.Installable.AutoInstall = true
			})

			By("By Checking spec.provider and spec.version of the addon after one reconcile, before enabled")
			Eventually(func(g Gomega) {
				_, err := doReconcile()
				g.Expect(err).To(Not(HaveOccurred()))
				addon = &extensionsv1alpha1.Addon{}
				g.Expect(testCtx.Cli.Get(ctx, key, addon)).To(Not(HaveOccurred()))
				g.Expect(addon.Labels).Should(HaveKeyWithValue(AddonProvider, "apecloud"))
				g.Expect(addon.Labels).Should(HaveKeyWithValue(AddonVersion, "0.9.0"))
				g.Expect(addon.Status.Phase).Should(Equal(extensionsv1alpha1.AddonEnabling))
			}).Should(Succeed())
		})
>>>>>>> 45dafd9f
	})

	Context("Addon controller SetupWithManager", func() {
		It("Do controller SetupWithManager init. flow", func() {
			By("check SetupWithManager")
			k8sManager, err := ctrl.NewManager(cfg, ctrl.Options{
				Scheme:  scheme.Scheme,
				Metrics: server.Options{BindAddress: "0"},
			})
			Expect(err).ToNot(HaveOccurred())
			reconciler := &AddonReconciler{
				Client: k8sManager.GetClient(),
				Scheme: k8sManager.GetScheme(),
			}
			err = reconciler.SetupWithManager(k8sManager)
			Expect(err).ToNot(HaveOccurred())

			testEventRecorder := func(recorder record.EventRecorder) {
				reconciler.Recorder = recorder
				addon := &extensionsv1alpha1.Addon{}
				reconciler.Event(addon, corev1.EventTypeNormal, "reason", "message")
				reconciler.Eventf(addon, corev1.EventTypeNormal, "reason", "%s", "message")
				reconciler.AnnotatedEventf(addon, map[string]string{
					"key": "value",
				}, corev1.EventTypeNormal, "reason", "message")
			}

			By("test nil event recorder")
			testEventRecorder(nil)

			By("test event recorder")
			testEventRecorder(k8sManager.GetEventRecorderFor("addon-controller"))

			By("start manager")
			go func() {
				defer GinkgoRecover()
				timeoutCtx, cancelFunc := context.WithTimeout(ctx, time.Second)
				Expect(k8sManager.Start(timeoutCtx)).ToNot(HaveOccurred(), "failed to run manager")
				if cancelFunc != nil {
					cancelFunc()
				}
			}()

			createJob := func(keys ...string) *batchv1.Job {
				job := &batchv1.Job{
					ObjectMeta: metav1.ObjectMeta{
						GenerateName: "addon-test-job",
						Namespace:    testCtx.DefaultNamespace,
						Labels:       map[string]string{},
					},
					Spec: batchv1.JobSpec{
						Template: corev1.PodTemplateSpec{
							Spec: corev1.PodSpec{
								RestartPolicy: corev1.RestartPolicyNever,
								Containers: []corev1.Container{
									{
										Name:  "kubeblocks",
										Image: "busybox",
									},
								},
							},
						},
					},
				}
				for _, key := range keys {
					job.ObjectMeta.Labels[key] = constant.AppName
				}
				return job
			}

			By("create watch obj type without required labels")
			job := createJob()
			Expect(k8sClient.Create(ctx, job)).ToNot(HaveOccurred())

			By("create watch obj with label=" + constant.AddonNameLabelKey)
			job = createJob(constant.AddonNameLabelKey)
			Expect(k8sClient.Create(ctx, job)).ToNot(HaveOccurred())

			By("create watch obj with label=" + constant.AppManagedByLabelKey)
			job = createJob(constant.AppManagedByLabelKey)
			Expect(k8sClient.Create(ctx, job)).ToNot(HaveOccurred())

			By("create watch obj with required labels")
			job = createJob(constant.AddonNameLabelKey, constant.AppManagedByLabelKey)
			Expect(k8sClient.Create(ctx, job)).ToNot(HaveOccurred())
		})
	})
})<|MERGE_RESOLUTION|>--- conflicted
+++ resolved
@@ -665,7 +665,7 @@
 			addonStatusPhaseCheck(2, extensionsv1alpha1.AddonFailed, nil)
 		})
 
-<<<<<<< HEAD
+
 		It("should successfully reconcile a custom resource for Addon deleting with used by clusters", func() {
 			createAutoInstallAddon()
 
@@ -740,7 +740,7 @@
 			disablingPhaseCheck(3)
 		})
 
-=======
+
 		It("should have provider and version in spec for Addon with provider and version in label initially", func() {
 			By("By create an addon with auto-install and labels contains provider and version information")
 			createAddonSpecWithRequiredAttributes(func(newOjb *extensionsv1alpha1.Addon) {
@@ -802,7 +802,7 @@
 				g.Expect(addon.Status.Phase).Should(Equal(extensionsv1alpha1.AddonEnabling))
 			}).Should(Succeed())
 		})
->>>>>>> 45dafd9f
+
 	})
 
 	Context("Addon controller SetupWithManager", func() {
