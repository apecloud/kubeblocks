--- conflicted
+++ resolved
@@ -41,18 +41,14 @@
 	Recorder record.EventRecorder
 }
 
-<<<<<<< HEAD
 // events API only allows ready-only, create, patch
 // +kubebuilder:rbac:groups=core,resources=events,verbs=get;list;watch;create;patch
-=======
+
 const (
 	ProbeRoleChangedCheckPath = "spec.containers{kbprobe-rolechangedcheck}"
 )
 
 var EventHandlerMap = map[string]EventHandler{}
-
-// NOTES: controller-gen RBAC marker is maintained at rbac.go
->>>>>>> bf907657
 
 // Reconcile is part of the main kubernetes reconciliation loop which aims to
 // move the current state of the cluster closer to the desired state.
