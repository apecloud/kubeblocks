--- conflicted
+++ resolved
@@ -75,9 +75,8 @@
 }
 
 // SetupWithManager sets up the controller with the Manager.
-<<<<<<< HEAD
 func (r *EventReconciler) SetupWithManager(mgr ctrl.Manager, multiClusterMgr multicluster.Manager) error {
-	b := ctrl.NewControllerManagedBy(mgr).
+	b := intctrlutil.NewNamespacedControllerManagedBy(mgr).
 		For(&corev1.Event{})
 
 	if multiClusterMgr != nil {
@@ -85,10 +84,4 @@
 	}
 
 	return b.Complete(r)
-=======
-func (r *EventReconciler) SetupWithManager(mgr ctrl.Manager) error {
-	return intctrlutil.NewNamespacedControllerManagedBy(mgr).
-		For(&corev1.Event{}).
-		Complete(r)
->>>>>>> 65c95ba4
 }