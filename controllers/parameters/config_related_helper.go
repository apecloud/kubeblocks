--- conflicted
+++ resolved
@@ -33,11 +33,7 @@
 	"github.com/apecloud/kubeblocks/pkg/parameters/core"
 )
 
-<<<<<<< HEAD
-func retrieveRelatedComponentsByConfigmap[T generics.Object, PT generics.PObject[T], L generics.ObjList[T], PL generics.PObjList[T, L]](cli client.Client, ctx context.Context, configSpecName string, _ func(T, PT, L, PL), cfg client.ObjectKey, opts ...client.ListOption) ([]T, error) {
-=======
 func retrieveRelatedComponentsByConfigmap[T generics.Object, PT generics.PObject[T], L generics.ObjList[T], PL generics.PObjList[T, L]](cli client.Client, ctx context.Context, _ func(T, PT, L, PL), cfg client.ObjectKey, opts ...client.ListOption) ([]T, error) {
->>>>>>> 67b7428f
 	var objList L
 	if err := cli.List(ctx, PL(&objList), opts...); err != nil {
 		return nil, err
