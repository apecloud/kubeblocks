--- conflicted
+++ resolved
@@ -32,15 +32,6 @@
   - name: ApeCloud
     url: https://kubeblocks.io/
 
-<<<<<<< HEAD
-appVersion: "8.0.30"
-
-dependencies:
-  - name: cluster-libchart
-    version: 0.1.0
-    repository: file://../cluster-libchart
-=======
 sources:
   - https://github.com/apecloud/kubeblocks/
-  - https://github.com/apecloud/kubeblocks/tree/main/deploy/apecloud-mysql
->>>>>>> e304c212
+  - https://github.com/apecloud/kubeblocks/tree/main/deploy/apecloud-mysql