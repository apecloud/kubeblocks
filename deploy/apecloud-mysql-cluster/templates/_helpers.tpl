--- conflicted
+++ resolved
@@ -1,29 +1,4 @@
 {{/*
-<<<<<<< HEAD
-Create chart name and version as used by the chart label.
-*/}}
-{{- define "apecloud-mysql-cluster.chart" -}}
-{{- printf "%s-%s" .Chart.Name .Chart.Version | replace "+" "_" | trunc 63 | trimSuffix "-" }}
-{{- end }}
-
-{{/*
-Common labels
-*/}}
-{{- define "apecloud-mysql-cluster.labels" -}}
-helm.sh/chart: {{ include "apecloud-mysql-cluster.chart" . }}
-{{ include "cluster-libchart.clusterLabels" . }}
-{{- if .Chart.AppVersion }}
-app.kubernetes.io/version: {{ .Chart.AppVersion | quote }}
-{{- end }}
-app.kubernetes.io/managed-by: {{ .Release.Service }}
-{{- end }}
-
-{{/*
-Define the cluster componnets with proxy
-TODO: calculate the proxy resoruces based on the mysql resources
-*/}}
-{{- define "apecloud-mysql-cluster.proxyComponents" }}
-=======
 Define the cluster componnets with proxy.
 The proxy cpu cores is 1/6 of the cluster total cpu cores.
 */}}
@@ -38,7 +13,6 @@
 {{- if eq (mod $proxyCPU 2) 1 }}
 {{- $proxyCPU = add $proxyCPU 1 }}
 {{- end }}
->>>>>>> e304c212
 - name: etcd
   componentDefRef: etcd # ref clusterdefinition componentDefs.name
   replicas: 1
@@ -51,24 +25,6 @@
 - name: vtgate
   componentDefRef: vtgate # ref clusterdefinition componentDefs.name
   replicas: 1
-<<<<<<< HEAD
-{{- end }}
-
-{{/*
-Define replica count.
-standalone mode: 1
-replication mode: 2
-raftGroup mode: 3 or more
-*/}}
-{{- define "apecloud-mysql-cluster.replicaCount" -}}
-{{- if eq .Values.mode "standalone" }}
-replicas: 1
-{{- else if eq .Values.mode "replication" }}
-replicas: 2
-{{- else }}
-replicas: {{ max .Values.replicas 3 }}
-{{- end }}
-=======
   resources:
     requests:
       cpu: {{ $proxyCPU }}
@@ -90,5 +46,4 @@
 {{- else }}
 replicas: {{ max .Values.replicas 3 }}
 {{- end }}
->>>>>>> e304c212
 {{- end -}}