apiVersion: apps.kubeblocks.io/v1alpha1
kind: Cluster
metadata:
  name: {{ include "cluster-libchart.clusterName" . }}
  labels: {{ include "cluster-libchart.clusterLabels" . | nindent 4 }}
spec:
  {{- $withProxy := and (eq .Values.mode "raftGroup") .Values.proxyEnabled -}}
  {{- if $withProxy }}
  clusterDefinitionRef: apecloud-mysql-scale  # ref clusterdefinition.name
  {{- else }}
  clusterDefinitionRef: apecloud-mysql        # ref clusterdefinition.name
  {{- end }}
  clusterVersionRef: {{ .Values.version }}
  terminationPolicy: {{ .Values.terminationPolicy }}
  {{- include "cluster-libchart.affinity" . | indent 2 }}
  componentSpecs:
    - name: mysql
      componentDefRef: mysql # ref clusterdefinition componentDefs.name
<<<<<<< HEAD
      {{- include "cluster-libchart.componentMonitor" . | indent 6 }}
      {{- include "apecloud-mysql-cluster.replicaCount" . | indent 6 }}
      enabledLogs:
        - slow
        - error
      serviceAccountName: {{ include "cluster-libchart.serviceAccountName" . }}
      {{- include "cluster-libchart.componentResources" . | indent 6 }}
      {{- include "cluster-libchart.componentServices" . | indent 6 }}
    {{- if $withProxy }}
    {{- include "apecloud-mysql-cluster.proxyComponents" . | indent 4 }}
=======
      monitor: {{ .Values.monitor.enabled | default false }}
      replicas: {{ .Values.replicaCount | default 3 }}
      serviceAccountName: {{ include "apecloud-mysql-cluster.serviceAccountName" . }}
      enabledLogs: {{ .Values.enabledLogs | toJson | indent 4 }}
      {{- with  .Values.resources }}
      resources:
        limits:
          cpu: {{ .limits.cpu | quote }}
          memory: {{ .limits.memory | quote }}
        requests:
          cpu: {{ .requests.cpu | quote }}
          memory: {{ .requests.memory | quote }}
      {{- end }}
      {{- if .Values.persistence.enabled }}
      volumeClaimTemplates:
        - name: data # ref clusterdefinition components.containers.volumeMounts.name
          spec:
            storageClassName: {{ .Values.persistence.data.storageClassName }}
            accessModes:
              - ReadWriteOnce
            resources:
              requests:
                storage: {{ .Values.persistence.data.size }}
        {{- if .Values.persistence.wal.enabled }}
        - name: wallog
          spec:
            storageClassName: {{ .Values.persistence.wal.storageClassName }}
            accessModes:
              - ReadWriteOnce
            resources:
              requests:
                storage: {{ .Values.persistence.wal.size }}
        {{- end }}
        {{- if  .Values.persistence.log.enabled }}
        - name: log
          spec:
            storageClassName: {{ .Values.persistence.log.storageClassName }}
            accessModes:
              - ReadWriteOnce
            resources:
              requests:
                storage: {{ .Values.persistence.log.size }}
        {{- end }}
      {{- end }}
    {{- if .Values.proxyEnabled }}
    - name: etcd
      componentDefRef: etcd # ref clusterdefinition componentDefs.name
      replicas: 1
    - name: vtctld
      componentDefRef: vtctld # ref clusterdefinition componentDefs.name
      replicas: 1
    - name: vtconsensus
      componentDefRef: vtconsensus # ref clusterdefinition componentDefs.name
      replicas: 1
    - name: vtgate
      componentDefRef: vtgate # ref clusterdefinition componentDefs.name
      replicas: 1
>>>>>>> b26db029
    {{- end }}<|MERGE_RESOLUTION|>--- conflicted
+++ resolved
@@ -1,22 +1,8 @@
-apiVersion: apps.kubeblocks.io/v1alpha1
-kind: Cluster
-metadata:
-  name: {{ include "cluster-libchart.clusterName" . }}
-  labels: {{ include "cluster-libchart.clusterLabels" . | nindent 4 }}
-spec:
-  {{- $withProxy := and (eq .Values.mode "raftGroup") .Values.proxyEnabled -}}
-  {{- if $withProxy }}
-  clusterDefinitionRef: apecloud-mysql-scale  # ref clusterdefinition.name
-  {{- else }}
-  clusterDefinitionRef: apecloud-mysql        # ref clusterdefinition.name
-  {{- end }}
-  clusterVersionRef: {{ .Values.version }}
-  terminationPolicy: {{ .Values.terminationPolicy }}
-  {{- include "cluster-libchart.affinity" . | indent 2 }}
+{{- include "cluster-libchart.clusterCommon" . }}
+  clusterDefinitionRef: apecloud-mysql # ref clusterdefinition.name
   componentSpecs:
     - name: mysql
       componentDefRef: mysql # ref clusterdefinition componentDefs.name
-<<<<<<< HEAD
       {{- include "cluster-libchart.componentMonitor" . | indent 6 }}
       {{- include "apecloud-mysql-cluster.replicaCount" . | indent 6 }}
       enabledLogs:
@@ -25,65 +11,6 @@
       serviceAccountName: {{ include "cluster-libchart.serviceAccountName" . }}
       {{- include "cluster-libchart.componentResources" . | indent 6 }}
       {{- include "cluster-libchart.componentServices" . | indent 6 }}
-    {{- if $withProxy }}
+    {{- if and (eq .Values.mode "raftGroup") .Values.proxyEnabled }}
     {{- include "apecloud-mysql-cluster.proxyComponents" . | indent 4 }}
-=======
-      monitor: {{ .Values.monitor.enabled | default false }}
-      replicas: {{ .Values.replicaCount | default 3 }}
-      serviceAccountName: {{ include "apecloud-mysql-cluster.serviceAccountName" . }}
-      enabledLogs: {{ .Values.enabledLogs | toJson | indent 4 }}
-      {{- with  .Values.resources }}
-      resources:
-        limits:
-          cpu: {{ .limits.cpu | quote }}
-          memory: {{ .limits.memory | quote }}
-        requests:
-          cpu: {{ .requests.cpu | quote }}
-          memory: {{ .requests.memory | quote }}
-      {{- end }}
-      {{- if .Values.persistence.enabled }}
-      volumeClaimTemplates:
-        - name: data # ref clusterdefinition components.containers.volumeMounts.name
-          spec:
-            storageClassName: {{ .Values.persistence.data.storageClassName }}
-            accessModes:
-              - ReadWriteOnce
-            resources:
-              requests:
-                storage: {{ .Values.persistence.data.size }}
-        {{- if .Values.persistence.wal.enabled }}
-        - name: wallog
-          spec:
-            storageClassName: {{ .Values.persistence.wal.storageClassName }}
-            accessModes:
-              - ReadWriteOnce
-            resources:
-              requests:
-                storage: {{ .Values.persistence.wal.size }}
-        {{- end }}
-        {{- if  .Values.persistence.log.enabled }}
-        - name: log
-          spec:
-            storageClassName: {{ .Values.persistence.log.storageClassName }}
-            accessModes:
-              - ReadWriteOnce
-            resources:
-              requests:
-                storage: {{ .Values.persistence.log.size }}
-        {{- end }}
-      {{- end }}
-    {{- if .Values.proxyEnabled }}
-    - name: etcd
-      componentDefRef: etcd # ref clusterdefinition componentDefs.name
-      replicas: 1
-    - name: vtctld
-      componentDefRef: vtctld # ref clusterdefinition componentDefs.name
-      replicas: 1
-    - name: vtconsensus
-      componentDefRef: vtconsensus # ref clusterdefinition componentDefs.name
-      replicas: 1
-    - name: vtgate
-      componentDefRef: vtgate # ref clusterdefinition componentDefs.name
-      replicas: 1
->>>>>>> b26db029
     {{- end }}