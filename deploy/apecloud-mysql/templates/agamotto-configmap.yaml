--- conflicted
+++ resolved
@@ -69,13 +69,9 @@
           receivers: [ apecloudmysql ]
           processors: [ memory_limiter ]
           exporters: [ prometheus ]
-<<<<<<< HEAD
         logs/error:
           receivers: [filelog/error]
           exporters: [apecloudfile/error]
         logs/slow:
           receivers: [filelog/slow]
-          exporters: [apecloudfile/slow]
-=======
-      extensions: [ ]
->>>>>>> 47e5527b
+          exporters: [apecloudfile/slow]