--- conflicted
+++ resolved
@@ -206,13 +206,11 @@
             volumeMounts:
               - name: agamotto-configuration
                 mountPath: /opt/agamotto
-<<<<<<< HEAD
               - name: data
                 mountPath: /data/mysql
               - name: log-data
                 mountPath: /var/log/kubeblocks
                 readOnly: false
-=======
           - name: vttablet
             image: {{ .Values.wesqlscale.image.registry | default "docker.io" }}/{{ .Values.wesqlscale.image.repository }}:{{ .Values.wesqlscale.image.tag }}
             imagePullPolicy: {{ default .Values.wesqlscale.image.pullPolicy "IfNotPresent" }}
@@ -258,7 +256,6 @@
                 mountPath: /scripts
               - name: mysql-scale-config
                 mountPath: /conf
->>>>>>> 47e5527b
         volumes:
           - name: log-data
             hostPath:
