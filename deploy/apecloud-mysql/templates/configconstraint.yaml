<<<<<<< HEAD
apiVersion: apps.kubeblocks.io/v1alpha1
=======
{{- $cc := .Files.Get "config/mysql.cc.yaml" | fromYaml }}
apiVersion: dbaas.kubeblocks.io/v1alpha1
>>>>>>> cee7c863
kind: ConfigConstraint
metadata:
  name: mysql-cfg-constraints-8.0
  labels:
    {{- include "apecloud-mysql.labels" . | nindent 4 }}
spec:
  # configmap reference
  # tplRef: mysql-3node-tpl-8.0
  reloadOptions:
    unixSignalTrigger:
      signal: SIGHUP
      processName: mysqld

  # top level mysql configuration type
  cfgSchemaTopLevelName: MysqlParameter

  # ConfigurationSchema that impose restrictions on engine parameter's rule
  configurationSchema:
    # schema: auto generate from mmmcue scripts
    # example: ../../internal/configuration/testdata/mysql_openapi.json
    cue: |-
      {{- .Files.Get "config/mysql8.cc.cue" | nindent 6 }}

  ## require db instance restart
  {{- if hasKey $cc "staticParameters" }}
  staticParameters:
    {{- $params := get $cc "staticParameters" }}
    {{- range $params }}
    - {{ . }}
    {{- end }}
  {{- end}}

  ## reload parameters
  ## dynamicParameters
  {{- if hasKey $cc "dynamicParameters" }}
  dynamicParameters:
   {{- $params := get $cc "dynamicParameters" }}
   {{- range $params }}
    - {{ . }}
   {{- end }}
 {{- end}}


  # mysql configuration file format
  formatterConfig:
    formatter: ini
    iniConfig:
      sectionName: mysqld<|MERGE_RESOLUTION|>--- conflicted
+++ resolved
@@ -1,9 +1,5 @@
-<<<<<<< HEAD
+{{- $cc := .Files.Get "config/mysql.cc.yaml" | fromYaml }}
 apiVersion: apps.kubeblocks.io/v1alpha1
-=======
-{{- $cc := .Files.Get "config/mysql.cc.yaml" | fromYaml }}
-apiVersion: dbaas.kubeblocks.io/v1alpha1
->>>>>>> cee7c863
 kind: ConfigConstraint
 metadata:
   name: mysql-cfg-constraints-8.0
