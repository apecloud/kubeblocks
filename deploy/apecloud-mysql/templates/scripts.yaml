apiVersion: v1
kind: ConfigMap
metadata:
  name: apecloud-mysql-scripts
  labels:
    {{- include "apecloud-mysql.labels" . | nindent 4 }}
data:
  wait-for-service.sh: |
    #!/bin/sh
    echo "wait for $1"
    while ! nc -z $2 $3
    do sleep 1
    printf "-"
    done
    echo -e "  >> $1 has started"
  set_config_variables.sh: |
    #!/bin/bash
    function set_config_variables(){
      echo "set config variables [$1]"
      config_file="/conf/wesql-scale.cnf"
      config_content=$(sed -n '/\['$1'\]/,/\[/ { /\['$1'\]/d; /\[/q; p; }' $config_file)
      while read line
      do
        if [[ $line =~ ^[a-zA-Z_][a-zA-Z0-9_]*=[a-zA-Z0-9_.]*$ ]]; then
          echo $line
          eval "export $line"
        elif ! [[ $line =~ ^[[:space:]]*# ]]; then 
          echo "bad format: $line"
        fi
      done <<< "$(echo -e "$config_content")"
    }
  setup.sh: |
    #!/bin/bash
    rmdir /docker-entrypoint-initdb.d && mkdir -p /data/mysql/docker-entrypoint-initdb.d && ln -s /data/mysql/docker-entrypoint-initdb.d /docker-entrypoint-initdb.d;
    exec docker-entrypoint.sh
  pre-stop.sh: |
    #!/bin/bash
    drop_followers() {
    echo "leader=$leader" >> /data/mysql/.kb_pre_stop.log
    echo "KB_POD_NAME=$KB_POD_NAME" >> /data/mysql/.kb_pre_stop.log
    if [ -z "$leader" -o "$KB_POD_NAME" = "$leader" ]; then
      echo "no leader or self is leader, exit" >> /data/mysql/.kb_pre_stop.log
      exit 0
    fi
    host=$(eval echo \$KB_"$idx"_HOSTNAME)
    echo "host=$host" >> /data/mysql/.kb_pre_stop.log
    leader_idx=${leader##*-}
    leader_host=$(eval echo \$KB_"$leader_idx"_HOSTNAME)
    if [ ! -z $leader_host ]; then 
      host_flag="-h$leader_host"
    fi
    if [ ! -z $MYSQL_ROOT_PASSWORD ]; then 
      password_flag="-p$MYSQL_ROOT_PASSWORD"
    fi
    echo "mysql $host_flag -uroot $password_flag -e \"call dbms_consensus.downgrade_follower('$host:13306');\" 2>&1 " >> /data/mysql/.kb_pre_stop.log
    mysql $host_flag -uroot $password_flag -e "call dbms_consensus.downgrade_follower('$host:13306');" 2>&1
    echo "mysql $host_flag -uroot $password_flag -e \"call dbms_consensus.drop_learner('$host:13306');\" 2>&1 " >> /data/mysql/.kb_pre_stop.log
    mysql $host_flag -uroot $password_flag -e "call dbms_consensus.drop_learner('$host:13306');" 2>&1
    }

    set_my_weight_to_zero() {
      if [ ! -z $MYSQL_ROOT_PASSWORD ]; then 
        password_flag="-p$MYSQL_ROOT_PASSWORD"
      fi

      if [ "$KB_POD_NAME" = "$leader" ]; then
        echo "self is leader, before scale in, need to set my election weight to 0." >> /data/mysql/.kb_pre_stop.log
        host=$(eval echo \$KB_"$idx"_HOSTNAME)
        echo "set weight to 0. mysql -uroot $password_flag -e \"call dbms_consensus.configure_follower('$host:13306',0 ,false);\" 2>&1" >> /data/mysql/.kb_pre_stop.log
        mysql -uroot $password_flag -e "call dbms_consensus.configure_follower('$host:13306',0 ,false);" 2>&1
      fi
    }

    switchover() {
      if [ ! -z $MYSQL_ROOT_PASSWORD ]; then 
        password_flag="-p$MYSQL_ROOT_PASSWORD"
      fi
      #new_leader_host=$KB_0_HOSTNAME
      if [ "$KB_POD_NAME" = "$leader" ]; then
        echo "self is leader, need to switchover" >> /data/mysql/.kb_pre_stop.log
        echo "try to get global cluster info" >> /data/mysql/.kb_pre_stop.log
        global_info=`mysql -uroot $password_flag 2>/dev/null -e "select IP_PORT from information_schema.wesql_cluster_global order by MATCH_INDEX desc;"`
        echo "all nodes: $global_info" >> /data/mysql/.kb_pre_stop.log
        global_info_arr=($global_info)
        echo "all nodes array: ${global_info_arr[0]},${global_info_arr[1]},${global_info_arr[2]},${global_info_arr[3]}"  >> /data/mysql/.kb_pre_stop.log
        echo "array size: ${#global_info_arr[@]}, the first one is not real address,just the field name IP_PORT"  >> /data/mysql/.kb_pre_stop.log

        host=$(eval echo \$KB_"$idx"_HOSTNAME)
        host_ip_port=$host:13306
        try_times=10
        for((i=1;i<${#global_info_arr[@]};i++)) do
          if [ "$host_ip_port" == "${global_info_arr[i]}" ];then
            echo "do not transfer to leader, leader:${global_info_arr[i]}"  >> /data/mysql/.kb_pre_stop.log;
          else
            echo "try to transfer to:${global_info_arr[i]}"  >> /data/mysql/.kb_pre_stop.log;
            echo "mysql -uroot $password_flag -e \"call dbms_consensus.change_leader('${global_info_arr[i]}');\" 2>&1" >> /data/mysql/.kb_pre_stop.log
            mysql -uroot $password_flag -e "call dbms_consensus.change_leader('${global_info_arr[i]}');" 2>&1
            sleep 1
            role_info=`mysql -uroot $password_flag 2>/dev/null -e "select ROLE from information_schema.wesql_cluster_local;"`
            role_info_arr=($role_info)
            real_role=${role_info_arr[1]}
            echo "this node's current role info:$real_role"  >> /data/mysql/.kb_pre_stop.log
            if [ "$real_role" == "Follower" ];then
              echo "transfer successfully" >> /data/mysql/.kb_pre_stop.log
              new_leader_host_and_port=${global_info_arr[i]}
              # get rid of port
              new_leader_host=${new_leader_host_and_port%%:*}
              echo "new_leader_host=$new_leader_host" >> /data/mysql/.kb_pre_stop.log
              leader=`echo "$new_leader_host" | cut -d "." -f 1`
              echo "leader_host: $leader"  >> /data/mysql/.kb_pre_stop.log
              idx=${KB_POD_NAME##*-}
              break
            fi
          fi
          ((try_times--))
          if [ $try_times -le 0 ];then
            echo "try too many times" >> /data/mysql/.kb_pre_stop.log
            break
          fi
        done
      fi
    }
    leader=`cat /etc/annotations/leader`
    idx=${KB_POD_NAME##*-}
    current_component_replicas=`cat /etc/annotations/component-replicas`
    echo "current replicas: $current_component_replicas" >> /data/mysql/.kb_pre_stop.log
    if [ ! $idx -lt $current_component_replicas ] && [ $current_component_replicas -ne 0 ]; then 
        # if idx greater than or equal to current_component_replicas means the cluster's scaling in
        # put .restore on pvc for next scaling out, if pvc not deleted
        touch /data/mysql/data/.restore; sync
        # set wegiht to 0 and switch leader before leader scaling in itself
        set_my_weight_to_zero
        switchover
        # only scaling in need to drop followers
        drop_followers
    elif [ $current_component_replicas -eq 0 ]; then
        # stop, do nothing.
        echo "stop, do nothing" >> /data/mysql/.kb_pre_stop.log
    else 
        # restart, switchover first.
        echo "Also try to switchover just before restart" >> /data/mysql/.kb_pre_stop.log
        switchover
        echo "no need to drop followers" >> /data/mysql/.kb_pre_stop.log
    fi
  switchover-without-candidate.sh: |-
    #!/bin/bash
    if [ ! -z $MYSQL_ROOT_PASSWORD ]; then
      password_flag="-p$MYSQL_ROOT_PASSWORD"
    fi
    global_info=`mysql -h$KB_CONSENSUS_LEADER_POD_FQDN -uroot $password_flag 2>/dev/null -e "select IP_PORT from information_schema.wesql_cluster_global order by MATCH_INDEX desc;"`
    global_info_arr=($global_info)
    leader_ip_port=$KB_CONSENSUS_LEADER_POD_FQDN:13306
    try_times=10
    for((i=1;i<${#global_info_arr[@]};i++)) do
      if [ "$leader_ip_port" == "${global_info_arr[i]}" ];then
        echo "do not transfer to leader, leader:${global_info_arr[i]}"
      else
        mysql -h$KB_CONSENSUS_LEADER_POD_FQDN -uroot $password_flag -e "call dbms_consensus.change_leader('${global_info_arr[i]}');" 2>&1
        sleep 1
        role_info=`mysql -h$KB_CONSENSUS_LEADER_POD_FQDN -uroot $password_flag 2>/dev/null -e "select ROLE from information_schema.wesql_cluster_local;"`
        role_info_arr=($role_info)
        real_role=${role_info_arr[1]}
        if [ "$real_role" == "Follower" ];then
          echo "transfer successfully"
          new_leader_host_and_port=${global_info_arr[i]}
          new_leader_host=${new_leader_host_and_port%%:*}
          echo "new_leader_host=$new_leader_host"
          break
        fi
      fi
      ((try_times--))
      if [ $try_times -le 0 ];then
        break
      fi
    done
  vttablet.sh: |-
    #!/bin/bash
    while [ "$KB_PROXY_ENABLED" != "on" ]
    do
      sleep 60
    done

    . /scripts/set_config_variables.sh
    set_config_variables vttablet

    cell=${CELL:-'zone1'}
    uid="${KB_POD_NAME##*-}"
    mysql_root=${MYSQL_ROOT_USER:-'root'}
    mysql_root_passwd=${MYSQL_ROOT_PASSWORD:-'123456'}
    mysql_port=${MYSQL_PORT:-'3306'}
    port=${VTTABLET_PORT:-'15100'}
    grpc_port=${VTTABLET_GRPC_PORT:-'16100'}
    vtctld_host=${VTCTLD_HOST:-'127.0.0.1'}
    vtctld_web_port=${VTCTLD_WEB_PORT:-'15000'}
    printf -v alias '%s-%010d' $cell $uid
    printf -v tablet_dir 'vt_%010d' $uid
    tablet_hostname=$(eval echo \$KB_"$uid"_HOSTNAME)
    printf -v tablet_logfile 'vttablet_%010d_querylog.txt' $uid

    tablet_type=replica
    topology_fags=${TOPOLOGY_FLAGS:-'--topo_implementation etcd2 --topo_global_server_address 127.0.0.1:2379 --topo_global_root /vitess/global'}

    /scripts/wait-for-service.sh vtctld $vtctld_host $vtctld_web_port

    echo "starting vttablet for $alias..."

    su vitess <<EOF
    exec vttablet \
    $topology_fags \
    --alsologtostderr \
    --log_dir $VTDATAROOT \
    --log_queries_to_file $VTDATAROOT/$tablet_logfile \
    --tablet-path $alias \
    --tablet_hostname "$tablet_hostname" \
    --init_tablet_type $tablet_type \
    --health_check_interval $health_check_interval \
    --shard_sync_retry_delay $shard_sync_retry_delay \
    --remote_operation_timeout $remote_operation_timeout \
    --db_connect_timeout_ms $db_connect_timeout_ms \
    --enable_replication_reporter \
    --backup_storage_implementation file \
    --file_backup_storage_root $VTDATAROOT/backups \
    --port $port \
    --db_port $mysql_port \
    --db_host $tablet_hostname \
    --db_allprivs_user $mysql_root \
    --db_allprivs_password $mysql_root_passwd \
    --db_dba_user $mysql_root \
    --db_dba_password $mysql_root_passwd \
    --db_app_user $mysql_root \
    --db_app_password $mysql_root_passwd \
    --db_filtered_user $mysql_root \
    --db_filtered_password $mysql_root_passwd \
    --grpc_port $grpc_port \
    --service_map 'grpc-queryservice,grpc-tabletmanager,grpc-updatestream' \
    --pid_file $VTDATAROOT/vttablet.pid \
    --vtctld_addr http://$vtctld_host:$vtctld_web_port/ \
    --disable_active_reparents
    EOF
  etcd.sh: |-
    #!/bin/bash
    echo "staring etcd."
    etcd_port=${ETCD_PORT:-'2379'}
    etcd_server=${ETCD_SERVER:-'127.0.0.1'}

    cell=${CELL:-'zone1'}
    export ETCDCTL_API=2

    etcd --enable-v2=true --data-dir "${VTDATAROOT}/etcd/"  \
      --listen-client-urls "http://0.0.0.0:${etcd_port}" \
      --advertise-client-urls "http://0.0.0.0:${etcd_port}"
  etcd-post-start.sh: |-
    #!/bin/bash
    etcd_port=${ETCD_PORT:-'2379'}
    etcd_server=${ETCD_SERVER:-'127.0.0.1'}

    cell=${CELL:-'zone1'}
    export ETCDCTL_API=2

    etcdctl --endpoints "http://127.0.0.1:${etcd_port}" get "/vitess/global" >/dev/null 2>&1
    if [[ $? -eq 1 ]]; then
      exit 0
    fi

    echo "add /vitess/global"
    etcdctl --endpoints "http://127.0.0.1:${etcd_port}" mkdir /vitess/global

    echo "add /vitess/$cell"
    etcdctl --endpoints "http://127.0.0.1:${etcd_port}" mkdir /vitess/$cell

    # And also add the CellInfo description for the cell.
    # If the node already exists, it's fine, means we used existing data.
    echo "add $cell CellInfo"
    set +e
    vtctl --topo_implementation etcd2 \
      --topo_global_server_address "127.0.0.1:${etcd_port}" \
      --topo_global_root /vitess/global VtctldCommand AddCellInfo \
      --root /vitess/$cell \
      --server-address "${etcd_server}:${etcd_port}" \
      $cell
  vtctld.sh: |-
    #!/bin/bash
    echo "starting vtctld"
    cell=${CELL:-'zone1'}
    grpc_port=${VTCTLD_GRPC_PORT:-'15999'}
    vtctld_web_port=${VTCTLD_WEB_PORT:-'15000'}
    topology_fags=${TOPOLOGY_FLAGS:-'--topo_implementation etcd2 --topo_global_server_address 127.0.0.1:2379 --topo_global_root /vitess/global'}

    su vitess <<EOF
    exec vtctld \
    $topology_fags \
    --alsologtostderr \
    --cell $cell \
    --service_map 'grpc-vtctl,grpc-vtctld' \
    --backup_storage_implementation file \
    --file_backup_storage_root $VTDATAROOT/backups \
    --log_dir $VTDATAROOT \
    --port $vtctld_web_port \
    --grpc_port $grpc_port \
    --pid_file $VTDATAROOT/vtctld.pid
    EOF
  vtconsensus.sh: |-
    #!/bin/bash
    . /scripts/set_config_variables.sh
    set_config_variables vtconsensus

    echo "starting vtconsensus"
    cell=${CELL:-'zone1'}

    vtconsensusport=${VTCONSENSUS_PORT:-'16000'}
    topology_fags=${TOPOLOGY_FLAGS:-'--topo_implementation etcd2 --topo_global_server_address 127.0.0.1:2379 --topo_global_root /vitess/global'}

    su vitess <<EOF
    exec vtconsensus \
      $topology_fags \
      --alsologtostderr \
      --refresh_interval $refresh_interval \
      --scan_repair_timeout $scan_repair_timeout \
      --log_dir ${VTDATAROOT} \
      --db_username "$MYSQL_ROOT_USER" \
      --db_password "$MYSQL_ROOT_PASSWORD"
    EOF
  vtgate.sh: |-
    #!/bin/bash
    . /scripts/set_config_variables.sh
    set_config_variables vtgate

    cell=${CELL:-'zone1'}
    web_port=${VTGATE_WEB_PORT:-'15001'}
    grpc_port=${VTGATE_GRPC_PORT:-'15991'}
    mysql_server_port=${VTGATE_MYSQL_PORT:-'15306'}
    mysql_server_socket_path="/tmp/mysql.sock"

    echo "starting vtgate."
    su vitess <<EOF
    exec vtgate \
      $TOPOLOGY_FLAGS \
      --alsologtostderr \
      --gateway_initial_tablet_timeout $gateway_initial_tablet_timeout \
      --healthcheck_timeout $healthcheck_timeout \
      --srv_topo_timeout $srv_topo_timeout \
      --grpc_keepalive_time $grpc_keepalive_time \
      --grpc_keepalive_timeout $grpc_keepalive_timeout \
      --log_dir $VTDATAROOT \
      --log_queries_to_file $VTDATAROOT/vtgate_querylog.txt \
      --port $web_port \
      --grpc_port $grpc_port \
      --mysql_server_port $mysql_server_port \
      --mysql_server_socket_path $mysql_server_socket_path \
      --cell $cell \
      --cells_to_watch $cell \
      --tablet_types_to_wait PRIMARY,REPLICA \
      --tablet_refresh_interval $tablet_refresh_interval \
      --service_map 'grpc-vtgateservice' \
      --pid_file $VTDATAROOT/vtgate.pid \
<<<<<<< HEAD
      --mysql_auth_server_impl none \
      --read_write_splitting_policy $read_write_splitting_policy  \
      --read_after_write_consistency $read_after_write_consistency \
      --read_after_write_timeout $read_after_write_timeout \
      --enable_buffer=$enable_buffer \
      --buffer_size $buffer_size \
      --buffer_window $buffer_window \
      --buffer_max_failover_duration $buffer_max_failover_duration \
      --buffer_min_time_between_failovers $buffer_min_time_between_failovers
    EOF
=======
      --mysql_auth_server_impl none
    EOF
  binlog-collector.sh: |-
    #!/bin/bash
    set -e;
    LOG_DIR=/data/mysql/data;
    cd $LOG_DIR;
    LOG_START_TIME=$(mysqlbinlog $(ls -Ftr $LOG_DIR/|grep -e '^mysql-bin.*[[:digit:]]$'|head -n 1) |grep 'Xid =' |head -n 1|awk -F ' server id ' '{print $1}'|tr -d '#')
    for i in $(ls -Ft $LOG_DIR/|grep -e '^mysql-bin.*[[:digit:]]$'); do LOG_STOP_TIME=$(mysqlbinlog $i |grep 'Xid =' |tail -n 1|awk -F ' server id ' '{print $1}'|tr -d '#'); [[ "$LOG_STOP_TIME" != "" ]] && break;  done
    if [ "${LOG_START_TIME}" == "" ]; then LOG_START_TIME=${LOG_STOP_TIME}; fi
    LOG_START_TIME=$(date -d "$LOG_START_TIME" -u '+%Y-%m-%dT%H:%M:%SZ')
    LOG_STOP_TIME=$(date -d "$LOG_STOP_TIME" -u '+%Y-%m-%dT%H:%M:%SZ')
    printf "{\"startTime\": \"$LOG_START_TIME\" ,\"stopTime\": \"$LOG_STOP_TIME\"}"
>>>>>>> b82e4459
<|MERGE_RESOLUTION|>--- conflicted
+++ resolved
@@ -353,7 +353,6 @@
       --tablet_refresh_interval $tablet_refresh_interval \
       --service_map 'grpc-vtgateservice' \
       --pid_file $VTDATAROOT/vtgate.pid \
-<<<<<<< HEAD
       --mysql_auth_server_impl none \
       --read_write_splitting_policy $read_write_splitting_policy  \
       --read_after_write_consistency $read_after_write_consistency \
@@ -364,9 +363,6 @@
       --buffer_max_failover_duration $buffer_max_failover_duration \
       --buffer_min_time_between_failovers $buffer_min_time_between_failovers
     EOF
-=======
-      --mysql_auth_server_impl none
-    EOF
   binlog-collector.sh: |-
     #!/bin/bash
     set -e;
@@ -377,5 +373,4 @@
     if [ "${LOG_START_TIME}" == "" ]; then LOG_START_TIME=${LOG_STOP_TIME}; fi
     LOG_START_TIME=$(date -d "$LOG_START_TIME" -u '+%Y-%m-%dT%H:%M:%SZ')
     LOG_STOP_TIME=$(date -d "$LOG_STOP_TIME" -u '+%Y-%m-%dT%H:%M:%SZ')
-    printf "{\"startTime\": \"$LOG_START_TIME\" ,\"stopTime\": \"$LOG_STOP_TIME\"}"
->>>>>>> b82e4459
+    printf "{\"startTime\": \"$LOG_START_TIME\" ,\"stopTime\": \"$LOG_STOP_TIME\"}"