# Default values for apecloud-mysql.
# This is a YAML-formatted file.
# Declare variables to be passed into your templates.

image:
  registry: registry.cn-hangzhou.aliyuncs.com
  repository: apecloud/apecloud-mysql-server
  pullPolicy: IfNotPresent
  # Overrides the image tag whose default is the chart appVersion.
  tag: 8.0.30-5.beta1.20230802.g5b589f1.11

## MySQL Cluster parameters
cluster:
  ## CLUSTER_ID
  clusterId: "1"
  ## CLUSTER_START_INDEX
  clusterStartIndex: "1"
  ## @param cluster.replicaSetCount
  replicaSetCount: 3
  ## MYSQL_TEMPLATE_CONFIG
  templateConfig:
  ## MYSQL_CUSTOM_CONFIG
  customConfig:
  ## MYSQL_DYNAMIC_CONFIG
  dynamicConfig:
  ## KB_EMBEDDED_WESQL
  kbWeSQLImage: "1"

## MySQL Authentication parameters
auth:
  ## MYSQL_ROOT_HOST
  rootHost: "%"
  ## @param auth.createDatabase Whether to create the .Values.auth.database or not
  ##
  createDatabase: true
  ## @param auth.database Name for a custom database to create
  ## MYSQL_DATABASE
  database: "mydb"
  ## @param auth.username Name for a custom user to create
  ## MYSQL_USER
  username: "u1"
  ## MYSQL_PASSWORD
  password: "u1"
  ## @param auth.replicationUser MySQL replication user
  ##
  replicationUser: "replicator"
  ## @param auth.replicationPassword MySQL replication user password. Ignored if existing secret is provided
  ##
  replicationPassword: ""


configTemplate:
  ## @param config template name
  ## name: mysql-3node-tpl-8.0

imagePullSecrets: []
nameOverride: ""
fullnameOverride: ""
clusterVersionOverride: ""

logConfigs:
  error: /data/mysql/log/mysqld-error.log
  slow: /data/mysql/log/mysqld-slowquery.log
  general: /data/mysql/log/mysqld.log

vtgateLogConfigs:
  error: /vtdataroot/vtgate.ERROR
  warning: /vtdataroot/vtgate.WARNING
  info: /vtdataroot/vtgate.INFO
  queryLog: /vtdataroot/vtgate_querylog.txt

vtconsensusLogConfigs:
  error: /vtdataroot/vtconsensus/vtconsensus.ERROR
  warning: /vtdataroot/vtconsensus/vtconsensus.WARNING
  info: /vtdataroot/vtconsensus/vtconsensus.INFO

roleProbe:
  failureThreshold: 2
  periodSeconds: 1
  timeoutSeconds: 1

metrics:
  image:
    registry: registry.cn-hangzhou.aliyuncs.com
    repository: apecloud/agamotto
    tag: 0.1.2-beta.1
    pullPolicy: IfNotPresent

  service:
    port: 9104

wesqlscale:
  cell: "zone1"
  image:
    registry: registry.cn-hangzhou.aliyuncs.com
    repository: apecloud/apecloud-mysql-scale
<<<<<<< HEAD
    tag: "latest"
    pullPolicy: IfNotPresent

getGlobalInfo: |-
  #!/bin/bash
  str="${v_KB_CONSENSUS_SET_LAST_STDOUT}"
  IFS=$'\n'
  arr=($str)
  echo "hello" | sed 's/he../hi/'
  echo "${#arr[@]}"
  for line in "${arr[@]}"; do
  echo "$line" | sed 's/\..*,/,/'
  done
=======
    tag: "0.1.1"
    pullPolicy: IfNotPresent
>>>>>>> 5283f469
<|MERGE_RESOLUTION|>--- conflicted
+++ resolved
@@ -94,21 +94,5 @@
   image:
     registry: registry.cn-hangzhou.aliyuncs.com
     repository: apecloud/apecloud-mysql-scale
-<<<<<<< HEAD
-    tag: "latest"
-    pullPolicy: IfNotPresent
-
-getGlobalInfo: |-
-  #!/bin/bash
-  str="${v_KB_CONSENSUS_SET_LAST_STDOUT}"
-  IFS=$'\n'
-  arr=($str)
-  echo "hello" | sed 's/he../hi/'
-  echo "${#arr[@]}"
-  for line in "${arr[@]}"; do
-  echo "$line" | sed 's/\..*,/,/'
-  done
-=======
     tag: "0.1.1"
-    pullPolicy: IfNotPresent
->>>>>>> 5283f469
+    pullPolicy: IfNotPresent