# Default values for gptplugin.
# This is a YAML-formatted file.
# Declare variables to be passed into your templates.

replicaCount: 1

image:
  registry: registry.cn-hangzhou.aliyuncs.com
  repository: apecloud/chatgpt-retrieval-plugin
  pullPolicy: IfNotPresent
  # Overrides the image tag whose default is the chart appVersion.
<<<<<<< HEAD
  tag: 0.1.0
=======
  tag: "0.1.0"
>>>>>>> dcb1af84

imagePullSecrets: []
nameOverride: ""
fullnameOverride: ""

serviceAccount:
  # Specifies whether a service account should be created
  create: true
  # Annotations to add to the service account
  annotations: {}
  # The name of the service account to use.
  # If not set and create is true, a name is generated using the fullname template
  name: ""

podAnnotations: {}

podSecurityContext: {}
  # fsGroup: 2000

securityContext: {}
  # capabilities:
  #   drop:
  #   - ALL
  # readOnlyRootFilesystem: true
  # runAsNonRoot: true
  # runAsUser: 1000

service:
  type: ClusterIP
  port: 8080

servers:
  url: https://your-app-url.com

website:
  url: https://your-app-url.com/.well-known/openapi.yaml
  logo_url: https://your-app-url.com/.well-known/logo.png
  contact_email: hello@contact.com
  legal_info_url: hello@legal.com

datastore:
  # in list of (pinecone, weaviate, zilliz, milvus, qdrant, redis)
  DATASTORE:
  # Yes	Your secret token to protect the local plugin API
  BEARER_TOKEN:
  # Your remote OpenAI API key
  OPENAI_API_KEY:

  # Required Your Pinecone API key, found in the Pinecone console (https://app.pinecone.io/)
  PINECONE_API_KEY:
  # Required Your Pinecone environment, found in the Pinecone console, e.g. us-west1-gcp, us-east-1-aws, etc.
  PINECONE_ENVIRONMENT:
  # Required Your chosen Pinecone index name. Note: Index name must consist of lower case alphanumeric characters or '-'
  PINECONE_INDEX:

  # Optional Your Weaviate instance host address default: http://127.0.0.1
  WEAVIATE_HOST: http://127.0.0.1
  # Optional Your Weaviate port number default: 8080
  WEAVIATE_PORT: 8080
  # Optional Your chosen Weaviate class/collection name to store your documents	default: OpenAIDocument
  WEAVIATE_INDEX: OpenAIDocument
  # Required Your OIDC or WCS username
  WEAVIATE_USERNAME:
  # Required Your OIDC or WCS password
  WEAVIATE_PASSWORD:
  # Optional Space-separated list of scopes
  WEAVIATE_SCOPES:
  # Optional Number of insert/updates per batch operation default: 20
  WEAVIATE_BATCH_SIZE: 20
  # Optional If lets the batch process decide the batch size default: False
  WEAVIATE_BATCH_DYNAMIC: False
  # Optional Number of retry-on-timeout attempts default: 3
  WEAVIATE_BATCH_TIMEOUT_RETRIES: 3
  # Optional The max number of concurrent threads to run batch operations, default: 1
  WEAVIATE_BATCH_NUM_WORKERS: 1

  # Optional Zilliz collection name. Defaults to a random UUID
  ZILLIZ_COLLECTION:
  # Required URI for the Zilliz instance
  ZILLIZ_URI:
  # Required Zilliz username
  ZILLIZ_USER:
  # Required Zilliz password
  ZILLIZ_PASSWORD:

  # Optional Milvus collection name, defaults to a random UUID
  MILVUS_COLLECTION:
  # Optional Milvus host IP, defaults to localhost
  MILVUS_HOST: localhost
  #	Optional Milvus port, defaults to 19530
  MILVUS_PORT: 19530
  # Optional Milvus username if RBAC is enabled, default: None
  MILVUS_USER:
  # Optional Milvus password if required, defaults: None
  MILVUS_PASSWORD:

  # Required Qdrant instance URL http://localhost
  QDRANT_URL: http://localhost
  # Optional TCP port for Qdrant HTTP communication	6333
  QDRANT_PORT: 6333
  # Optional TCP port for Qdrant GRPC communication	6334
  QDRANT_GRPC_PORT: 6334
  # Optional Qdrant API key for Qdrant Cloud
  QDRANT_API_KEY:
  # Optional Qdrant collection name	document_chunks
  QDRANT_COLLECTION: document_chunks

  # Optional Redis host url	default: localhost
  REDIS_HOST: localhost
  # Optional Redis port	default:6379
  REDIS_PORT: 6379
  # Optional Redis password	default:none
  REDIS_PASSWORD:
  # Optional Redis vector index name default:index
  REDIS_INDEX_NAME: index
  # Optional Redis key prefix for the index	default:doc
  REDIS_DOC_PREFIX: doc
  # Optional Vector similarity distance metric default:COSINE
  REDIS_DISTANCE_METRIC: COSINE
  # Optional Vector index algorithm type default:FLAT
  REDIS_INDEX_TYPE: FLAT

resources: {}
  # We usually recommend not to specify default resources and to leave this as a conscious
  # choice for the user. This also increases chances charts run on environments with little
  # resources, such as Minikube. If you do want to specify resources, uncomment the following
  # lines, adjust them as necessary, and remove the curly braces after 'resources:'.
  # limits:
  #   cpu: 100m
  #   memory: 128Mi
  # requests:
  #   cpu: 100m
  #   memory: 128Mi

autoscaling:
  enabled: false
  minReplicas: 1
  maxReplicas: 100
  targetCPUUtilizationPercentage: 80
  # targetMemoryUtilizationPercentage: 80

nodeSelector: {}

tolerations:
  - key: kb-controller
    operator: Equal
    value: "true"
    effect: NoSchedule

affinity:
  nodeAffinity:
    preferredDuringSchedulingIgnoredDuringExecution:
      - weight: 100
        preference:
          matchExpressions:
            - key: kb-controller
              operator: In
              values:
                - "true"<|MERGE_RESOLUTION|>--- conflicted
+++ resolved
@@ -9,11 +9,7 @@
   repository: apecloud/chatgpt-retrieval-plugin
   pullPolicy: IfNotPresent
   # Overrides the image tag whose default is the chart appVersion.
-<<<<<<< HEAD
-  tag: 0.1.0
-=======
   tag: "0.1.0"
->>>>>>> dcb1af84
 
 imagePullSecrets: []
 nameOverride: ""
