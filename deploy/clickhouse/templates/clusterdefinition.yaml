apiVersion: dbaas.kubeblocks.io/v1alpha1
kind: ClusterDefinition
metadata:
  name: apecloud-clickhouse
  labels:
    {{- include "clickhouse.labels" . | nindent 4 }}
    {{- if .Values.commonLabels }}
    {{- include "common.tplvalues.render" ( dict "value" .Values.commonLabels "context" $ ) | nindent 4 }}
    {{- end }}
  {{- if .Values.commonAnnotations }}
  annotations: {{- include "common.tplvalues.render" ( dict "value" .Values.commonAnnotations "context" $ ) | nindent 4 }}
  {{- end }}
spec:
  type: state.clickhouse
  connectionCredential:
    username: "admin"
    admin-password: "$(RANDOM_PASSWD)"
    endpoint: "http://$(SVC_FQDN):$(SVC_PORT_http)"
    tcpEndpoint: "$(SVC_FQDN):$(SVC_PORT_tcp)"
    mysqlEndpoint: "$(SVC_FQDN):$(SVC_PORT_tcp-mysql)"
    pgEndpoint: "$(SVC_FQDN):$(SVC_PORT_tcp-postgresql)"
  components:
    - typeName: clickhouse
      componentType: Stateful
      characterType: clickhouse
      defaultReplicas: 2
      minReplicas: 1
      probes:
      monitor:
        builtIn: false
        exporterConfig:
          scrapePath: /metrics
          scrapePort: 8001
      logConfigs:
        {{- range $name,$pattern := .Values.logConfigs }}
        - name: {{ $name }}
          filePathPattern: {{ $pattern }}
        {{- end }}
<<<<<<< HEAD
      configTemplateRefs:
        - name: clickhouse-tpl
          namespace: {{ .Release.Namespace }}
          volumeName: config
=======
      configSpec:
        configTemplateRefs:
          - name: clickhouse-tpl
            configTplRef: clickhouse-tpl
            volumeName: config
            namespace: {{ .Release.Namespace }}
>>>>>>> d993f3db
      service:
        ports:
          - name: http
            targetPort: http
            port: 8123
            nodePort: null
          - name: tcp
            targetPort: tcp
            port: 9000
            nodePort: null
          - name: tcp-mysql
            targetPort: tcp-mysql
            port: 9004
            nodePort: null
          - name: tcp-postgresql
            targetPort: tcp-postgresql
            port: 9005
            nodePort: null
          - name: http-intersrv
            targetPort: http-intersrv
            port: 9009
            nodePort: null
          - name: http-metrics
            targetPort: http-metrics
            port: 8001
            nodePort: null
      podSpec:
        securityContext:
          fsGroup: 1001
          seccompProfile:
            type: RuntimeDefault
        containers:
          - name: clickhouse
            securityContext:
              allowPrivilegeEscalation: false
              capabilities:
                drop:
                  - ALL
              runAsNonRoot: true
              runAsUser: 1001
            env:
              - name: CLICKHOUSE_ADMIN_PASSWORD
                valueFrom:
                  secretKeyRef:
                    # notes: could also reference the secret's 'password' key,
                    # just keeping the same secret keys as bitnami Clickhouse chart
                    name: $(CONN_CREDENTIAL_SECRET_NAME)
                    key: admin-password
              - name: BITNAMI_DEBUG
                value: "false"
              - name: CLICKHOUSE_HTTP_PORT
                value: "8123"
              - name: CLICKHOUSE_TCP_PORT
                value: "9000"
              - name: CLICKHOUSE_MYSQL_PORT
                value: "9004"
              - name: CLICKHOUSE_POSTGRESQL_PORT
                value: "9005"
              - name: CLICKHOUSE_INTERSERVER_HTTP_PORT
                value: "9009"
              - name: CLICKHOUSE_METRICS_PORT
                value: "8001"
              - name: CLICKHOUSE_ADMIN_USER
                value: "default"
              - name: CLICKHOUSE_SHARD_ID
                value: "$(KB_COMP_NAME)"
              - name: CLICKHOUSE_REPLICA_ID
                valueFrom:
                  fieldRef:
                    fieldPath: metadata.name
            ports:
              - name: http
                containerPort: 8123
                # protocol: TCP
              - name: tcp
                containerPort: 9000
                # protocol: TCP
              - name: tcp-postgresql
                containerPort: 9005
                # protocol: TCP
              - name: tcp-mysql
                containerPort: 9004
                # protocol: TCP
              - name: http-intersrv
                containerPort: 9009
                # protocol: TCP
              - name: http-metrics
                containerPort: 8001
                # protocol: TCP
            livenessProbe:
              failureThreshold: 3
              initialDelaySeconds: 10
              periodSeconds: 10
              successThreshold: 1
              timeoutSeconds: 1
              httpGet:
                path: /ping
                port: http
            readinessProbe:
              failureThreshold: 3
              initialDelaySeconds: 10
              periodSeconds: 10
              successThreshold: 1
              timeoutSeconds: 1
              httpGet:
                path: /ping
                port: http
            volumeMounts:
              - name: data
                mountPath: /bitnami/clickhouse
              - name: config
                mountPath: /bitnami/clickhouse/etc/conf.d/default

    - typeName: ch-keeper
      componentType: Stateful # Consensus
      characterType: zookeeper
      defaultReplicas: 0
      minReplicas: 0
      probes:
      monitor:
        builtIn: false
        exporterConfig:
          scrapePath: /metrics
          scrapePort: 8001
      logConfigs:
        {{- range $name,$pattern := .Values.logConfigs }}
        - name: {{ $name }}
          filePathPattern: {{ $pattern }}
        {{- end }}
<<<<<<< HEAD
      configTemplateRefs:
        - name: clickhouse-keeper-tpl
          namespace: {{ .Release.Namespace }}
          volumeName: config
=======
      configSpec:
        configTemplateRefs:
          - name: clickhouse-keeper-tpl
            configTplRef: clickhouse-keeper-tpl
            volumeName: config
            namespace: {{ .Release.Namespace }}
>>>>>>> d993f3db
      service:
        ports:
          - name: tcp
            targetPort: tcp
            port: 2181
            protocol: TCP
            nodePort: null
          - name: http-metrics
            targetPort: http-metrics
            port: 8001
            protocol: TCP
            nodePort: null
      podSpec:
        securityContext:
          fsGroup: 1001
          seccompProfile:
            type: RuntimeDefault
        containers:
          - name: clickhouse
            securityContext:
              allowPrivilegeEscalation: false
              capabilities:
                drop:
                  - ALL
              runAsNonRoot: true
              runAsUser: 1001
            env:
              - name: CLICKHOUSE_ADMIN_PASSWORD
                valueFrom:
                  secretKeyRef:
                    name: $(CONN_CREDENTIAL_SECRET_NAME)
                    key: admin-password
              - name: BITNAMI_DEBUG
                value: "false"
              - name: CLICKHOUSE_KEEPER_TCP_PORT
                value: "2181"
              - name: CLICKHOUSE_KEEPER_RAFT_PORT
                value: "9181"
              - name: CLICKHOUSE_METRICS_PORT
                value: "8001"
            ports:
              - name: tcp
                containerPort: 2181
                # protocol: TCP
              - name: raft
                containerPort: 9444
                # protocol: TCP
              - name: http-metrics
                containerPort: 8001
                # protocol: TCP
            # livenessProbe:
            #   failureThreshold: 6
            #   initialDelaySeconds: 30
            #   periodSeconds: 10
            #   successThreshold: 1
            #   timeoutSeconds: 5
            #   exec:
            #     command: ['/bin/bash', '-c', 'echo "ruok" | timeout 2 nc -w 2 localhost 2181 | grep imok']
            # readinessProbe:
            #   failureThreshold: 6
            #   initialDelaySeconds: 5
            #   periodSeconds: 10
            #   successThreshold: 1
            #   timeoutSeconds: 5
            #   exec:
            #     command: ['/bin/bash', '-c', 'echo "ruok" | timeout 2 nc -w 2 localhost 2181 | grep imok']
            volumeMounts:
              - name: data
                mountPath: /bitnami/clickhouse
              - name: config
                mountPath: /bitnami/clickhouse/etc/conf.d/default

    - typeName: zookeeper
      componentType: Stateful #Consensus
      characterType: zookeeper
      defaultReplicas: 1
      minReplicas: 0
      # probes:
      #   roleChangedProbe:
      #     cmd: "stat | grep 'Leader'"
      #     failureThreshold: {{ .Values.zookeeper.roleChangedProbe.failureThreshold }}
      #     periodSeconds: {{ .Values.zookeeper.roleChangedProbe.periodSeconds }}
      #     successThreshold: {{ .Values.zookeeper.roleChangedProbe.successThreshold }}
      monitor:
        builtIn: false
        exporterConfig:
          scrapePath: /metrics
          scrapePort: 9141
      logConfigs:
        {{- range $name,$pattern := .Values.zookeeper.logConfigs }}
        - name: {{ $name }}
          filePathPattern: {{ $pattern }}
        {{- end }}
      configSpec:
        configTemplateRefs:
        {{- if .Values.zookeeper.configuration }}
          - name: zookeeper-tpl
            configTplRef: zookeeper-tpl
            namespace: {{ .Release.Namespace }}
            volumeName: config
        {{- end }}
          - name: zookeeper-scripts-tpl
            configTplRef: zookeeper-scripts-tpl
            namespace: {{ .Release.Namespace }}
            volumeName: script
            defaultMode: 493
      defaultReplicas: 1
      service:
        ports:
          - name: tcp-client
            port: 2181
            targetPort: client
            nodePort: null
          - name: metrics
            port: 9141
            targetPort: metrics
            nodePort: null
      podSpec:
        securityContext:
          fsGroup: 1001
        initContainers:
        containers:
          - name: zookeeper
            securityContext:
              allowPrivilegeEscalation: false
              runAsNonRoot: true
              runAsUser: 1001
            command:
              - /scripts/setup.sh
            resources:
              limits: {}
              requests:
                cpu: 250m
                memory: 256Mi
            env:
              - name: POD_NAME
                valueFrom:
                  fieldRef:
                    apiVersion: v1
                    fieldPath: metadata.name
              - name: BITNAMI_DEBUG
                value: "false"
              - name: ZOO_DATA_LOG_DIR
                value: ""
              - name: ZOO_PORT_NUMBER
                value: "2181"
              - name: ZOO_TICK_TIME
                value: "2000"
              - name: ZOO_INIT_LIMIT
                value: "10"
              - name: ZOO_SYNC_LIMIT
                value: "5"
              - name: ZOO_PRE_ALLOC_SIZE
                value: "65536"
              - name: ZOO_SNAPCOUNT
                value: "100000"
              - name: ZOO_MAX_CLIENT_CNXNS
                value: "60"
              - name: ZOO_4LW_COMMANDS_WHITELIST
                value: "srvr, mntr, ruok"
              - name: ZOO_LISTEN_ALLIPS_ENABLED
                value: "no"
              - name: ZOO_AUTOPURGE_INTERVAL
                value: "0"
              - name: ZOO_AUTOPURGE_RETAIN_COUNT
                value: "3"
              - name: ZOO_MAX_SESSION_TIMEOUT
                value: "40000"
              # HACK: hack for single ZK node only
              - name: ZOO_SERVERS
                value: "$(KB_POD_NAME).$(KB_CLUSTER_COMP_NAME).$(KB_NAMESPACE).svc:2888:3888::1"
                # value: myck-zookeeper-0.myck-zookeeper-headless.$(POD_NAMESPACE).svc:2888:3888::1 myck-zookeeper-1.myck-zookeeper-headless.$(POD_NAMESPACE).svc:2888:3888::2 myck-zookeeper-2.myck-zookeeper-headless.$(POD_NAMESPACE).svc:2888:3888::3 
              - name: ZOO_ENABLE_AUTH
                value: "no"
              - name: ZOO_ENABLE_QUORUM_AUTH
                value: "no"
              - name: ZOO_HEAP_SIZE
                value: "1024"
              - name: ZOO_LOG_LEVEL
                value: "ERROR"
              - name: ALLOW_ANONYMOUS_LOGIN
                value: "yes"
              - name: ZOO_ENABLE_PROMETHEUS_METRICS
                value: "yes"
              - name: ZOO_PROMETHEUS_METRICS_PORT_NUMBER
                value: "9141"
              - name: POD_NAME
                value: "$(KB_POD_NAME)"
              - name: POD_NAMESPACE
                value: "$(KB_NAMESPACE)"
            ports:
              - name: client
                containerPort: 2181
                # protocol: TCP
              - name: follower
                containerPort: 2888
                # protocol: TCP
              - name: election
                containerPort: 3888
                # protocol: TCP
              - name: metrics
                containerPort: 9141
                # protocol: TCP
            livenessProbe:
              failureThreshold: 6
              initialDelaySeconds: 30
              periodSeconds: 10
              successThreshold: 1
              timeoutSeconds: 5
              exec:
                command: ['/bin/bash', '-c', 'echo "ruok" | timeout 2 nc -w 2 localhost 2181 | grep imok']
            readinessProbe:
              failureThreshold: 6
              initialDelaySeconds: 5
              periodSeconds: 10
              successThreshold: 1
              timeoutSeconds: 5
              exec:
                command: ['/bin/bash', '-c', 'echo "ruok" | timeout 2 nc -w 2 localhost 2181 | grep imok']
            volumeMounts:
              - name: scripts
                mountPath: /scripts/setup.sh
                subPath: setup.sh
              - name: data
                mountPath: /bitnami/zookeeper<|MERGE_RESOLUTION|>--- conflicted
+++ resolved
@@ -36,19 +36,12 @@
         - name: {{ $name }}
           filePathPattern: {{ $pattern }}
         {{- end }}
-<<<<<<< HEAD
-      configTemplateRefs:
-        - name: clickhouse-tpl
-          namespace: {{ .Release.Namespace }}
-          volumeName: config
-=======
       configSpec:
         configTemplateRefs:
           - name: clickhouse-tpl
             configTplRef: clickhouse-tpl
             volumeName: config
             namespace: {{ .Release.Namespace }}
->>>>>>> d993f3db
       service:
         ports:
           - name: http
@@ -178,19 +171,12 @@
         - name: {{ $name }}
           filePathPattern: {{ $pattern }}
         {{- end }}
-<<<<<<< HEAD
-      configTemplateRefs:
-        - name: clickhouse-keeper-tpl
-          namespace: {{ .Release.Namespace }}
-          volumeName: config
-=======
       configSpec:
         configTemplateRefs:
           - name: clickhouse-keeper-tpl
             configTplRef: clickhouse-keeper-tpl
             volumeName: config
             namespace: {{ .Release.Namespace }}
->>>>>>> d993f3db
       service:
         ports:
           - name: tcp
