--- conflicted
+++ resolved
@@ -23,15 +23,12 @@
           periodSeconds: 1
           failureThreshold: 3
       service:
+        selector:
+          kubeblocks.io/role: leader
         ports:
           - name: client
             port: 2379
-<<<<<<< HEAD
-        selector:
-          kubeblocks.io/role: leader
-=======
             targetPort: client
->>>>>>> b0afaaa1
       podSpec:
         containers:
           - name: etcd
