--- conflicted
+++ resolved
@@ -50,10 +50,6 @@
   artifacthub.io/prerelease: "true"
 
 dependencies:
-<<<<<<< HEAD
-  - name: wesql
-  - name: loadbalancer
-=======
   - condition: wesql.enabled
     name: wesql
     version: 0.1.*
@@ -65,4 +61,5 @@
     name: prometheus
     repository: https://prometheus-community.github.io/helm-charts
     version: 15.15 - 15.16
->>>>>>> b6f72337
+  - condition: prometheus.enabled
+    name: loadbalancer