--- conflicted
+++ resolved
@@ -17,16 +17,6 @@
     configTemplateRefs:
     - name: mysql-3node-tpl-8.0
       volumeName: mysql-config
-<<<<<<< HEAD
-    roleGroups:
-    - primary
-    defaultReplicas: 1
-    scripts:
-      horizontalScale:
-        pre:
-        - args:
-          - touch /data/mysql/data/.restore; sync
-=======
     defaultReplicas: 3
     componentType: Consensus
     consensusSpec:
@@ -40,7 +30,6 @@
       ports:
         - protocol: TCP
           port: 3306
->>>>>>> e7db5011
     podSpec:
       containers:
       - name: mysql
