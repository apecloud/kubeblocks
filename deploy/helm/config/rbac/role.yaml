--- conflicted
+++ resolved
@@ -106,8 +106,6 @@
 - apiGroups:
   - apps.kubeblocks.io
   resources:
-<<<<<<< HEAD
-=======
   - backuppolicytemplates
   verbs:
   - get
@@ -115,15 +113,6 @@
 - apiGroups:
   - apps.kubeblocks.io
   resources:
-  - classfamilies
-  verbs:
-  - get
-  - list
-  - watch
-- apiGroups:
-  - apps.kubeblocks.io
-  resources:
->>>>>>> 2ad6df3f
   - clusterdefinitions
   verbs:
   - create
