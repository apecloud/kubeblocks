--- conflicted
+++ resolved
@@ -390,29 +390,9 @@
                                 type: object
                               fallbackRole:
                                 description: |-
-<<<<<<< HEAD
-                                  Specifies the keys of the connection credential secret defined in `clusterDefinition.spec.ConnectionCredential`.
-                                  It will be ignored when the `account` is set.
-                                properties:
-                                  hostKey:
-                                    description: Defines the key of the host in the
-                                      connection credential secret.
-                                    type: string
-                                  passwordKey:
-                                    description: |-
-                                      Represents the key of the password in the connection credential secret.
-                                      If not specified, the default key "password" is used.
-                                    type: string
-                                  portKey:
-                                    description: Indicates map key of the port in
-                                      the connection credential secret.
-                                    type: string
-                                  usernameKey:
-                                    description: |-
-                                      Represents the key of the username in the connection credential secret.
-                                      If not specified, the default key "username" is used.
-                                    type: string
-                                type: object
+                                  Specifies the fallback role to select one replica for backup, this only takes effect when the
+                                  `strategy` field below is set to `Any`.
+                                type: string
                               containerPort:
                                 description: |-
                                   Specifies the container port in the target pod.
@@ -426,11 +406,6 @@
                                     description: Specifies the port name.
                                     type: string
                                 type: object
-=======
-                                  Specifies the fallback role to select one replica for backup, this only takes effect when the
-                                  `strategy` field below is set to `Any`.
-                                type: string
->>>>>>> 99cb59ec
                               name:
                                 description: |-
                                   Specifies a mandatory and unique identifier for each target when using the "targets" field.
@@ -1000,29 +975,9 @@
                           type: string
                         fallbackRole:
                           description: |-
-<<<<<<< HEAD
-                            Specifies the keys of the connection credential secret defined in `clusterDefinition.spec.ConnectionCredential`.
-                            It will be ignored when the `account` is set.
-                          properties:
-                            hostKey:
-                              description: Defines the key of the host in the connection
-                                credential secret.
-                              type: string
-                            passwordKey:
-                              description: |-
-                                Represents the key of the password in the connection credential secret.
-                                If not specified, the default key "password" is used.
-                              type: string
-                            portKey:
-                              description: Indicates map key of the port in the connection
-                                credential secret.
-                              type: string
-                            usernameKey:
-                              description: |-
-                                Represents the key of the username in the connection credential secret.
-                                If not specified, the default key "username" is used.
-                              type: string
-                          type: object
+                            Specifies the fallback role to select one replica for backup, this only takes effect when the
+                            `strategy` field below is set to `Any`.
+                          type: string
                         containerPort:
                           description: |-
                             Specifies the container port in the target pod.
@@ -1036,11 +991,6 @@
                               description: Specifies the port name.
                               type: string
                           type: object
-=======
-                            Specifies the fallback role to select one replica for backup, this only takes effect when the
-                            `strategy` field below is set to `Any`.
-                          type: string
->>>>>>> 99cb59ec
                         role:
                           description: |-
                             Specifies the role to select one or more replicas for backup.
