---
apiVersion: apiextensions.k8s.io/v1
kind: CustomResourceDefinition
metadata:
  annotations:
    controller-gen.kubebuilder.io/version: v0.9.0
  creationTimestamp: null
  name: clusters.apps.kubeblocks.io
spec:
  group: apps.kubeblocks.io
  names:
    categories:
    - kubeblocks
    - all
    kind: Cluster
    listKind: ClusterList
    plural: clusters
    singular: cluster
  scope: Namespaced
  versions:
  - additionalPrinterColumns:
    - description: ClusterDefinition referenced by cluster.
      jsonPath: .spec.clusterDefinitionRef
      name: CLUSTER-DEFINITION
      type: string
    - description: Cluster Application Version.
      jsonPath: .spec.clusterVersionRef
      name: VERSION
      type: string
    - description: Cluster termination policy.
      jsonPath: .spec.terminationPolicy
      name: TERMINATION-POLICY
      type: string
    - description: Cluster Status.
      jsonPath: .status.phase
      name: STATUS
      type: string
    - jsonPath: .metadata.creationTimestamp
      name: AGE
      type: date
    name: v1alpha1
    schema:
      openAPIV3Schema:
        description: Cluster is the Schema for the clusters API.
        properties:
          apiVersion:
            description: 'APIVersion defines the versioned schema of this representation
              of an object. Servers should convert recognized schemas to the latest
              internal value, and may reject unrecognized values. More info: https://git.k8s.io/community/contributors/devel/sig-architecture/api-conventions.md#resources'
            type: string
          kind:
            description: 'Kind is a string value representing the REST resource this
              object represents. Servers may infer this from the endpoint the client
              submits requests to. Cannot be updated. In CamelCase. More info: https://git.k8s.io/community/contributors/devel/sig-architecture/api-conventions.md#types-kinds'
            type: string
          metadata:
            type: object
          spec:
            description: ClusterSpec defines the desired state of Cluster.
            properties:
              affinity:
                description: affinity is a group of affinity scheduling rules.
                properties:
                  nodeLabels:
                    additionalProperties:
                      type: string
                    description: nodeLabels describes that pods must be scheduled
                      to the nodes with the specified node labels.
                    type: object
                  podAntiAffinity:
                    default: Preferred
                    description: podAntiAffinity describes the anti-affinity level
                      of pods within a component. Preferred means try spread pods
                      by `TopologyKeys`. Required means must spread pods by `TopologyKeys`.
                    enum:
                    - Preferred
                    - Required
                    type: string
                  tenancy:
                    default: SharedNode
                    description: tenancy describes how pods are distributed across
                      node. SharedNode means multiple pods may share the same node.
                      DedicatedNode means each pod runs on their own dedicated node.
                    enum:
                    - SharedNode
                    - DedicatedNode
                    type: string
                  topologyKeys:
                    description: topologyKey is the key of node labels. Nodes that
                      have a label with this key and identical values are considered
                      to be in the same topology. It's used as the topology domain
                      for pod anti-affinity and pod spread constraint. Some well-known
                      label keys, such as "kubernetes.io/hostname" and "topology.kubernetes.io/zone"
                      are often used as TopologyKey, as well as any other custom label
                      key.
                    items:
                      type: string
                    type: array
                    x-kubernetes-list-type: set
                type: object
              clusterDefinitionRef:
                description: Cluster referencing ClusterDefinition name. This is an
                  immutable attribute.
                pattern: ^[a-z0-9]([a-z0-9\.\-]*[a-z0-9])?$
                type: string
              clusterVersionRef:
                description: Cluster referencing ClusterVersion name.
                pattern: ^[a-z0-9]([a-z0-9\.\-]*[a-z0-9])?$
                type: string
              componentSpecs:
                description: List of componentSpecs you want to replace in ClusterDefinition
                  and ClusterVersion. It will replace the field in ClusterDefinition's
                  and ClusterVersion's component if type is matching.
                items:
                  description: ClusterComponentSpec defines the cluster component
                    spec.
                  properties:
                    affinity:
                      description: affinity describes affinities specified by users.
                      properties:
                        nodeLabels:
                          additionalProperties:
                            type: string
                          description: nodeLabels describes that pods must be scheduled
                            to the nodes with the specified node labels.
                          type: object
                        podAntiAffinity:
                          default: Preferred
                          description: podAntiAffinity describes the anti-affinity
                            level of pods within a component. Preferred means try
                            spread pods by `TopologyKeys`. Required means must spread
                            pods by `TopologyKeys`.
                          enum:
                          - Preferred
                          - Required
                          type: string
                        tenancy:
                          default: SharedNode
                          description: tenancy describes how pods are distributed
                            across node. SharedNode means multiple pods may share
                            the same node. DedicatedNode means each pod runs on their
                            own dedicated node.
                          enum:
                          - SharedNode
                          - DedicatedNode
                          type: string
                        topologyKeys:
                          description: topologyKey is the key of node labels. Nodes
                            that have a label with this key and identical values are
                            considered to be in the same topology. It's used as the
                            topology domain for pod anti-affinity and pod spread constraint.
                            Some well-known label keys, such as "kubernetes.io/hostname"
                            and "topology.kubernetes.io/zone" are often used as TopologyKey,
                            as well as any other custom label key.
                          items:
                            type: string
                          type: array
                          x-kubernetes-list-type: set
                      type: object
<<<<<<< HEAD
                    candidateInstance:
                      description: candidateInstance is used to trigger switchover
                        and describe the information of the candidate primary or leader.
                      properties:
                        failoverSync:
                          description: failoverSync indicates whether to synchronize
                            the results of failover to candidateInstance. true indicates
                            that the results of the failover will be asynchronously
                            synchronized to candidateInstance field, the index will
                            be synchronized with the new primary or leader index,
                            and the operator will be synchronized to Equal. false
                            indicates that the results of failover will not be synchronized
                            to the candidateInstance. At this situation, there may
                            be inconsistencies between the candidateInstance and the
                            real primary/leader instance, If consistency is required,
                            the user needs to manually update the index and operator
                            value.
                          type: boolean
                        index:
                          description: index of the candidate instance, -1 <= index
                            <= componentSpecs[x].replicas-1.
                          format: int32
                          minimum: -1
                          type: integer
                        operator:
                          description: operator represents a relationship to the index
                            value. Valid operators are Equal and NotEqual. Equal indicates
                            that the user expects that new candidate primary or leader
                            is equal to index, which is often used in the scenario
                            of specifying the candidate primary or leader for switchover.
                            NotEqual indicates that the user expects that the value
                            of the new candidate primary or leader is not equal to
                            index, which is often used in scenarios where the candidate
                            primary or leader is not specified for switchover. In
                            particular, if operator is NotEqual and the specified
                            index is not the real primary or leader of the current
                            instance, no switchover will be performed.
                          enum:
                          - Equal
                          - NotEqual
                          type: string
                      required:
                      - failoverSync
                      - index
                      - operator
                      type: object
=======
>>>>>>> 6def2859
                    classDefRef:
                      description: classDefRef references the class defined in ComponentClassDefinition.
                      properties:
                        class:
                          description: Class refers to the name of the class that
                            is defined in the ComponentClassDefinition.
                          type: string
                        name:
                          description: Name refers to the name of the ComponentClassDefinition.
                          type: string
                      required:
                      - class
                      type: object
                    componentDefRef:
                      description: componentDefRef references the componentDef defined
                        in ClusterDefinition spec.
                      maxLength: 63
                      pattern: ^[a-z0-9]([a-z0-9\.\-]*[a-z0-9])?$
                      type: string
                    enabledLogs:
                      description: enabledLogs indicates which log file takes effect
                        in the database cluster. element is the log type which is
                        defined in cluster definition logConfig.name, and will set
                        relative variables about this log type in database kernel.
                      items:
                        type: string
                      type: array
                      x-kubernetes-list-type: set
                    issuer:
                      description: issuer defines provider context for TLS certs.
                        required when TLS enabled
                      properties:
                        name:
                          default: KubeBlocks
                          description: 'Name of issuer. Options supported: - KubeBlocks
                            - Certificates signed by KubeBlocks Operator. - UserProvided
                            - User provided own CA-signed certificates.'
                          enum:
                          - KubeBlocks
                          - UserProvided
                          type: string
                        secretRef:
                          description: secretRef. TLS certs Secret reference required
                            when from is UserProvided
                          properties:
                            ca:
                              description: CA cert key in Secret
                              type: string
                            cert:
                              description: Cert key in Secret
                              type: string
                            key:
                              description: Key of TLS private key in Secret
                              type: string
                            name:
                              description: Name of the Secret
                              type: string
                          required:
                          - ca
                          - cert
                          - key
                          - name
                          type: object
                      required:
                      - name
                      type: object
                    monitor:
                      default: false
                      description: monitor is a switch to enable monitoring and is
                        set as false by default. KubeBlocks provides an extension
                        mechanism to support component level monitoring, which will
                        scrape metrics auto or manually from servers in component
                        and export metrics to Time Series Database.
                      type: boolean
                    name:
                      description: name defines cluster's component name.
                      maxLength: 15
                      pattern: ^[a-z0-9]([a-z0-9\.\-]*[a-z0-9])?$
                      type: string
                    noCreatePDB:
                      default: false
                      description: noCreatePDB defines the PodDistruptionBudget creation
                        behavior and is set to true if creation of PodDistruptionBudget
                        for this component is not needed. It defaults to false.
                      type: boolean
                    replicas:
                      default: 1
                      description: Component replicas. The default value is used in
                        ClusterDefinition spec if not specified.
                      format: int32
                      minimum: 0
                      type: integer
                    resources:
                      description: Resources requests and limits of workload.
                      properties:
                        claims:
                          description: "Claims lists the names of resources, defined
                            in spec.resourceClaims, that are used by this container.
                            \n This is an alpha field and requires enabling the DynamicResourceAllocation
                            feature gate. \n This field is immutable."
                          items:
                            description: ResourceClaim references one entry in PodSpec.ResourceClaims.
                            properties:
                              name:
                                description: Name must match the name of one entry
                                  in pod.spec.resourceClaims of the Pod where this
                                  field is used. It makes that resource available
                                  inside a container.
                                type: string
                            required:
                            - name
                            type: object
                          type: array
                          x-kubernetes-list-map-keys:
                          - name
                          x-kubernetes-list-type: map
                        limits:
                          additionalProperties:
                            anyOf:
                            - type: integer
                            - type: string
                            pattern: ^(\+|-)?(([0-9]+(\.[0-9]*)?)|(\.[0-9]+))(([KMGTPE]i)|[numkMGTPE]|([eE](\+|-)?(([0-9]+(\.[0-9]*)?)|(\.[0-9]+))))?$
                            x-kubernetes-int-or-string: true
                          description: 'Limits describes the maximum amount of compute
                            resources allowed. More info: https://kubernetes.io/docs/concepts/configuration/manage-resources-containers/'
                          type: object
                        requests:
                          additionalProperties:
                            anyOf:
                            - type: integer
                            - type: string
                            pattern: ^(\+|-)?(([0-9]+(\.[0-9]*)?)|(\.[0-9]+))(([KMGTPE]i)|[numkMGTPE]|([eE](\+|-)?(([0-9]+(\.[0-9]*)?)|(\.[0-9]+))))?$
                            x-kubernetes-int-or-string: true
                          description: 'Requests describes the minimum amount of compute
                            resources required. If Requests is omitted for a container,
                            it defaults to Limits if that is explicitly specified,
                            otherwise to an implementation-defined value. More info:
                            https://kubernetes.io/docs/concepts/configuration/manage-resources-containers/'
                          type: object
                      type: object
                      x-kubernetes-preserve-unknown-fields: true
                    serviceAccountName:
                      description: serviceAccountName is the name of the ServiceAccount
                        that running component depends on.
                      type: string
                    services:
                      description: Services expose endpoints that can be accessed
                        by clients.
                      items:
                        properties:
                          annotations:
                            additionalProperties:
                              type: string
                            description: 'If ServiceType is LoadBalancer, cloud provider
                              related parameters can be put here More info: https://kubernetes.io/docs/concepts/services-networking/service/#loadbalancer.'
                            type: object
                          name:
                            description: Service name
                            maxLength: 15
                            type: string
                          serviceType:
                            default: ClusterIP
                            description: 'serviceType determines how the Service is
                              exposed. Valid options are ClusterIP, NodePort, and
                              LoadBalancer. "ClusterIP" allocates a cluster-internal
                              IP address for load-balancing to endpoints. Endpoints
                              are determined by the selector or if that is not specified,
                              they are determined by manual construction of an Endpoints
                              object or EndpointSlice objects. If clusterIP is "None",
                              no virtual IP is allocated and the endpoints are published
                              as a set of endpoints rather than a virtual IP. "NodePort"
                              builds on ClusterIP and allocates a port on every node
                              which routes to the same endpoints as the clusterIP.
                              "LoadBalancer" builds on NodePort and creates an external
                              load-balancer (if supported in the current cloud) which
                              routes to the same endpoints as the clusterIP. More
                              info: https://kubernetes.io/docs/concepts/services-networking/service/#publishing-services-service-types.'
                            enum:
                            - ClusterIP
                            - NodePort
                            - LoadBalancer
                            type: string
                            x-kubernetes-preserve-unknown-fields: true
                        required:
                        - name
                        type: object
                      type: array
                    switchPolicy:
                      description: switchPolicy defines the strategy for switchover
                        and failover when workloadType is Replication.
                      properties:
                        type:
                          default: Noop
                          description: 'clusterSwitchPolicy defines type of the switchPolicy
                            when workloadType is Replication. MaximumAvailability:
                            [WIP] when the primary is active, do switch if the synchronization
                            delay = 0 in the user-defined lagProbe data delay detection
                            logic, otherwise do not switch. The primary is down, switch
                            immediately. Subsequent versions will soon support. MaximumDataProtection:
                            [WIP] when the primary is active, do switch if synchronization
                            delay = 0 in the user-defined lagProbe data lag detection
                            logic, otherwise do not switch. If the primary is down,
                            if it can be judged that the primary and secondary data
                            are consistent, then do the switch, otherwise do not switch.
                            Subsequent versions will soon support. Noop: KubeBlocks
                            will not perform high-availability switching on components.
                            Users need to implement HA by themselves or integrate
                            open source HA solution.'
                          enum:
                          - MaximumAvailability
                          - MaximumDataProtection
                          - Noop
                          type: string
                      type: object
                    switchoverCandidate:
                      description: switchoverCandidate is used to trigger switchover
                        and describe the information of the candidate primary or leader.
                      properties:
                        index:
                          description: index of the candidate instance, 0 <= index
                            <= componentSpecs[x].replicas-1.
                          format: int32
                          minimum: 0
                          type: integer
                        operator:
                          description: operator represents a relationship to the index
                            value. Valid operators are Equal and NotEqual. Equal indicates
                            that the user expects that new candidate primary or leader
                            is equal to index, which is often used in the scenario
                            of specifying the candidate primary or leader for switchover.
                            NotEqual indicates that the user expects that the value
                            of the new candidate primary or leader is not equal to
                            index, which is often used in scenarios where the candidate
                            primary or leader is not specified for switchover. In
                            particular, if operator is NotEqual and the specified
                            index is not the real primary or leader of the current
                            instance, no switchover will be performed.
                          enum:
                          - Equal
                          - NotEqual
                          type: string
                        roleSync:
                          description: In some specific scenarios, such as failover
                            and horizontal scaling down, the role information of the
                            instance may change, roleSync indicates whether to synchronize
                            the results of roleChange to switchoverCandidate. true
                            indicates that the results of the roleChange will be asynchronously
                            synchronized to switchoverCandidate field, the index will
                            be synchronized with the new primary or leader index,
                            and the operator will be synchronized to Equal. false
                            indicates that the results of roleChange will not be synchronized
                            to the switchoverCandidate. At this situation, there may
                            be inconsistencies between the switchoverCandidate and
                            the real primary or leader instance, If consistency is
                            required, the user needs to manually update the index
                            and operator value.
                          type: boolean
                      required:
                      - index
                      - operator
                      - roleSync
                      type: object
                    tls:
                      description: Enables or disables TLS certs.
                      type: boolean
                    tolerations:
                      description: Component tolerations will override ClusterSpec.Tolerations
                        if specified.
                      items:
                        description: The pod this Toleration is attached to tolerates
                          any taint that matches the triple <key,value,effect> using
                          the matching operator <operator>.
                        properties:
                          effect:
                            description: Effect indicates the taint effect to match.
                              Empty means match all taint effects. When specified,
                              allowed values are NoSchedule, PreferNoSchedule and
                              NoExecute.
                            type: string
                          key:
                            description: Key is the taint key that the toleration
                              applies to. Empty means match all taint keys. If the
                              key is empty, operator must be Exists; this combination
                              means to match all values and all keys.
                            type: string
                          operator:
                            description: Operator represents a key's relationship
                              to the value. Valid operators are Exists and Equal.
                              Defaults to Equal. Exists is equivalent to wildcard
                              for value, so that a pod can tolerate all taints of
                              a particular category.
                            type: string
                          tolerationSeconds:
                            description: TolerationSeconds represents the period of
                              time the toleration (which must be of effect NoExecute,
                              otherwise this field is ignored) tolerates the taint.
                              By default, it is not set, which means tolerate the
                              taint forever (do not evict). Zero and negative values
                              will be treated as 0 (evict immediately) by the system.
                            format: int64
                            type: integer
                          value:
                            description: Value is the taint value the toleration matches
                              to. If the operator is Exists, the value should be empty,
                              otherwise just a regular string.
                            type: string
                        type: object
                      type: array
                      x-kubernetes-preserve-unknown-fields: true
                    volumeClaimTemplates:
                      description: volumeClaimTemplates information for statefulset.spec.volumeClaimTemplates.
                      items:
                        properties:
                          name:
                            description: Reference `ClusterDefinition.spec.componentDefs.containers.volumeMounts.name`.
                            type: string
                          spec:
                            description: spec defines the desired characteristics
                              of a volume requested by a pod author.
                            properties:
                              accessModes:
                                description: 'accessModes contains the desired access
                                  modes the volume should have. More info: https://kubernetes.io/docs/concepts/storage/persistent-volumes#access-modes-1.'
                                items:
                                  type: string
                                type: array
                                x-kubernetes-preserve-unknown-fields: true
                              resources:
                                description: 'resources represents the minimum resources
                                  the volume should have. If RecoverVolumeExpansionFailure
                                  feature is enabled users are allowed to specify
                                  resource requirements that are lower than previous
                                  value but must still be higher than capacity recorded
                                  in the status field of the claim. More info: https://kubernetes.io/docs/concepts/storage/persistent-volumes#resources.'
                                properties:
                                  claims:
                                    description: "Claims lists the names of resources,
                                      defined in spec.resourceClaims, that are used
                                      by this container. \n This is an alpha field
                                      and requires enabling the DynamicResourceAllocation
                                      feature gate. \n This field is immutable."
                                    items:
                                      description: ResourceClaim references one entry
                                        in PodSpec.ResourceClaims.
                                      properties:
                                        name:
                                          description: Name must match the name of
                                            one entry in pod.spec.resourceClaims of
                                            the Pod where this field is used. It makes
                                            that resource available inside a container.
                                          type: string
                                      required:
                                      - name
                                      type: object
                                    type: array
                                    x-kubernetes-list-map-keys:
                                    - name
                                    x-kubernetes-list-type: map
                                  limits:
                                    additionalProperties:
                                      anyOf:
                                      - type: integer
                                      - type: string
                                      pattern: ^(\+|-)?(([0-9]+(\.[0-9]*)?)|(\.[0-9]+))(([KMGTPE]i)|[numkMGTPE]|([eE](\+|-)?(([0-9]+(\.[0-9]*)?)|(\.[0-9]+))))?$
                                      x-kubernetes-int-or-string: true
                                    description: 'Limits describes the maximum amount
                                      of compute resources allowed. More info: https://kubernetes.io/docs/concepts/configuration/manage-resources-containers/'
                                    type: object
                                  requests:
                                    additionalProperties:
                                      anyOf:
                                      - type: integer
                                      - type: string
                                      pattern: ^(\+|-)?(([0-9]+(\.[0-9]*)?)|(\.[0-9]+))(([KMGTPE]i)|[numkMGTPE]|([eE](\+|-)?(([0-9]+(\.[0-9]*)?)|(\.[0-9]+))))?$
                                      x-kubernetes-int-or-string: true
                                    description: 'Requests describes the minimum amount
                                      of compute resources required. If Requests is
                                      omitted for a container, it defaults to Limits
                                      if that is explicitly specified, otherwise to
                                      an implementation-defined value. More info:
                                      https://kubernetes.io/docs/concepts/configuration/manage-resources-containers/'
                                    type: object
                                type: object
                                x-kubernetes-preserve-unknown-fields: true
                              storageClassName:
                                description: 'storageClassName is the name of the
                                  StorageClass required by the claim. More info: https://kubernetes.io/docs/concepts/storage/persistent-volumes#class-1.'
                                type: string
                            type: object
                        required:
                        - name
                        type: object
                      type: array
                  required:
                  - componentDefRef
                  - name
                  - replicas
                  type: object
                  x-kubernetes-validations:
                  - message: candidateInstance.index cannot be larger than replicas
                    rule: 'has(self.candidateInstance) ? self.candidateInstance.index
                      < self.replicas : !has(self.candidateInstance)'
                minItems: 1
                type: array
                x-kubernetes-list-map-keys:
                - name
                x-kubernetes-list-type: map
              terminationPolicy:
                description: Cluster termination policy. Valid values are DoNotTerminate,
                  Halt, Delete, WipeOut. DoNotTerminate will block delete operation.
                  Halt will delete workload resources such as statefulset, deployment
                  workloads but keep PVCs. Delete is based on Halt and deletes PVCs.
                  WipeOut is based on Delete and wipe out all volume snapshots and
                  snapshot data from backup storage location.
                enum:
                - DoNotTerminate
                - Halt
                - Delete
                - WipeOut
                type: string
              tolerations:
                description: tolerations are attached to tolerate any taint that matches
                  the triple `key,value,effect` using the matching operator `operator`.
                items:
                  description: The pod this Toleration is attached to tolerates any
                    taint that matches the triple <key,value,effect> using the matching
                    operator <operator>.
                  properties:
                    effect:
                      description: Effect indicates the taint effect to match. Empty
                        means match all taint effects. When specified, allowed values
                        are NoSchedule, PreferNoSchedule and NoExecute.
                      type: string
                    key:
                      description: Key is the taint key that the toleration applies
                        to. Empty means match all taint keys. If the key is empty,
                        operator must be Exists; this combination means to match all
                        values and all keys.
                      type: string
                    operator:
                      description: Operator represents a key's relationship to the
                        value. Valid operators are Exists and Equal. Defaults to Equal.
                        Exists is equivalent to wildcard for value, so that a pod
                        can tolerate all taints of a particular category.
                      type: string
                    tolerationSeconds:
                      description: TolerationSeconds represents the period of time
                        the toleration (which must be of effect NoExecute, otherwise
                        this field is ignored) tolerates the taint. By default, it
                        is not set, which means tolerate the taint forever (do not
                        evict). Zero and negative values will be treated as 0 (evict
                        immediately) by the system.
                      format: int64
                      type: integer
                    value:
                      description: Value is the taint value the toleration matches
                        to. If the operator is Exists, the value should be empty,
                        otherwise just a regular string.
                      type: string
                  type: object
                type: array
                x-kubernetes-preserve-unknown-fields: true
            required:
            - clusterDefinitionRef
            - terminationPolicy
            type: object
          status:
            description: ClusterStatus defines the observed state of Cluster.
            properties:
              clusterDefGeneration:
                description: clusterDefGeneration represents the generation number
                  of ClusterDefinition referenced.
                format: int64
                type: integer
              components:
                additionalProperties:
                  description: ClusterComponentStatus records components status.
                  properties:
                    consensusSetStatus:
                      description: consensusSetStatus specifies the mapping of role
                        and pod name.
                      properties:
                        followers:
                          description: Followers status.
                          items:
                            properties:
                              accessMode:
                                default: ReadWrite
                                description: accessMode defines what service this
                                  pod provides.
                                enum:
                                - None
                                - Readonly
                                - ReadWrite
                                type: string
                              name:
                                default: leader
                                description: Defines the role name.
                                type: string
                              pod:
                                default: Unknown
                                description: Pod name.
                                type: string
                            required:
                            - accessMode
                            - name
                            - pod
                            type: object
                          type: array
                        leader:
                          description: Leader status.
                          properties:
                            accessMode:
                              default: ReadWrite
                              description: accessMode defines what service this pod
                                provides.
                              enum:
                              - None
                              - Readonly
                              - ReadWrite
                              type: string
                            name:
                              default: leader
                              description: Defines the role name.
                              type: string
                            pod:
                              default: Unknown
                              description: Pod name.
                              type: string
                          required:
                          - accessMode
                          - name
                          - pod
                          type: object
                        learner:
                          description: Learner status.
                          properties:
                            accessMode:
                              default: ReadWrite
                              description: accessMode defines what service this pod
                                provides.
                              enum:
                              - None
                              - Readonly
                              - ReadWrite
                              type: string
                            name:
                              default: leader
                              description: Defines the role name.
                              type: string
                            pod:
                              default: Unknown
                              description: Pod name.
                              type: string
                          required:
                          - accessMode
                          - name
                          - pod
                          type: object
                      required:
                      - leader
                      type: object
                    message:
                      additionalProperties:
                        type: string
                      description: message records the component details message in
                        current phase. Keys are podName or deployName or statefulSetName.
                        The format is `ObjectKind/Name`.
                      type: object
                    phase:
                      description: 'phase describes the phase of the component and
                        the detail information of the phases are as following: Running:
                        the component is running. [terminal state] Stopped: the component
                        is stopped, as no running pod. [terminal state] Failed: the
                        component is unavailable, i.e. all pods are not ready for
                        Stateless/Stateful component and Leader/Primary pod is not
                        ready for Consensus/Replication component. [terminal state]
                        Abnormal: the component is running but part of its pods are
                        not ready. Leader/Primary pod is ready for Consensus/Replication
                        component. [terminal state] Creating: the component has entered
                        creating process. Updating: the component has entered updating
                        process, triggered by Spec. updated.'
                      enum:
                      - Running
                      - Stopped
                      - Failed
                      - Abnormal
                      - Creating
                      - Updating
                      type: string
                    podsReady:
                      description: podsReady checks if all pods of the component are
                        ready.
                      type: boolean
                    podsReadyTime:
                      description: podsReadyTime what time point of all component
                        pods are ready, this time is the ready time of the last component
                        pod.
                      format: date-time
                      type: string
                    replicationSetStatus:
                      description: replicationSetStatus specifies the mapping of role
                        and pod name.
                      properties:
                        primary:
                          description: Primary status.
                          properties:
                            pod:
                              default: Unknown
                              description: Pod name.
                              type: string
                          required:
                          - pod
                          type: object
                        secondaries:
                          description: Secondaries status.
                          items:
                            properties:
                              pod:
                                default: Unknown
                                description: Pod name.
                                type: string
                            required:
                            - pod
                            type: object
                          type: array
                      required:
                      - primary
                      type: object
                  type: object
                description: components record the current status information of all
                  components of the cluster.
                type: object
              conditions:
                description: Describe current state of cluster API Resource, like
                  warning.
                items:
                  description: "Condition contains details for one aspect of the current
                    state of this API Resource. --- This struct is intended for direct
                    use as an array at the field path .status.conditions.  For example,
                    \n type FooStatus struct{ // Represents the observations of a
                    foo's current state. // Known .status.conditions.type are: \"Available\",
                    \"Progressing\", and \"Degraded\" // +patchMergeKey=type // +patchStrategy=merge
                    // +listType=map // +listMapKey=type Conditions []metav1.Condition
                    `json:\"conditions,omitempty\" patchStrategy:\"merge\" patchMergeKey:\"type\"
                    protobuf:\"bytes,1,rep,name=conditions\"` \n // other fields }"
                  properties:
                    lastTransitionTime:
                      description: lastTransitionTime is the last time the condition
                        transitioned from one status to another. This should be when
                        the underlying condition changed.  If that is not known, then
                        using the time when the API field changed is acceptable.
                      format: date-time
                      type: string
                    message:
                      description: message is a human readable message indicating
                        details about the transition. This may be an empty string.
                      maxLength: 32768
                      type: string
                    observedGeneration:
                      description: observedGeneration represents the .metadata.generation
                        that the condition was set based upon. For instance, if .metadata.generation
                        is currently 12, but the .status.conditions[x].observedGeneration
                        is 9, the condition is out of date with respect to the current
                        state of the instance.
                      format: int64
                      minimum: 0
                      type: integer
                    reason:
                      description: reason contains a programmatic identifier indicating
                        the reason for the condition's last transition. Producers
                        of specific condition types may define expected values and
                        meanings for this field, and whether the values are considered
                        a guaranteed API. The value should be a CamelCase string.
                        This field may not be empty.
                      maxLength: 1024
                      minLength: 1
                      pattern: ^[A-Za-z]([A-Za-z0-9_,:]*[A-Za-z0-9_])?$
                      type: string
                    status:
                      description: status of the condition, one of True, False, Unknown.
                      enum:
                      - "True"
                      - "False"
                      - Unknown
                      type: string
                    type:
                      description: type of condition in CamelCase or in foo.example.com/CamelCase.
                        --- Many .condition.type values are consistent across resources
                        like Available, but because arbitrary conditions can be useful
                        (see .node.status.conditions), the ability to deconflict is
                        important. The regex it matches is (dns1123SubdomainFmt/)?(qualifiedNameFmt)
                      maxLength: 316
                      pattern: ^([a-z0-9]([-a-z0-9]*[a-z0-9])?(\.[a-z0-9]([-a-z0-9]*[a-z0-9])?)*/)?(([A-Za-z0-9][-A-Za-z0-9_.]*)?[A-Za-z0-9])$
                      type: string
                  required:
                  - lastTransitionTime
                  - message
                  - reason
                  - status
                  - type
                  type: object
                type: array
              message:
                description: message describes cluster details message in current
                  phase.
                type: string
              observedGeneration:
                description: observedGeneration is the most recent generation observed
                  for this Cluster. It corresponds to the Cluster's generation, which
                  is updated on mutation by the API Server.
                format: int64
                type: integer
              phase:
                description: 'phase describes the phase of the Cluster, the detail
                  information of the phases are as following: Running: cluster is
                  running, all its components are available. [terminal state] Stopped:
                  cluster has stopped, all its components are stopped. [terminal state]
                  Failed: cluster is unavailable. [terminal state] Abnormal: Cluster
                  is still running, but part of its components are Abnormal/Failed.
                  [terminal state] Creating: Cluster has entered creating process.
                  Updating: Cluster has entered updating process, triggered by Spec.
                  updated.'
                enum:
                - Running
                - Stopped
                - Failed
                - Abnormal
                - Creating
                - Updating
                type: string
            type: object
        type: object
    served: true
    storage: true
    subresources:
      status: {}<|MERGE_RESOLUTION|>--- conflicted
+++ resolved
@@ -157,55 +157,6 @@
                           type: array
                           x-kubernetes-list-type: set
                       type: object
-<<<<<<< HEAD
-                    candidateInstance:
-                      description: candidateInstance is used to trigger switchover
-                        and describe the information of the candidate primary or leader.
-                      properties:
-                        failoverSync:
-                          description: failoverSync indicates whether to synchronize
-                            the results of failover to candidateInstance. true indicates
-                            that the results of the failover will be asynchronously
-                            synchronized to candidateInstance field, the index will
-                            be synchronized with the new primary or leader index,
-                            and the operator will be synchronized to Equal. false
-                            indicates that the results of failover will not be synchronized
-                            to the candidateInstance. At this situation, there may
-                            be inconsistencies between the candidateInstance and the
-                            real primary/leader instance, If consistency is required,
-                            the user needs to manually update the index and operator
-                            value.
-                          type: boolean
-                        index:
-                          description: index of the candidate instance, -1 <= index
-                            <= componentSpecs[x].replicas-1.
-                          format: int32
-                          minimum: -1
-                          type: integer
-                        operator:
-                          description: operator represents a relationship to the index
-                            value. Valid operators are Equal and NotEqual. Equal indicates
-                            that the user expects that new candidate primary or leader
-                            is equal to index, which is often used in the scenario
-                            of specifying the candidate primary or leader for switchover.
-                            NotEqual indicates that the user expects that the value
-                            of the new candidate primary or leader is not equal to
-                            index, which is often used in scenarios where the candidate
-                            primary or leader is not specified for switchover. In
-                            particular, if operator is NotEqual and the specified
-                            index is not the real primary or leader of the current
-                            instance, no switchover will be performed.
-                          enum:
-                          - Equal
-                          - NotEqual
-                          type: string
-                      required:
-                      - failoverSync
-                      - index
-                      - operator
-                      type: object
-=======
->>>>>>> 6def2859
                     classDefRef:
                       description: classDefRef references the class defined in ComponentClassDefinition.
                       properties:
