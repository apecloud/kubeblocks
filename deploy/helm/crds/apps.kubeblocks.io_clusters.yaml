apiVersion: apiextensions.k8s.io/v1
kind: CustomResourceDefinition
metadata:
  annotations:
    controller-gen.kubebuilder.io/version: v0.12.1
  labels:
    app.kubernetes.io/name: kubeblocks
  name: clusters.apps.kubeblocks.io
spec:
  group: apps.kubeblocks.io
  names:
    categories:
    - kubeblocks
    - all
    kind: Cluster
    listKind: ClusterList
    plural: clusters
    singular: cluster
  scope: Namespaced
  versions:
  - additionalPrinterColumns:
    - description: ClusterDefinition referenced by cluster.
      jsonPath: .spec.clusterDefinitionRef
      name: CLUSTER-DEFINITION
      type: string
    - description: Cluster Application Version.
      jsonPath: .spec.clusterVersionRef
      name: VERSION
      type: string
    - description: Cluster termination policy.
      jsonPath: .spec.terminationPolicy
      name: TERMINATION-POLICY
      type: string
    - description: Cluster Status.
      jsonPath: .status.phase
      name: STATUS
      type: string
    - jsonPath: .metadata.creationTimestamp
      name: AGE
      type: date
    name: v1alpha1
    schema:
      openAPIV3Schema:
        description: Cluster is the Schema for the clusters API.
        properties:
          apiVersion:
            description: 'APIVersion defines the versioned schema of this representation
              of an object. Servers should convert recognized schemas to the latest
              internal value, and may reject unrecognized values. More info: https://git.k8s.io/community/contributors/devel/sig-architecture/api-conventions.md#resources'
            type: string
          kind:
            description: 'Kind is a string value representing the REST resource this
              object represents. Servers may infer this from the endpoint the client
              submits requests to. Cannot be updated. In CamelCase. More info: https://git.k8s.io/community/contributors/devel/sig-architecture/api-conventions.md#types-kinds'
            type: string
          metadata:
            type: object
          spec:
            description: ClusterSpec defines the desired state of Cluster.
            properties:
              affinity:
                description: affinity is a group of affinity scheduling rules.
                properties:
                  nodeLabels:
                    additionalProperties:
                      type: string
                    description: nodeLabels describes that pods must be scheduled
                      to the nodes with the specified node labels.
                    type: object
                  podAntiAffinity:
                    default: Preferred
                    description: podAntiAffinity describes the anti-affinity level
                      of pods within a component. Preferred means try spread pods
                      by `TopologyKeys`. Required means must spread pods by `TopologyKeys`.
                    enum:
                    - Preferred
                    - Required
                    type: string
                  tenancy:
                    default: SharedNode
                    description: tenancy describes how pods are distributed across
                      node. SharedNode means multiple pods may share the same node.
                      DedicatedNode means each pod runs on their own dedicated node.
                    enum:
                    - SharedNode
                    - DedicatedNode
                    type: string
                  topologyKeys:
                    description: topologyKey is the key of node labels. Nodes that
                      have a label with this key and identical values are considered
                      to be in the same topology. It's used as the topology domain
                      for pod anti-affinity and pod spread constraint. Some well-known
                      label keys, such as "kubernetes.io/hostname" and "topology.kubernetes.io/zone"
                      are often used as TopologyKey, as well as any other custom label
                      key.
                    items:
                      type: string
                    type: array
                    x-kubernetes-list-type: set
                type: object
              availabilityPolicy:
                description: availabilityPolicy describes the availability policy,
                  including zone, node, and none.
                enum:
                - zone
                - node
                - none
                type: string
              backup:
                description: cluster backup configuration.
                properties:
                  cronExpression:
                    description: the cron expression for schedule, the timezone is
                      in UTC. see https://en.wikipedia.org/wiki/Cron.
                    type: string
                  enabled:
                    default: false
                    description: enabled defines whether to enable automated backup.
                    type: boolean
                  method:
                    description: backup method name to use, that is defined in backupPolicy.
                    type: string
                  pitrEnabled:
                    default: false
                    description: pitrEnabled defines whether to enable point-in-time
                      recovery.
                    type: boolean
                  repoName:
                    description: repoName is the name of the backupRepo, if not set,
                      will use the default backupRepo.
                    type: string
                  retentionPeriod:
                    default: 7d
                    description: "retentionPeriod determines a duration up to which
                      the backup should be kept. controller will remove all backups
                      that are older than the RetentionPeriod. For example, RetentionPeriod
                      of `30d` will keep only the backups of last 30 days. Sample
                      duration format: - years: \t2y - months: \t6mo - days: \t\t30d
                      - hours: \t12h - minutes: \t30m You can also combine the above
                      durations. For example: 30d12h30m"
                    type: string
                  startingDeadlineMinutes:
                    description: startingDeadlineMinutes defines the deadline in minutes
                      for starting the backup job if it misses scheduled time for
                      any reason.
                    format: int64
                    maximum: 1440
                    minimum: 0
                    type: integer
                type: object
              clusterDefinitionRef:
                description: Cluster referencing ClusterDefinition name. This is an
                  immutable attribute. If ClusterDefRef is not specified, ComponentDef
                  must be specified for each Component in ComponentSpecs.
                maxLength: 63
                pattern: ^[a-z0-9]([a-z0-9\.\-]*[a-z0-9])?$
                type: string
                x-kubernetes-validations:
                - message: clusterDefinitionRef is immutable
                  rule: self == oldSelf
              clusterVersionRef:
                description: Cluster referencing ClusterVersion name.
                maxLength: 63
                pattern: ^[a-z0-9]([a-z0-9\.\-]*[a-z0-9])?$
                type: string
              componentSpecs:
                description: List of componentSpecs you want to replace in ClusterDefinition
                  and ClusterVersion. It will replace the field in ClusterDefinition's
                  and ClusterVersion's component if type is matching.
                items:
                  description: ClusterComponentSpec defines the cluster component
                    spec.
                  properties:
                    affinity:
                      description: affinity describes affinities specified by users.
                      properties:
                        nodeLabels:
                          additionalProperties:
                            type: string
                          description: nodeLabels describes that pods must be scheduled
                            to the nodes with the specified node labels.
                          type: object
                        podAntiAffinity:
                          default: Preferred
                          description: podAntiAffinity describes the anti-affinity
                            level of pods within a component. Preferred means try
                            spread pods by `TopologyKeys`. Required means must spread
                            pods by `TopologyKeys`.
                          enum:
                          - Preferred
                          - Required
                          type: string
                        tenancy:
                          default: SharedNode
                          description: tenancy describes how pods are distributed
                            across node. SharedNode means multiple pods may share
                            the same node. DedicatedNode means each pod runs on their
                            own dedicated node.
                          enum:
                          - SharedNode
                          - DedicatedNode
                          type: string
                        topologyKeys:
                          description: topologyKey is the key of node labels. Nodes
                            that have a label with this key and identical values are
                            considered to be in the same topology. It's used as the
                            topology domain for pod anti-affinity and pod spread constraint.
                            Some well-known label keys, such as "kubernetes.io/hostname"
                            and "topology.kubernetes.io/zone" are often used as TopologyKey,
                            as well as any other custom label key.
                          items:
                            type: string
                          type: array
                          x-kubernetes-list-type: set
                      type: object
                    classDefRef:
                      description: classDefRef references the class defined in ComponentClassDefinition.
                      properties:
                        class:
                          description: Class refers to the name of the class that
                            is defined in the ComponentClassDefinition.
                          type: string
                        name:
                          description: Name refers to the name of the ComponentClassDefinition.
                          maxLength: 63
                          pattern: ^[a-z0-9]([a-z0-9\.\-]*[a-z0-9])?$
                          type: string
                      required:
                      - class
                      type: object
                    componentDef:
                      description: componentDef references the name of the ComponentDefinition.
                        If both componentDefRef and componentDef are provided, the
                        componentDef will take precedence over componentDefRef.
                      maxLength: 22
                      pattern: ^[a-z0-9]([a-z0-9\.\-]*[a-z0-9])?$
                      type: string
                      x-kubernetes-validations:
                      - message: componentDef is immutable
                        rule: self == oldSelf
                    componentDefRef:
                      description: componentDefRef references componentDef defined
                        in ClusterDefinition spec. Need to comply with IANA Service
                        Naming rule.
                      maxLength: 22
                      pattern: ^[a-z]([a-z0-9\-]*[a-z0-9])?$
                      type: string
                      x-kubernetes-validations:
                      - message: componentDefRef is immutable
                        rule: self == oldSelf
                    enabledLogs:
                      description: enabledLogs indicates which log file takes effect
                        in the database cluster. element is the log type which is
                        defined in cluster definition logConfig.name, and will set
                        relative variables about this log type in database kernel.
                      items:
                        type: string
                      type: array
                      x-kubernetes-list-type: set
                    issuer:
                      description: issuer defines provider context for TLS certs.
                        required when TLS enabled
                      properties:
                        name:
                          default: KubeBlocks
                          description: 'Name of issuer. Options supported: - KubeBlocks
                            - Certificates signed by KubeBlocks Operator. - UserProvided
                            - User provided own CA-signed certificates.'
                          enum:
                          - KubeBlocks
                          - UserProvided
                          type: string
                        secretRef:
                          description: secretRef. TLS certs Secret reference required
                            when from is UserProvided
                          properties:
                            ca:
                              description: CA cert key in Secret
                              type: string
                            cert:
                              description: Cert key in Secret
                              type: string
                            key:
                              description: Key of TLS private key in Secret
                              type: string
                            name:
                              description: Name of the Secret
                              type: string
                          required:
                          - ca
                          - cert
                          - key
                          - name
                          type: object
                      required:
                      - name
                      type: object
                    monitor:
                      default: false
                      description: monitor is a switch to enable monitoring and is
                        set as false by default. KubeBlocks provides an extension
                        mechanism to support component level monitoring, which will
                        scrape metrics auto or manually from servers in component
                        and export metrics to Time Series Database.
                      type: boolean
                    name:
                      description: name defines cluster's component name, this name
                        is also part of Service DNS name, so this name will comply
                        with IANA Service Naming rule.
                      maxLength: 22
                      pattern: ^[a-z]([a-z0-9\-]*[a-z0-9])?$
                      type: string
                      x-kubernetes-validations:
                      - message: name is immutable
                        rule: self == oldSelf
                    noCreatePDB:
                      default: false
                      description: noCreatePDB defines the PodDisruptionBudget creation
                        behavior and is set to true if creation of PodDisruptionBudget
                        for this component is not needed. It defaults to false.
                      type: boolean
                    replicas:
                      default: 1
                      description: Component replicas. The default value is used in
                        ClusterDefinition spec if not specified.
                      format: int32
                      minimum: 0
                      type: integer
                    resources:
                      description: Resources requests and limits of workload.
                      properties:
                        claims:
                          description: "Claims lists the names of resources, defined
                            in spec.resourceClaims, that are used by this container.
                            \n This is an alpha field and requires enabling the DynamicResourceAllocation
                            feature gate. \n This field is immutable. It can only
                            be set for containers."
                          items:
                            description: ResourceClaim references one entry in PodSpec.ResourceClaims.
                            properties:
                              name:
                                description: Name must match the name of one entry
                                  in pod.spec.resourceClaims of the Pod where this
                                  field is used. It makes that resource available
                                  inside a container.
                                type: string
                            required:
                            - name
                            type: object
                          type: array
                          x-kubernetes-list-map-keys:
                          - name
                          x-kubernetes-list-type: map
                        limits:
                          additionalProperties:
                            anyOf:
                            - type: integer
                            - type: string
                            pattern: ^(\+|-)?(([0-9]+(\.[0-9]*)?)|(\.[0-9]+))(([KMGTPE]i)|[numkMGTPE]|([eE](\+|-)?(([0-9]+(\.[0-9]*)?)|(\.[0-9]+))))?$
                            x-kubernetes-int-or-string: true
                          description: 'Limits describes the maximum amount of compute
                            resources allowed. More info: https://kubernetes.io/docs/concepts/configuration/manage-resources-containers/'
                          type: object
                        requests:
                          additionalProperties:
                            anyOf:
                            - type: integer
                            - type: string
                            pattern: ^(\+|-)?(([0-9]+(\.[0-9]*)?)|(\.[0-9]+))(([KMGTPE]i)|[numkMGTPE]|([eE](\+|-)?(([0-9]+(\.[0-9]*)?)|(\.[0-9]+))))?$
                            x-kubernetes-int-or-string: true
                          description: 'Requests describes the minimum amount of compute
                            resources required. If Requests is omitted for a container,
                            it defaults to Limits if that is explicitly specified,
                            otherwise to an implementation-defined value. Requests
                            cannot exceed Limits. More info: https://kubernetes.io/docs/concepts/configuration/manage-resources-containers/'
                          type: object
                      type: object
                      x-kubernetes-preserve-unknown-fields: true
                    serviceAccountName:
                      description: serviceAccountName is the name of the ServiceAccount
                        that running component depends on.
                      type: string
                    serviceRefs:
                      description: 'serviceRefs define service references for the
                        current component. Based on the referenced services, they
                        can be categorized into two types: Service provided by external
                        sources: These services are provided by external sources and
                        are not managed by KubeBlocks. They can be Kubernetes-based
                        or non-Kubernetes services. For external services, you need
                        to provide an additional ServiceDescriptor object to establish
                        the service binding. Service provided by other KubeBlocks
                        clusters: These services are provided by other KubeBlocks
                        clusters. You can bind to these services by specifying the
                        name of the hosting cluster. Each type of service reference
                        requires specific configurations and bindings to establish
                        the connection and interaction with the respective services.
                        It should be noted that the ServiceRef has cluster-level semantic
                        consistency, meaning that within the same Cluster, service
                        references with the same ServiceRef.Name are considered to
                        be the same service. It is only allowed to bind to the same
                        Cluster or ServiceDescriptor.'
                      items:
                        properties:
                          cluster:
                            description: 'When referencing a service provided by other
                              KubeBlocks cluster, you need to provide the name of
                              the Cluster being referenced. By default, when other
                              KubeBlocks Cluster are referenced, the ClusterDefinition.spec.connectionCredential
                              secret corresponding to the referenced Cluster will
                              be used to bind to the current component. Currently,
                              if a KubeBlocks cluster is to be referenced, the connection
                              credential secret should include and correspond to the
                              following fields: endpoint, port, username, and password.
                              Under this referencing approach, the ServiceKind and
                              ServiceVersion of service reference declaration defined
                              in the ClusterDefinition will not be validated. If both
                              Cluster and ServiceDescriptor are specified, the Cluster
                              takes precedence.'
                            type: string
                          name:
                            description: name of the service reference declaration.
                              references the serviceRefDeclaration name defined in
                              clusterDefinition.componentDefs[*].serviceRefDeclarations[*].name
                            type: string
                          namespace:
                            description: namespace defines the namespace of the referenced
                              Cluster or the namespace of the referenced ServiceDescriptor
                              object. If not set, the referenced Cluster and ServiceDescriptor
                              will be searched in the namespace of the current cluster
                              by default.
                            type: string
                          serviceDescriptor:
                            description: serviceDescriptor defines the service descriptor
                              of the service provided by external sources. When referencing
                              a service provided by external sources, you need to
                              provide the ServiceDescriptor object name to establish
                              the service binding. And serviceDescriptor is the name
                              of the ServiceDescriptor object, furthermore, the ServiceDescriptor.spec.serviceKind
                              and ServiceDescriptor.spec.serviceVersion should match
                              clusterDefinition.componentDefs[*].serviceRefDeclarations[*].serviceRefDeclarationSpecs[*].serviceKind
                              and the regular expression defines in clusterDefinition.componentDefs[*].serviceRefDeclarations[*].serviceRefDeclarationSpecs[*].serviceVersion.
                              If both Cluster and ServiceDescriptor are specified,
                              the Cluster takes precedence.
                            type: string
                        required:
                        - name
                        type: object
                      type: array
                    services:
                      description: Services expose endpoints that can be accessed
                        by clients.
                      items:
                        properties:
                          annotations:
                            additionalProperties:
                              type: string
                            description: 'If ServiceType is LoadBalancer, cloud provider
                              related parameters can be put here More info: https://kubernetes.io/docs/concepts/services-networking/service/#loadbalancer.'
                            type: object
                          name:
                            description: Service name
                            maxLength: 15
                            type: string
                          serviceType:
                            default: ClusterIP
                            description: 'serviceType determines how the Service is
                              exposed. Valid options are ClusterIP, NodePort, and
                              LoadBalancer. "ClusterIP" allocates a cluster-internal
                              IP address for load-balancing to endpoints. Endpoints
                              are determined by the selector or if that is not specified,
                              they are determined by manual construction of an Endpoints
                              object or EndpointSlice objects. If clusterIP is "None",
                              no virtual IP is allocated and the endpoints are published
                              as a set of endpoints rather than a virtual IP. "NodePort"
                              builds on ClusterIP and allocates a port on every node
                              which routes to the same endpoints as the clusterIP.
                              "LoadBalancer" builds on NodePort and creates an external
                              load-balancer (if supported in the current cloud) which
                              routes to the same endpoints as the clusterIP. More
                              info: https://kubernetes.io/docs/concepts/services-networking/service/#publishing-services-service-types.'
                            enum:
                            - ClusterIP
                            - NodePort
                            - LoadBalancer
                            type: string
                            x-kubernetes-preserve-unknown-fields: true
                        required:
                        - name
                        type: object
                      type: array
                    switchPolicy:
                      description: switchPolicy defines the strategy for switchover
                        and failover when workloadType is Replication.
                      properties:
                        type:
                          default: Noop
                          description: 'clusterSwitchPolicy defines type of the switchPolicy
                            when workloadType is Replication. MaximumAvailability:
                            [WIP] when the primary is active, do switch if the synchronization
                            delay = 0 in the user-defined lagProbe data delay detection
                            logic, otherwise do not switch. The primary is down, switch
                            immediately. It will be available in future versions.
                            MaximumDataProtection: [WIP] when the primary is active,
                            do switch if synchronization delay = 0 in the user-defined
                            lagProbe data lag detection logic, otherwise do not switch.
                            If the primary is down, if it can be judged that the primary
                            and secondary data are consistent, then do the switch,
                            otherwise do not switch. It will be available in future
                            versions. Noop: KubeBlocks will not perform high-availability
                            switching on components. Users need to implement HA by
                            themselves or integrate open source HA solution.'
                          enum:
                          - Noop
                          type: string
                      type: object
                    tls:
                      description: Enables or disables TLS certs.
                      type: boolean
                    tolerations:
                      description: Component tolerations will override ClusterSpec.Tolerations
                        if specified.
                      items:
                        description: The pod this Toleration is attached to tolerates
                          any taint that matches the triple <key,value,effect> using
                          the matching operator <operator>.
                        properties:
                          effect:
                            description: Effect indicates the taint effect to match.
                              Empty means match all taint effects. When specified,
                              allowed values are NoSchedule, PreferNoSchedule and
                              NoExecute.
                            type: string
                          key:
                            description: Key is the taint key that the toleration
                              applies to. Empty means match all taint keys. If the
                              key is empty, operator must be Exists; this combination
                              means to match all values and all keys.
                            type: string
                          operator:
                            description: Operator represents a key's relationship
                              to the value. Valid operators are Exists and Equal.
                              Defaults to Equal. Exists is equivalent to wildcard
                              for value, so that a pod can tolerate all taints of
                              a particular category.
                            type: string
                          tolerationSeconds:
                            description: TolerationSeconds represents the period of
                              time the toleration (which must be of effect NoExecute,
                              otherwise this field is ignored) tolerates the taint.
                              By default, it is not set, which means tolerate the
                              taint forever (do not evict). Zero and negative values
                              will be treated as 0 (evict immediately) by the system.
                            format: int64
                            type: integer
                          value:
                            description: Value is the taint value the toleration matches
                              to. If the operator is Exists, the value should be empty,
                              otherwise just a regular string.
                            type: string
                        type: object
                      type: array
                      x-kubernetes-preserve-unknown-fields: true
                    updateStrategy:
                      description: updateStrategy defines the update strategy for
                        the component.
                      enum:
                      - Serial
                      - BestEffortParallel
                      - Parallel
                      type: string
                    userResourceRefs:
                      description: userResourceRefs defines the user-defined volumes.
                      properties:
                        configMapRefs:
                          description: configMapRefs defines the user-defined configmaps.
                          items:
                            properties:
                              asVolumeFrom:
                                description: asVolumeFrom defines the list of containers
                                  where volumeMounts will be injected into.
                                items:
                                  type: string
                                type: array
                                x-kubernetes-list-type: set
                              configMap:
                                description: configMap defines the configmap volume
                                  source.
                                properties:
                                  defaultMode:
                                    description: 'defaultMode is optional: mode bits
                                      used to set permissions on created files by
                                      default. Must be an octal value between 0000
                                      and 0777 or a decimal value between 0 and 511.
                                      YAML accepts both octal and decimal values,
                                      JSON requires decimal values for mode bits.
                                      Defaults to 0644. Directories within the path
                                      are not affected by this setting. This might
                                      be in conflict with other options that affect
                                      the file mode, like fsGroup, and the result
                                      can be other mode bits set.'
                                    format: int32
                                    type: integer
                                  items:
                                    description: items if unspecified, each key-value
                                      pair in the Data field of the referenced ConfigMap
                                      will be projected into the volume as a file
                                      whose name is the key and content is the value.
                                      If specified, the listed keys will be projected
                                      into the specified paths, and unlisted keys
                                      will not be present. If a key is specified which
                                      is not present in the ConfigMap, the volume
                                      setup will error unless it is marked optional.
                                      Paths must be relative and may not contain the
                                      '..' path or start with '..'.
                                    items:
                                      description: Maps a string key to a path within
                                        a volume.
                                      properties:
                                        key:
                                          description: key is the key to project.
                                          type: string
                                        mode:
                                          description: 'mode is Optional: mode bits
                                            used to set permissions on this file.
                                            Must be an octal value between 0000 and
                                            0777 or a decimal value between 0 and
                                            511. YAML accepts both octal and decimal
                                            values, JSON requires decimal values for
                                            mode bits. If not specified, the volume
                                            defaultMode will be used. This might be
                                            in conflict with other options that affect
                                            the file mode, like fsGroup, and the result
                                            can be other mode bits set.'
                                          format: int32
                                          type: integer
                                        path:
                                          description: path is the relative path of
                                            the file to map the key to. May not be
                                            an absolute path. May not contain the
                                            path element '..'. May not start with
                                            the string '..'.
                                          type: string
                                      required:
                                      - key
                                      - path
                                      type: object
                                    type: array
                                  name:
                                    description: 'Name of the referent. More info:
                                      https://kubernetes.io/docs/concepts/overview/working-with-objects/names/#names
                                      TODO: Add other useful fields. apiVersion, kind,
                                      uid?'
                                    type: string
                                  optional:
                                    description: optional specify whether the ConfigMap
                                      or its keys must be defined
                                    type: boolean
                                type: object
                                x-kubernetes-map-type: atomic
                              mountPoint:
                                description: mountPath is the path at which to mount
                                  the volume.
                                maxLength: 256
                                pattern: ^/[a-z]([a-z0-9\-]*[a-z0-9])?$
                                type: string
                              name:
                                description: name is the name of the referenced the
                                  Configmap/Secret object.
                                maxLength: 63
                                pattern: ^[a-z0-9]([a-z0-9\.\-]*[a-z0-9])?$
                                type: string
                              subPath:
                                description: subPath is a relative file path within
                                  the volume to mount.
                                type: string
                            required:
                            - configMap
                            - mountPoint
                            - name
                            type: object
                          type: array
                          x-kubernetes-list-map-keys:
                          - name
                          x-kubernetes-list-type: map
                        secretRefs:
                          description: secretRefs defines the user-defined secrets.
                          items:
                            properties:
                              asVolumeFrom:
                                description: asVolumeFrom defines the list of containers
                                  where volumeMounts will be injected into.
                                items:
                                  type: string
                                type: array
                                x-kubernetes-list-type: set
                              mountPoint:
                                description: mountPath is the path at which to mount
                                  the volume.
                                maxLength: 256
                                pattern: ^/[a-z]([a-z0-9\-]*[a-z0-9])?$
                                type: string
                              name:
                                description: name is the name of the referenced the
                                  Configmap/Secret object.
                                maxLength: 63
                                pattern: ^[a-z0-9]([a-z0-9\.\-]*[a-z0-9])?$
                                type: string
                              secret:
                                description: secret defines the secret volume source.
                                properties:
                                  defaultMode:
                                    description: 'defaultMode is Optional: mode bits
                                      used to set permissions on created files by
                                      default. Must be an octal value between 0000
                                      and 0777 or a decimal value between 0 and 511.
                                      YAML accepts both octal and decimal values,
                                      JSON requires decimal values for mode bits.
                                      Defaults to 0644. Directories within the path
                                      are not affected by this setting. This might
                                      be in conflict with other options that affect
                                      the file mode, like fsGroup, and the result
                                      can be other mode bits set.'
                                    format: int32
                                    type: integer
                                  items:
                                    description: items If unspecified, each key-value
                                      pair in the Data field of the referenced Secret
                                      will be projected into the volume as a file
                                      whose name is the key and content is the value.
                                      If specified, the listed keys will be projected
                                      into the specified paths, and unlisted keys
                                      will not be present. If a key is specified which
                                      is not present in the Secret, the volume setup
                                      will error unless it is marked optional. Paths
                                      must be relative and may not contain the '..'
                                      path or start with '..'.
                                    items:
                                      description: Maps a string key to a path within
                                        a volume.
                                      properties:
                                        key:
                                          description: key is the key to project.
                                          type: string
                                        mode:
                                          description: 'mode is Optional: mode bits
                                            used to set permissions on this file.
                                            Must be an octal value between 0000 and
                                            0777 or a decimal value between 0 and
                                            511. YAML accepts both octal and decimal
                                            values, JSON requires decimal values for
                                            mode bits. If not specified, the volume
                                            defaultMode will be used. This might be
                                            in conflict with other options that affect
                                            the file mode, like fsGroup, and the result
                                            can be other mode bits set.'
                                          format: int32
                                          type: integer
                                        path:
                                          description: path is the relative path of
                                            the file to map the key to. May not be
                                            an absolute path. May not contain the
                                            path element '..'. May not start with
                                            the string '..'.
                                          type: string
                                      required:
                                      - key
                                      - path
                                      type: object
                                    type: array
                                  optional:
                                    description: optional field specify whether the
                                      Secret or its keys must be defined
                                    type: boolean
                                  secretName:
                                    description: 'secretName is the name of the secret
                                      in the pod''s namespace to use. More info: https://kubernetes.io/docs/concepts/storage/volumes#secret'
                                    type: string
                                type: object
                              subPath:
                                description: subPath is a relative file path within
                                  the volume to mount.
                                type: string
                            required:
                            - mountPoint
                            - name
                            - secret
                            type: object
                          type: array
                          x-kubernetes-list-map-keys:
                          - name
                          x-kubernetes-list-type: map
                      type: object
                    volumeClaimTemplates:
                      description: volumeClaimTemplates information for statefulset.spec.volumeClaimTemplates.
                      items:
                        properties:
                          name:
                            description: Reference `ClusterDefinition.spec.componentDefs.containers.volumeMounts.name`.
                            type: string
                          spec:
                            description: spec defines the desired characteristics
                              of a volume requested by a pod author.
                            properties:
                              accessModes:
                                description: 'accessModes contains the desired access
                                  modes the volume should have. More info: https://kubernetes.io/docs/concepts/storage/persistent-volumes#access-modes-1.'
                                items:
                                  type: string
                                type: array
                                x-kubernetes-preserve-unknown-fields: true
                              resources:
                                description: 'resources represents the minimum resources
                                  the volume should have. If RecoverVolumeExpansionFailure
                                  feature is enabled users are allowed to specify
                                  resource requirements that are lower than previous
                                  value but must still be higher than capacity recorded
                                  in the status field of the claim. More info: https://kubernetes.io/docs/concepts/storage/persistent-volumes#resources.'
                                properties:
                                  claims:
                                    description: "Claims lists the names of resources,
                                      defined in spec.resourceClaims, that are used
                                      by this container. \n This is an alpha field
                                      and requires enabling the DynamicResourceAllocation
                                      feature gate. \n This field is immutable. It
                                      can only be set for containers."
                                    items:
                                      description: ResourceClaim references one entry
                                        in PodSpec.ResourceClaims.
                                      properties:
                                        name:
                                          description: Name must match the name of
                                            one entry in pod.spec.resourceClaims of
                                            the Pod where this field is used. It makes
                                            that resource available inside a container.
                                          type: string
                                      required:
                                      - name
                                      type: object
                                    type: array
                                    x-kubernetes-list-map-keys:
                                    - name
                                    x-kubernetes-list-type: map
                                  limits:
                                    additionalProperties:
                                      anyOf:
                                      - type: integer
                                      - type: string
                                      pattern: ^(\+|-)?(([0-9]+(\.[0-9]*)?)|(\.[0-9]+))(([KMGTPE]i)|[numkMGTPE]|([eE](\+|-)?(([0-9]+(\.[0-9]*)?)|(\.[0-9]+))))?$
                                      x-kubernetes-int-or-string: true
                                    description: 'Limits describes the maximum amount
                                      of compute resources allowed. More info: https://kubernetes.io/docs/concepts/configuration/manage-resources-containers/'
                                    type: object
                                  requests:
                                    additionalProperties:
                                      anyOf:
                                      - type: integer
                                      - type: string
                                      pattern: ^(\+|-)?(([0-9]+(\.[0-9]*)?)|(\.[0-9]+))(([KMGTPE]i)|[numkMGTPE]|([eE](\+|-)?(([0-9]+(\.[0-9]*)?)|(\.[0-9]+))))?$
                                      x-kubernetes-int-or-string: true
                                    description: 'Requests describes the minimum amount
                                      of compute resources required. If Requests is
                                      omitted for a container, it defaults to Limits
                                      if that is explicitly specified, otherwise to
                                      an implementation-defined value. Requests cannot
                                      exceed Limits. More info: https://kubernetes.io/docs/concepts/configuration/manage-resources-containers/'
                                    type: object
                                type: object
                                x-kubernetes-preserve-unknown-fields: true
                              storageClassName:
                                description: 'storageClassName is the name of the
                                  StorageClass required by the claim. More info: https://kubernetes.io/docs/concepts/storage/persistent-volumes#class-1.'
                                type: string
                              volumeMode:
                                description: volumeMode defines what type of volume
                                  is required by the claim.
                                type: string
                            type: object
                        required:
                        - name
                        type: object
                      type: array
                  required:
                  - name
                  - replicas
                  type: object
                  x-kubernetes-validations:
                  - message: either componentDefRef or componentDef should be provided
                    rule: has(self.componentDefRef) || has(self.componentDef)
                  - message: componentDefRef is required once set
                    rule: '!has(oldSelf.componentDefRef) || has(self.componentDefRef)'
                  - message: componentDef is required once set
                    rule: '!has(oldSelf.componentDef) || has(self.componentDef)'
                maxItems: 128
                minItems: 1
                type: array
                x-kubernetes-list-map-keys:
                - name
                x-kubernetes-list-type: map
                x-kubernetes-validations:
                - message: duplicated component
                  rule: self.all(x, size(self.filter(c, c.name == x.name)) == 1)
<<<<<<< HEAD
=======
                - message: component can not be added dynamically
                  rule: self.all(x, oldSelf.exists(y, y.name == x.name))
                - message: component can not be removed dynamically
                  rule: oldSelf.all(x, self.exists(y, y.name == x.name))
              connectionCredentials:
                description: connectionCredentials defines the credentials used to
                  access a cluster.
                items:
                  properties:
                    accountName:
                      description: AccountName specifies the name of account used
                        to access the service. If specified, the account must be defined
                        in @SystemAccounts. Cannot be updated.
                      type: string
                    componentName:
                      description: ComponentName specifies the name of component where
                        the account defined. For cluster-level connection credential,
                        this field is required. Cannot be updated.
                      type: string
                    name:
                      description: The name of the ConnectionCredential. Cannot be
                        updated.
                      type: string
                    portName:
                      description: PortName specifies the name of the port to access
                        the service. If the service has multiple ports, a specific
                        port must be specified to use here. Otherwise, the unique
                        port of the service will be used. Cannot be updated.
                      type: string
                    serviceName:
                      description: ServiceName specifies the name of service to use
                        for accessing. Cannot be updated.
                      type: string
                  required:
                  - name
                  type: object
                type: array
                x-kubernetes-preserve-unknown-fields: true
>>>>>>> 1cf0c3b9
              monitor:
                description: monitor specifies the configuration of monitor
                properties:
                  monitoringInterval:
                    anyOf:
                    - type: integer
                    - type: string
                    description: monitoringInterval specifies interval of monitoring,
                      no monitor if set to 0
                    x-kubernetes-int-or-string: true
                type: object
              network:
                description: network specifies the configuration of network
                properties:
                  hostNetworkAccessible:
                    default: false
                    description: hostNetworkAccessible specifies whether host network
                      is accessible. It defaults to false
                    type: boolean
                  publiclyAccessible:
                    default: false
                    description: publiclyAccessible specifies whether it is publicly
                      accessible. It defaults to false
                    type: boolean
                type: object
              replicas:
                description: replicas specifies the replicas of the first componentSpec,
                  if the replicas of the first componentSpec is specified, this value
                  will be ignored.
                format: int32
                type: integer
              resources:
                description: resources specifies the resources of the first componentSpec,
                  if the resources of the first componentSpec is specified, this value
                  will be ignored.
                properties:
                  cpu:
                    anyOf:
                    - type: integer
                    - type: string
                    description: 'cpu resource needed, more info: https://kubernetes.io/docs/concepts/configuration/manage-resources-containers/'
                    pattern: ^(\+|-)?(([0-9]+(\.[0-9]*)?)|(\.[0-9]+))(([KMGTPE]i)|[numkMGTPE]|([eE](\+|-)?(([0-9]+(\.[0-9]*)?)|(\.[0-9]+))))?$
                    x-kubernetes-int-or-string: true
                  memory:
                    anyOf:
                    - type: integer
                    - type: string
                    description: 'memory resource needed, more info: https://kubernetes.io/docs/concepts/configuration/manage-resources-containers/'
                    pattern: ^(\+|-)?(([0-9]+(\.[0-9]*)?)|(\.[0-9]+))(([KMGTPE]i)|[numkMGTPE]|([eE](\+|-)?(([0-9]+(\.[0-9]*)?)|(\.[0-9]+))))?$
                    x-kubernetes-int-or-string: true
                type: object
              services:
                description: services defines the services to access a cluster.
                items:
                  properties:
                    componentSelector:
                      description: ComponentSelector extends the ServiceSpec.Selector
                        by allowing you to specify a component as selectors for the
                        service. For component-level services, a default component
                        selector with the component name will be added automatically.
                      type: string
                    name:
                      description: The name of the service. Others can refer to this
                        service by its name. (e.g., connection credential) Cannot
                        be updated.
                      type: string
                    roleSelector:
                      description: RoleSelector extends the ServiceSpec.Selector by
                        allowing you to specify defined role as selector for the service.
                      type: string
                    serviceName:
                      description: 'ServiceName defines the name of the underlying
                        service object. If not specified, the default service name
                        with different patterns will be used: - <CLUSTER_NAME>: for
                        cluster-level services - <CLUSTER_NAME>-<COMPONENT_NAME>:
                        for component-level services Only one default service name
                        is allowed. Cannot be updated.'
                      type: string
                    spec:
                      description: Spec defines the behavior of a service. https://git.k8s.io/community/contributors/devel/sig-architecture/api-conventions.md#spec-and-status
                      properties:
                        allocateLoadBalancerNodePorts:
                          description: allocateLoadBalancerNodePorts defines if NodePorts
                            will be automatically allocated for services with type
                            LoadBalancer.  Default is "true". It may be set to "false"
                            if the cluster load-balancer does not rely on NodePorts.  If
                            the caller requests specific NodePorts (by specifying
                            a value), those requests will be respected, regardless
                            of this field. This field may only be set for services
                            with type LoadBalancer and will be cleared if the type
                            is changed to any other type.
                          type: boolean
                        clusterIP:
                          description: 'clusterIP is the IP address of the service
                            and is usually assigned randomly. If an address is specified
                            manually, is in-range (as per system configuration), and
                            is not in use, it will be allocated to the service; otherwise
                            creation of the service will fail. This field may not
                            be changed through updates unless the type field is also
                            being changed to ExternalName (which requires this field
                            to be blank) or the type field is being changed from ExternalName
                            (in which case this field may optionally be specified,
                            as describe above).  Valid values are "None", empty string
                            (""), or a valid IP address. Setting this to "None" makes
                            a "headless service" (no virtual IP), which is useful
                            when direct endpoint connections are preferred and proxying
                            is not required.  Only applies to types ClusterIP, NodePort,
                            and LoadBalancer. If this field is specified when creating
                            a Service of type ExternalName, creation will fail. This
                            field will be wiped when updating a Service to type ExternalName.
                            More info: https://kubernetes.io/docs/concepts/services-networking/service/#virtual-ips-and-service-proxies'
                          type: string
                        clusterIPs:
                          description: "ClusterIPs is a list of IP addresses assigned
                            to this service, and are usually assigned randomly.  If
                            an address is specified manually, is in-range (as per
                            system configuration), and is not in use, it will be allocated
                            to the service; otherwise creation of the service will
                            fail. This field may not be changed through updates unless
                            the type field is also being changed to ExternalName (which
                            requires this field to be empty) or the type field is
                            being changed from ExternalName (in which case this field
                            may optionally be specified, as describe above).  Valid
                            values are \"None\", empty string (\"\"), or a valid IP
                            address.  Setting this to \"None\" makes a \"headless
                            service\" (no virtual IP), which is useful when direct
                            endpoint connections are preferred and proxying is not
                            required.  Only applies to types ClusterIP, NodePort,
                            and LoadBalancer. If this field is specified when creating
                            a Service of type ExternalName, creation will fail. This
                            field will be wiped when updating a Service to type ExternalName.
                            \ If this field is not specified, it will be initialized
                            from the clusterIP field.  If this field is specified,
                            clients must ensure that clusterIPs[0] and clusterIP have
                            the same value. \n This field may hold a maximum of two
                            entries (dual-stack IPs, in either order). These IPs must
                            correspond to the values of the ipFamilies field. Both
                            clusterIPs and ipFamilies are governed by the ipFamilyPolicy
                            field. More info: https://kubernetes.io/docs/concepts/services-networking/service/#virtual-ips-and-service-proxies"
                          items:
                            type: string
                          type: array
                          x-kubernetes-list-type: atomic
                        externalIPs:
                          description: externalIPs is a list of IP addresses for which
                            nodes in the cluster will also accept traffic for this
                            service.  These IPs are not managed by Kubernetes.  The
                            user is responsible for ensuring that traffic arrives
                            at a node with this IP.  A common example is external
                            load-balancers that are not part of the Kubernetes system.
                          items:
                            type: string
                          type: array
                        externalName:
                          description: externalName is the external reference that
                            discovery mechanisms will return as an alias for this
                            service (e.g. a DNS CNAME record). No proxying will be
                            involved.  Must be a lowercase RFC-1123 hostname (https://tools.ietf.org/html/rfc1123)
                            and requires `type` to be "ExternalName".
                          type: string
                        externalTrafficPolicy:
                          description: externalTrafficPolicy describes how nodes distribute
                            service traffic they receive on one of the Service's "externally-facing"
                            addresses (NodePorts, ExternalIPs, and LoadBalancer IPs).
                            If set to "Local", the proxy will configure the service
                            in a way that assumes that external load balancers will
                            take care of balancing the service traffic between nodes,
                            and so each node will deliver traffic only to the node-local
                            endpoints of the service, without masquerading the client
                            source IP. (Traffic mistakenly sent to a node with no
                            endpoints will be dropped.) The default value, "Cluster",
                            uses the standard behavior of routing to all endpoints
                            evenly (possibly modified by topology and other features).
                            Note that traffic sent to an External IP or LoadBalancer
                            IP from within the cluster will always get "Cluster" semantics,
                            but clients sending to a NodePort from within the cluster
                            may need to take traffic policy into account when picking
                            a node.
                          type: string
                        healthCheckNodePort:
                          description: healthCheckNodePort specifies the healthcheck
                            nodePort for the service. This only applies when type
                            is set to LoadBalancer and externalTrafficPolicy is set
                            to Local. If a value is specified, is in-range, and is
                            not in use, it will be used.  If not specified, a value
                            will be automatically allocated.  External systems (e.g.
                            load-balancers) can use this port to determine if a given
                            node holds endpoints for this service or not.  If this
                            field is specified when creating a Service which does
                            not need it, creation will fail. This field will be wiped
                            when updating a Service to no longer need it (e.g. changing
                            type). This field cannot be updated once set.
                          format: int32
                          type: integer
                        internalTrafficPolicy:
                          description: InternalTrafficPolicy describes how nodes distribute
                            service traffic they receive on the ClusterIP. If set
                            to "Local", the proxy will assume that pods only want
                            to talk to endpoints of the service on the same node as
                            the pod, dropping the traffic if there are no local endpoints.
                            The default value, "Cluster", uses the standard behavior
                            of routing to all endpoints evenly (possibly modified
                            by topology and other features).
                          type: string
                        ipFamilies:
                          description: "IPFamilies is a list of IP families (e.g.
                            IPv4, IPv6) assigned to this service. This field is usually
                            assigned automatically based on cluster configuration
                            and the ipFamilyPolicy field. If this field is specified
                            manually, the requested family is available in the cluster,
                            and ipFamilyPolicy allows it, it will be used; otherwise
                            creation of the service will fail. This field is conditionally
                            mutable: it allows for adding or removing a secondary
                            IP family, but it does not allow changing the primary
                            IP family of the Service. Valid values are \"IPv4\" and
                            \"IPv6\".  This field only applies to Services of types
                            ClusterIP, NodePort, and LoadBalancer, and does apply
                            to \"headless\" services. This field will be wiped when
                            updating a Service to type ExternalName. \n This field
                            may hold a maximum of two entries (dual-stack families,
                            in either order).  These families must correspond to the
                            values of the clusterIPs field, if specified. Both clusterIPs
                            and ipFamilies are governed by the ipFamilyPolicy field."
                          items:
                            description: IPFamily represents the IP Family (IPv4 or
                              IPv6). This type is used to express the family of an
                              IP expressed by a type (e.g. service.spec.ipFamilies).
                            type: string
                          type: array
                          x-kubernetes-list-type: atomic
                        ipFamilyPolicy:
                          description: IPFamilyPolicy represents the dual-stack-ness
                            requested or required by this Service. If there is no
                            value provided, then this field will be set to SingleStack.
                            Services can be "SingleStack" (a single IP family), "PreferDualStack"
                            (two IP families on dual-stack configured clusters or
                            a single IP family on single-stack clusters), or "RequireDualStack"
                            (two IP families on dual-stack configured clusters, otherwise
                            fail). The ipFamilies and clusterIPs fields depend on
                            the value of this field. This field will be wiped when
                            updating a service to type ExternalName.
                          type: string
                        loadBalancerClass:
                          description: loadBalancerClass is the class of the load
                            balancer implementation this Service belongs to. If specified,
                            the value of this field must be a label-style identifier,
                            with an optional prefix, e.g. "internal-vip" or "example.com/internal-vip".
                            Unprefixed names are reserved for end-users. This field
                            can only be set when the Service type is 'LoadBalancer'.
                            If not set, the default load balancer implementation is
                            used, today this is typically done through the cloud provider
                            integration, but should apply for any default implementation.
                            If set, it is assumed that a load balancer implementation
                            is watching for Services with a matching class. Any default
                            load balancer implementation (e.g. cloud providers) should
                            ignore Services that set this field. This field can only
                            be set when creating or updating a Service to type 'LoadBalancer'.
                            Once set, it can not be changed. This field will be wiped
                            when a service is updated to a non 'LoadBalancer' type.
                          type: string
                        loadBalancerIP:
                          description: 'Only applies to Service Type: LoadBalancer.
                            This feature depends on whether the underlying cloud-provider
                            supports specifying the loadBalancerIP when a load balancer
                            is created. This field will be ignored if the cloud-provider
                            does not support the feature. Deprecated: This field was
                            under-specified and its meaning varies across implementations.
                            Using it is non-portable and it may not support dual-stack.
                            Users are encouraged to use implementation-specific annotations
                            when available.'
                          type: string
                        loadBalancerSourceRanges:
                          description: 'If specified and supported by the platform,
                            this will restrict traffic through the cloud-provider
                            load-balancer will be restricted to the specified client
                            IPs. This field will be ignored if the cloud-provider
                            does not support the feature." More info: https://kubernetes.io/docs/tasks/access-application-cluster/create-external-load-balancer/'
                          items:
                            type: string
                          type: array
                        ports:
                          description: 'The list of ports that are exposed by this
                            service. More info: https://kubernetes.io/docs/concepts/services-networking/service/#virtual-ips-and-service-proxies'
                          items:
                            description: ServicePort contains information on service's
                              port.
                            properties:
                              appProtocol:
                                description: "The application protocol for this port.
                                  This is used as a hint for implementations to offer
                                  richer behavior for protocols that they understand.
                                  This field follows standard Kubernetes label syntax.
                                  Valid values are either: \n * Un-prefixed protocol
                                  names - reserved for IANA standard service names
                                  (as per RFC-6335 and https://www.iana.org/assignments/service-names).
                                  \n * Kubernetes-defined prefixed names: * 'kubernetes.io/h2c'
                                  - HTTP/2 over cleartext as described in https://www.rfc-editor.org/rfc/rfc7540
                                  * 'kubernetes.io/ws'  - WebSocket over cleartext
                                  as described in https://www.rfc-editor.org/rfc/rfc6455
                                  * 'kubernetes.io/wss' - WebSocket over TLS as described
                                  in https://www.rfc-editor.org/rfc/rfc6455 \n * Other
                                  protocols should use implementation-defined prefixed
                                  names such as mycompany.com/my-custom-protocol."
                                type: string
                              name:
                                description: The name of this port within the service.
                                  This must be a DNS_LABEL. All ports within a ServiceSpec
                                  must have unique names. When considering the endpoints
                                  for a Service, this must match the 'name' field
                                  in the EndpointPort. Optional if only one ServicePort
                                  is defined on this service.
                                type: string
                              nodePort:
                                description: 'The port on each node on which this
                                  service is exposed when type is NodePort or LoadBalancer.  Usually
                                  assigned by the system. If a value is specified,
                                  in-range, and not in use it will be used, otherwise
                                  the operation will fail.  If not specified, a port
                                  will be allocated if this Service requires one.  If
                                  this field is specified when creating a Service
                                  which does not need it, creation will fail. This
                                  field will be wiped when updating a Service to no
                                  longer need it (e.g. changing type from NodePort
                                  to ClusterIP). More info: https://kubernetes.io/docs/concepts/services-networking/service/#type-nodeport'
                                format: int32
                                type: integer
                              port:
                                description: The port that will be exposed by this
                                  service.
                                format: int32
                                type: integer
                              protocol:
                                default: TCP
                                description: The IP protocol for this port. Supports
                                  "TCP", "UDP", and "SCTP". Default is TCP.
                                type: string
                              targetPort:
                                anyOf:
                                - type: integer
                                - type: string
                                description: 'Number or name of the port to access
                                  on the pods targeted by the service. Number must
                                  be in the range 1 to 65535. Name must be an IANA_SVC_NAME.
                                  If this is a string, it will be looked up as a named
                                  port in the target Pod''s container ports. If this
                                  is not specified, the value of the ''port'' field
                                  is used (an identity map). This field is ignored
                                  for services with clusterIP=None, and should be
                                  omitted or set equal to the ''port'' field. More
                                  info: https://kubernetes.io/docs/concepts/services-networking/service/#defining-a-service'
                                x-kubernetes-int-or-string: true
                            required:
                            - port
                            type: object
                          type: array
                          x-kubernetes-list-map-keys:
                          - port
                          - protocol
                          x-kubernetes-list-type: map
                        publishNotReadyAddresses:
                          description: publishNotReadyAddresses indicates that any
                            agent which deals with endpoints for this Service should
                            disregard any indications of ready/not-ready. The primary
                            use case for setting this field is for a StatefulSet's
                            Headless Service to propagate SRV DNS records for its
                            Pods for the purpose of peer discovery. The Kubernetes
                            controllers that generate Endpoints and EndpointSlice
                            resources for Services interpret this to mean that all
                            endpoints are considered "ready" even if the Pods themselves
                            are not. Agents which consume only Kubernetes generated
                            endpoints through the Endpoints or EndpointSlice resources
                            can safely assume this behavior.
                          type: boolean
                        selector:
                          additionalProperties:
                            type: string
                          description: 'Route service traffic to pods with label keys
                            and values matching this selector. If empty or not present,
                            the service is assumed to have an external process managing
                            its endpoints, which Kubernetes will not modify. Only
                            applies to types ClusterIP, NodePort, and LoadBalancer.
                            Ignored if type is ExternalName. More info: https://kubernetes.io/docs/concepts/services-networking/service/'
                          type: object
                          x-kubernetes-map-type: atomic
                        sessionAffinity:
                          description: 'Supports "ClientIP" and "None". Used to maintain
                            session affinity. Enable client IP based session affinity.
                            Must be ClientIP or None. Defaults to None. More info:
                            https://kubernetes.io/docs/concepts/services-networking/service/#virtual-ips-and-service-proxies'
                          type: string
                        sessionAffinityConfig:
                          description: sessionAffinityConfig contains the configurations
                            of session affinity.
                          properties:
                            clientIP:
                              description: clientIP contains the configurations of
                                Client IP based session affinity.
                              properties:
                                timeoutSeconds:
                                  description: timeoutSeconds specifies the seconds
                                    of ClientIP type session sticky time. The value
                                    must be >0 && <=86400(for 1 day) if ServiceAffinity
                                    == "ClientIP". Default value is 10800(for 3 hours).
                                  format: int32
                                  type: integer
                              type: object
                          type: object
                        type:
                          description: 'type determines how the Service is exposed.
                            Defaults to ClusterIP. Valid options are ExternalName,
                            ClusterIP, NodePort, and LoadBalancer. "ClusterIP" allocates
                            a cluster-internal IP address for load-balancing to endpoints.
                            Endpoints are determined by the selector or if that is
                            not specified, by manual construction of an Endpoints
                            object or EndpointSlice objects. If clusterIP is "None",
                            no virtual IP is allocated and the endpoints are published
                            as a set of endpoints rather than a virtual IP. "NodePort"
                            builds on ClusterIP and allocates a port on every node
                            which routes to the same endpoints as the clusterIP. "LoadBalancer"
                            builds on NodePort and creates an external load-balancer
                            (if supported in the current cloud) which routes to the
                            same endpoints as the clusterIP. "ExternalName" aliases
                            this service to the specified externalName. Several other
                            fields do not apply to ExternalName services. More info:
                            https://kubernetes.io/docs/concepts/services-networking/service/#publishing-services-service-types'
                          type: string
                      type: object
                  required:
                  - name
                  type: object
                type: array
                x-kubernetes-preserve-unknown-fields: true
              storage:
                description: storage specifies the storage of the first componentSpec,
                  if the storage of the first componentSpec is specified, this value
                  will be ignored.
                properties:
                  size:
                    anyOf:
                    - type: integer
                    - type: string
                    description: 'storage size needed, more info: https://kubernetes.io/docs/concepts/configuration/manage-resources-containers/'
                    pattern: ^(\+|-)?(([0-9]+(\.[0-9]*)?)|(\.[0-9]+))(([KMGTPE]i)|[numkMGTPE]|([eE](\+|-)?(([0-9]+(\.[0-9]*)?)|(\.[0-9]+))))?$
                    x-kubernetes-int-or-string: true
                type: object
              tenancy:
                description: tenancy describes how pods are distributed across node.
                  SharedNode means multiple pods may share the same node. DedicatedNode
                  means each pod runs on their own dedicated node.
                enum:
                - SharedNode
                - DedicatedNode
                type: string
              terminationPolicy:
                description: Cluster termination policy. Valid values are DoNotTerminate,
                  Halt, Delete, WipeOut. DoNotTerminate will block delete operation.
                  Halt will delete workload resources such as statefulset, deployment
                  workloads but keep PVCs. Delete is based on Halt and deletes PVCs.
                  WipeOut is based on Delete and wipe out all volume snapshots and
                  snapshot data from backup storage location.
                enum:
                - DoNotTerminate
                - Halt
                - Delete
                - WipeOut
                type: string
              tolerations:
                description: tolerations are attached to tolerate any taint that matches
                  the triple `key,value,effect` using the matching operator `operator`.
                items:
                  description: The pod this Toleration is attached to tolerates any
                    taint that matches the triple <key,value,effect> using the matching
                    operator <operator>.
                  properties:
                    effect:
                      description: Effect indicates the taint effect to match. Empty
                        means match all taint effects. When specified, allowed values
                        are NoSchedule, PreferNoSchedule and NoExecute.
                      type: string
                    key:
                      description: Key is the taint key that the toleration applies
                        to. Empty means match all taint keys. If the key is empty,
                        operator must be Exists; this combination means to match all
                        values and all keys.
                      type: string
                    operator:
                      description: Operator represents a key's relationship to the
                        value. Valid operators are Exists and Equal. Defaults to Equal.
                        Exists is equivalent to wildcard for value, so that a pod
                        can tolerate all taints of a particular category.
                      type: string
                    tolerationSeconds:
                      description: TolerationSeconds represents the period of time
                        the toleration (which must be of effect NoExecute, otherwise
                        this field is ignored) tolerates the taint. By default, it
                        is not set, which means tolerate the taint forever (do not
                        evict). Zero and negative values will be treated as 0 (evict
                        immediately) by the system.
                      format: int64
                      type: integer
                    value:
                      description: Value is the taint value the toleration matches
                        to. If the operator is Exists, the value should be empty,
                        otherwise just a regular string.
                      type: string
                  type: object
                type: array
                x-kubernetes-preserve-unknown-fields: true
            required:
            - terminationPolicy
            type: object
          status:
            description: ClusterStatus defines the observed state of Cluster.
            properties:
              clusterDefGeneration:
                description: clusterDefGeneration represents the generation number
                  of ClusterDefinition referenced.
                format: int64
                type: integer
              components:
                additionalProperties:
                  description: ClusterComponentStatus records components status.
                  properties:
                    consensusSetStatus:
                      description: consensusSetStatus specifies the mapping of role
                        and pod name.
                      properties:
                        followers:
                          description: Followers status.
                          items:
                            properties:
                              accessMode:
                                default: ReadWrite
                                description: accessMode defines what service this
                                  pod provides.
                                enum:
                                - None
                                - Readonly
                                - ReadWrite
                                type: string
                              name:
                                default: leader
                                description: Defines the role name.
                                type: string
                              pod:
                                default: Unknown
                                description: Pod name.
                                type: string
                            required:
                            - accessMode
                            - name
                            - pod
                            type: object
                          type: array
                        leader:
                          description: Leader status.
                          properties:
                            accessMode:
                              default: ReadWrite
                              description: accessMode defines what service this pod
                                provides.
                              enum:
                              - None
                              - Readonly
                              - ReadWrite
                              type: string
                            name:
                              default: leader
                              description: Defines the role name.
                              type: string
                            pod:
                              default: Unknown
                              description: Pod name.
                              type: string
                          required:
                          - accessMode
                          - name
                          - pod
                          type: object
                        learner:
                          description: Learner status.
                          properties:
                            accessMode:
                              default: ReadWrite
                              description: accessMode defines what service this pod
                                provides.
                              enum:
                              - None
                              - Readonly
                              - ReadWrite
                              type: string
                            name:
                              default: leader
                              description: Defines the role name.
                              type: string
                            pod:
                              default: Unknown
                              description: Pod name.
                              type: string
                          required:
                          - accessMode
                          - name
                          - pod
                          type: object
                      required:
                      - leader
                      type: object
                    membersStatus:
                      description: members' status.
                      items:
                        properties:
                          podName:
                            default: Unknown
                            description: PodName pod name.
                            type: string
                          role:
                            properties:
                              accessMode:
                                default: ReadWrite
                                description: AccessMode, what service this member
                                  capable.
                                enum:
                                - None
                                - Readonly
                                - ReadWrite
                                type: string
                              canVote:
                                default: true
                                description: CanVote, whether this member has voting
                                  rights
                                type: boolean
                              isLeader:
                                default: false
                                description: IsLeader, whether this member is the
                                  leader
                                type: boolean
                              name:
                                default: leader
                                description: Name, role name.
                                type: string
                            required:
                            - accessMode
                            - name
                            type: object
                        required:
                        - podName
                        - role
                        type: object
                      type: array
                    message:
                      additionalProperties:
                        type: string
                      description: message records the component details message in
                        current phase. Keys are podName or deployName or statefulSetName.
                        The format is `ObjectKind/Name`.
                      type: object
                    phase:
                      description: 'phase describes the phase of the component and
                        the detail information of the phases are as following: Creating:
                        `Creating` is a special `Updating` with previous phase `empty`(means
                        "") or `Creating`. Running: component replicas > 0 and all
                        pod specs are latest with a Running state. Updating: component
                        replicas > 0 and has no failed pods. the component is being
                        updated. Abnormal: component replicas > 0 but having some
                        failed pods. the component basically works but in a fragile
                        state. Failed: component replicas > 0 but having some failed
                        pods. the component doesn''t work anymore. Stopping: component
                        replicas = 0 and has terminating pods. Stopped: component
                        replicas = 0 and all pods have been deleted. Deleting: the
                        component is being deleted.'
                      enum:
                      - Creating
                      - Running
                      - Updating
                      - Stopping
                      - Stopped
                      - Deleting
                      - Failed
                      - Abnormal
                      type: string
                    podsReady:
                      description: podsReady checks if all pods of the component are
                        ready.
                      type: boolean
                    podsReadyTime:
                      description: podsReadyTime what time point of all component
                        pods are ready, this time is the ready time of the last component
                        pod.
                      format: date-time
                      type: string
                    replicationSetStatus:
                      description: replicationSetStatus specifies the mapping of role
                        and pod name.
                      properties:
                        primary:
                          description: Primary status.
                          properties:
                            pod:
                              default: Unknown
                              description: Pod name.
                              type: string
                          required:
                          - pod
                          type: object
                        secondaries:
                          description: Secondaries status.
                          items:
                            properties:
                              pod:
                                default: Unknown
                                description: Pod name.
                                type: string
                            required:
                            - pod
                            type: object
                          type: array
                      required:
                      - primary
                      type: object
                  type: object
                description: components record the current status information of all
                  components of the cluster.
                type: object
              conditions:
                description: Describe current state of cluster API Resource, like
                  warning.
                items:
                  description: "Condition contains details for one aspect of the current
                    state of this API Resource. --- This struct is intended for direct
                    use as an array at the field path .status.conditions.  For example,
                    \n type FooStatus struct{ // Represents the observations of a
                    foo's current state. // Known .status.conditions.type are: \"Available\",
                    \"Progressing\", and \"Degraded\" // +patchMergeKey=type // +patchStrategy=merge
                    // +listType=map // +listMapKey=type Conditions []metav1.Condition
                    `json:\"conditions,omitempty\" patchStrategy:\"merge\" patchMergeKey:\"type\"
                    protobuf:\"bytes,1,rep,name=conditions\"` \n // other fields }"
                  properties:
                    lastTransitionTime:
                      description: lastTransitionTime is the last time the condition
                        transitioned from one status to another. This should be when
                        the underlying condition changed.  If that is not known, then
                        using the time when the API field changed is acceptable.
                      format: date-time
                      type: string
                    message:
                      description: message is a human readable message indicating
                        details about the transition. This may be an empty string.
                      maxLength: 32768
                      type: string
                    observedGeneration:
                      description: observedGeneration represents the .metadata.generation
                        that the condition was set based upon. For instance, if .metadata.generation
                        is currently 12, but the .status.conditions[x].observedGeneration
                        is 9, the condition is out of date with respect to the current
                        state of the instance.
                      format: int64
                      minimum: 0
                      type: integer
                    reason:
                      description: reason contains a programmatic identifier indicating
                        the reason for the condition's last transition. Producers
                        of specific condition types may define expected values and
                        meanings for this field, and whether the values are considered
                        a guaranteed API. The value should be a CamelCase string.
                        This field may not be empty.
                      maxLength: 1024
                      minLength: 1
                      pattern: ^[A-Za-z]([A-Za-z0-9_,:]*[A-Za-z0-9_])?$
                      type: string
                    status:
                      description: status of the condition, one of True, False, Unknown.
                      enum:
                      - "True"
                      - "False"
                      - Unknown
                      type: string
                    type:
                      description: type of condition in CamelCase or in foo.example.com/CamelCase.
                        --- Many .condition.type values are consistent across resources
                        like Available, but because arbitrary conditions can be useful
                        (see .node.status.conditions), the ability to deconflict is
                        important. The regex it matches is (dns1123SubdomainFmt/)?(qualifiedNameFmt)
                      maxLength: 316
                      pattern: ^([a-z0-9]([-a-z0-9]*[a-z0-9])?(\.[a-z0-9]([-a-z0-9]*[a-z0-9])?)*/)?(([A-Za-z0-9][-A-Za-z0-9_.]*)?[A-Za-z0-9])$
                      type: string
                  required:
                  - lastTransitionTime
                  - message
                  - reason
                  - status
                  - type
                  type: object
                type: array
              message:
                description: message describes cluster details message in current
                  phase.
                type: string
              observedGeneration:
                description: observedGeneration is the most recent generation observed
                  for this Cluster. It corresponds to the Cluster's generation, which
                  is updated on mutation by the API Server.
                format: int64
                type: integer
              phase:
                description: 'phase describes the phase of the Cluster, the detail
                  information of the phases are as following: Creating: all components
                  are in `Creating` phase. Running: all components are in `Running`
                  phase, means the cluster is working well. Updating: all components
                  are in `Creating`, `Running` or `Updating` phase, and at least one
                  component is in `Creating` or `Updating` phase, means the cluster
                  is doing an update. Stopping: at least one component is in `Stopping`
                  phase, means the cluster is in a stop progress. Stopped: all components
                  are in ''Stopped` phase, means the cluster has stopped and didn''t
                  provide any function anymore. Failed: all components are in `Failed`
                  phase, means the cluster is unavailable. Abnormal: some components
                  are in `Failed` or `Abnormal` phase, means the cluster in a fragile
                  state. troubleshoot need to be done. Deleting: the cluster is being
                  deleted.'
                enum:
                - Creating
                - Running
                - Updating
                - Stopping
                - Stopped
                - Deleting
                - Failed
                - Abnormal
                type: string
            type: object
        type: object
    served: true
    storage: true
    subresources:
      status: {}<|MERGE_RESOLUTION|>--- conflicted
+++ resolved
@@ -899,12 +899,6 @@
                 x-kubernetes-validations:
                 - message: duplicated component
                   rule: self.all(x, size(self.filter(c, c.name == x.name)) == 1)
-<<<<<<< HEAD
-=======
-                - message: component can not be added dynamically
-                  rule: self.all(x, oldSelf.exists(y, y.name == x.name))
-                - message: component can not be removed dynamically
-                  rule: oldSelf.all(x, self.exists(y, y.name == x.name))
               connectionCredentials:
                 description: connectionCredentials defines the credentials used to
                   access a cluster.
@@ -939,7 +933,6 @@
                   type: object
                 type: array
                 x-kubernetes-preserve-unknown-fields: true
->>>>>>> 1cf0c3b9
               monitor:
                 description: monitor specifies the configuration of monitor
                 properties:
