--- conflicted
+++ resolved
@@ -225,17 +225,10 @@
                       - class
                       type: object
                     componentDef:
-                      description: "References the name of the ComponentDefinition.
+                      description: References the name of the ComponentDefinition.
                         If both componentDefRef and componentDef are provided, the
-<<<<<<< HEAD
                         componentDef will take precedence over componentDefRef.
                       maxLength: 128
-=======
-                        componentDef will take precedence over componentDefRef. \n
-                        TODO +kubebuilder:validation:XValidation:rule=\"self == oldSelf\",message=\"componentDef
-                        is immutable\""
-                      maxLength: 22
->>>>>>> db5bd297
                       pattern: ^[a-z0-9]([a-z0-9\.\-]*[a-z0-9])?$
                       type: string
                     componentDefRef:
@@ -1474,16 +1467,10 @@
                           - class
                           type: object
                         componentDef:
-                          description: "References the name of the ComponentDefinition.
+                          description: References the name of the ComponentDefinition.
                             If both componentDefRef and componentDef are provided,
                             the componentDef will take precedence over componentDefRef.
-<<<<<<< HEAD
                           maxLength: 128
-=======
-                            \n TODO +kubebuilder:validation:XValidation:rule=\"self
-                            == oldSelf\",message=\"componentDef is immutable\""
-                          maxLength: 22
->>>>>>> db5bd297
                           pattern: ^[a-z0-9]([a-z0-9\.\-]*[a-z0-9])?$
                           type: string
                         componentDefRef:
