apiVersion: apiextensions.k8s.io/v1
kind: CustomResourceDefinition
metadata:
  annotations:
    controller-gen.kubebuilder.io/version: v0.12.1
  labels:
    app.kubernetes.io/name: kubeblocks
  name: components.apps.kubeblocks.io
spec:
  group: apps.kubeblocks.io
  names:
    categories:
    - kubeblocks
    - all
    kind: Component
    listKind: ComponentList
    plural: components
    shortNames:
    - cmp
    singular: component
  scope: Namespaced
  versions:
  - additionalPrinterColumns:
    - description: component definition
      jsonPath: .spec.compDef
      name: COMPONENT-DEFINITION
      type: string
    - description: status phase
      jsonPath: .status.phase
      name: STATUS
      type: string
    - jsonPath: .metadata.creationTimestamp
      name: AGE
      type: date
    name: v1alpha1
    schema:
      openAPIV3Schema:
        description: Component is the Schema for the components API
        properties:
          apiVersion:
            description: 'APIVersion defines the versioned schema of this representation
              of an object. Servers should convert recognized schemas to the latest
              internal value, and may reject unrecognized values. More info: https://git.k8s.io/community/contributors/devel/sig-architecture/api-conventions.md#resources'
            type: string
          kind:
            description: 'Kind is a string value representing the REST resource this
              object represents. Servers may infer this from the endpoint the client
              submits requests to. Cannot be updated. In CamelCase. More info: https://git.k8s.io/community/contributors/devel/sig-architecture/api-conventions.md#types-kinds'
            type: string
          metadata:
            type: object
          spec:
            description: ComponentSpec defines the desired state of Component
            properties:
              affinity:
                description: Specifies the scheduling constraints for the component's
                  workload. If specified, it will override the cluster-wide affinity.
                properties:
                  nodeLabels:
                    additionalProperties:
                      type: string
                    description: Indicates that pods must be scheduled to the nodes
                      with the specified node labels.
                    type: object
                  podAntiAffinity:
                    default: Preferred
                    description: Specifies the anti-affinity level of pods within
                      a component.
                    enum:
                    - Preferred
                    - Required
                    type: string
                  tenancy:
                    default: SharedNode
                    description: Defines how pods are distributed across nodes.
                    enum:
                    - SharedNode
                    - DedicatedNode
                    type: string
                  topologyKeys:
                    description: "Represents the key of node labels. \n Nodes with
                      a label containing this key and identical values are considered
                      to be in the same topology. This is used as the topology domain
                      for pod anti-affinity and pod spread constraint. Some well-known
                      label keys, such as `kubernetes.io/hostname` and `topology.kubernetes.io/zone`,
                      are often used as TopologyKey, along with any other custom label
                      key."
                    items:
                      type: string
                    type: array
                    x-kubernetes-list-type: set
                type: object
              classDefRef:
                description: References the class defined in ComponentClassDefinition.
                properties:
                  class:
                    description: Defines the name of the class that is defined in
                      the ComponentClassDefinition.
                    type: string
                  name:
                    description: Specifies the name of the ComponentClassDefinition.
                    maxLength: 63
                    pattern: ^[a-z0-9]([a-z0-9\.\-]*[a-z0-9])?$
                    type: string
                required:
                - class
                type: object
              compDef:
<<<<<<< HEAD
                description: compDef is the name of the referenced componentDefinition.
                maxLength: 128
=======
                description: Specifies the name of the referenced ComponentDefinition.
>>>>>>> db5bd297
                type: string
              configs:
                description: Defines the configuration for the component.
                items:
                  properties:
                    asEnvFrom:
                      description: An optional field where the list of containers
                        will be injected into EnvFrom.
                      items:
                        type: string
                      type: array
                      x-kubernetes-list-type: set
                    constraintRef:
                      description: An optional field that defines the name of the
                        referenced configuration constraints object.
                      maxLength: 63
                      pattern: ^[a-z0-9]([a-z0-9\.\-]*[a-z0-9])?$
                      type: string
                    defaultMode:
                      description: "Refers to the mode bits used to set permissions
                        on created files by default. \n Must be an octal value between
                        0000 and 0777 or a decimal value between 0 and 511. YAML accepts
                        both octal and decimal values, JSON requires decimal values
                        for mode bits. Defaults to 0644. \n Directories within the
                        path are not affected by this setting. This might be in conflict
                        with other options that affect the file mode, like fsGroup,
                        and the result can be other mode bits set."
                      format: int32
                      type: integer
                    keys:
                      description: Defines a list of keys. If left empty, ConfigConstraint
                        applies to all keys in the configmap.
                      items:
                        type: string
                      type: array
                      x-kubernetes-list-type: set
                    legacyRenderedConfigSpec:
                      description: An optional field that defines the secondary rendered
                        config spec.
                      properties:
                        namespace:
                          default: default
                          description: Specifies the namespace of the referenced configuration
                            template ConfigMap object. An empty namespace is equivalent
                            to the "default" namespace.
                          maxLength: 63
                          pattern: ^[a-z0-9]([a-z0-9\-]*[a-z0-9])?$
                          type: string
                        policy:
                          default: none
                          description: Defines the strategy for merging externally
                            imported templates into component templates.
                          enum:
                          - patch
                          - replace
                          - none
                          type: string
                        templateRef:
                          description: Specifies the name of the referenced configuration
                            template ConfigMap object.
                          maxLength: 63
                          pattern: ^[a-z0-9]([a-z0-9\.\-]*[a-z0-9])?$
                          type: string
                      required:
                      - templateRef
                      type: object
                    name:
                      description: Specifies the name of the configuration template.
                      maxLength: 63
                      pattern: ^[a-z0-9]([a-z0-9\.\-]*[a-z0-9])?$
                      type: string
                    namespace:
                      default: default
                      description: Specifies the namespace of the referenced configuration
                        template ConfigMap object. An empty namespace is equivalent
                        to the "default" namespace.
                      maxLength: 63
                      pattern: ^[a-z0-9]([a-z0-9\-]*[a-z0-9])?$
                      type: string
                    templateRef:
                      description: Specifies the name of the referenced configuration
                        template ConfigMap object.
                      maxLength: 63
                      pattern: ^[a-z0-9]([a-z0-9\.\-]*[a-z0-9])?$
                      type: string
                    volumeName:
                      description: Refers to the volume name of PodTemplate. The configuration
                        file produced through the configuration template will be mounted
                        to the corresponding volume. Must be a DNS_LABEL name. The
                        volume name must be defined in podSpec.containers[*].volumeMounts.
                      maxLength: 63
                      pattern: ^[a-z]([a-z0-9\-]*[a-z0-9])?$
                      type: string
                  required:
                  - name
                  - templateRef
                  - volumeName
                  type: object
                type: array
              enabledLogs:
                description: Indicates which log file takes effect in the database
                  cluster, element is the log type which is defined in ComponentDefinition
                  logConfig.name.
                items:
                  type: string
                type: array
                x-kubernetes-list-type: set
              instances:
                description: Defines the list of instance to be deleted priorly
                items:
                  type: string
                type: array
              monitor:
                default: false
                description: A switch to enable monitoring and is set as false by
                  default. KubeBlocks provides an extension mechanism to support component
                  level monitoring, which will scrape metrics auto or manually from
                  servers in component and export metrics to Time Series Database.
                type: boolean
              nodes:
                description: Defines the list of nodes that pods can schedule If the
                  RsmTransformPolicy is specified as OneToMul,the list of nodes will
                  be used. If the list of nodes is empty, no specific node will be
                  assigned. However, if the list of node is filled, all pods will
                  be evenly scheduled across the nodes in the list.
                items:
                  description: "NodeName is a type that holds a api.Node's Name identifier.
                    Being a type captures intent and helps make sure that the node
                    name is not confused with similar concepts (the hostname, the
                    cloud provider id, the cloud provider name etc) \n To clarify
                    the various types: \n - Node.Name is the Name field of the Node
                    in the API.  This should be stored in a NodeName. Unfortunately,
                    because Name is part of ObjectMeta, we can't store it as a NodeName
                    at the API level. \n - Hostname is the hostname of the local machine
                    (from uname -n). However, some components allow the user to pass
                    in a --hostname-override flag, which will override this in most
                    places. In the absence of anything more meaningful, kubelet will
                    use Hostname as the Node.Name when it creates the Node. \n * The
                    cloudproviders have the own names: GCE has InstanceName, AWS has
                    InstanceId. \n For GCE, InstanceName is the Name of an Instance
                    object in the GCE API.  On GCE, Instance.Name becomes the Hostname,
                    and thus it makes sense also to use it as the Node.Name.  But
                    that is GCE specific, and it is up to the cloudprovider how to
                    do this mapping. \n For AWS, the InstanceID is not yet suitable
                    for use as a Node.Name, so we actually use the PrivateDnsName
                    for the Node.Name.  And this is _not_ always the same as the hostname:
                    if we are using a custom DHCP domain it won't be."
                  type: string
                type: array
              replicas:
                default: 1
                description: Specifies the desired number of replicas for the component's
                  workload.
                format: int32
                minimum: 0
                type: integer
              resources:
                description: Requests and limits of workload resources.
                properties:
                  claims:
                    description: "Claims lists the names of resources, defined in
                      spec.resourceClaims, that are used by this container. \n This
                      is an alpha field and requires enabling the DynamicResourceAllocation
                      feature gate. \n This field is immutable. It can only be set
                      for containers."
                    items:
                      description: ResourceClaim references one entry in PodSpec.ResourceClaims.
                      properties:
                        name:
                          description: Name must match the name of one entry in pod.spec.resourceClaims
                            of the Pod where this field is used. It makes that resource
                            available inside a container.
                          type: string
                      required:
                      - name
                      type: object
                    type: array
                    x-kubernetes-list-map-keys:
                    - name
                    x-kubernetes-list-type: map
                  limits:
                    additionalProperties:
                      anyOf:
                      - type: integer
                      - type: string
                      pattern: ^(\+|-)?(([0-9]+(\.[0-9]*)?)|(\.[0-9]+))(([KMGTPE]i)|[numkMGTPE]|([eE](\+|-)?(([0-9]+(\.[0-9]*)?)|(\.[0-9]+))))?$
                      x-kubernetes-int-or-string: true
                    description: 'Limits describes the maximum amount of compute resources
                      allowed. More info: https://kubernetes.io/docs/concepts/configuration/manage-resources-containers/'
                    type: object
                  requests:
                    additionalProperties:
                      anyOf:
                      - type: integer
                      - type: string
                      pattern: ^(\+|-)?(([0-9]+(\.[0-9]*)?)|(\.[0-9]+))(([KMGTPE]i)|[numkMGTPE]|([eE](\+|-)?(([0-9]+(\.[0-9]*)?)|(\.[0-9]+))))?$
                      x-kubernetes-int-or-string: true
                    description: 'Requests describes the minimum amount of compute
                      resources required. If Requests is omitted for a container,
                      it defaults to Limits if that is explicitly specified, otherwise
                      to an implementation-defined value. Requests cannot exceed Limits.
                      More info: https://kubernetes.io/docs/concepts/configuration/manage-resources-containers/'
                    type: object
                type: object
                x-kubernetes-preserve-unknown-fields: true
              rsmTransformPolicy:
                default: ToSts
                description: "Defines the policy generate sts using rsm. \n - ToSts:
                  rsm transform to statefulSet - ToPod: rsm transform to pods"
                enum:
                - ToPod
                - ToSts
                type: string
              serviceAccountName:
                description: The name of the ServiceAccount that running component
                  depends on.
                type: string
              serviceRefs:
                description: "Define service references for the current component.
                  Based on the referenced services, they can be categorized into two
                  types: - Service provided by external sources: These services are
                  provided by external sources and are not managed by KubeBlocks.
                  They can be Kubernetes-based or non-Kubernetes services. For external
                  services, you need to provide an additional ServiceDescriptor object
                  to establish the service binding. - Service provided by other KubeBlocks
                  clusters: These services are provided by other KubeBlocks clusters.
                  You can bind to these services by specifying the name of the hosting
                  cluster. \n Each type of service reference requires specific configurations
                  and bindings to establish the connection and interaction with the
                  respective services. It should be noted that the ServiceRef has
                  cluster-level semantic consistency, meaning that within the same
                  Cluster, service references with the same ServiceRef.Name are considered
                  to be the same service. It is only allowed to bind to the same Cluster
                  or ServiceDescriptor."
                items:
                  properties:
                    cluster:
                      description: "The name of the KubeBlocks cluster being referenced
                        when a service provided by another KubeBlocks cluster is being
                        referenced. \n By default, the clusterDefinition.spec.connectionCredential
                        secret corresponding to the referenced Cluster will be used
                        to bind to the current component. The connection credential
                        secret should include and correspond to the following fields:
                        endpoint, port, username, and password when a KubeBlocks cluster
                        is being referenced. \n Under this referencing approach, the
                        ServiceKind and ServiceVersion of service reference declaration
                        defined in the ClusterDefinition will not be validated. If
                        both Cluster and ServiceDescriptor are specified, the Cluster
                        takes precedence."
                      type: string
                    name:
                      description: Specifies the identifier of the service reference
                        declaration. It corresponds to the serviceRefDeclaration name
                        defined in the clusterDefinition.componentDefs[*].serviceRefDeclarations[*].name.
                      type: string
                    namespace:
                      description: Specifies the namespace of the referenced Cluster
                        or the namespace of the referenced ServiceDescriptor object.
                        If not provided, the referenced Cluster and ServiceDescriptor
                        will be searched in the namespace of the current cluster by
                        default.
                      type: string
                    serviceDescriptor:
                      description: "The service descriptor of the service provided
                        by external sources. \n When referencing a service provided
                        by external sources, the ServiceDescriptor object name is
                        required to establish the service binding. The `serviceDescriptor.spec.serviceKind`
                        and `serviceDescriptor.spec.serviceVersion` should match the
                        serviceKind and serviceVersion defined in the service reference
                        declaration in the ClusterDefinition. \n If both Cluster and
                        ServiceDescriptor are specified, the Cluster takes precedence."
                      type: string
                  required:
                  - name
                  type: object
                type: array
              serviceVersion:
                description: ServiceVersion specifies the version of the service provisioned
                  by the component. The version should follow the syntax and semantics
                  of the "Semantic Versioning" specification (http://semver.org/).
                maxLength: 32
                type: string
              tlsConfig:
                description: Specifies the TLS configuration for the component.
                properties:
                  enable:
                    default: false
                    type: boolean
                  issuer:
                    description: Issuer defines the TLS certificates issuer for the
                      cluster.
                    properties:
                      name:
                        allOf:
                        - enum:
                          - KubeBlocks
                          - UserProvided
                        - enum:
                          - KubeBlocks
                          - UserProvided
                        default: KubeBlocks
                        description: The issuer for TLS certificates.
                        type: string
                      secretRef:
                        description: SecretRef is the reference to the TLS certificates
                          secret. It is required when the issuer is set to UserProvided.
                        properties:
                          ca:
                            description: CA cert key in Secret
                            type: string
                          cert:
                            description: Cert key in Secret
                            type: string
                          key:
                            description: Key of TLS private key in Secret
                            type: string
                          name:
                            description: Name of the Secret
                            type: string
                        required:
                        - ca
                        - cert
                        - key
                        - name
                        type: object
                    required:
                    - name
                    type: object
                type: object
              tolerations:
                description: Specify the tolerations for the component's workload.
                  If specified, they will override the cluster-wide toleration settings.
                items:
                  description: The pod this Toleration is attached to tolerates any
                    taint that matches the triple <key,value,effect> using the matching
                    operator <operator>.
                  properties:
                    effect:
                      description: Effect indicates the taint effect to match. Empty
                        means match all taint effects. When specified, allowed values
                        are NoSchedule, PreferNoSchedule and NoExecute.
                      type: string
                    key:
                      description: Key is the taint key that the toleration applies
                        to. Empty means match all taint keys. If the key is empty,
                        operator must be Exists; this combination means to match all
                        values and all keys.
                      type: string
                    operator:
                      description: Operator represents a key's relationship to the
                        value. Valid operators are Exists and Equal. Defaults to Equal.
                        Exists is equivalent to wildcard for value, so that a pod
                        can tolerate all taints of a particular category.
                      type: string
                    tolerationSeconds:
                      description: TolerationSeconds represents the period of time
                        the toleration (which must be of effect NoExecute, otherwise
                        this field is ignored) tolerates the taint. By default, it
                        is not set, which means tolerate the taint forever (do not
                        evict). Zero and negative values will be treated as 0 (evict
                        immediately) by the system.
                      format: int64
                      type: integer
                    value:
                      description: Value is the taint value the toleration matches
                        to. If the operator is Exists, the value should be empty,
                        otherwise just a regular string.
                      type: string
                  type: object
                type: array
              volumeClaimTemplates:
                description: Information for statefulset.spec.volumeClaimTemplates.
                items:
                  properties:
                    name:
                      description: Refers to `clusterDefinition.spec.componentDefs.containers.volumeMounts.name`.
                      type: string
                    spec:
                      description: Defines the desired characteristics of a volume
                        requested by a pod author.
                      properties:
                        accessModes:
                          description: 'Contains the desired access modes the volume
                            should have. More info: https://kubernetes.io/docs/concepts/storage/persistent-volumes#access-modes-1.'
                          items:
                            type: string
                          type: array
                          x-kubernetes-preserve-unknown-fields: true
                        resources:
                          description: 'Represents the minimum resources the volume
                            should have. If the RecoverVolumeExpansionFailure feature
                            is enabled, users are allowed to specify resource requirements
                            that are lower than the previous value but must still
                            be higher than the capacity recorded in the status field
                            of the claim. More info: https://kubernetes.io/docs/concepts/storage/persistent-volumes#resources.'
                          properties:
                            claims:
                              description: "Claims lists the names of resources, defined
                                in spec.resourceClaims, that are used by this container.
                                \n This is an alpha field and requires enabling the
                                DynamicResourceAllocation feature gate. \n This field
                                is immutable. It can only be set for containers."
                              items:
                                description: ResourceClaim references one entry in
                                  PodSpec.ResourceClaims.
                                properties:
                                  name:
                                    description: Name must match the name of one entry
                                      in pod.spec.resourceClaims of the Pod where
                                      this field is used. It makes that resource available
                                      inside a container.
                                    type: string
                                required:
                                - name
                                type: object
                              type: array
                              x-kubernetes-list-map-keys:
                              - name
                              x-kubernetes-list-type: map
                            limits:
                              additionalProperties:
                                anyOf:
                                - type: integer
                                - type: string
                                pattern: ^(\+|-)?(([0-9]+(\.[0-9]*)?)|(\.[0-9]+))(([KMGTPE]i)|[numkMGTPE]|([eE](\+|-)?(([0-9]+(\.[0-9]*)?)|(\.[0-9]+))))?$
                                x-kubernetes-int-or-string: true
                              description: 'Limits describes the maximum amount of
                                compute resources allowed. More info: https://kubernetes.io/docs/concepts/configuration/manage-resources-containers/'
                              type: object
                            requests:
                              additionalProperties:
                                anyOf:
                                - type: integer
                                - type: string
                                pattern: ^(\+|-)?(([0-9]+(\.[0-9]*)?)|(\.[0-9]+))(([KMGTPE]i)|[numkMGTPE]|([eE](\+|-)?(([0-9]+(\.[0-9]*)?)|(\.[0-9]+))))?$
                                x-kubernetes-int-or-string: true
                              description: 'Requests describes the minimum amount
                                of compute resources required. If Requests is omitted
                                for a container, it defaults to Limits if that is
                                explicitly specified, otherwise to an implementation-defined
                                value. Requests cannot exceed Limits. More info: https://kubernetes.io/docs/concepts/configuration/manage-resources-containers/'
                              type: object
                          type: object
                          x-kubernetes-preserve-unknown-fields: true
                        storageClassName:
                          description: 'The name of the StorageClass required by the
                            claim. More info: https://kubernetes.io/docs/concepts/storage/persistent-volumes#class-1.'
                          type: string
                        volumeMode:
                          description: Defines what type of volume is required by
                            the claim.
                          type: string
                      type: object
                  required:
                  - name
                  type: object
                type: array
            required:
            - compDef
            - replicas
            type: object
          status:
            description: ComponentStatus represents the observed state of a Component
              within the cluster.
            properties:
              conditions:
                description: Defines the current state of the component API Resource,
                  such as warnings.
                items:
                  description: "Condition contains details for one aspect of the current
                    state of this API Resource. --- This struct is intended for direct
                    use as an array at the field path .status.conditions.  For example,
                    \n type FooStatus struct{ // Represents the observations of a
                    foo's current state. // Known .status.conditions.type are: \"Available\",
                    \"Progressing\", and \"Degraded\" // +patchMergeKey=type // +patchStrategy=merge
                    // +listType=map // +listMapKey=type Conditions []metav1.Condition
                    `json:\"conditions,omitempty\" patchStrategy:\"merge\" patchMergeKey:\"type\"
                    protobuf:\"bytes,1,rep,name=conditions\"` \n // other fields }"
                  properties:
                    lastTransitionTime:
                      description: lastTransitionTime is the last time the condition
                        transitioned from one status to another. This should be when
                        the underlying condition changed.  If that is not known, then
                        using the time when the API field changed is acceptable.
                      format: date-time
                      type: string
                    message:
                      description: message is a human readable message indicating
                        details about the transition. This may be an empty string.
                      maxLength: 32768
                      type: string
                    observedGeneration:
                      description: observedGeneration represents the .metadata.generation
                        that the condition was set based upon. For instance, if .metadata.generation
                        is currently 12, but the .status.conditions[x].observedGeneration
                        is 9, the condition is out of date with respect to the current
                        state of the instance.
                      format: int64
                      minimum: 0
                      type: integer
                    reason:
                      description: reason contains a programmatic identifier indicating
                        the reason for the condition's last transition. Producers
                        of specific condition types may define expected values and
                        meanings for this field, and whether the values are considered
                        a guaranteed API. The value should be a CamelCase string.
                        This field may not be empty.
                      maxLength: 1024
                      minLength: 1
                      pattern: ^[A-Za-z]([A-Za-z0-9_,:]*[A-Za-z0-9_])?$
                      type: string
                    status:
                      description: status of the condition, one of True, False, Unknown.
                      enum:
                      - "True"
                      - "False"
                      - Unknown
                      type: string
                    type:
                      description: type of condition in CamelCase or in foo.example.com/CamelCase.
                        --- Many .condition.type values are consistent across resources
                        like Available, but because arbitrary conditions can be useful
                        (see .node.status.conditions), the ability to deconflict is
                        important. The regex it matches is (dns1123SubdomainFmt/)?(qualifiedNameFmt)
                      maxLength: 316
                      pattern: ^([a-z0-9]([-a-z0-9]*[a-z0-9])?(\.[a-z0-9]([-a-z0-9]*[a-z0-9])?)*/)?(([A-Za-z0-9][-A-Za-z0-9_.]*)?[A-Za-z0-9])$
                      type: string
                  required:
                  - lastTransitionTime
                  - message
                  - reason
                  - status
                  - type
                  type: object
                type: array
              message:
                additionalProperties:
                  type: string
                description: Records the detailed message of the component in its
                  current phase. Keys can be podName, deployName, or statefulSetName.
                  The format is `ObjectKind/Name`.
                type: object
              observedGeneration:
                description: Specifies the most recent generation observed for this
                  Component. This corresponds to the Cluster's generation, which is
                  updated by the API Server upon mutation.
                format: int64
                type: integer
              phase:
                description: "Indicates the phase of the component. Detailed information
                  for each phase is as follows: \n - Creating: A special `Updating`
                  phase with previous phase `empty`(means \"\") or `Creating`. - Running:
                  Component replicas > 0 and all pod specs are latest with a Running
                  state. - Updating: Component replicas > 0 and no failed pods. The
                  component is being updated. - Abnormal: Component replicas > 0 but
                  some pods have failed. The component is functional but in a fragile
                  state. - Failed: Component replicas > 0 but some pods have failed.
                  The component is no longer functional. - Stopping: Component replicas
                  = 0 and pods are terminating. - Stopped: Component replicas = 0
                  and all pods have been deleted. - Deleting: The component is being
                  deleted."
                enum:
                - Creating
                - Running
                - Updating
                - Stopping
                - Stopped
                - Deleting
                - Failed
                - Abnormal
                type: string
            type: object
        type: object
    served: true
    storage: true
    subresources:
      status: {}<|MERGE_RESOLUTION|>--- conflicted
+++ resolved
@@ -106,12 +106,8 @@
                 - class
                 type: object
               compDef:
-<<<<<<< HEAD
-                description: compDef is the name of the referenced componentDefinition.
+                description: Specifies the name of the referenced ComponentDefinition.
                 maxLength: 128
-=======
-                description: Specifies the name of the referenced ComponentDefinition.
->>>>>>> db5bd297
                 type: string
               configs:
                 description: Defines the configuration for the component.
