apiVersion: apiextensions.k8s.io/v1
kind: CustomResourceDefinition
metadata:
  annotations:
    controller-gen.kubebuilder.io/version: v0.12.1
  labels:
    app.kubernetes.io/name: kubeblocks
  name: components.apps.kubeblocks.io
spec:
  group: apps.kubeblocks.io
  names:
    categories:
    - kubeblocks
    - all
    kind: Component
    listKind: ComponentList
    plural: components
    shortNames:
    - cmp
    singular: component
  scope: Namespaced
  versions:
  - additionalPrinterColumns:
    - description: component definition
      jsonPath: .spec.compDef
      name: DEFINITION
      type: string
    - description: service version
      jsonPath: .spec.serviceVersion
      name: SERVICE-VERSION
      type: string
    - description: status phase
      jsonPath: .status.phase
      name: STATUS
      type: string
    - jsonPath: .metadata.creationTimestamp
      name: AGE
      type: date
    name: v1alpha1
    schema:
      openAPIV3Schema:
        description: Component is the Schema for the components API
        properties:
          apiVersion:
            description: 'APIVersion defines the versioned schema of this representation
              of an object. Servers should convert recognized schemas to the latest
              internal value, and may reject unrecognized values. More info: https://git.k8s.io/community/contributors/devel/sig-architecture/api-conventions.md#resources'
            type: string
          kind:
            description: 'Kind is a string value representing the REST resource this
              object represents. Servers may infer this from the endpoint the client
              submits requests to. Cannot be updated. In CamelCase. More info: https://git.k8s.io/community/contributors/devel/sig-architecture/api-conventions.md#types-kinds'
            type: string
          metadata:
            type: object
          spec:
            description: ComponentSpec defines the desired state of Component
            properties:
              affinity:
                description: Specifies the scheduling constraints for the component.
                  If specified, it will override the cluster-wide affinity.
                properties:
                  nodeLabels:
                    additionalProperties:
                      type: string
                    description: Indicates that pods must be scheduled to the nodes
                      with the specified node labels.
                    type: object
                  podAntiAffinity:
                    default: Preferred
                    description: Specifies the anti-affinity level of pods within
                      a component.
                    enum:
                    - Preferred
                    - Required
                    type: string
                  tenancy:
                    default: SharedNode
                    description: Defines how pods are distributed across nodes.
                    enum:
                    - SharedNode
                    - DedicatedNode
                    type: string
                  topologyKeys:
                    description: "Represents the key of node labels. \n Nodes with
                      a label containing this key and identical values are considered
                      to be in the same topology. This is used as the topology domain
                      for pod anti-affinity and pod spread constraint. Some well-known
                      label keys, such as `kubernetes.io/hostname` and `topology.kubernetes.io/zone`,
                      are often used as TopologyKey, along with any other custom label
                      key."
                    items:
                      type: string
                    type: array
                    x-kubernetes-list-type: set
                type: object
              compDef:
                description: Specifies the name of the referenced ComponentDefinition.
                maxLength: 64
                type: string
              configs:
                description: Defines the configuration for the component.
                items:
                  properties:
                    asEnvFrom:
                      description: An optional field where the list of containers
                        will be injected into EnvFrom.
                      items:
                        type: string
                      type: array
                      x-kubernetes-list-type: set
                    constraintRef:
                      description: An optional field that defines the name of the
                        referenced configuration constraints object.
                      maxLength: 63
                      pattern: ^[a-z0-9]([a-z0-9\.\-]*[a-z0-9])?$
                      type: string
                    defaultMode:
                      description: "Refers to the mode bits used to set permissions
                        on created files by default. \n Must be an octal value between
                        0000 and 0777 or a decimal value between 0 and 511. YAML accepts
                        both octal and decimal values, JSON requires decimal values
                        for mode bits. Defaults to 0644. \n Directories within the
                        path are not affected by this setting. This might be in conflict
                        with other options that affect the file mode, like fsGroup,
                        and the result can be other mode bits set."
                      format: int32
                      type: integer
                    keys:
                      description: Defines a list of keys. If left empty, ConfigConstraint
                        applies to all keys in the configmap.
                      items:
                        type: string
                      type: array
                      x-kubernetes-list-type: set
                    legacyRenderedConfigSpec:
                      description: An optional field that defines the secondary rendered
                        config spec.
                      properties:
                        namespace:
                          default: default
                          description: Specifies the namespace of the referenced configuration
                            template ConfigMap object. An empty namespace is equivalent
                            to the "default" namespace.
                          maxLength: 63
                          pattern: ^[a-z0-9]([a-z0-9\-]*[a-z0-9])?$
                          type: string
                        policy:
                          default: none
                          description: Defines the strategy for merging externally
                            imported templates into component templates.
                          enum:
                          - patch
                          - replace
                          - none
                          type: string
                        templateRef:
                          description: Specifies the name of the referenced configuration
                            template ConfigMap object.
                          maxLength: 63
                          pattern: ^[a-z0-9]([a-z0-9\.\-]*[a-z0-9])?$
                          type: string
                      required:
                      - templateRef
                      type: object
                    name:
                      description: Specifies the name of the configuration template.
                      maxLength: 63
                      pattern: ^[a-z0-9]([a-z0-9\.\-]*[a-z0-9])?$
                      type: string
                    namespace:
                      default: default
                      description: Specifies the namespace of the referenced configuration
                        template ConfigMap object. An empty namespace is equivalent
                        to the "default" namespace.
                      maxLength: 63
                      pattern: ^[a-z0-9]([a-z0-9\-]*[a-z0-9])?$
                      type: string
                    reRenderResourceTypes:
                      description: An optional field defines which resources change
                        trigger re-render config.
                      items:
                        description: RerenderResourceType defines the resource requirements
                          for a component.
                        enum:
                        - resources
                        - replcias
                        - tls
                        type: string
                      type: array
                      x-kubernetes-list-type: set
                    templateRef:
                      description: Specifies the name of the referenced configuration
                        template ConfigMap object.
                      maxLength: 63
                      pattern: ^[a-z0-9]([a-z0-9\.\-]*[a-z0-9])?$
                      type: string
                    volumeName:
                      description: Refers to the volume name of PodTemplate. The configuration
                        file produced through the configuration template will be mounted
                        to the corresponding volume. Must be a DNS_LABEL name. The
                        volume name must be defined in podSpec.containers[*].volumeMounts.
                      maxLength: 63
                      pattern: ^[a-z]([a-z0-9\-]*[a-z0-9])?$
                      type: string
                  required:
                  - name
                  - templateRef
                  - volumeName
                  type: object
                type: array
              enabledLogs:
                description: Indicates which log file takes effect in the database
                  cluster, element is the log type which is defined in ComponentDefinition
                  logConfig.name.
                items:
                  type: string
                type: array
                x-kubernetes-list-type: set
              instances:
                description: Overrides values in default Template.
                items:
                  description: InstanceTemplate defines values to override in pod
                    template.
                  properties:
                    annotations:
                      additionalProperties:
                        type: string
                      description: Defines annotations to override. Add new or override
                        existing annotations.
                      type: object
                    env:
                      description: Defines Env to override. Add new or override existing
                        envs.
                      items:
                        description: EnvVar represents an environment variable present
                          in a Container.
                        properties:
                          name:
                            description: Name of the environment variable. Must be
                              a C_IDENTIFIER.
                            type: string
                          value:
                            description: 'Variable references $(VAR_NAME) are expanded
                              using the previously defined environment variables in
                              the container and any service environment variables.
                              If a variable cannot be resolved, the reference in the
                              input string will be unchanged. Double $$ are reduced
                              to a single $, which allows for escaping the $(VAR_NAME)
                              syntax: i.e. "$$(VAR_NAME)" will produce the string
                              literal "$(VAR_NAME)". Escaped references will never
                              be expanded, regardless of whether the variable exists
                              or not. Defaults to "".'
                            type: string
                          valueFrom:
                            description: Source for the environment variable's value.
                              Cannot be used if value is not empty.
                            properties:
                              configMapKeyRef:
                                description: Selects a key of a ConfigMap.
                                properties:
                                  key:
                                    description: The key to select.
                                    type: string
                                  name:
                                    description: 'Name of the referent. More info:
                                      https://kubernetes.io/docs/concepts/overview/working-with-objects/names/#names
                                      TODO: Add other useful fields. apiVersion, kind,
                                      uid?'
                                    type: string
                                  optional:
                                    description: Specify whether the ConfigMap or
                                      its key must be defined
                                    type: boolean
                                required:
                                - key
                                type: object
                                x-kubernetes-map-type: atomic
                              fieldRef:
                                description: 'Selects a field of the pod: supports
                                  metadata.name, metadata.namespace, `metadata.labels[''<KEY>'']`,
                                  `metadata.annotations[''<KEY>'']`, spec.nodeName,
                                  spec.serviceAccountName, status.hostIP, status.podIP,
                                  status.podIPs.'
                                properties:
                                  apiVersion:
                                    description: Version of the schema the FieldPath
                                      is written in terms of, defaults to "v1".
                                    type: string
                                  fieldPath:
                                    description: Path of the field to select in the
                                      specified API version.
                                    type: string
                                required:
                                - fieldPath
                                type: object
                                x-kubernetes-map-type: atomic
                              resourceFieldRef:
                                description: 'Selects a resource of the container:
                                  only resources limits and requests (limits.cpu,
                                  limits.memory, limits.ephemeral-storage, requests.cpu,
                                  requests.memory and requests.ephemeral-storage)
                                  are currently supported.'
                                properties:
                                  containerName:
                                    description: 'Container name: required for volumes,
                                      optional for env vars'
                                    type: string
                                  divisor:
                                    anyOf:
                                    - type: integer
                                    - type: string
                                    description: Specifies the output format of the
                                      exposed resources, defaults to "1"
                                    pattern: ^(\+|-)?(([0-9]+(\.[0-9]*)?)|(\.[0-9]+))(([KMGTPE]i)|[numkMGTPE]|([eE](\+|-)?(([0-9]+(\.[0-9]*)?)|(\.[0-9]+))))?$
                                    x-kubernetes-int-or-string: true
                                  resource:
                                    description: 'Required: resource to select'
                                    type: string
                                required:
                                - resource
                                type: object
                                x-kubernetes-map-type: atomic
                              secretKeyRef:
                                description: Selects a key of a secret in the pod's
                                  namespace
                                properties:
                                  key:
                                    description: The key of the secret to select from.  Must
                                      be a valid secret key.
                                    type: string
                                  name:
                                    description: 'Name of the referent. More info:
                                      https://kubernetes.io/docs/concepts/overview/working-with-objects/names/#names
                                      TODO: Add other useful fields. apiVersion, kind,
                                      uid?'
                                    type: string
                                  optional:
                                    description: Specify whether the Secret or its
                                      key must be defined
                                    type: boolean
                                required:
                                - key
                                type: object
                                x-kubernetes-map-type: atomic
                            type: object
                        required:
                        - name
                        type: object
                      type: array
                    image:
                      description: Defines image to override. Will override the first
                        container's image of the pod.
                      type: string
                    labels:
                      additionalProperties:
                        type: string
                      description: Defines labels to override. Add new or override
                        existing labels.
                      type: object
                    name:
                      description: Specifies the name of the template. Each instance
                        of the template derives its name from the Component's Name,
                        the template's Name and the instance's ordinal. The constructed
                        instance name follows the pattern $(component.name)-$(template.name)-$(ordinal).
                        The ordinal starts from 0 by default.
                      maxLength: 54
                      pattern: ^[a-z0-9]([a-z0-9\.\-]*[a-z0-9])?$
                      type: string
                    nodeName:
                      description: Defines NodeName to override.
                      type: string
                    nodeSelector:
                      additionalProperties:
                        type: string
                      description: Defines NodeSelector to override.
                      type: object
                    replicas:
                      default: 1
                      description: Number of replicas of this template. Default is
                        1.
                      format: int32
                      minimum: 0
                      type: integer
                    resources:
                      description: Defines Resources to override. Will override the
                        first container's resources of the pod.
                      properties:
                        claims:
                          description: "Claims lists the names of resources, defined
                            in spec.resourceClaims, that are used by this container.
                            \n This is an alpha field and requires enabling the DynamicResourceAllocation
                            feature gate. \n This field is immutable. It can only
                            be set for containers."
                          items:
                            description: ResourceClaim references one entry in PodSpec.ResourceClaims.
                            properties:
                              name:
                                description: Name must match the name of one entry
                                  in pod.spec.resourceClaims of the Pod where this
                                  field is used. It makes that resource available
                                  inside a container.
                                type: string
                            required:
                            - name
                            type: object
                          type: array
                          x-kubernetes-list-map-keys:
                          - name
                          x-kubernetes-list-type: map
                        limits:
                          additionalProperties:
                            anyOf:
                            - type: integer
                            - type: string
                            pattern: ^(\+|-)?(([0-9]+(\.[0-9]*)?)|(\.[0-9]+))(([KMGTPE]i)|[numkMGTPE]|([eE](\+|-)?(([0-9]+(\.[0-9]*)?)|(\.[0-9]+))))?$
                            x-kubernetes-int-or-string: true
                          description: 'Limits describes the maximum amount of compute
                            resources allowed. More info: https://kubernetes.io/docs/concepts/configuration/manage-resources-containers/'
                          type: object
                        requests:
                          additionalProperties:
                            anyOf:
                            - type: integer
                            - type: string
                            pattern: ^(\+|-)?(([0-9]+(\.[0-9]*)?)|(\.[0-9]+))(([KMGTPE]i)|[numkMGTPE]|([eE](\+|-)?(([0-9]+(\.[0-9]*)?)|(\.[0-9]+))))?$
                            x-kubernetes-int-or-string: true
                          description: 'Requests describes the minimum amount of compute
                            resources required. If Requests is omitted for a container,
                            it defaults to Limits if that is explicitly specified,
                            otherwise to an implementation-defined value. Requests
                            cannot exceed Limits. More info: https://kubernetes.io/docs/concepts/configuration/manage-resources-containers/'
                          type: object
                      type: object
                    tolerations:
                      description: Defines Tolerations to override. Add new or override
                        existing tolerations.
                      items:
                        description: The pod this Toleration is attached to tolerates
                          any taint that matches the triple <key,value,effect> using
                          the matching operator <operator>.
                        properties:
                          effect:
                            description: Effect indicates the taint effect to match.
                              Empty means match all taint effects. When specified,
                              allowed values are NoSchedule, PreferNoSchedule and
                              NoExecute.
                            type: string
                          key:
                            description: Key is the taint key that the toleration
                              applies to. Empty means match all taint keys. If the
                              key is empty, operator must be Exists; this combination
                              means to match all values and all keys.
                            type: string
                          operator:
                            description: Operator represents a key's relationship
                              to the value. Valid operators are Exists and Equal.
                              Defaults to Equal. Exists is equivalent to wildcard
                              for value, so that a pod can tolerate all taints of
                              a particular category.
                            type: string
                          tolerationSeconds:
                            description: TolerationSeconds represents the period of
                              time the toleration (which must be of effect NoExecute,
                              otherwise this field is ignored) tolerates the taint.
                              By default, it is not set, which means tolerate the
                              taint forever (do not evict). Zero and negative values
                              will be treated as 0 (evict immediately) by the system.
                            format: int64
                            type: integer
                          value:
                            description: Value is the taint value the toleration matches
                              to. If the operator is Exists, the value should be empty,
                              otherwise just a regular string.
                            type: string
                        type: object
                      type: array
                    volumeClaimTemplates:
                      description: Defines VolumeClaimTemplates to override. Add new
                        or override existing volume claim templates.
                      items:
                        description: PersistentVolumeClaim is a user's request for
                          and claim to a persistent volume
                        properties:
                          apiVersion:
                            description: 'APIVersion defines the versioned schema
                              of this representation of an object. Servers should
                              convert recognized schemas to the latest internal value,
                              and may reject unrecognized values. More info: https://git.k8s.io/community/contributors/devel/sig-architecture/api-conventions.md#resources'
                            type: string
                          kind:
                            description: 'Kind is a string value representing the
                              REST resource this object represents. Servers may infer
                              this from the endpoint the client submits requests to.
                              Cannot be updated. In CamelCase. More info: https://git.k8s.io/community/contributors/devel/sig-architecture/api-conventions.md#types-kinds'
                            type: string
                          metadata:
                            description: 'Standard object''s metadata. More info:
                              https://git.k8s.io/community/contributors/devel/sig-architecture/api-conventions.md#metadata'
                            properties:
                              annotations:
                                additionalProperties:
                                  type: string
                                type: object
                              finalizers:
                                items:
                                  type: string
                                type: array
                              labels:
                                additionalProperties:
                                  type: string
                                type: object
                              name:
                                type: string
                              namespace:
                                type: string
                            type: object
                          spec:
                            description: 'spec defines the desired characteristics
                              of a volume requested by a pod author. More info: https://kubernetes.io/docs/concepts/storage/persistent-volumes#persistentvolumeclaims'
                            properties:
                              accessModes:
                                description: 'accessModes contains the desired access
                                  modes the volume should have. More info: https://kubernetes.io/docs/concepts/storage/persistent-volumes#access-modes-1'
                                items:
                                  type: string
                                type: array
                              dataSource:
                                description: 'dataSource field can be used to specify
                                  either: * An existing VolumeSnapshot object (snapshot.storage.k8s.io/VolumeSnapshot)
                                  * An existing PVC (PersistentVolumeClaim) If the
                                  provisioner or an external controller can support
                                  the specified data source, it will create a new
                                  volume based on the contents of the specified data
                                  source. When the AnyVolumeDataSource feature gate
                                  is enabled, dataSource contents will be copied to
                                  dataSourceRef, and dataSourceRef contents will be
                                  copied to dataSource when dataSourceRef.namespace
                                  is not specified. If the namespace is specified,
                                  then dataSourceRef will not be copied to dataSource.'
                                properties:
                                  apiGroup:
                                    description: APIGroup is the group for the resource
                                      being referenced. If APIGroup is not specified,
                                      the specified Kind must be in the core API group.
                                      For any other third-party types, APIGroup is
                                      required.
                                    type: string
                                  kind:
                                    description: Kind is the type of resource being
                                      referenced
                                    type: string
                                  name:
                                    description: Name is the name of resource being
                                      referenced
                                    type: string
                                required:
                                - kind
                                - name
                                type: object
                                x-kubernetes-map-type: atomic
                              dataSourceRef:
                                description: 'dataSourceRef specifies the object from
                                  which to populate the volume with data, if a non-empty
                                  volume is desired. This may be any object from a
                                  non-empty API group (non core object) or a PersistentVolumeClaim
                                  object. When this field is specified, volume binding
                                  will only succeed if the type of the specified object
                                  matches some installed volume populator or dynamic
                                  provisioner. This field will replace the functionality
                                  of the dataSource field and as such if both fields
                                  are non-empty, they must have the same value. For
                                  backwards compatibility, when namespace isn''t specified
                                  in dataSourceRef, both fields (dataSource and dataSourceRef)
                                  will be set to the same value automatically if one
                                  of them is empty and the other is non-empty. When
                                  namespace is specified in dataSourceRef, dataSource
                                  isn''t set to the same value and must be empty.
                                  There are three important differences between dataSource
                                  and dataSourceRef: * While dataSource only allows
                                  two specific types of objects, dataSourceRef allows
                                  any non-core object, as well as PersistentVolumeClaim
                                  objects. * While dataSource ignores disallowed values
                                  (dropping them), dataSourceRef preserves all values,
                                  and generates an error if a disallowed value is
                                  specified. * While dataSource only allows local
                                  objects, dataSourceRef allows objects in any namespaces.
                                  (Beta) Using this field requires the AnyVolumeDataSource
                                  feature gate to be enabled. (Alpha) Using the namespace
                                  field of dataSourceRef requires the CrossNamespaceVolumeDataSource
                                  feature gate to be enabled.'
                                properties:
                                  apiGroup:
                                    description: APIGroup is the group for the resource
                                      being referenced. If APIGroup is not specified,
                                      the specified Kind must be in the core API group.
                                      For any other third-party types, APIGroup is
                                      required.
                                    type: string
                                  kind:
                                    description: Kind is the type of resource being
                                      referenced
                                    type: string
                                  name:
                                    description: Name is the name of resource being
                                      referenced
                                    type: string
                                  namespace:
                                    description: Namespace is the namespace of resource
                                      being referenced Note that when a namespace
                                      is specified, a gateway.networking.k8s.io/ReferenceGrant
                                      object is required in the referent namespace
                                      to allow that namespace's owner to accept the
                                      reference. See the ReferenceGrant documentation
                                      for details. (Alpha) This field requires the
                                      CrossNamespaceVolumeDataSource feature gate
                                      to be enabled.
                                    type: string
                                required:
                                - kind
                                - name
                                type: object
                              resources:
                                description: 'resources represents the minimum resources
                                  the volume should have. If RecoverVolumeExpansionFailure
                                  feature is enabled users are allowed to specify
                                  resource requirements that are lower than previous
                                  value but must still be higher than capacity recorded
                                  in the status field of the claim. More info: https://kubernetes.io/docs/concepts/storage/persistent-volumes#resources'
                                properties:
                                  claims:
                                    description: "Claims lists the names of resources,
                                      defined in spec.resourceClaims, that are used
                                      by this container. \n This is an alpha field
                                      and requires enabling the DynamicResourceAllocation
                                      feature gate. \n This field is immutable. It
                                      can only be set for containers."
                                    items:
                                      description: ResourceClaim references one entry
                                        in PodSpec.ResourceClaims.
                                      properties:
                                        name:
                                          description: Name must match the name of
                                            one entry in pod.spec.resourceClaims of
                                            the Pod where this field is used. It makes
                                            that resource available inside a container.
                                          type: string
                                      required:
                                      - name
                                      type: object
                                    type: array
                                    x-kubernetes-list-map-keys:
                                    - name
                                    x-kubernetes-list-type: map
                                  limits:
                                    additionalProperties:
                                      anyOf:
                                      - type: integer
                                      - type: string
                                      pattern: ^(\+|-)?(([0-9]+(\.[0-9]*)?)|(\.[0-9]+))(([KMGTPE]i)|[numkMGTPE]|([eE](\+|-)?(([0-9]+(\.[0-9]*)?)|(\.[0-9]+))))?$
                                      x-kubernetes-int-or-string: true
                                    description: 'Limits describes the maximum amount
                                      of compute resources allowed. More info: https://kubernetes.io/docs/concepts/configuration/manage-resources-containers/'
                                    type: object
                                  requests:
                                    additionalProperties:
                                      anyOf:
                                      - type: integer
                                      - type: string
                                      pattern: ^(\+|-)?(([0-9]+(\.[0-9]*)?)|(\.[0-9]+))(([KMGTPE]i)|[numkMGTPE]|([eE](\+|-)?(([0-9]+(\.[0-9]*)?)|(\.[0-9]+))))?$
                                      x-kubernetes-int-or-string: true
                                    description: 'Requests describes the minimum amount
                                      of compute resources required. If Requests is
                                      omitted for a container, it defaults to Limits
                                      if that is explicitly specified, otherwise to
                                      an implementation-defined value. Requests cannot
                                      exceed Limits. More info: https://kubernetes.io/docs/concepts/configuration/manage-resources-containers/'
                                    type: object
                                type: object
                              selector:
                                description: selector is a label query over volumes
                                  to consider for binding.
                                properties:
                                  matchExpressions:
                                    description: matchExpressions is a list of label
                                      selector requirements. The requirements are
                                      ANDed.
                                    items:
                                      description: A label selector requirement is
                                        a selector that contains values, a key, and
                                        an operator that relates the key and values.
                                      properties:
                                        key:
                                          description: key is the label key that the
                                            selector applies to.
                                          type: string
                                        operator:
                                          description: operator represents a key's
                                            relationship to a set of values. Valid
                                            operators are In, NotIn, Exists and DoesNotExist.
                                          type: string
                                        values:
                                          description: values is an array of string
                                            values. If the operator is In or NotIn,
                                            the values array must be non-empty. If
                                            the operator is Exists or DoesNotExist,
                                            the values array must be empty. This array
                                            is replaced during a strategic merge patch.
                                          items:
                                            type: string
                                          type: array
                                      required:
                                      - key
                                      - operator
                                      type: object
                                    type: array
                                  matchLabels:
                                    additionalProperties:
                                      type: string
                                    description: matchLabels is a map of {key,value}
                                      pairs. A single {key,value} in the matchLabels
                                      map is equivalent to an element of matchExpressions,
                                      whose key field is "key", the operator is "In",
                                      and the values array contains only "value".
                                      The requirements are ANDed.
                                    type: object
                                type: object
                                x-kubernetes-map-type: atomic
                              storageClassName:
                                description: 'storageClassName is the name of the
                                  StorageClass required by the claim. More info: https://kubernetes.io/docs/concepts/storage/persistent-volumes#class-1'
                                type: string
                              volumeMode:
                                description: volumeMode defines what type of volume
                                  is required by the claim. Value of Filesystem is
                                  implied when not included in claim spec.
                                type: string
                              volumeName:
                                description: volumeName is the binding reference to
                                  the PersistentVolume backing this claim.
                                type: string
                            type: object
                          status:
                            description: 'status represents the current information/status
                              of a persistent volume claim. Read-only. More info:
                              https://kubernetes.io/docs/concepts/storage/persistent-volumes#persistentvolumeclaims'
                            properties:
                              accessModes:
                                description: 'accessModes contains the actual access
                                  modes the volume backing the PVC has. More info:
                                  https://kubernetes.io/docs/concepts/storage/persistent-volumes#access-modes-1'
                                items:
                                  type: string
                                type: array
                              allocatedResourceStatuses:
                                additionalProperties:
                                  description: When a controller receives persistentvolume
                                    claim update with ClaimResourceStatus for a resource
                                    that it does not recognizes, then it should ignore
                                    that update and let other controllers handle it.
                                  type: string
                                description: "allocatedResourceStatuses stores status
                                  of resource being resized for the given PVC. Key
                                  names follow standard Kubernetes label syntax. Valid
                                  values are either: * Un-prefixed keys: - storage
                                  - the capacity of the volume. * Custom resources
                                  must use implementation-defined prefixed names such
                                  as \"example.com/my-custom-resource\" Apart from
                                  above values - keys that are unprefixed or have
                                  kubernetes.io prefix are considered reserved and
                                  hence may not be used. \n ClaimResourceStatus can
                                  be in any of following states: - ControllerResizeInProgress:
                                  State set when resize controller starts resizing
                                  the volume in control-plane. - ControllerResizeFailed:
                                  State set when resize has failed in resize controller
                                  with a terminal error. - NodeResizePending: State
                                  set when resize controller has finished resizing
                                  the volume but further resizing of volume is needed
                                  on the node. - NodeResizeInProgress: State set when
                                  kubelet starts resizing the volume. - NodeResizeFailed:
                                  State set when resizing has failed in kubelet with
                                  a terminal error. Transient errors don't set NodeResizeFailed.
                                  For example: if expanding a PVC for more capacity
                                  - this field can be one of the following states:
                                  - pvc.status.allocatedResourceStatus['storage']
                                  = \"ControllerResizeInProgress\" - pvc.status.allocatedResourceStatus['storage']
                                  = \"ControllerResizeFailed\" - pvc.status.allocatedResourceStatus['storage']
                                  = \"NodeResizePending\" - pvc.status.allocatedResourceStatus['storage']
                                  = \"NodeResizeInProgress\" - pvc.status.allocatedResourceStatus['storage']
                                  = \"NodeResizeFailed\" When this field is not set,
                                  it means that no resize operation is in progress
                                  for the given PVC. \n A controller that receives
                                  PVC update with previously unknown resourceName
                                  or ClaimResourceStatus should ignore the update
                                  for the purpose it was designed. For example - a
                                  controller that only is responsible for resizing
                                  capacity of the volume, should ignore PVC updates
                                  that change other valid resources associated with
                                  PVC. \n This is an alpha field and requires enabling
                                  RecoverVolumeExpansionFailure feature."
                                type: object
                                x-kubernetes-map-type: granular
                              allocatedResources:
                                additionalProperties:
                                  anyOf:
                                  - type: integer
                                  - type: string
                                  pattern: ^(\+|-)?(([0-9]+(\.[0-9]*)?)|(\.[0-9]+))(([KMGTPE]i)|[numkMGTPE]|([eE](\+|-)?(([0-9]+(\.[0-9]*)?)|(\.[0-9]+))))?$
                                  x-kubernetes-int-or-string: true
                                description: "allocatedResources tracks the resources
                                  allocated to a PVC including its capacity. Key names
                                  follow standard Kubernetes label syntax. Valid values
                                  are either: * Un-prefixed keys: - storage - the
                                  capacity of the volume. * Custom resources must
                                  use implementation-defined prefixed names such as
                                  \"example.com/my-custom-resource\" Apart from above
                                  values - keys that are unprefixed or have kubernetes.io
                                  prefix are considered reserved and hence may not
                                  be used. \n Capacity reported here may be larger
                                  than the actual capacity when a volume expansion
                                  operation is requested. For storage quota, the larger
                                  value from allocatedResources and PVC.spec.resources
                                  is used. If allocatedResources is not set, PVC.spec.resources
                                  alone is used for quota calculation. If a volume
                                  expansion capacity request is lowered, allocatedResources
                                  is only lowered if there are no expansion operations
                                  in progress and if the actual volume capacity is
                                  equal or lower than the requested capacity. \n A
                                  controller that receives PVC update with previously
                                  unknown resourceName should ignore the update for
                                  the purpose it was designed. For example - a controller
                                  that only is responsible for resizing capacity of
                                  the volume, should ignore PVC updates that change
                                  other valid resources associated with PVC. \n This
                                  is an alpha field and requires enabling RecoverVolumeExpansionFailure
                                  feature."
                                type: object
                              capacity:
                                additionalProperties:
                                  anyOf:
                                  - type: integer
                                  - type: string
                                  pattern: ^(\+|-)?(([0-9]+(\.[0-9]*)?)|(\.[0-9]+))(([KMGTPE]i)|[numkMGTPE]|([eE](\+|-)?(([0-9]+(\.[0-9]*)?)|(\.[0-9]+))))?$
                                  x-kubernetes-int-or-string: true
                                description: capacity represents the actual resources
                                  of the underlying volume.
                                type: object
                              conditions:
                                description: conditions is the current Condition of
                                  persistent volume claim. If underlying persistent
                                  volume is being resized then the Condition will
                                  be set to 'ResizeStarted'.
                                items:
                                  description: PersistentVolumeClaimCondition contains
                                    details about state of pvc
                                  properties:
                                    lastProbeTime:
                                      description: lastProbeTime is the time we probed
                                        the condition.
                                      format: date-time
                                      type: string
                                    lastTransitionTime:
                                      description: lastTransitionTime is the time
                                        the condition transitioned from one status
                                        to another.
                                      format: date-time
                                      type: string
                                    message:
                                      description: message is the human-readable message
                                        indicating details about last transition.
                                      type: string
                                    reason:
                                      description: reason is a unique, this should
                                        be a short, machine understandable string
                                        that gives the reason for condition's last
                                        transition. If it reports "ResizeStarted"
                                        that means the underlying persistent volume
                                        is being resized.
                                      type: string
                                    status:
                                      type: string
                                    type:
                                      description: PersistentVolumeClaimConditionType
                                        is a valid value of PersistentVolumeClaimCondition.Type
                                      type: string
                                  required:
                                  - status
                                  - type
                                  type: object
                                type: array
                              phase:
                                description: phase represents the current phase of
                                  PersistentVolumeClaim.
                                type: string
                            type: object
                        type: object
                      type: array
                    volumeMounts:
                      description: Defines VolumeMounts to override. Add new or override
                        existing volume mounts of the first container in the pod.
                      items:
                        description: VolumeMount describes a mounting of a Volume
                          within a container.
                        properties:
                          mountPath:
                            description: Path within the container at which the volume
                              should be mounted.  Must not contain ':'.
                            type: string
                          mountPropagation:
                            description: mountPropagation determines how mounts are
                              propagated from the host to container and the other
                              way around. When not set, MountPropagationNone is used.
                              This field is beta in 1.10.
                            type: string
                          name:
                            description: This must match the Name of a Volume.
                            type: string
                          readOnly:
                            description: Mounted read-only if true, read-write otherwise
                              (false or unspecified). Defaults to false.
                            type: boolean
                          subPath:
                            description: Path within the volume from which the container's
                              volume should be mounted. Defaults to "" (volume's root).
                            type: string
                          subPathExpr:
                            description: Expanded path within the volume from which
                              the container's volume should be mounted. Behaves similarly
                              to SubPath but environment variable references $(VAR_NAME)
                              are expanded using the container's environment. Defaults
                              to "" (volume's root). SubPathExpr and SubPath are mutually
                              exclusive.
                            type: string
                        required:
                        - mountPath
                        - name
                        type: object
                      type: array
                    volumes:
                      description: Defines Volumes to override. Add new or override
                        existing volumes.
                      items:
                        description: Volume represents a named volume in a pod that
                          may be accessed by any container in the pod.
                        properties:
                          awsElasticBlockStore:
                            description: 'awsElasticBlockStore represents an AWS Disk
                              resource that is attached to a kubelet''s host machine
                              and then exposed to the pod. More info: https://kubernetes.io/docs/concepts/storage/volumes#awselasticblockstore'
                            properties:
                              fsType:
                                description: 'fsType is the filesystem type of the
                                  volume that you want to mount. Tip: Ensure that
                                  the filesystem type is supported by the host operating
                                  system. Examples: "ext4", "xfs", "ntfs". Implicitly
                                  inferred to be "ext4" if unspecified. More info:
                                  https://kubernetes.io/docs/concepts/storage/volumes#awselasticblockstore
                                  TODO: how do we prevent errors in the filesystem
                                  from compromising the machine'
                                type: string
                              partition:
                                description: 'partition is the partition in the volume
                                  that you want to mount. If omitted, the default
                                  is to mount by volume name. Examples: For volume
                                  /dev/sda1, you specify the partition as "1". Similarly,
                                  the volume partition for /dev/sda is "0" (or you
                                  can leave the property empty).'
                                format: int32
                                type: integer
                              readOnly:
                                description: 'readOnly value true will force the readOnly
                                  setting in VolumeMounts. More info: https://kubernetes.io/docs/concepts/storage/volumes#awselasticblockstore'
                                type: boolean
                              volumeID:
                                description: 'volumeID is unique ID of the persistent
                                  disk resource in AWS (Amazon EBS volume). More info:
                                  https://kubernetes.io/docs/concepts/storage/volumes#awselasticblockstore'
                                type: string
                            required:
                            - volumeID
                            type: object
                          azureDisk:
                            description: azureDisk represents an Azure Data Disk mount
                              on the host and bind mount to the pod.
                            properties:
                              cachingMode:
                                description: 'cachingMode is the Host Caching mode:
                                  None, Read Only, Read Write.'
                                type: string
                              diskName:
                                description: diskName is the Name of the data disk
                                  in the blob storage
                                type: string
                              diskURI:
                                description: diskURI is the URI of data disk in the
                                  blob storage
                                type: string
                              fsType:
                                description: fsType is Filesystem type to mount. Must
                                  be a filesystem type supported by the host operating
                                  system. Ex. "ext4", "xfs", "ntfs". Implicitly inferred
                                  to be "ext4" if unspecified.
                                type: string
                              kind:
                                description: 'kind expected values are Shared: multiple
                                  blob disks per storage account  Dedicated: single
                                  blob disk per storage account  Managed: azure managed
                                  data disk (only in managed availability set). defaults
                                  to shared'
                                type: string
                              readOnly:
                                description: readOnly Defaults to false (read/write).
                                  ReadOnly here will force the ReadOnly setting in
                                  VolumeMounts.
                                type: boolean
                            required:
                            - diskName
                            - diskURI
                            type: object
                          azureFile:
                            description: azureFile represents an Azure File Service
                              mount on the host and bind mount to the pod.
                            properties:
                              readOnly:
                                description: readOnly defaults to false (read/write).
                                  ReadOnly here will force the ReadOnly setting in
                                  VolumeMounts.
                                type: boolean
                              secretName:
                                description: secretName is the  name of secret that
                                  contains Azure Storage Account Name and Key
                                type: string
                              shareName:
                                description: shareName is the azure share Name
                                type: string
                            required:
                            - secretName
                            - shareName
                            type: object
                          cephfs:
                            description: cephFS represents a Ceph FS mount on the
                              host that shares a pod's lifetime
                            properties:
                              monitors:
                                description: 'monitors is Required: Monitors is a
                                  collection of Ceph monitors More info: https://examples.k8s.io/volumes/cephfs/README.md#how-to-use-it'
                                items:
                                  type: string
                                type: array
                              path:
                                description: 'path is Optional: Used as the mounted
                                  root, rather than the full Ceph tree, default is
                                  /'
                                type: string
                              readOnly:
                                description: 'readOnly is Optional: Defaults to false
                                  (read/write). ReadOnly here will force the ReadOnly
                                  setting in VolumeMounts. More info: https://examples.k8s.io/volumes/cephfs/README.md#how-to-use-it'
                                type: boolean
                              secretFile:
                                description: 'secretFile is Optional: SecretFile is
                                  the path to key ring for User, default is /etc/ceph/user.secret
                                  More info: https://examples.k8s.io/volumes/cephfs/README.md#how-to-use-it'
                                type: string
                              secretRef:
                                description: 'secretRef is Optional: SecretRef is
                                  reference to the authentication secret for User,
                                  default is empty. More info: https://examples.k8s.io/volumes/cephfs/README.md#how-to-use-it'
                                properties:
                                  name:
                                    description: 'Name of the referent. More info:
                                      https://kubernetes.io/docs/concepts/overview/working-with-objects/names/#names
                                      TODO: Add other useful fields. apiVersion, kind,
                                      uid?'
                                    type: string
                                type: object
                                x-kubernetes-map-type: atomic
                              user:
                                description: 'user is optional: User is the rados
                                  user name, default is admin More info: https://examples.k8s.io/volumes/cephfs/README.md#how-to-use-it'
                                type: string
                            required:
                            - monitors
                            type: object
                          cinder:
                            description: 'cinder represents a cinder volume attached
                              and mounted on kubelets host machine. More info: https://examples.k8s.io/mysql-cinder-pd/README.md'
                            properties:
                              fsType:
                                description: 'fsType is the filesystem type to mount.
                                  Must be a filesystem type supported by the host
                                  operating system. Examples: "ext4", "xfs", "ntfs".
                                  Implicitly inferred to be "ext4" if unspecified.
                                  More info: https://examples.k8s.io/mysql-cinder-pd/README.md'
                                type: string
                              readOnly:
                                description: 'readOnly defaults to false (read/write).
                                  ReadOnly here will force the ReadOnly setting in
                                  VolumeMounts. More info: https://examples.k8s.io/mysql-cinder-pd/README.md'
                                type: boolean
                              secretRef:
                                description: 'secretRef is optional: points to a secret
                                  object containing parameters used to connect to
                                  OpenStack.'
                                properties:
                                  name:
                                    description: 'Name of the referent. More info:
                                      https://kubernetes.io/docs/concepts/overview/working-with-objects/names/#names
                                      TODO: Add other useful fields. apiVersion, kind,
                                      uid?'
                                    type: string
                                type: object
                                x-kubernetes-map-type: atomic
                              volumeID:
                                description: 'volumeID used to identify the volume
                                  in cinder. More info: https://examples.k8s.io/mysql-cinder-pd/README.md'
                                type: string
                            required:
                            - volumeID
                            type: object
                          configMap:
                            description: configMap represents a configMap that should
                              populate this volume
                            properties:
                              defaultMode:
                                description: 'defaultMode is optional: mode bits used
                                  to set permissions on created files by default.
                                  Must be an octal value between 0000 and 0777 or
                                  a decimal value between 0 and 511. YAML accepts
                                  both octal and decimal values, JSON requires decimal
                                  values for mode bits. Defaults to 0644. Directories
                                  within the path are not affected by this setting.
                                  This might be in conflict with other options that
                                  affect the file mode, like fsGroup, and the result
                                  can be other mode bits set.'
                                format: int32
                                type: integer
                              items:
                                description: items if unspecified, each key-value
                                  pair in the Data field of the referenced ConfigMap
                                  will be projected into the volume as a file whose
                                  name is the key and content is the value. If specified,
                                  the listed keys will be projected into the specified
                                  paths, and unlisted keys will not be present. If
                                  a key is specified which is not present in the ConfigMap,
                                  the volume setup will error unless it is marked
                                  optional. Paths must be relative and may not contain
                                  the '..' path or start with '..'.
                                items:
                                  description: Maps a string key to a path within
                                    a volume.
                                  properties:
                                    key:
                                      description: key is the key to project.
                                      type: string
                                    mode:
                                      description: 'mode is Optional: mode bits used
                                        to set permissions on this file. Must be an
                                        octal value between 0000 and 0777 or a decimal
                                        value between 0 and 511. YAML accepts both
                                        octal and decimal values, JSON requires decimal
                                        values for mode bits. If not specified, the
                                        volume defaultMode will be used. This might
                                        be in conflict with other options that affect
                                        the file mode, like fsGroup, and the result
                                        can be other mode bits set.'
                                      format: int32
                                      type: integer
                                    path:
                                      description: path is the relative path of the
                                        file to map the key to. May not be an absolute
                                        path. May not contain the path element '..'.
                                        May not start with the string '..'.
                                      type: string
                                  required:
                                  - key
                                  - path
                                  type: object
                                type: array
                              name:
                                description: 'Name of the referent. More info: https://kubernetes.io/docs/concepts/overview/working-with-objects/names/#names
                                  TODO: Add other useful fields. apiVersion, kind,
                                  uid?'
                                type: string
                              optional:
                                description: optional specify whether the ConfigMap
                                  or its keys must be defined
                                type: boolean
                            type: object
                            x-kubernetes-map-type: atomic
                          csi:
                            description: csi (Container Storage Interface) represents
                              ephemeral storage that is handled by certain external
                              CSI drivers (Beta feature).
                            properties:
                              driver:
                                description: driver is the name of the CSI driver
                                  that handles this volume. Consult with your admin
                                  for the correct name as registered in the cluster.
                                type: string
                              fsType:
                                description: fsType to mount. Ex. "ext4", "xfs", "ntfs".
                                  If not provided, the empty value is passed to the
                                  associated CSI driver which will determine the default
                                  filesystem to apply.
                                type: string
                              nodePublishSecretRef:
                                description: nodePublishSecretRef is a reference to
                                  the secret object containing sensitive information
                                  to pass to the CSI driver to complete the CSI NodePublishVolume
                                  and NodeUnpublishVolume calls. This field is optional,
                                  and  may be empty if no secret is required. If the
                                  secret object contains more than one secret, all
                                  secret references are passed.
                                properties:
                                  name:
                                    description: 'Name of the referent. More info:
                                      https://kubernetes.io/docs/concepts/overview/working-with-objects/names/#names
                                      TODO: Add other useful fields. apiVersion, kind,
                                      uid?'
                                    type: string
                                type: object
                                x-kubernetes-map-type: atomic
                              readOnly:
                                description: readOnly specifies a read-only configuration
                                  for the volume. Defaults to false (read/write).
                                type: boolean
                              volumeAttributes:
                                additionalProperties:
                                  type: string
                                description: volumeAttributes stores driver-specific
                                  properties that are passed to the CSI driver. Consult
                                  your driver's documentation for supported values.
                                type: object
                            required:
                            - driver
                            type: object
                          downwardAPI:
                            description: downwardAPI represents downward API about
                              the pod that should populate this volume
                            properties:
                              defaultMode:
                                description: 'Optional: mode bits to use on created
                                  files by default. Must be a Optional: mode bits
                                  used to set permissions on created files by default.
                                  Must be an octal value between 0000 and 0777 or
                                  a decimal value between 0 and 511. YAML accepts
                                  both octal and decimal values, JSON requires decimal
                                  values for mode bits. Defaults to 0644. Directories
                                  within the path are not affected by this setting.
                                  This might be in conflict with other options that
                                  affect the file mode, like fsGroup, and the result
                                  can be other mode bits set.'
                                format: int32
                                type: integer
                              items:
                                description: Items is a list of downward API volume
                                  file
                                items:
                                  description: DownwardAPIVolumeFile represents information
                                    to create the file containing the pod field
                                  properties:
                                    fieldRef:
                                      description: 'Required: Selects a field of the
                                        pod: only annotations, labels, name and namespace
                                        are supported.'
                                      properties:
                                        apiVersion:
                                          description: Version of the schema the FieldPath
                                            is written in terms of, defaults to "v1".
                                          type: string
                                        fieldPath:
                                          description: Path of the field to select
                                            in the specified API version.
                                          type: string
                                      required:
                                      - fieldPath
                                      type: object
                                      x-kubernetes-map-type: atomic
                                    mode:
                                      description: 'Optional: mode bits used to set
                                        permissions on this file, must be an octal
                                        value between 0000 and 0777 or a decimal value
                                        between 0 and 511. YAML accepts both octal
                                        and decimal values, JSON requires decimal
                                        values for mode bits. If not specified, the
                                        volume defaultMode will be used. This might
                                        be in conflict with other options that affect
                                        the file mode, like fsGroup, and the result
                                        can be other mode bits set.'
                                      format: int32
                                      type: integer
                                    path:
                                      description: 'Required: Path is  the relative
                                        path name of the file to be created. Must
                                        not be absolute or contain the ''..'' path.
                                        Must be utf-8 encoded. The first item of the
                                        relative path must not start with ''..'''
                                      type: string
                                    resourceFieldRef:
                                      description: 'Selects a resource of the container:
                                        only resources limits and requests (limits.cpu,
                                        limits.memory, requests.cpu and requests.memory)
                                        are currently supported.'
                                      properties:
                                        containerName:
                                          description: 'Container name: required for
                                            volumes, optional for env vars'
                                          type: string
                                        divisor:
                                          anyOf:
                                          - type: integer
                                          - type: string
                                          description: Specifies the output format
                                            of the exposed resources, defaults to
                                            "1"
                                          pattern: ^(\+|-)?(([0-9]+(\.[0-9]*)?)|(\.[0-9]+))(([KMGTPE]i)|[numkMGTPE]|([eE](\+|-)?(([0-9]+(\.[0-9]*)?)|(\.[0-9]+))))?$
                                          x-kubernetes-int-or-string: true
                                        resource:
                                          description: 'Required: resource to select'
                                          type: string
                                      required:
                                      - resource
                                      type: object
                                      x-kubernetes-map-type: atomic
                                  required:
                                  - path
                                  type: object
                                type: array
                            type: object
                          emptyDir:
                            description: 'emptyDir represents a temporary directory
                              that shares a pod''s lifetime. More info: https://kubernetes.io/docs/concepts/storage/volumes#emptydir'
                            properties:
                              medium:
                                description: 'medium represents what type of storage
                                  medium should back this directory. The default is
                                  "" which means to use the node''s default medium.
                                  Must be an empty string (default) or Memory. More
                                  info: https://kubernetes.io/docs/concepts/storage/volumes#emptydir'
                                type: string
                              sizeLimit:
                                anyOf:
                                - type: integer
                                - type: string
                                description: 'sizeLimit is the total amount of local
                                  storage required for this EmptyDir volume. The size
                                  limit is also applicable for memory medium. The
                                  maximum usage on memory medium EmptyDir would be
                                  the minimum value between the SizeLimit specified
                                  here and the sum of memory limits of all containers
                                  in a pod. The default is nil which means that the
                                  limit is undefined. More info: https://kubernetes.io/docs/concepts/storage/volumes#emptydir'
                                pattern: ^(\+|-)?(([0-9]+(\.[0-9]*)?)|(\.[0-9]+))(([KMGTPE]i)|[numkMGTPE]|([eE](\+|-)?(([0-9]+(\.[0-9]*)?)|(\.[0-9]+))))?$
                                x-kubernetes-int-or-string: true
                            type: object
                          ephemeral:
                            description: "ephemeral represents a volume that is handled
                              by a cluster storage driver. The volume's lifecycle
                              is tied to the pod that defines it - it will be created
                              before the pod starts, and deleted when the pod is removed.
                              \n Use this if: a) the volume is only needed while the
                              pod runs, b) features of normal volumes like restoring
                              from snapshot or capacity tracking are needed, c) the
                              storage driver is specified through a storage class,
                              and d) the storage driver supports dynamic volume provisioning
                              through a PersistentVolumeClaim (see EphemeralVolumeSource
                              for more information on the connection between this
                              volume type and PersistentVolumeClaim). \n Use PersistentVolumeClaim
                              or one of the vendor-specific APIs for volumes that
                              persist for longer than the lifecycle of an individual
                              pod. \n Use CSI for light-weight local ephemeral volumes
                              if the CSI driver is meant to be used that way - see
                              the documentation of the driver for more information.
                              \n A pod can use both types of ephemeral volumes and
                              persistent volumes at the same time."
                            properties:
                              volumeClaimTemplate:
                                description: "Will be used to create a stand-alone
                                  PVC to provision the volume. The pod in which this
                                  EphemeralVolumeSource is embedded will be the owner
                                  of the PVC, i.e. the PVC will be deleted together
                                  with the pod.  The name of the PVC will be `<pod
                                  name>-<volume name>` where `<volume name>` is the
                                  name from the `PodSpec.Volumes` array entry. Pod
                                  validation will reject the pod if the concatenated
                                  name is not valid for a PVC (for example, too long).
                                  \n An existing PVC with that name that is not owned
                                  by the pod will *not* be used for the pod to avoid
                                  using an unrelated volume by mistake. Starting the
                                  pod is then blocked until the unrelated PVC is removed.
                                  If such a pre-created PVC is meant to be used by
                                  the pod, the PVC has to updated with an owner reference
                                  to the pod once the pod exists. Normally this should
                                  not be necessary, but it may be useful when manually
                                  reconstructing a broken cluster. \n This field is
                                  read-only and no changes will be made by Kubernetes
                                  to the PVC after it has been created. \n Required,
                                  must not be nil."
                                properties:
                                  metadata:
                                    description: May contain labels and annotations
                                      that will be copied into the PVC when creating
                                      it. No other fields are allowed and will be
                                      rejected during validation.
                                    properties:
                                      annotations:
                                        additionalProperties:
                                          type: string
                                        type: object
                                      finalizers:
                                        items:
                                          type: string
                                        type: array
                                      labels:
                                        additionalProperties:
                                          type: string
                                        type: object
                                      name:
                                        type: string
                                      namespace:
                                        type: string
                                    type: object
                                  spec:
                                    description: The specification for the PersistentVolumeClaim.
                                      The entire content is copied unchanged into
                                      the PVC that gets created from this template.
                                      The same fields as in a PersistentVolumeClaim
                                      are also valid here.
                                    properties:
                                      accessModes:
                                        description: 'accessModes contains the desired
                                          access modes the volume should have. More
                                          info: https://kubernetes.io/docs/concepts/storage/persistent-volumes#access-modes-1'
                                        items:
                                          type: string
                                        type: array
                                      dataSource:
                                        description: 'dataSource field can be used
                                          to specify either: * An existing VolumeSnapshot
                                          object (snapshot.storage.k8s.io/VolumeSnapshot)
                                          * An existing PVC (PersistentVolumeClaim)
                                          If the provisioner or an external controller
                                          can support the specified data source, it
                                          will create a new volume based on the contents
                                          of the specified data source. When the AnyVolumeDataSource
                                          feature gate is enabled, dataSource contents
                                          will be copied to dataSourceRef, and dataSourceRef
                                          contents will be copied to dataSource when
                                          dataSourceRef.namespace is not specified.
                                          If the namespace is specified, then dataSourceRef
                                          will not be copied to dataSource.'
                                        properties:
                                          apiGroup:
                                            description: APIGroup is the group for
                                              the resource being referenced. If APIGroup
                                              is not specified, the specified Kind
                                              must be in the core API group. For any
                                              other third-party types, APIGroup is
                                              required.
                                            type: string
                                          kind:
                                            description: Kind is the type of resource
                                              being referenced
                                            type: string
                                          name:
                                            description: Name is the name of resource
                                              being referenced
                                            type: string
                                        required:
                                        - kind
                                        - name
                                        type: object
                                        x-kubernetes-map-type: atomic
                                      dataSourceRef:
                                        description: 'dataSourceRef specifies the
                                          object from which to populate the volume
                                          with data, if a non-empty volume is desired.
                                          This may be any object from a non-empty
                                          API group (non core object) or a PersistentVolumeClaim
                                          object. When this field is specified, volume
                                          binding will only succeed if the type of
                                          the specified object matches some installed
                                          volume populator or dynamic provisioner.
                                          This field will replace the functionality
                                          of the dataSource field and as such if both
                                          fields are non-empty, they must have the
                                          same value. For backwards compatibility,
                                          when namespace isn''t specified in dataSourceRef,
                                          both fields (dataSource and dataSourceRef)
                                          will be set to the same value automatically
                                          if one of them is empty and the other is
                                          non-empty. When namespace is specified in
                                          dataSourceRef, dataSource isn''t set to
                                          the same value and must be empty. There
                                          are three important differences between
                                          dataSource and dataSourceRef: * While dataSource
                                          only allows two specific types of objects,
                                          dataSourceRef allows any non-core object,
                                          as well as PersistentVolumeClaim objects.
                                          * While dataSource ignores disallowed values
                                          (dropping them), dataSourceRef preserves
                                          all values, and generates an error if a
                                          disallowed value is specified. * While dataSource
                                          only allows local objects, dataSourceRef
                                          allows objects in any namespaces. (Beta)
                                          Using this field requires the AnyVolumeDataSource
                                          feature gate to be enabled. (Alpha) Using
                                          the namespace field of dataSourceRef requires
                                          the CrossNamespaceVolumeDataSource feature
                                          gate to be enabled.'
                                        properties:
                                          apiGroup:
                                            description: APIGroup is the group for
                                              the resource being referenced. If APIGroup
                                              is not specified, the specified Kind
                                              must be in the core API group. For any
                                              other third-party types, APIGroup is
                                              required.
                                            type: string
                                          kind:
                                            description: Kind is the type of resource
                                              being referenced
                                            type: string
                                          name:
                                            description: Name is the name of resource
                                              being referenced
                                            type: string
                                          namespace:
                                            description: Namespace is the namespace
                                              of resource being referenced Note that
                                              when a namespace is specified, a gateway.networking.k8s.io/ReferenceGrant
                                              object is required in the referent namespace
                                              to allow that namespace's owner to accept
                                              the reference. See the ReferenceGrant
                                              documentation for details. (Alpha) This
                                              field requires the CrossNamespaceVolumeDataSource
                                              feature gate to be enabled.
                                            type: string
                                        required:
                                        - kind
                                        - name
                                        type: object
                                      resources:
                                        description: 'resources represents the minimum
                                          resources the volume should have. If RecoverVolumeExpansionFailure
                                          feature is enabled users are allowed to
                                          specify resource requirements that are lower
                                          than previous value but must still be higher
                                          than capacity recorded in the status field
                                          of the claim. More info: https://kubernetes.io/docs/concepts/storage/persistent-volumes#resources'
                                        properties:
                                          claims:
                                            description: "Claims lists the names of
                                              resources, defined in spec.resourceClaims,
                                              that are used by this container. \n
                                              This is an alpha field and requires
                                              enabling the DynamicResourceAllocation
                                              feature gate. \n This field is immutable.
                                              It can only be set for containers."
                                            items:
                                              description: ResourceClaim references
                                                one entry in PodSpec.ResourceClaims.
                                              properties:
                                                name:
                                                  description: Name must match the
                                                    name of one entry in pod.spec.resourceClaims
                                                    of the Pod where this field is
                                                    used. It makes that resource available
                                                    inside a container.
                                                  type: string
                                              required:
                                              - name
                                              type: object
                                            type: array
                                            x-kubernetes-list-map-keys:
                                            - name
                                            x-kubernetes-list-type: map
                                          limits:
                                            additionalProperties:
                                              anyOf:
                                              - type: integer
                                              - type: string
                                              pattern: ^(\+|-)?(([0-9]+(\.[0-9]*)?)|(\.[0-9]+))(([KMGTPE]i)|[numkMGTPE]|([eE](\+|-)?(([0-9]+(\.[0-9]*)?)|(\.[0-9]+))))?$
                                              x-kubernetes-int-or-string: true
                                            description: 'Limits describes the maximum
                                              amount of compute resources allowed.
                                              More info: https://kubernetes.io/docs/concepts/configuration/manage-resources-containers/'
                                            type: object
                                          requests:
                                            additionalProperties:
                                              anyOf:
                                              - type: integer
                                              - type: string
                                              pattern: ^(\+|-)?(([0-9]+(\.[0-9]*)?)|(\.[0-9]+))(([KMGTPE]i)|[numkMGTPE]|([eE](\+|-)?(([0-9]+(\.[0-9]*)?)|(\.[0-9]+))))?$
                                              x-kubernetes-int-or-string: true
                                            description: 'Requests describes the minimum
                                              amount of compute resources required.
                                              If Requests is omitted for a container,
                                              it defaults to Limits if that is explicitly
                                              specified, otherwise to an implementation-defined
                                              value. Requests cannot exceed Limits.
                                              More info: https://kubernetes.io/docs/concepts/configuration/manage-resources-containers/'
                                            type: object
                                        type: object
                                      selector:
                                        description: selector is a label query over
                                          volumes to consider for binding.
                                        properties:
                                          matchExpressions:
                                            description: matchExpressions is a list
                                              of label selector requirements. The
                                              requirements are ANDed.
                                            items:
                                              description: A label selector requirement
                                                is a selector that contains values,
                                                a key, and an operator that relates
                                                the key and values.
                                              properties:
                                                key:
                                                  description: key is the label key
                                                    that the selector applies to.
                                                  type: string
                                                operator:
                                                  description: operator represents
                                                    a key's relationship to a set
                                                    of values. Valid operators are
                                                    In, NotIn, Exists and DoesNotExist.
                                                  type: string
                                                values:
                                                  description: values is an array
                                                    of string values. If the operator
                                                    is In or NotIn, the values array
                                                    must be non-empty. If the operator
                                                    is Exists or DoesNotExist, the
                                                    values array must be empty. This
                                                    array is replaced during a strategic
                                                    merge patch.
                                                  items:
                                                    type: string
                                                  type: array
                                              required:
                                              - key
                                              - operator
                                              type: object
                                            type: array
                                          matchLabels:
                                            additionalProperties:
                                              type: string
                                            description: matchLabels is a map of {key,value}
                                              pairs. A single {key,value} in the matchLabels
                                              map is equivalent to an element of matchExpressions,
                                              whose key field is "key", the operator
                                              is "In", and the values array contains
                                              only "value". The requirements are ANDed.
                                            type: object
                                        type: object
                                        x-kubernetes-map-type: atomic
                                      storageClassName:
                                        description: 'storageClassName is the name
                                          of the StorageClass required by the claim.
                                          More info: https://kubernetes.io/docs/concepts/storage/persistent-volumes#class-1'
                                        type: string
                                      volumeMode:
                                        description: volumeMode defines what type
                                          of volume is required by the claim. Value
                                          of Filesystem is implied when not included
                                          in claim spec.
                                        type: string
                                      volumeName:
                                        description: volumeName is the binding reference
                                          to the PersistentVolume backing this claim.
                                        type: string
                                    type: object
                                required:
                                - spec
                                type: object
                            type: object
                          fc:
                            description: fc represents a Fibre Channel resource that
                              is attached to a kubelet's host machine and then exposed
                              to the pod.
                            properties:
                              fsType:
                                description: 'fsType is the filesystem type to mount.
                                  Must be a filesystem type supported by the host
                                  operating system. Ex. "ext4", "xfs", "ntfs". Implicitly
                                  inferred to be "ext4" if unspecified. TODO: how
                                  do we prevent errors in the filesystem from compromising
                                  the machine'
                                type: string
                              lun:
                                description: 'lun is Optional: FC target lun number'
                                format: int32
                                type: integer
                              readOnly:
                                description: 'readOnly is Optional: Defaults to false
                                  (read/write). ReadOnly here will force the ReadOnly
                                  setting in VolumeMounts.'
                                type: boolean
                              targetWWNs:
                                description: 'targetWWNs is Optional: FC target worldwide
                                  names (WWNs)'
                                items:
                                  type: string
                                type: array
                              wwids:
                                description: 'wwids Optional: FC volume world wide
                                  identifiers (wwids) Either wwids or combination
                                  of targetWWNs and lun must be set, but not both
                                  simultaneously.'
                                items:
                                  type: string
                                type: array
                            type: object
                          flexVolume:
                            description: flexVolume represents a generic volume resource
                              that is provisioned/attached using an exec based plugin.
                            properties:
                              driver:
                                description: driver is the name of the driver to use
                                  for this volume.
                                type: string
                              fsType:
                                description: fsType is the filesystem type to mount.
                                  Must be a filesystem type supported by the host
                                  operating system. Ex. "ext4", "xfs", "ntfs". The
                                  default filesystem depends on FlexVolume script.
                                type: string
                              options:
                                additionalProperties:
                                  type: string
                                description: 'options is Optional: this field holds
                                  extra command options if any.'
                                type: object
                              readOnly:
                                description: 'readOnly is Optional: defaults to false
                                  (read/write). ReadOnly here will force the ReadOnly
                                  setting in VolumeMounts.'
                                type: boolean
                              secretRef:
                                description: 'secretRef is Optional: secretRef is
                                  reference to the secret object containing sensitive
                                  information to pass to the plugin scripts. This
                                  may be empty if no secret object is specified. If
                                  the secret object contains more than one secret,
                                  all secrets are passed to the plugin scripts.'
                                properties:
                                  name:
                                    description: 'Name of the referent. More info:
                                      https://kubernetes.io/docs/concepts/overview/working-with-objects/names/#names
                                      TODO: Add other useful fields. apiVersion, kind,
                                      uid?'
                                    type: string
                                type: object
                                x-kubernetes-map-type: atomic
                            required:
                            - driver
                            type: object
                          flocker:
                            description: flocker represents a Flocker volume attached
                              to a kubelet's host machine. This depends on the Flocker
                              control service being running
                            properties:
                              datasetName:
                                description: datasetName is Name of the dataset stored
                                  as metadata -> name on the dataset for Flocker should
                                  be considered as deprecated
                                type: string
                              datasetUUID:
                                description: datasetUUID is the UUID of the dataset.
                                  This is unique identifier of a Flocker dataset
                                type: string
                            type: object
                          gcePersistentDisk:
                            description: 'gcePersistentDisk represents a GCE Disk
                              resource that is attached to a kubelet''s host machine
                              and then exposed to the pod. More info: https://kubernetes.io/docs/concepts/storage/volumes#gcepersistentdisk'
                            properties:
                              fsType:
                                description: 'fsType is filesystem type of the volume
                                  that you want to mount. Tip: Ensure that the filesystem
                                  type is supported by the host operating system.
                                  Examples: "ext4", "xfs", "ntfs". Implicitly inferred
                                  to be "ext4" if unspecified. More info: https://kubernetes.io/docs/concepts/storage/volumes#gcepersistentdisk
                                  TODO: how do we prevent errors in the filesystem
                                  from compromising the machine'
                                type: string
                              partition:
                                description: 'partition is the partition in the volume
                                  that you want to mount. If omitted, the default
                                  is to mount by volume name. Examples: For volume
                                  /dev/sda1, you specify the partition as "1". Similarly,
                                  the volume partition for /dev/sda is "0" (or you
                                  can leave the property empty). More info: https://kubernetes.io/docs/concepts/storage/volumes#gcepersistentdisk'
                                format: int32
                                type: integer
                              pdName:
                                description: 'pdName is unique name of the PD resource
                                  in GCE. Used to identify the disk in GCE. More info:
                                  https://kubernetes.io/docs/concepts/storage/volumes#gcepersistentdisk'
                                type: string
                              readOnly:
                                description: 'readOnly here will force the ReadOnly
                                  setting in VolumeMounts. Defaults to false. More
                                  info: https://kubernetes.io/docs/concepts/storage/volumes#gcepersistentdisk'
                                type: boolean
                            required:
                            - pdName
                            type: object
                          gitRepo:
                            description: 'gitRepo represents a git repository at a
                              particular revision. DEPRECATED: GitRepo is deprecated.
                              To provision a container with a git repo, mount an EmptyDir
                              into an InitContainer that clones the repo using git,
                              then mount the EmptyDir into the Pod''s container.'
                            properties:
                              directory:
                                description: directory is the target directory name.
                                  Must not contain or start with '..'.  If '.' is
                                  supplied, the volume directory will be the git repository.  Otherwise,
                                  if specified, the volume will contain the git repository
                                  in the subdirectory with the given name.
                                type: string
                              repository:
                                description: repository is the URL
                                type: string
                              revision:
                                description: revision is the commit hash for the specified
                                  revision.
                                type: string
                            required:
                            - repository
                            type: object
                          glusterfs:
                            description: 'glusterfs represents a Glusterfs mount on
                              the host that shares a pod''s lifetime. More info: https://examples.k8s.io/volumes/glusterfs/README.md'
                            properties:
                              endpoints:
                                description: 'endpoints is the endpoint name that
                                  details Glusterfs topology. More info: https://examples.k8s.io/volumes/glusterfs/README.md#create-a-pod'
                                type: string
                              path:
                                description: 'path is the Glusterfs volume path. More
                                  info: https://examples.k8s.io/volumes/glusterfs/README.md#create-a-pod'
                                type: string
                              readOnly:
                                description: 'readOnly here will force the Glusterfs
                                  volume to be mounted with read-only permissions.
                                  Defaults to false. More info: https://examples.k8s.io/volumes/glusterfs/README.md#create-a-pod'
                                type: boolean
                            required:
                            - endpoints
                            - path
                            type: object
                          hostPath:
                            description: 'hostPath represents a pre-existing file
                              or directory on the host machine that is directly exposed
                              to the container. This is generally used for system
                              agents or other privileged things that are allowed to
                              see the host machine. Most containers will NOT need
                              this. More info: https://kubernetes.io/docs/concepts/storage/volumes#hostpath
                              --- TODO(jonesdl) We need to restrict who can use host
                              directory mounts and who can/can not mount host directories
                              as read/write.'
                            properties:
                              path:
                                description: 'path of the directory on the host. If
                                  the path is a symlink, it will follow the link to
                                  the real path. More info: https://kubernetes.io/docs/concepts/storage/volumes#hostpath'
                                type: string
                              type:
                                description: 'type for HostPath Volume Defaults to
                                  "" More info: https://kubernetes.io/docs/concepts/storage/volumes#hostpath'
                                type: string
                            required:
                            - path
                            type: object
                          iscsi:
                            description: 'iscsi represents an ISCSI Disk resource
                              that is attached to a kubelet''s host machine and then
                              exposed to the pod. More info: https://examples.k8s.io/volumes/iscsi/README.md'
                            properties:
                              chapAuthDiscovery:
                                description: chapAuthDiscovery defines whether support
                                  iSCSI Discovery CHAP authentication
                                type: boolean
                              chapAuthSession:
                                description: chapAuthSession defines whether support
                                  iSCSI Session CHAP authentication
                                type: boolean
                              fsType:
                                description: 'fsType is the filesystem type of the
                                  volume that you want to mount. Tip: Ensure that
                                  the filesystem type is supported by the host operating
                                  system. Examples: "ext4", "xfs", "ntfs". Implicitly
                                  inferred to be "ext4" if unspecified. More info:
                                  https://kubernetes.io/docs/concepts/storage/volumes#iscsi
                                  TODO: how do we prevent errors in the filesystem
                                  from compromising the machine'
                                type: string
                              initiatorName:
                                description: initiatorName is the custom iSCSI Initiator
                                  Name. If initiatorName is specified with iscsiInterface
                                  simultaneously, new iSCSI interface <target portal>:<volume
                                  name> will be created for the connection.
                                type: string
                              iqn:
                                description: iqn is the target iSCSI Qualified Name.
                                type: string
                              iscsiInterface:
                                description: iscsiInterface is the interface Name
                                  that uses an iSCSI transport. Defaults to 'default'
                                  (tcp).
                                type: string
                              lun:
                                description: lun represents iSCSI Target Lun number.
                                format: int32
                                type: integer
                              portals:
                                description: portals is the iSCSI Target Portal List.
                                  The portal is either an IP or ip_addr:port if the
                                  port is other than default (typically TCP ports
                                  860 and 3260).
                                items:
                                  type: string
                                type: array
                              readOnly:
                                description: readOnly here will force the ReadOnly
                                  setting in VolumeMounts. Defaults to false.
                                type: boolean
                              secretRef:
                                description: secretRef is the CHAP Secret for iSCSI
                                  target and initiator authentication
                                properties:
                                  name:
                                    description: 'Name of the referent. More info:
                                      https://kubernetes.io/docs/concepts/overview/working-with-objects/names/#names
                                      TODO: Add other useful fields. apiVersion, kind,
                                      uid?'
                                    type: string
                                type: object
                                x-kubernetes-map-type: atomic
                              targetPortal:
                                description: targetPortal is iSCSI Target Portal.
                                  The Portal is either an IP or ip_addr:port if the
                                  port is other than default (typically TCP ports
                                  860 and 3260).
                                type: string
                            required:
                            - iqn
                            - lun
                            - targetPortal
                            type: object
                          name:
                            description: 'name of the volume. Must be a DNS_LABEL
                              and unique within the pod. More info: https://kubernetes.io/docs/concepts/overview/working-with-objects/names/#names'
                            type: string
                          nfs:
                            description: 'nfs represents an NFS mount on the host
                              that shares a pod''s lifetime More info: https://kubernetes.io/docs/concepts/storage/volumes#nfs'
                            properties:
                              path:
                                description: 'path that is exported by the NFS server.
                                  More info: https://kubernetes.io/docs/concepts/storage/volumes#nfs'
                                type: string
                              readOnly:
                                description: 'readOnly here will force the NFS export
                                  to be mounted with read-only permissions. Defaults
                                  to false. More info: https://kubernetes.io/docs/concepts/storage/volumes#nfs'
                                type: boolean
                              server:
                                description: 'server is the hostname or IP address
                                  of the NFS server. More info: https://kubernetes.io/docs/concepts/storage/volumes#nfs'
                                type: string
                            required:
                            - path
                            - server
                            type: object
                          persistentVolumeClaim:
                            description: 'persistentVolumeClaimVolumeSource represents
                              a reference to a PersistentVolumeClaim in the same namespace.
                              More info: https://kubernetes.io/docs/concepts/storage/persistent-volumes#persistentvolumeclaims'
                            properties:
                              claimName:
                                description: 'claimName is the name of a PersistentVolumeClaim
                                  in the same namespace as the pod using this volume.
                                  More info: https://kubernetes.io/docs/concepts/storage/persistent-volumes#persistentvolumeclaims'
                                type: string
                              readOnly:
                                description: readOnly Will force the ReadOnly setting
                                  in VolumeMounts. Default false.
                                type: boolean
                            required:
                            - claimName
                            type: object
                          photonPersistentDisk:
                            description: photonPersistentDisk represents a PhotonController
                              persistent disk attached and mounted on kubelets host
                              machine
                            properties:
                              fsType:
                                description: fsType is the filesystem type to mount.
                                  Must be a filesystem type supported by the host
                                  operating system. Ex. "ext4", "xfs", "ntfs". Implicitly
                                  inferred to be "ext4" if unspecified.
                                type: string
                              pdID:
                                description: pdID is the ID that identifies Photon
                                  Controller persistent disk
                                type: string
                            required:
                            - pdID
                            type: object
                          portworxVolume:
                            description: portworxVolume represents a portworx volume
                              attached and mounted on kubelets host machine
                            properties:
                              fsType:
                                description: fSType represents the filesystem type
                                  to mount Must be a filesystem type supported by
                                  the host operating system. Ex. "ext4", "xfs". Implicitly
                                  inferred to be "ext4" if unspecified.
                                type: string
                              readOnly:
                                description: readOnly defaults to false (read/write).
                                  ReadOnly here will force the ReadOnly setting in
                                  VolumeMounts.
                                type: boolean
                              volumeID:
                                description: volumeID uniquely identifies a Portworx
                                  volume
                                type: string
                            required:
                            - volumeID
                            type: object
                          projected:
                            description: projected items for all in one resources
                              secrets, configmaps, and downward API
                            properties:
                              defaultMode:
                                description: defaultMode are the mode bits used to
                                  set permissions on created files by default. Must
                                  be an octal value between 0000 and 0777 or a decimal
                                  value between 0 and 511. YAML accepts both octal
                                  and decimal values, JSON requires decimal values
                                  for mode bits. Directories within the path are not
                                  affected by this setting. This might be in conflict
                                  with other options that affect the file mode, like
                                  fsGroup, and the result can be other mode bits set.
                                format: int32
                                type: integer
                              sources:
                                description: sources is the list of volume projections
                                items:
                                  description: Projection that may be projected along
                                    with other supported volume types
                                  properties:
                                    configMap:
                                      description: configMap information about the
                                        configMap data to project
                                      properties:
                                        items:
                                          description: items if unspecified, each
                                            key-value pair in the Data field of the
                                            referenced ConfigMap will be projected
                                            into the volume as a file whose name is
                                            the key and content is the value. If specified,
                                            the listed keys will be projected into
                                            the specified paths, and unlisted keys
                                            will not be present. If a key is specified
                                            which is not present in the ConfigMap,
                                            the volume setup will error unless it
                                            is marked optional. Paths must be relative
                                            and may not contain the '..' path or start
                                            with '..'.
                                          items:
                                            description: Maps a string key to a path
                                              within a volume.
                                            properties:
                                              key:
                                                description: key is the key to project.
                                                type: string
                                              mode:
                                                description: 'mode is Optional: mode
                                                  bits used to set permissions on
                                                  this file. Must be an octal value
                                                  between 0000 and 0777 or a decimal
                                                  value between 0 and 511. YAML accepts
                                                  both octal and decimal values, JSON
                                                  requires decimal values for mode
                                                  bits. If not specified, the volume
                                                  defaultMode will be used. This might
                                                  be in conflict with other options
                                                  that affect the file mode, like
                                                  fsGroup, and the result can be other
                                                  mode bits set.'
                                                format: int32
                                                type: integer
                                              path:
                                                description: path is the relative
                                                  path of the file to map the key
                                                  to. May not be an absolute path.
                                                  May not contain the path element
                                                  '..'. May not start with the string
                                                  '..'.
                                                type: string
                                            required:
                                            - key
                                            - path
                                            type: object
                                          type: array
                                        name:
                                          description: 'Name of the referent. More
                                            info: https://kubernetes.io/docs/concepts/overview/working-with-objects/names/#names
                                            TODO: Add other useful fields. apiVersion,
                                            kind, uid?'
                                          type: string
                                        optional:
                                          description: optional specify whether the
                                            ConfigMap or its keys must be defined
                                          type: boolean
                                      type: object
                                      x-kubernetes-map-type: atomic
                                    downwardAPI:
                                      description: downwardAPI information about the
                                        downwardAPI data to project
                                      properties:
                                        items:
                                          description: Items is a list of DownwardAPIVolume
                                            file
                                          items:
                                            description: DownwardAPIVolumeFile represents
                                              information to create the file containing
                                              the pod field
                                            properties:
                                              fieldRef:
                                                description: 'Required: Selects a
                                                  field of the pod: only annotations,
                                                  labels, name and namespace are supported.'
                                                properties:
                                                  apiVersion:
                                                    description: Version of the schema
                                                      the FieldPath is written in
                                                      terms of, defaults to "v1".
                                                    type: string
                                                  fieldPath:
                                                    description: Path of the field
                                                      to select in the specified API
                                                      version.
                                                    type: string
                                                required:
                                                - fieldPath
                                                type: object
                                                x-kubernetes-map-type: atomic
                                              mode:
                                                description: 'Optional: mode bits
                                                  used to set permissions on this
                                                  file, must be an octal value between
                                                  0000 and 0777 or a decimal value
                                                  between 0 and 511. YAML accepts
                                                  both octal and decimal values, JSON
                                                  requires decimal values for mode
                                                  bits. If not specified, the volume
                                                  defaultMode will be used. This might
                                                  be in conflict with other options
                                                  that affect the file mode, like
                                                  fsGroup, and the result can be other
                                                  mode bits set.'
                                                format: int32
                                                type: integer
                                              path:
                                                description: 'Required: Path is  the
                                                  relative path name of the file to
                                                  be created. Must not be absolute
                                                  or contain the ''..'' path. Must
                                                  be utf-8 encoded. The first item
                                                  of the relative path must not start
                                                  with ''..'''
                                                type: string
                                              resourceFieldRef:
                                                description: 'Selects a resource of
                                                  the container: only resources limits
                                                  and requests (limits.cpu, limits.memory,
                                                  requests.cpu and requests.memory)
                                                  are currently supported.'
                                                properties:
                                                  containerName:
                                                    description: 'Container name:
                                                      required for volumes, optional
                                                      for env vars'
                                                    type: string
                                                  divisor:
                                                    anyOf:
                                                    - type: integer
                                                    - type: string
                                                    description: Specifies the output
                                                      format of the exposed resources,
                                                      defaults to "1"
                                                    pattern: ^(\+|-)?(([0-9]+(\.[0-9]*)?)|(\.[0-9]+))(([KMGTPE]i)|[numkMGTPE]|([eE](\+|-)?(([0-9]+(\.[0-9]*)?)|(\.[0-9]+))))?$
                                                    x-kubernetes-int-or-string: true
                                                  resource:
                                                    description: 'Required: resource
                                                      to select'
                                                    type: string
                                                required:
                                                - resource
                                                type: object
                                                x-kubernetes-map-type: atomic
                                            required:
                                            - path
                                            type: object
                                          type: array
                                      type: object
                                    secret:
                                      description: secret information about the secret
                                        data to project
                                      properties:
                                        items:
                                          description: items if unspecified, each
                                            key-value pair in the Data field of the
                                            referenced Secret will be projected into
                                            the volume as a file whose name is the
                                            key and content is the value. If specified,
                                            the listed keys will be projected into
                                            the specified paths, and unlisted keys
                                            will not be present. If a key is specified
                                            which is not present in the Secret, the
                                            volume setup will error unless it is marked
                                            optional. Paths must be relative and may
                                            not contain the '..' path or start with
                                            '..'.
                                          items:
                                            description: Maps a string key to a path
                                              within a volume.
                                            properties:
                                              key:
                                                description: key is the key to project.
                                                type: string
                                              mode:
                                                description: 'mode is Optional: mode
                                                  bits used to set permissions on
                                                  this file. Must be an octal value
                                                  between 0000 and 0777 or a decimal
                                                  value between 0 and 511. YAML accepts
                                                  both octal and decimal values, JSON
                                                  requires decimal values for mode
                                                  bits. If not specified, the volume
                                                  defaultMode will be used. This might
                                                  be in conflict with other options
                                                  that affect the file mode, like
                                                  fsGroup, and the result can be other
                                                  mode bits set.'
                                                format: int32
                                                type: integer
                                              path:
                                                description: path is the relative
                                                  path of the file to map the key
                                                  to. May not be an absolute path.
                                                  May not contain the path element
                                                  '..'. May not start with the string
                                                  '..'.
                                                type: string
                                            required:
                                            - key
                                            - path
                                            type: object
                                          type: array
                                        name:
                                          description: 'Name of the referent. More
                                            info: https://kubernetes.io/docs/concepts/overview/working-with-objects/names/#names
                                            TODO: Add other useful fields. apiVersion,
                                            kind, uid?'
                                          type: string
                                        optional:
                                          description: optional field specify whether
                                            the Secret or its key must be defined
                                          type: boolean
                                      type: object
                                      x-kubernetes-map-type: atomic
                                    serviceAccountToken:
                                      description: serviceAccountToken is information
                                        about the serviceAccountToken data to project
                                      properties:
                                        audience:
                                          description: audience is the intended audience
                                            of the token. A recipient of a token must
                                            identify itself with an identifier specified
                                            in the audience of the token, and otherwise
                                            should reject the token. The audience
                                            defaults to the identifier of the apiserver.
                                          type: string
                                        expirationSeconds:
                                          description: expirationSeconds is the requested
                                            duration of validity of the service account
                                            token. As the token approaches expiration,
                                            the kubelet volume plugin will proactively
                                            rotate the service account token. The
                                            kubelet will start trying to rotate the
                                            token if the token is older than 80 percent
                                            of its time to live or if the token is
                                            older than 24 hours.Defaults to 1 hour
                                            and must be at least 10 minutes.
                                          format: int64
                                          type: integer
                                        path:
                                          description: path is the path relative to
                                            the mount point of the file to project
                                            the token into.
                                          type: string
                                      required:
                                      - path
                                      type: object
                                  type: object
                                type: array
                            type: object
                          quobyte:
                            description: quobyte represents a Quobyte mount on the
                              host that shares a pod's lifetime
                            properties:
                              group:
                                description: group to map volume access to Default
                                  is no group
                                type: string
                              readOnly:
                                description: readOnly here will force the Quobyte
                                  volume to be mounted with read-only permissions.
                                  Defaults to false.
                                type: boolean
                              registry:
                                description: registry represents a single or multiple
                                  Quobyte Registry services specified as a string
                                  as host:port pair (multiple entries are separated
                                  with commas) which acts as the central registry
                                  for volumes
                                type: string
                              tenant:
                                description: tenant owning the given Quobyte volume
                                  in the Backend Used with dynamically provisioned
                                  Quobyte volumes, value is set by the plugin
                                type: string
                              user:
                                description: user to map volume access to Defaults
                                  to serivceaccount user
                                type: string
                              volume:
                                description: volume is a string that references an
                                  already created Quobyte volume by name.
                                type: string
                            required:
                            - registry
                            - volume
                            type: object
                          rbd:
                            description: 'rbd represents a Rados Block Device mount
                              on the host that shares a pod''s lifetime. More info:
                              https://examples.k8s.io/volumes/rbd/README.md'
                            properties:
                              fsType:
                                description: 'fsType is the filesystem type of the
                                  volume that you want to mount. Tip: Ensure that
                                  the filesystem type is supported by the host operating
                                  system. Examples: "ext4", "xfs", "ntfs". Implicitly
                                  inferred to be "ext4" if unspecified. More info:
                                  https://kubernetes.io/docs/concepts/storage/volumes#rbd
                                  TODO: how do we prevent errors in the filesystem
                                  from compromising the machine'
                                type: string
                              image:
                                description: 'image is the rados image name. More
                                  info: https://examples.k8s.io/volumes/rbd/README.md#how-to-use-it'
                                type: string
                              keyring:
                                description: 'keyring is the path to key ring for
                                  RBDUser. Default is /etc/ceph/keyring. More info:
                                  https://examples.k8s.io/volumes/rbd/README.md#how-to-use-it'
                                type: string
                              monitors:
                                description: 'monitors is a collection of Ceph monitors.
                                  More info: https://examples.k8s.io/volumes/rbd/README.md#how-to-use-it'
                                items:
                                  type: string
                                type: array
                              pool:
                                description: 'pool is the rados pool name. Default
                                  is rbd. More info: https://examples.k8s.io/volumes/rbd/README.md#how-to-use-it'
                                type: string
                              readOnly:
                                description: 'readOnly here will force the ReadOnly
                                  setting in VolumeMounts. Defaults to false. More
                                  info: https://examples.k8s.io/volumes/rbd/README.md#how-to-use-it'
                                type: boolean
                              secretRef:
                                description: 'secretRef is name of the authentication
                                  secret for RBDUser. If provided overrides keyring.
                                  Default is nil. More info: https://examples.k8s.io/volumes/rbd/README.md#how-to-use-it'
                                properties:
                                  name:
                                    description: 'Name of the referent. More info:
                                      https://kubernetes.io/docs/concepts/overview/working-with-objects/names/#names
                                      TODO: Add other useful fields. apiVersion, kind,
                                      uid?'
                                    type: string
                                type: object
                                x-kubernetes-map-type: atomic
                              user:
                                description: 'user is the rados user name. Default
                                  is admin. More info: https://examples.k8s.io/volumes/rbd/README.md#how-to-use-it'
                                type: string
                            required:
                            - image
                            - monitors
                            type: object
                          scaleIO:
                            description: scaleIO represents a ScaleIO persistent volume
                              attached and mounted on Kubernetes nodes.
                            properties:
                              fsType:
                                description: fsType is the filesystem type to mount.
                                  Must be a filesystem type supported by the host
                                  operating system. Ex. "ext4", "xfs", "ntfs". Default
                                  is "xfs".
                                type: string
                              gateway:
                                description: gateway is the host address of the ScaleIO
                                  API Gateway.
                                type: string
                              protectionDomain:
                                description: protectionDomain is the name of the ScaleIO
                                  Protection Domain for the configured storage.
                                type: string
                              readOnly:
                                description: readOnly Defaults to false (read/write).
                                  ReadOnly here will force the ReadOnly setting in
                                  VolumeMounts.
                                type: boolean
                              secretRef:
                                description: secretRef references to the secret for
                                  ScaleIO user and other sensitive information. If
                                  this is not provided, Login operation will fail.
                                properties:
                                  name:
                                    description: 'Name of the referent. More info:
                                      https://kubernetes.io/docs/concepts/overview/working-with-objects/names/#names
                                      TODO: Add other useful fields. apiVersion, kind,
                                      uid?'
                                    type: string
                                type: object
                                x-kubernetes-map-type: atomic
                              sslEnabled:
                                description: sslEnabled Flag enable/disable SSL communication
                                  with Gateway, default false
                                type: boolean
                              storageMode:
                                description: storageMode indicates whether the storage
                                  for a volume should be ThickProvisioned or ThinProvisioned.
                                  Default is ThinProvisioned.
                                type: string
                              storagePool:
                                description: storagePool is the ScaleIO Storage Pool
                                  associated with the protection domain.
                                type: string
                              system:
                                description: system is the name of the storage system
                                  as configured in ScaleIO.
                                type: string
                              volumeName:
                                description: volumeName is the name of a volume already
                                  created in the ScaleIO system that is associated
                                  with this volume source.
                                type: string
                            required:
                            - gateway
                            - secretRef
                            - system
                            type: object
                          secret:
                            description: 'secret represents a secret that should populate
                              this volume. More info: https://kubernetes.io/docs/concepts/storage/volumes#secret'
                            properties:
                              defaultMode:
                                description: 'defaultMode is Optional: mode bits used
                                  to set permissions on created files by default.
                                  Must be an octal value between 0000 and 0777 or
                                  a decimal value between 0 and 511. YAML accepts
                                  both octal and decimal values, JSON requires decimal
                                  values for mode bits. Defaults to 0644. Directories
                                  within the path are not affected by this setting.
                                  This might be in conflict with other options that
                                  affect the file mode, like fsGroup, and the result
                                  can be other mode bits set.'
                                format: int32
                                type: integer
                              items:
                                description: items If unspecified, each key-value
                                  pair in the Data field of the referenced Secret
                                  will be projected into the volume as a file whose
                                  name is the key and content is the value. If specified,
                                  the listed keys will be projected into the specified
                                  paths, and unlisted keys will not be present. If
                                  a key is specified which is not present in the Secret,
                                  the volume setup will error unless it is marked
                                  optional. Paths must be relative and may not contain
                                  the '..' path or start with '..'.
                                items:
                                  description: Maps a string key to a path within
                                    a volume.
                                  properties:
                                    key:
                                      description: key is the key to project.
                                      type: string
                                    mode:
                                      description: 'mode is Optional: mode bits used
                                        to set permissions on this file. Must be an
                                        octal value between 0000 and 0777 or a decimal
                                        value between 0 and 511. YAML accepts both
                                        octal and decimal values, JSON requires decimal
                                        values for mode bits. If not specified, the
                                        volume defaultMode will be used. This might
                                        be in conflict with other options that affect
                                        the file mode, like fsGroup, and the result
                                        can be other mode bits set.'
                                      format: int32
                                      type: integer
                                    path:
                                      description: path is the relative path of the
                                        file to map the key to. May not be an absolute
                                        path. May not contain the path element '..'.
                                        May not start with the string '..'.
                                      type: string
                                  required:
                                  - key
                                  - path
                                  type: object
                                type: array
                              optional:
                                description: optional field specify whether the Secret
                                  or its keys must be defined
                                type: boolean
                              secretName:
                                description: 'secretName is the name of the secret
                                  in the pod''s namespace to use. More info: https://kubernetes.io/docs/concepts/storage/volumes#secret'
                                type: string
                            type: object
                          storageos:
                            description: storageOS represents a StorageOS volume attached
                              and mounted on Kubernetes nodes.
                            properties:
                              fsType:
                                description: fsType is the filesystem type to mount.
                                  Must be a filesystem type supported by the host
                                  operating system. Ex. "ext4", "xfs", "ntfs". Implicitly
                                  inferred to be "ext4" if unspecified.
                                type: string
                              readOnly:
                                description: readOnly defaults to false (read/write).
                                  ReadOnly here will force the ReadOnly setting in
                                  VolumeMounts.
                                type: boolean
                              secretRef:
                                description: secretRef specifies the secret to use
                                  for obtaining the StorageOS API credentials.  If
                                  not specified, default values will be attempted.
                                properties:
                                  name:
                                    description: 'Name of the referent. More info:
                                      https://kubernetes.io/docs/concepts/overview/working-with-objects/names/#names
                                      TODO: Add other useful fields. apiVersion, kind,
                                      uid?'
                                    type: string
                                type: object
                                x-kubernetes-map-type: atomic
                              volumeName:
                                description: volumeName is the human-readable name
                                  of the StorageOS volume.  Volume names are only
                                  unique within a namespace.
                                type: string
                              volumeNamespace:
                                description: volumeNamespace specifies the scope of
                                  the volume within StorageOS.  If no namespace is
                                  specified then the Pod's namespace will be used.  This
                                  allows the Kubernetes name scoping to be mirrored
                                  within StorageOS for tighter integration. Set VolumeName
                                  to any name to override the default behaviour. Set
                                  to "default" if you are not using namespaces within
                                  StorageOS. Namespaces that do not pre-exist within
                                  StorageOS will be created.
                                type: string
                            type: object
                          vsphereVolume:
                            description: vsphereVolume represents a vSphere volume
                              attached and mounted on kubelets host machine
                            properties:
                              fsType:
                                description: fsType is filesystem type to mount. Must
                                  be a filesystem type supported by the host operating
                                  system. Ex. "ext4", "xfs", "ntfs". Implicitly inferred
                                  to be "ext4" if unspecified.
                                type: string
                              storagePolicyID:
                                description: storagePolicyID is the storage Policy
                                  Based Management (SPBM) profile ID associated with
                                  the StoragePolicyName.
                                type: string
                              storagePolicyName:
                                description: storagePolicyName is the storage Policy
                                  Based Management (SPBM) profile name.
                                type: string
                              volumePath:
                                description: volumePath is the path that identifies
                                  vSphere volume vmdk
                                type: string
                            required:
                            - volumePath
                            type: object
                        required:
                        - name
                        type: object
                      type: array
                  required:
                  - name
                  type: object
                type: array
              monitor:
                default: false
                description: A switch to enable monitoring and is set as false by
                  default. KubeBlocks provides an extension mechanism to support component
                  level monitoring, which will scrape metrics auto or manually from
                  servers in component and export metrics to Time Series Database.
                type: boolean
              offlineInstances:
                description: Specifies instances to be scaled in with dedicated names
                  in the list.
                items:
                  type: string
                type: array
              replicas:
                default: 1
                description: Specifies the desired number of replicas for the component's
                  workload.
                format: int32
                minimum: 0
                type: integer
              resources:
                description: Requests and limits of workload resources.
                properties:
                  claims:
                    description: "Claims lists the names of resources, defined in
                      spec.resourceClaims, that are used by this container. \n This
                      is an alpha field and requires enabling the DynamicResourceAllocation
                      feature gate. \n This field is immutable. It can only be set
                      for containers."
                    items:
                      description: ResourceClaim references one entry in PodSpec.ResourceClaims.
                      properties:
                        name:
                          description: Name must match the name of one entry in pod.spec.resourceClaims
                            of the Pod where this field is used. It makes that resource
                            available inside a container.
                          type: string
                      required:
                      - name
                      type: object
                    type: array
                    x-kubernetes-list-map-keys:
                    - name
                    x-kubernetes-list-type: map
                  limits:
                    additionalProperties:
                      anyOf:
                      - type: integer
                      - type: string
                      pattern: ^(\+|-)?(([0-9]+(\.[0-9]*)?)|(\.[0-9]+))(([KMGTPE]i)|[numkMGTPE]|([eE](\+|-)?(([0-9]+(\.[0-9]*)?)|(\.[0-9]+))))?$
                      x-kubernetes-int-or-string: true
                    description: 'Limits describes the maximum amount of compute resources
                      allowed. More info: https://kubernetes.io/docs/concepts/configuration/manage-resources-containers/'
                    type: object
                  requests:
                    additionalProperties:
                      anyOf:
                      - type: integer
                      - type: string
                      pattern: ^(\+|-)?(([0-9]+(\.[0-9]*)?)|(\.[0-9]+))(([KMGTPE]i)|[numkMGTPE]|([eE](\+|-)?(([0-9]+(\.[0-9]*)?)|(\.[0-9]+))))?$
                      x-kubernetes-int-or-string: true
                    description: 'Requests describes the minimum amount of compute
                      resources required. If Requests is omitted for a container,
                      it defaults to Limits if that is explicitly specified, otherwise
                      to an implementation-defined value. Requests cannot exceed Limits.
                      More info: https://kubernetes.io/docs/concepts/configuration/manage-resources-containers/'
                    type: object
                type: object
                x-kubernetes-preserve-unknown-fields: true
<<<<<<< HEAD
              schedulingPolicy:
                description: Specifies the scheduling policy for the component.
                properties:
                  affinity:
                    description: If specified, the cluster's scheduling constraints.
                    properties:
                      nodeAffinity:
                        description: Describes node affinity scheduling rules for
                          the pod.
                        properties:
                          preferredDuringSchedulingIgnoredDuringExecution:
                            description: The scheduler will prefer to schedule pods
                              to nodes that satisfy the affinity expressions specified
                              by this field, but it may choose a node that violates
                              one or more of the expressions. The node that is most
                              preferred is the one with the greatest sum of weights,
                              i.e. for each node that meets all of the scheduling
                              requirements (resource request, requiredDuringScheduling
                              affinity expressions, etc.), compute a sum by iterating
                              through the elements of this field and adding "weight"
                              to the sum if the node matches the corresponding matchExpressions;
                              the node(s) with the highest sum are the most preferred.
                            items:
                              description: An empty preferred scheduling term matches
                                all objects with implicit weight 0 (i.e. it's a no-op).
                                A null preferred scheduling term matches no objects
                                (i.e. is also a no-op).
                              properties:
                                preference:
                                  description: A node selector term, associated with
                                    the corresponding weight.
                                  properties:
                                    matchExpressions:
                                      description: A list of node selector requirements
                                        by node's labels.
                                      items:
                                        description: A node selector requirement is
                                          a selector that contains values, a key,
                                          and an operator that relates the key and
                                          values.
                                        properties:
                                          key:
                                            description: The label key that the selector
                                              applies to.
                                            type: string
                                          operator:
                                            description: Represents a key's relationship
                                              to a set of values. Valid operators
                                              are In, NotIn, Exists, DoesNotExist.
                                              Gt, and Lt.
                                            type: string
                                          values:
                                            description: An array of string values.
                                              If the operator is In or NotIn, the
                                              values array must be non-empty. If the
                                              operator is Exists or DoesNotExist,
                                              the values array must be empty. If the
                                              operator is Gt or Lt, the values array
                                              must have a single element, which will
                                              be interpreted as an integer. This array
                                              is replaced during a strategic merge
                                              patch.
                                            items:
                                              type: string
                                            type: array
                                        required:
                                        - key
                                        - operator
                                        type: object
                                      type: array
                                    matchFields:
                                      description: A list of node selector requirements
                                        by node's fields.
                                      items:
                                        description: A node selector requirement is
                                          a selector that contains values, a key,
                                          and an operator that relates the key and
                                          values.
                                        properties:
                                          key:
                                            description: The label key that the selector
                                              applies to.
                                            type: string
                                          operator:
                                            description: Represents a key's relationship
                                              to a set of values. Valid operators
                                              are In, NotIn, Exists, DoesNotExist.
                                              Gt, and Lt.
                                            type: string
                                          values:
                                            description: An array of string values.
                                              If the operator is In or NotIn, the
                                              values array must be non-empty. If the
                                              operator is Exists or DoesNotExist,
                                              the values array must be empty. If the
                                              operator is Gt or Lt, the values array
                                              must have a single element, which will
                                              be interpreted as an integer. This array
                                              is replaced during a strategic merge
                                              patch.
                                            items:
                                              type: string
                                            type: array
                                        required:
                                        - key
                                        - operator
                                        type: object
                                      type: array
                                  type: object
                                  x-kubernetes-map-type: atomic
                                weight:
                                  description: Weight associated with matching the
                                    corresponding nodeSelectorTerm, in the range 1-100.
                                  format: int32
                                  type: integer
                              required:
                              - preference
                              - weight
                              type: object
                            type: array
                          requiredDuringSchedulingIgnoredDuringExecution:
                            description: If the affinity requirements specified by
                              this field are not met at scheduling time, the pod will
                              not be scheduled onto the node. If the affinity requirements
                              specified by this field cease to be met at some point
                              during pod execution (e.g. due to an update), the system
                              may or may not try to eventually evict the pod from
                              its node.
                            properties:
                              nodeSelectorTerms:
                                description: Required. A list of node selector terms.
                                  The terms are ORed.
                                items:
                                  description: A null or empty node selector term
                                    matches no objects. The requirements of them are
                                    ANDed. The TopologySelectorTerm type implements
                                    a subset of the NodeSelectorTerm.
                                  properties:
                                    matchExpressions:
                                      description: A list of node selector requirements
                                        by node's labels.
                                      items:
                                        description: A node selector requirement is
                                          a selector that contains values, a key,
                                          and an operator that relates the key and
                                          values.
                                        properties:
                                          key:
                                            description: The label key that the selector
                                              applies to.
                                            type: string
                                          operator:
                                            description: Represents a key's relationship
                                              to a set of values. Valid operators
                                              are In, NotIn, Exists, DoesNotExist.
                                              Gt, and Lt.
                                            type: string
                                          values:
                                            description: An array of string values.
                                              If the operator is In or NotIn, the
                                              values array must be non-empty. If the
                                              operator is Exists or DoesNotExist,
                                              the values array must be empty. If the
                                              operator is Gt or Lt, the values array
                                              must have a single element, which will
                                              be interpreted as an integer. This array
                                              is replaced during a strategic merge
                                              patch.
                                            items:
                                              type: string
                                            type: array
                                        required:
                                        - key
                                        - operator
                                        type: object
                                      type: array
                                    matchFields:
                                      description: A list of node selector requirements
                                        by node's fields.
                                      items:
                                        description: A node selector requirement is
                                          a selector that contains values, a key,
                                          and an operator that relates the key and
                                          values.
                                        properties:
                                          key:
                                            description: The label key that the selector
                                              applies to.
                                            type: string
                                          operator:
                                            description: Represents a key's relationship
                                              to a set of values. Valid operators
                                              are In, NotIn, Exists, DoesNotExist.
                                              Gt, and Lt.
                                            type: string
                                          values:
                                            description: An array of string values.
                                              If the operator is In or NotIn, the
                                              values array must be non-empty. If the
                                              operator is Exists or DoesNotExist,
                                              the values array must be empty. If the
                                              operator is Gt or Lt, the values array
                                              must have a single element, which will
                                              be interpreted as an integer. This array
                                              is replaced during a strategic merge
                                              patch.
                                            items:
                                              type: string
                                            type: array
                                        required:
                                        - key
                                        - operator
                                        type: object
                                      type: array
                                  type: object
                                  x-kubernetes-map-type: atomic
                                type: array
                            required:
                            - nodeSelectorTerms
                            type: object
                            x-kubernetes-map-type: atomic
                        type: object
                      podAffinity:
                        description: Describes pod affinity scheduling rules (e.g.
                          co-locate this pod in the same node, zone, etc. as some
                          other pod(s)).
                        properties:
                          preferredDuringSchedulingIgnoredDuringExecution:
                            description: The scheduler will prefer to schedule pods
                              to nodes that satisfy the affinity expressions specified
                              by this field, but it may choose a node that violates
                              one or more of the expressions. The node that is most
                              preferred is the one with the greatest sum of weights,
                              i.e. for each node that meets all of the scheduling
                              requirements (resource request, requiredDuringScheduling
                              affinity expressions, etc.), compute a sum by iterating
                              through the elements of this field and adding "weight"
                              to the sum if the node has pods which matches the corresponding
                              podAffinityTerm; the node(s) with the highest sum are
                              the most preferred.
                            items:
                              description: The weights of all of the matched WeightedPodAffinityTerm
                                fields are added per-node to find the most preferred
                                node(s)
                              properties:
                                podAffinityTerm:
                                  description: Required. A pod affinity term, associated
                                    with the corresponding weight.
                                  properties:
                                    labelSelector:
                                      description: A label query over a set of resources,
                                        in this case pods.
                                      properties:
                                        matchExpressions:
                                          description: matchExpressions is a list
                                            of label selector requirements. The requirements
                                            are ANDed.
                                          items:
                                            description: A label selector requirement
                                              is a selector that contains values,
                                              a key, and an operator that relates
                                              the key and values.
                                            properties:
                                              key:
                                                description: key is the label key
                                                  that the selector applies to.
                                                type: string
                                              operator:
                                                description: operator represents a
                                                  key's relationship to a set of values.
                                                  Valid operators are In, NotIn, Exists
                                                  and DoesNotExist.
                                                type: string
                                              values:
                                                description: values is an array of
                                                  string values. If the operator is
                                                  In or NotIn, the values array must
                                                  be non-empty. If the operator is
                                                  Exists or DoesNotExist, the values
                                                  array must be empty. This array
                                                  is replaced during a strategic merge
                                                  patch.
                                                items:
                                                  type: string
                                                type: array
                                            required:
                                            - key
                                            - operator
                                            type: object
                                          type: array
                                        matchLabels:
                                          additionalProperties:
                                            type: string
                                          description: matchLabels is a map of {key,value}
                                            pairs. A single {key,value} in the matchLabels
                                            map is equivalent to an element of matchExpressions,
                                            whose key field is "key", the operator
                                            is "In", and the values array contains
                                            only "value". The requirements are ANDed.
                                          type: object
                                      type: object
                                      x-kubernetes-map-type: atomic
                                    namespaceSelector:
                                      description: A label query over the set of namespaces
                                        that the term applies to. The term is applied
                                        to the union of the namespaces selected by
                                        this field and the ones listed in the namespaces
                                        field. null selector and null or empty namespaces
                                        list means "this pod's namespace". An empty
                                        selector ({}) matches all namespaces.
                                      properties:
                                        matchExpressions:
                                          description: matchExpressions is a list
                                            of label selector requirements. The requirements
                                            are ANDed.
                                          items:
                                            description: A label selector requirement
                                              is a selector that contains values,
                                              a key, and an operator that relates
                                              the key and values.
                                            properties:
                                              key:
                                                description: key is the label key
                                                  that the selector applies to.
                                                type: string
                                              operator:
                                                description: operator represents a
                                                  key's relationship to a set of values.
                                                  Valid operators are In, NotIn, Exists
                                                  and DoesNotExist.
                                                type: string
                                              values:
                                                description: values is an array of
                                                  string values. If the operator is
                                                  In or NotIn, the values array must
                                                  be non-empty. If the operator is
                                                  Exists or DoesNotExist, the values
                                                  array must be empty. This array
                                                  is replaced during a strategic merge
                                                  patch.
                                                items:
                                                  type: string
                                                type: array
                                            required:
                                            - key
                                            - operator
                                            type: object
                                          type: array
                                        matchLabels:
                                          additionalProperties:
                                            type: string
                                          description: matchLabels is a map of {key,value}
                                            pairs. A single {key,value} in the matchLabels
                                            map is equivalent to an element of matchExpressions,
                                            whose key field is "key", the operator
                                            is "In", and the values array contains
                                            only "value". The requirements are ANDed.
                                          type: object
                                      type: object
                                      x-kubernetes-map-type: atomic
                                    namespaces:
                                      description: namespaces specifies a static list
                                        of namespace names that the term applies to.
                                        The term is applied to the union of the namespaces
                                        listed in this field and the ones selected
                                        by namespaceSelector. null or empty namespaces
                                        list and null namespaceSelector means "this
                                        pod's namespace".
                                      items:
                                        type: string
                                      type: array
                                    topologyKey:
                                      description: This pod should be co-located (affinity)
                                        or not co-located (anti-affinity) with the
                                        pods matching the labelSelector in the specified
                                        namespaces, where co-located is defined as
                                        running on a node whose value of the label
                                        with key topologyKey matches that of any node
                                        on which any of the selected pods is running.
                                        Empty topologyKey is not allowed.
                                      type: string
                                  required:
                                  - topologyKey
                                  type: object
                                weight:
                                  description: weight associated with matching the
                                    corresponding podAffinityTerm, in the range 1-100.
                                  format: int32
                                  type: integer
                              required:
                              - podAffinityTerm
                              - weight
                              type: object
                            type: array
                          requiredDuringSchedulingIgnoredDuringExecution:
                            description: If the affinity requirements specified by
                              this field are not met at scheduling time, the pod will
                              not be scheduled onto the node. If the affinity requirements
                              specified by this field cease to be met at some point
                              during pod execution (e.g. due to a pod label update),
                              the system may or may not try to eventually evict the
                              pod from its node. When there are multiple elements,
                              the lists of nodes corresponding to each podAffinityTerm
                              are intersected, i.e. all terms must be satisfied.
                            items:
                              description: Defines a set of pods (namely those matching
                                the labelSelector relative to the given namespace(s))
                                that this pod should be co-located (affinity) or not
                                co-located (anti-affinity) with, where co-located
                                is defined as running on a node whose value of the
                                label with key <topologyKey> matches that of any node
                                on which a pod of the set of pods is running
                              properties:
                                labelSelector:
                                  description: A label query over a set of resources,
                                    in this case pods.
                                  properties:
                                    matchExpressions:
                                      description: matchExpressions is a list of label
                                        selector requirements. The requirements are
                                        ANDed.
                                      items:
                                        description: A label selector requirement
                                          is a selector that contains values, a key,
                                          and an operator that relates the key and
                                          values.
                                        properties:
                                          key:
                                            description: key is the label key that
                                              the selector applies to.
                                            type: string
                                          operator:
                                            description: operator represents a key's
                                              relationship to a set of values. Valid
                                              operators are In, NotIn, Exists and
                                              DoesNotExist.
                                            type: string
                                          values:
                                            description: values is an array of string
                                              values. If the operator is In or NotIn,
                                              the values array must be non-empty.
                                              If the operator is Exists or DoesNotExist,
                                              the values array must be empty. This
                                              array is replaced during a strategic
                                              merge patch.
                                            items:
                                              type: string
                                            type: array
                                        required:
                                        - key
                                        - operator
                                        type: object
                                      type: array
                                    matchLabels:
                                      additionalProperties:
                                        type: string
                                      description: matchLabels is a map of {key,value}
                                        pairs. A single {key,value} in the matchLabels
                                        map is equivalent to an element of matchExpressions,
                                        whose key field is "key", the operator is
                                        "In", and the values array contains only "value".
                                        The requirements are ANDed.
                                      type: object
                                  type: object
                                  x-kubernetes-map-type: atomic
                                namespaceSelector:
                                  description: A label query over the set of namespaces
                                    that the term applies to. The term is applied
                                    to the union of the namespaces selected by this
                                    field and the ones listed in the namespaces field.
                                    null selector and null or empty namespaces list
                                    means "this pod's namespace". An empty selector
                                    ({}) matches all namespaces.
                                  properties:
                                    matchExpressions:
                                      description: matchExpressions is a list of label
                                        selector requirements. The requirements are
                                        ANDed.
                                      items:
                                        description: A label selector requirement
                                          is a selector that contains values, a key,
                                          and an operator that relates the key and
                                          values.
                                        properties:
                                          key:
                                            description: key is the label key that
                                              the selector applies to.
                                            type: string
                                          operator:
                                            description: operator represents a key's
                                              relationship to a set of values. Valid
                                              operators are In, NotIn, Exists and
                                              DoesNotExist.
                                            type: string
                                          values:
                                            description: values is an array of string
                                              values. If the operator is In or NotIn,
                                              the values array must be non-empty.
                                              If the operator is Exists or DoesNotExist,
                                              the values array must be empty. This
                                              array is replaced during a strategic
                                              merge patch.
                                            items:
                                              type: string
                                            type: array
                                        required:
                                        - key
                                        - operator
                                        type: object
                                      type: array
                                    matchLabels:
                                      additionalProperties:
                                        type: string
                                      description: matchLabels is a map of {key,value}
                                        pairs. A single {key,value} in the matchLabels
                                        map is equivalent to an element of matchExpressions,
                                        whose key field is "key", the operator is
                                        "In", and the values array contains only "value".
                                        The requirements are ANDed.
                                      type: object
                                  type: object
                                  x-kubernetes-map-type: atomic
                                namespaces:
                                  description: namespaces specifies a static list
                                    of namespace names that the term applies to. The
                                    term is applied to the union of the namespaces
                                    listed in this field and the ones selected by
                                    namespaceSelector. null or empty namespaces list
                                    and null namespaceSelector means "this pod's namespace".
                                  items:
                                    type: string
                                  type: array
                                topologyKey:
                                  description: This pod should be co-located (affinity)
                                    or not co-located (anti-affinity) with the pods
                                    matching the labelSelector in the specified namespaces,
                                    where co-located is defined as running on a node
                                    whose value of the label with key topologyKey
                                    matches that of any node on which any of the selected
                                    pods is running. Empty topologyKey is not allowed.
                                  type: string
                              required:
                              - topologyKey
                              type: object
                            type: array
                        type: object
                      podAntiAffinity:
                        description: Describes pod anti-affinity scheduling rules
                          (e.g. avoid putting this pod in the same node, zone, etc.
                          as some other pod(s)).
                        properties:
                          preferredDuringSchedulingIgnoredDuringExecution:
                            description: The scheduler will prefer to schedule pods
                              to nodes that satisfy the anti-affinity expressions
                              specified by this field, but it may choose a node that
                              violates one or more of the expressions. The node that
                              is most preferred is the one with the greatest sum of
                              weights, i.e. for each node that meets all of the scheduling
                              requirements (resource request, requiredDuringScheduling
                              anti-affinity expressions, etc.), compute a sum by iterating
                              through the elements of this field and adding "weight"
                              to the sum if the node has pods which matches the corresponding
                              podAffinityTerm; the node(s) with the highest sum are
                              the most preferred.
                            items:
                              description: The weights of all of the matched WeightedPodAffinityTerm
                                fields are added per-node to find the most preferred
                                node(s)
                              properties:
                                podAffinityTerm:
                                  description: Required. A pod affinity term, associated
                                    with the corresponding weight.
                                  properties:
                                    labelSelector:
                                      description: A label query over a set of resources,
                                        in this case pods.
                                      properties:
                                        matchExpressions:
                                          description: matchExpressions is a list
                                            of label selector requirements. The requirements
                                            are ANDed.
                                          items:
                                            description: A label selector requirement
                                              is a selector that contains values,
                                              a key, and an operator that relates
                                              the key and values.
                                            properties:
                                              key:
                                                description: key is the label key
                                                  that the selector applies to.
                                                type: string
                                              operator:
                                                description: operator represents a
                                                  key's relationship to a set of values.
                                                  Valid operators are In, NotIn, Exists
                                                  and DoesNotExist.
                                                type: string
                                              values:
                                                description: values is an array of
                                                  string values. If the operator is
                                                  In or NotIn, the values array must
                                                  be non-empty. If the operator is
                                                  Exists or DoesNotExist, the values
                                                  array must be empty. This array
                                                  is replaced during a strategic merge
                                                  patch.
                                                items:
                                                  type: string
                                                type: array
                                            required:
                                            - key
                                            - operator
                                            type: object
                                          type: array
                                        matchLabels:
                                          additionalProperties:
                                            type: string
                                          description: matchLabels is a map of {key,value}
                                            pairs. A single {key,value} in the matchLabels
                                            map is equivalent to an element of matchExpressions,
                                            whose key field is "key", the operator
                                            is "In", and the values array contains
                                            only "value". The requirements are ANDed.
                                          type: object
                                      type: object
                                      x-kubernetes-map-type: atomic
                                    namespaceSelector:
                                      description: A label query over the set of namespaces
                                        that the term applies to. The term is applied
                                        to the union of the namespaces selected by
                                        this field and the ones listed in the namespaces
                                        field. null selector and null or empty namespaces
                                        list means "this pod's namespace". An empty
                                        selector ({}) matches all namespaces.
                                      properties:
                                        matchExpressions:
                                          description: matchExpressions is a list
                                            of label selector requirements. The requirements
                                            are ANDed.
                                          items:
                                            description: A label selector requirement
                                              is a selector that contains values,
                                              a key, and an operator that relates
                                              the key and values.
                                            properties:
                                              key:
                                                description: key is the label key
                                                  that the selector applies to.
                                                type: string
                                              operator:
                                                description: operator represents a
                                                  key's relationship to a set of values.
                                                  Valid operators are In, NotIn, Exists
                                                  and DoesNotExist.
                                                type: string
                                              values:
                                                description: values is an array of
                                                  string values. If the operator is
                                                  In or NotIn, the values array must
                                                  be non-empty. If the operator is
                                                  Exists or DoesNotExist, the values
                                                  array must be empty. This array
                                                  is replaced during a strategic merge
                                                  patch.
                                                items:
                                                  type: string
                                                type: array
                                            required:
                                            - key
                                            - operator
                                            type: object
                                          type: array
                                        matchLabels:
                                          additionalProperties:
                                            type: string
                                          description: matchLabels is a map of {key,value}
                                            pairs. A single {key,value} in the matchLabels
                                            map is equivalent to an element of matchExpressions,
                                            whose key field is "key", the operator
                                            is "In", and the values array contains
                                            only "value". The requirements are ANDed.
                                          type: object
                                      type: object
                                      x-kubernetes-map-type: atomic
                                    namespaces:
                                      description: namespaces specifies a static list
                                        of namespace names that the term applies to.
                                        The term is applied to the union of the namespaces
                                        listed in this field and the ones selected
                                        by namespaceSelector. null or empty namespaces
                                        list and null namespaceSelector means "this
                                        pod's namespace".
                                      items:
                                        type: string
                                      type: array
                                    topologyKey:
                                      description: This pod should be co-located (affinity)
                                        or not co-located (anti-affinity) with the
                                        pods matching the labelSelector in the specified
                                        namespaces, where co-located is defined as
                                        running on a node whose value of the label
                                        with key topologyKey matches that of any node
                                        on which any of the selected pods is running.
                                        Empty topologyKey is not allowed.
                                      type: string
                                  required:
                                  - topologyKey
                                  type: object
                                weight:
                                  description: weight associated with matching the
                                    corresponding podAffinityTerm, in the range 1-100.
                                  format: int32
                                  type: integer
                              required:
                              - podAffinityTerm
                              - weight
                              type: object
                            type: array
                          requiredDuringSchedulingIgnoredDuringExecution:
                            description: If the anti-affinity requirements specified
                              by this field are not met at scheduling time, the pod
                              will not be scheduled onto the node. If the anti-affinity
                              requirements specified by this field cease to be met
                              at some point during pod execution (e.g. due to a pod
                              label update), the system may or may not try to eventually
                              evict the pod from its node. When there are multiple
                              elements, the lists of nodes corresponding to each podAffinityTerm
                              are intersected, i.e. all terms must be satisfied.
                            items:
                              description: Defines a set of pods (namely those matching
                                the labelSelector relative to the given namespace(s))
                                that this pod should be co-located (affinity) or not
                                co-located (anti-affinity) with, where co-located
                                is defined as running on a node whose value of the
                                label with key <topologyKey> matches that of any node
                                on which a pod of the set of pods is running
                              properties:
                                labelSelector:
                                  description: A label query over a set of resources,
                                    in this case pods.
                                  properties:
                                    matchExpressions:
                                      description: matchExpressions is a list of label
                                        selector requirements. The requirements are
                                        ANDed.
                                      items:
                                        description: A label selector requirement
                                          is a selector that contains values, a key,
                                          and an operator that relates the key and
                                          values.
                                        properties:
                                          key:
                                            description: key is the label key that
                                              the selector applies to.
                                            type: string
                                          operator:
                                            description: operator represents a key's
                                              relationship to a set of values. Valid
                                              operators are In, NotIn, Exists and
                                              DoesNotExist.
                                            type: string
                                          values:
                                            description: values is an array of string
                                              values. If the operator is In or NotIn,
                                              the values array must be non-empty.
                                              If the operator is Exists or DoesNotExist,
                                              the values array must be empty. This
                                              array is replaced during a strategic
                                              merge patch.
                                            items:
                                              type: string
                                            type: array
                                        required:
                                        - key
                                        - operator
                                        type: object
                                      type: array
                                    matchLabels:
                                      additionalProperties:
                                        type: string
                                      description: matchLabels is a map of {key,value}
                                        pairs. A single {key,value} in the matchLabels
                                        map is equivalent to an element of matchExpressions,
                                        whose key field is "key", the operator is
                                        "In", and the values array contains only "value".
                                        The requirements are ANDed.
                                      type: object
                                  type: object
                                  x-kubernetes-map-type: atomic
                                namespaceSelector:
                                  description: A label query over the set of namespaces
                                    that the term applies to. The term is applied
                                    to the union of the namespaces selected by this
                                    field and the ones listed in the namespaces field.
                                    null selector and null or empty namespaces list
                                    means "this pod's namespace". An empty selector
                                    ({}) matches all namespaces.
                                  properties:
                                    matchExpressions:
                                      description: matchExpressions is a list of label
                                        selector requirements. The requirements are
                                        ANDed.
                                      items:
                                        description: A label selector requirement
                                          is a selector that contains values, a key,
                                          and an operator that relates the key and
                                          values.
                                        properties:
                                          key:
                                            description: key is the label key that
                                              the selector applies to.
                                            type: string
                                          operator:
                                            description: operator represents a key's
                                              relationship to a set of values. Valid
                                              operators are In, NotIn, Exists and
                                              DoesNotExist.
                                            type: string
                                          values:
                                            description: values is an array of string
                                              values. If the operator is In or NotIn,
                                              the values array must be non-empty.
                                              If the operator is Exists or DoesNotExist,
                                              the values array must be empty. This
                                              array is replaced during a strategic
                                              merge patch.
                                            items:
                                              type: string
                                            type: array
                                        required:
                                        - key
                                        - operator
                                        type: object
                                      type: array
                                    matchLabels:
                                      additionalProperties:
                                        type: string
                                      description: matchLabels is a map of {key,value}
                                        pairs. A single {key,value} in the matchLabels
                                        map is equivalent to an element of matchExpressions,
                                        whose key field is "key", the operator is
                                        "In", and the values array contains only "value".
                                        The requirements are ANDed.
                                      type: object
                                  type: object
                                  x-kubernetes-map-type: atomic
                                namespaces:
                                  description: namespaces specifies a static list
                                    of namespace names that the term applies to. The
                                    term is applied to the union of the namespaces
                                    listed in this field and the ones selected by
                                    namespaceSelector. null or empty namespaces list
                                    and null namespaceSelector means "this pod's namespace".
                                  items:
                                    type: string
                                  type: array
                                topologyKey:
                                  description: This pod should be co-located (affinity)
                                    or not co-located (anti-affinity) with the pods
                                    matching the labelSelector in the specified namespaces,
                                    where co-located is defined as running on a node
                                    whose value of the label with key topologyKey
                                    matches that of any node on which any of the selected
                                    pods is running. Empty topologyKey is not allowed.
                                  type: string
                              required:
                              - topologyKey
                              type: object
                            type: array
                        type: object
                    type: object
                  nodeName:
                    description: NodeName is a request to schedule this pod onto a
                      specific node. If it is non-empty, the scheduler simply schedules
                      this pod onto that node, assuming that it fits resource requirements.
                    type: string
                  nodeSelector:
                    additionalProperties:
                      type: string
                    description: 'NodeSelector is a selector which must be true for
                      the pod to fit on a node. Selector which must match a node''s
                      labels for the pod to be scheduled on that node. More info:
                      https://kubernetes.io/docs/concepts/configuration/assign-pod-node/'
                    type: object
                    x-kubernetes-map-type: atomic
                  schedulerName:
                    description: If specified, the pod will be dispatched by specified
                      scheduler. If not specified, the pod will be dispatched by default
                      scheduler.
                    type: string
                  tolerations:
                    description: Attached to tolerate any taint that matches the triple
                      `key,value,effect` using the matching operator `operator`.
                    items:
                      description: The pod this Toleration is attached to tolerates
                        any taint that matches the triple <key,value,effect> using
                        the matching operator <operator>.
                      properties:
                        effect:
                          description: Effect indicates the taint effect to match.
                            Empty means match all taint effects. When specified, allowed
                            values are NoSchedule, PreferNoSchedule and NoExecute.
                          type: string
                        key:
                          description: Key is the taint key that the toleration applies
                            to. Empty means match all taint keys. If the key is empty,
                            operator must be Exists; this combination means to match
                            all values and all keys.
                          type: string
                        operator:
                          description: Operator represents a key's relationship to
                            the value. Valid operators are Exists and Equal. Defaults
                            to Equal. Exists is equivalent to wildcard for value,
                            so that a pod can tolerate all taints of a particular
                            category.
                          type: string
                        tolerationSeconds:
                          description: TolerationSeconds represents the period of
                            time the toleration (which must be of effect NoExecute,
                            otherwise this field is ignored) tolerates the taint.
                            By default, it is not set, which means tolerate the taint
                            forever (do not evict). Zero and negative values will
                            be treated as 0 (evict immediately) by the system.
                          format: int64
                          type: integer
                        value:
                          description: Value is the taint value the toleration matches
                            to. If the operator is Exists, the value should be empty,
                            otherwise just a regular string.
                          type: string
                      type: object
                    type: array
                  topologySpreadConstraints:
                    description: TopologySpreadConstraints describes how a group of
                      pods ought to spread across topology domains. Scheduler will
                      schedule pods in a way which abides by the constraints. All
                      topologySpreadConstraints are ANDed.
                    items:
                      description: TopologySpreadConstraint specifies how to spread
                        matching pods among the given topology.
                      properties:
                        labelSelector:
                          description: LabelSelector is used to find matching pods.
                            Pods that match this label selector are counted to determine
                            the number of pods in their corresponding topology domain.
                          properties:
                            matchExpressions:
                              description: matchExpressions is a list of label selector
                                requirements. The requirements are ANDed.
                              items:
                                description: A label selector requirement is a selector
                                  that contains values, a key, and an operator that
                                  relates the key and values.
                                properties:
                                  key:
                                    description: key is the label key that the selector
                                      applies to.
                                    type: string
                                  operator:
                                    description: operator represents a key's relationship
                                      to a set of values. Valid operators are In,
                                      NotIn, Exists and DoesNotExist.
                                    type: string
                                  values:
                                    description: values is an array of string values.
                                      If the operator is In or NotIn, the values array
                                      must be non-empty. If the operator is Exists
                                      or DoesNotExist, the values array must be empty.
                                      This array is replaced during a strategic merge
                                      patch.
                                    items:
                                      type: string
                                    type: array
                                required:
                                - key
                                - operator
                                type: object
                              type: array
                            matchLabels:
                              additionalProperties:
                                type: string
                              description: matchLabels is a map of {key,value} pairs.
                                A single {key,value} in the matchLabels map is equivalent
                                to an element of matchExpressions, whose key field
                                is "key", the operator is "In", and the values array
                                contains only "value". The requirements are ANDed.
                              type: object
                          type: object
                          x-kubernetes-map-type: atomic
                        matchLabelKeys:
                          description: "MatchLabelKeys is a set of pod label keys
                            to select the pods over which spreading will be calculated.
                            The keys are used to lookup values from the incoming pod
                            labels, those key-value labels are ANDed with labelSelector
                            to select the group of existing pods over which spreading
                            will be calculated for the incoming pod. The same key
                            is forbidden to exist in both MatchLabelKeys and LabelSelector.
                            MatchLabelKeys cannot be set when LabelSelector isn't
                            set. Keys that don't exist in the incoming pod labels
                            will be ignored. A null or empty list means only match
                            against labelSelector. \n This is a beta field and requires
                            the MatchLabelKeysInPodTopologySpread feature gate to
                            be enabled (enabled by default)."
                          items:
                            type: string
                          type: array
                          x-kubernetes-list-type: atomic
                        maxSkew:
                          description: 'MaxSkew describes the degree to which pods
                            may be unevenly distributed. When `whenUnsatisfiable=DoNotSchedule`,
                            it is the maximum permitted difference between the number
                            of matching pods in the target topology and the global
                            minimum. The global minimum is the minimum number of matching
                            pods in an eligible domain or zero if the number of eligible
                            domains is less than MinDomains. For example, in a 3-zone
                            cluster, MaxSkew is set to 1, and pods with the same labelSelector
                            spread as 2/2/1: In this case, the global minimum is 1.
                            | zone1 | zone2 | zone3 | |  P P  |  P P  |   P   | -
                            if MaxSkew is 1, incoming pod can only be scheduled to
                            zone3 to become 2/2/2; scheduling it onto zone1(zone2)
                            would make the ActualSkew(3-1) on zone1(zone2) violate
                            MaxSkew(1). - if MaxSkew is 2, incoming pod can be scheduled
                            onto any zone. When `whenUnsatisfiable=ScheduleAnyway`,
                            it is used to give higher precedence to topologies that
                            satisfy it. It''s a required field. Default value is 1
                            and 0 is not allowed.'
                          format: int32
                          type: integer
                        minDomains:
                          description: "MinDomains indicates a minimum number of eligible
                            domains. When the number of eligible domains with matching
                            topology keys is less than minDomains, Pod Topology Spread
                            treats \"global minimum\" as 0, and then the calculation
                            of Skew is performed. And when the number of eligible
                            domains with matching topology keys equals or greater
                            than minDomains, this value has no effect on scheduling.
                            As a result, when the number of eligible domains is less
                            than minDomains, scheduler won't schedule more than maxSkew
                            Pods to those domains. If value is nil, the constraint
                            behaves as if MinDomains is equal to 1. Valid values are
                            integers greater than 0. When value is not nil, WhenUnsatisfiable
                            must be DoNotSchedule. \n For example, in a 3-zone cluster,
                            MaxSkew is set to 2, MinDomains is set to 5 and pods with
                            the same labelSelector spread as 2/2/2: | zone1 | zone2
                            | zone3 | |  P P  |  P P  |  P P  | The number of domains
                            is less than 5(MinDomains), so \"global minimum\" is treated
                            as 0. In this situation, new pod with the same labelSelector
                            cannot be scheduled, because computed skew will be 3(3
                            - 0) if new Pod is scheduled to any of the three zones,
                            it will violate MaxSkew. \n This is a beta field and requires
                            the MinDomainsInPodTopologySpread feature gate to be enabled
                            (enabled by default)."
                          format: int32
                          type: integer
                        nodeAffinityPolicy:
                          description: "NodeAffinityPolicy indicates how we will treat
                            Pod's nodeAffinity/nodeSelector when calculating pod topology
                            spread skew. Options are: - Honor: only nodes matching
                            nodeAffinity/nodeSelector are included in the calculations.
                            - Ignore: nodeAffinity/nodeSelector are ignored. All nodes
                            are included in the calculations. \n If this value is
                            nil, the behavior is equivalent to the Honor policy. This
                            is a beta-level feature default enabled by the NodeInclusionPolicyInPodTopologySpread
                            feature flag."
                          type: string
                        nodeTaintsPolicy:
                          description: "NodeTaintsPolicy indicates how we will treat
                            node taints when calculating pod topology spread skew.
                            Options are: - Honor: nodes without taints, along with
                            tainted nodes for which the incoming pod has a toleration,
                            are included. - Ignore: node taints are ignored. All nodes
                            are included. \n If this value is nil, the behavior is
                            equivalent to the Ignore policy. This is a beta-level
                            feature default enabled by the NodeInclusionPolicyInPodTopologySpread
                            feature flag."
                          type: string
                        topologyKey:
                          description: TopologyKey is the key of node labels. Nodes
                            that have a label with this key and identical values are
                            considered to be in the same topology. We consider each
                            <key, value> as a "bucket", and try to put balanced number
                            of pods into each bucket. We define a domain as a particular
                            instance of a topology. Also, we define an eligible domain
                            as a domain whose nodes meet the requirements of nodeAffinityPolicy
                            and nodeTaintsPolicy. e.g. If TopologyKey is "kubernetes.io/hostname",
                            each Node is a domain of that topology. And, if TopologyKey
                            is "topology.kubernetes.io/zone", each zone is a domain
                            of that topology. It's a required field.
                          type: string
                        whenUnsatisfiable:
                          description: 'WhenUnsatisfiable indicates how to deal with
                            a pod if it doesn''t satisfy the spread constraint. -
                            DoNotSchedule (default) tells the scheduler not to schedule
                            it. - ScheduleAnyway tells the scheduler to schedule the
                            pod in any location, but giving higher precedence to topologies
                            that would help reduce the skew. A constraint is considered
                            "Unsatisfiable" for an incoming pod if and only if every
                            possible node assignment for that pod would violate "MaxSkew"
                            on some topology. For example, in a 3-zone cluster, MaxSkew
                            is set to 1, and pods with the same labelSelector spread
                            as 3/1/1: | zone1 | zone2 | zone3 | | P P P |   P   |   P   |
                            If WhenUnsatisfiable is set to DoNotSchedule, incoming
                            pod can only be scheduled to zone2(zone3) to become 3/2/1(3/1/2)
                            as ActualSkew(2-1) on zone2(zone3) satisfies MaxSkew(1).
                            In other words, the cluster can still be imbalanced, but
                            scheduler won''t make it *more* imbalanced. It''s a required
                            field.'
                          type: string
                      required:
                      - maxSkew
                      - topologyKey
                      - whenUnsatisfiable
                      type: object
                    type: array
                type: object
=======
              runtimeClassName:
                description: Defines RuntimeClassName for all Pods managed by this
                  component.
                type: string
>>>>>>> f7bd361e
              serviceAccountName:
                description: The name of the ServiceAccount that running component
                  depends on.
                type: string
              serviceRefs:
                description: "Define service references for the current component.
                  Based on the referenced services, they can be categorized into two
                  types: - Service provided by external sources: These services are
                  provided by external sources and are not managed by KubeBlocks.
                  They can be Kubernetes-based or non-Kubernetes services. For external
                  services, you need to provide an additional ServiceDescriptor object
                  to establish the service binding. - Service provided by other KubeBlocks
                  clusters: These services are provided by other KubeBlocks clusters.
                  You can bind to these services by specifying the name of the hosting
                  cluster. \n Each type of service reference requires specific configurations
                  and bindings to establish the connection and interaction with the
                  respective services. It should be noted that the ServiceRef has
                  cluster-level semantic consistency, meaning that within the same
                  Cluster, service references with the same ServiceRef.Name are considered
                  to be the same service. It is only allowed to bind to the same Cluster
                  or ServiceDescriptor."
                items:
                  properties:
                    cluster:
                      description: "The name of the KubeBlocks cluster being referenced
                        when a service provided by another KubeBlocks cluster is being
                        referenced. \n By default, the clusterDefinition.spec.connectionCredential
                        secret corresponding to the referenced Cluster will be used
                        to bind to the current component. The connection credential
                        secret should include and correspond to the following fields:
                        endpoint, port, username, and password when a KubeBlocks cluster
                        is being referenced. \n Under this referencing approach, the
                        ServiceKind and ServiceVersion of service reference declaration
                        defined in the ClusterDefinition will not be validated. If
                        both Cluster and ServiceDescriptor are specified, the Cluster
                        takes precedence."
                      type: string
                    clusterRef:
                      description: Specifies the cluster to reference.
                      properties:
                        cluster:
                          description: The name of the cluster to reference.
                          type: string
                        credential:
                          description: The credential (SystemAccount) to reference
                            from the cluster.
                          properties:
                            component:
                              description: The name of the component where the credential
                                resides in.
                              type: string
                            name:
                              description: The name of the credential (SystemAccount)
                                to reference.
                              type: string
                          required:
                          - component
                          - name
                          type: object
                        service:
                          description: The service to reference from the cluster.
                          properties:
                            component:
                              description: "The name of the component where the service
                                resides in. \n It is required when referencing a component
                                service."
                              type: string
                            port:
                              description: "The port name of the service to reference.
                                \n If there is a non-zero node-port exist for the
                                matched service port, the node-port will be selected
                                first. If the referenced service is a pod-service,
                                there will be multiple service objects matched, and
                                the resolved value will be presented in the following
                                format: service1.name:port1,service2.name:port2..."
                              type: string
                            service:
                              description: "The name of the service to reference.
                                \n Leave it empty to reference the default service.
                                Set it to \"headless\" to reference the default headless
                                service. If the referenced service is a pod-service,
                                there will be multiple service objects matched, and
                                the resolved value will be presented in the following
                                format: service1.name,service2.name..."
                              type: string
                          required:
                          - service
                          type: object
                      required:
                      - cluster
                      type: object
                    name:
                      description: Specifies the identifier of the service reference
                        declaration. It corresponds to the serviceRefDeclaration name
                        defined in the clusterDefinition.componentDefs[*].serviceRefDeclarations[*].name.
                      type: string
                    namespace:
                      description: Specifies the namespace of the referenced Cluster
                        or ServiceDescriptor object. If not specified, the namespace
                        of the current cluster will be used.
                      type: string
                    serviceDescriptor:
                      description: "The service descriptor of the service provided
                        by external sources. \n When referencing a service provided
                        by external sources, a ServiceDescriptor object is required
                        to establish the service binding. The `serviceDescriptor.spec.serviceKind`
                        and `serviceDescriptor.spec.serviceVersion` should match the
                        serviceKind and serviceVersion declared in the definition.
                        \n If both Cluster and ServiceDescriptor are specified, the
                        Cluster takes precedence."
                      type: string
                  required:
                  - name
                  type: object
                type: array
              serviceVersion:
                description: ServiceVersion specifies the version of the service provisioned
                  by the component. The version should follow the syntax and semantics
                  of the "Semantic Versioning" specification (http://semver.org/).
                maxLength: 32
                type: string
              services:
                description: To override services defined in referenced ComponentDefinition.
                items:
                  properties:
                    annotations:
                      additionalProperties:
                        type: string
                      description: 'If ServiceType is LoadBalancer, cloud provider
                        related parameters can be put here More info: https://kubernetes.io/docs/concepts/services-networking/service/#loadbalancer.'
                      type: object
                    disableAutoProvision:
                      description: "Indicates whether the automatic provisioning of
                        the service should be disabled. \n If set to true, the service
                        will not be automatically created at the component provisioning.
                        Instead, you can enable the creation of this service by specifying
                        it explicitly in the cluster API."
                      type: boolean
                    name:
                      description: Name defines the name of the service. otherwise,
                        it indicates the name of the service. Others can refer to
                        this service by its name. (e.g., connection credential) Cannot
                        be updated.
                      maxLength: 25
                      type: string
                    podService:
                      description: Indicates whether to generate individual services
                        for each pod. If set to true, a separate service will be created
                        for each pod in the component.
                      type: boolean
                    roleSelector:
                      description: RoleSelector extends the ServiceSpec.Selector by
                        allowing you to specify defined role as selector for the service.
                      type: string
                    serviceName:
                      description: "ServiceName defines the name of the underlying
                        service object. If not specified, the default service name
                        with different patterns will be used: \n - CLUSTER_NAME: for
                        cluster-level services - CLUSTER_NAME-COMPONENT_NAME: for
                        component-level services \n Only one default service name
                        is allowed. Cannot be updated."
                      type: string
                    spec:
                      description: Spec defines the behavior of a service. https://git.k8s.io/community/contributors/devel/sig-architecture/api-conventions.md#spec-and-status
                      properties:
                        allocateLoadBalancerNodePorts:
                          description: allocateLoadBalancerNodePorts defines if NodePorts
                            will be automatically allocated for services with type
                            LoadBalancer.  Default is "true". It may be set to "false"
                            if the cluster load-balancer does not rely on NodePorts.  If
                            the caller requests specific NodePorts (by specifying
                            a value), those requests will be respected, regardless
                            of this field. This field may only be set for services
                            with type LoadBalancer and will be cleared if the type
                            is changed to any other type.
                          type: boolean
                        clusterIP:
                          description: 'clusterIP is the IP address of the service
                            and is usually assigned randomly. If an address is specified
                            manually, is in-range (as per system configuration), and
                            is not in use, it will be allocated to the service; otherwise
                            creation of the service will fail. This field may not
                            be changed through updates unless the type field is also
                            being changed to ExternalName (which requires this field
                            to be blank) or the type field is being changed from ExternalName
                            (in which case this field may optionally be specified,
                            as describe above).  Valid values are "None", empty string
                            (""), or a valid IP address. Setting this to "None" makes
                            a "headless service" (no virtual IP), which is useful
                            when direct endpoint connections are preferred and proxying
                            is not required.  Only applies to types ClusterIP, NodePort,
                            and LoadBalancer. If this field is specified when creating
                            a Service of type ExternalName, creation will fail. This
                            field will be wiped when updating a Service to type ExternalName.
                            More info: https://kubernetes.io/docs/concepts/services-networking/service/#virtual-ips-and-service-proxies'
                          type: string
                        clusterIPs:
                          description: "ClusterIPs is a list of IP addresses assigned
                            to this service, and are usually assigned randomly.  If
                            an address is specified manually, is in-range (as per
                            system configuration), and is not in use, it will be allocated
                            to the service; otherwise creation of the service will
                            fail. This field may not be changed through updates unless
                            the type field is also being changed to ExternalName (which
                            requires this field to be empty) or the type field is
                            being changed from ExternalName (in which case this field
                            may optionally be specified, as describe above).  Valid
                            values are \"None\", empty string (\"\"), or a valid IP
                            address.  Setting this to \"None\" makes a \"headless
                            service\" (no virtual IP), which is useful when direct
                            endpoint connections are preferred and proxying is not
                            required.  Only applies to types ClusterIP, NodePort,
                            and LoadBalancer. If this field is specified when creating
                            a Service of type ExternalName, creation will fail. This
                            field will be wiped when updating a Service to type ExternalName.
                            \ If this field is not specified, it will be initialized
                            from the clusterIP field.  If this field is specified,
                            clients must ensure that clusterIPs[0] and clusterIP have
                            the same value. \n This field may hold a maximum of two
                            entries (dual-stack IPs, in either order). These IPs must
                            correspond to the values of the ipFamilies field. Both
                            clusterIPs and ipFamilies are governed by the ipFamilyPolicy
                            field. More info: https://kubernetes.io/docs/concepts/services-networking/service/#virtual-ips-and-service-proxies"
                          items:
                            type: string
                          type: array
                          x-kubernetes-list-type: atomic
                        externalIPs:
                          description: externalIPs is a list of IP addresses for which
                            nodes in the cluster will also accept traffic for this
                            service.  These IPs are not managed by Kubernetes.  The
                            user is responsible for ensuring that traffic arrives
                            at a node with this IP.  A common example is external
                            load-balancers that are not part of the Kubernetes system.
                          items:
                            type: string
                          type: array
                        externalName:
                          description: externalName is the external reference that
                            discovery mechanisms will return as an alias for this
                            service (e.g. a DNS CNAME record). No proxying will be
                            involved.  Must be a lowercase RFC-1123 hostname (https://tools.ietf.org/html/rfc1123)
                            and requires `type` to be "ExternalName".
                          type: string
                        externalTrafficPolicy:
                          description: externalTrafficPolicy describes how nodes distribute
                            service traffic they receive on one of the Service's "externally-facing"
                            addresses (NodePorts, ExternalIPs, and LoadBalancer IPs).
                            If set to "Local", the proxy will configure the service
                            in a way that assumes that external load balancers will
                            take care of balancing the service traffic between nodes,
                            and so each node will deliver traffic only to the node-local
                            endpoints of the service, without masquerading the client
                            source IP. (Traffic mistakenly sent to a node with no
                            endpoints will be dropped.) The default value, "Cluster",
                            uses the standard behavior of routing to all endpoints
                            evenly (possibly modified by topology and other features).
                            Note that traffic sent to an External IP or LoadBalancer
                            IP from within the cluster will always get "Cluster" semantics,
                            but clients sending to a NodePort from within the cluster
                            may need to take traffic policy into account when picking
                            a node.
                          type: string
                        healthCheckNodePort:
                          description: healthCheckNodePort specifies the healthcheck
                            nodePort for the service. This only applies when type
                            is set to LoadBalancer and externalTrafficPolicy is set
                            to Local. If a value is specified, is in-range, and is
                            not in use, it will be used.  If not specified, a value
                            will be automatically allocated.  External systems (e.g.
                            load-balancers) can use this port to determine if a given
                            node holds endpoints for this service or not.  If this
                            field is specified when creating a Service which does
                            not need it, creation will fail. This field will be wiped
                            when updating a Service to no longer need it (e.g. changing
                            type). This field cannot be updated once set.
                          format: int32
                          type: integer
                        internalTrafficPolicy:
                          description: InternalTrafficPolicy describes how nodes distribute
                            service traffic they receive on the ClusterIP. If set
                            to "Local", the proxy will assume that pods only want
                            to talk to endpoints of the service on the same node as
                            the pod, dropping the traffic if there are no local endpoints.
                            The default value, "Cluster", uses the standard behavior
                            of routing to all endpoints evenly (possibly modified
                            by topology and other features).
                          type: string
                        ipFamilies:
                          description: "IPFamilies is a list of IP families (e.g.
                            IPv4, IPv6) assigned to this service. This field is usually
                            assigned automatically based on cluster configuration
                            and the ipFamilyPolicy field. If this field is specified
                            manually, the requested family is available in the cluster,
                            and ipFamilyPolicy allows it, it will be used; otherwise
                            creation of the service will fail. This field is conditionally
                            mutable: it allows for adding or removing a secondary
                            IP family, but it does not allow changing the primary
                            IP family of the Service. Valid values are \"IPv4\" and
                            \"IPv6\".  This field only applies to Services of types
                            ClusterIP, NodePort, and LoadBalancer, and does apply
                            to \"headless\" services. This field will be wiped when
                            updating a Service to type ExternalName. \n This field
                            may hold a maximum of two entries (dual-stack families,
                            in either order).  These families must correspond to the
                            values of the clusterIPs field, if specified. Both clusterIPs
                            and ipFamilies are governed by the ipFamilyPolicy field."
                          items:
                            description: IPFamily represents the IP Family (IPv4 or
                              IPv6). This type is used to express the family of an
                              IP expressed by a type (e.g. service.spec.ipFamilies).
                            type: string
                          type: array
                          x-kubernetes-list-type: atomic
                        ipFamilyPolicy:
                          description: IPFamilyPolicy represents the dual-stack-ness
                            requested or required by this Service. If there is no
                            value provided, then this field will be set to SingleStack.
                            Services can be "SingleStack" (a single IP family), "PreferDualStack"
                            (two IP families on dual-stack configured clusters or
                            a single IP family on single-stack clusters), or "RequireDualStack"
                            (two IP families on dual-stack configured clusters, otherwise
                            fail). The ipFamilies and clusterIPs fields depend on
                            the value of this field. This field will be wiped when
                            updating a service to type ExternalName.
                          type: string
                        loadBalancerClass:
                          description: loadBalancerClass is the class of the load
                            balancer implementation this Service belongs to. If specified,
                            the value of this field must be a label-style identifier,
                            with an optional prefix, e.g. "internal-vip" or "example.com/internal-vip".
                            Unprefixed names are reserved for end-users. This field
                            can only be set when the Service type is 'LoadBalancer'.
                            If not set, the default load balancer implementation is
                            used, today this is typically done through the cloud provider
                            integration, but should apply for any default implementation.
                            If set, it is assumed that a load balancer implementation
                            is watching for Services with a matching class. Any default
                            load balancer implementation (e.g. cloud providers) should
                            ignore Services that set this field. This field can only
                            be set when creating or updating a Service to type 'LoadBalancer'.
                            Once set, it can not be changed. This field will be wiped
                            when a service is updated to a non 'LoadBalancer' type.
                          type: string
                        loadBalancerIP:
                          description: 'Only applies to Service Type: LoadBalancer.
                            This feature depends on whether the underlying cloud-provider
                            supports specifying the loadBalancerIP when a load balancer
                            is created. This field will be ignored if the cloud-provider
                            does not support the feature. Deprecated: This field was
                            under-specified and its meaning varies across implementations.
                            Using it is non-portable and it may not support dual-stack.
                            Users are encouraged to use implementation-specific annotations
                            when available.'
                          type: string
                        loadBalancerSourceRanges:
                          description: 'If specified and supported by the platform,
                            this will restrict traffic through the cloud-provider
                            load-balancer will be restricted to the specified client
                            IPs. This field will be ignored if the cloud-provider
                            does not support the feature." More info: https://kubernetes.io/docs/tasks/access-application-cluster/create-external-load-balancer/'
                          items:
                            type: string
                          type: array
                        ports:
                          description: 'The list of ports that are exposed by this
                            service. More info: https://kubernetes.io/docs/concepts/services-networking/service/#virtual-ips-and-service-proxies'
                          items:
                            description: ServicePort contains information on service's
                              port.
                            properties:
                              appProtocol:
                                description: "The application protocol for this port.
                                  This is used as a hint for implementations to offer
                                  richer behavior for protocols that they understand.
                                  This field follows standard Kubernetes label syntax.
                                  Valid values are either: \n * Un-prefixed protocol
                                  names - reserved for IANA standard service names
                                  (as per RFC-6335 and https://www.iana.org/assignments/service-names).
                                  \n * Kubernetes-defined prefixed names: * 'kubernetes.io/h2c'
                                  - HTTP/2 over cleartext as described in https://www.rfc-editor.org/rfc/rfc7540
                                  * 'kubernetes.io/ws'  - WebSocket over cleartext
                                  as described in https://www.rfc-editor.org/rfc/rfc6455
                                  * 'kubernetes.io/wss' - WebSocket over TLS as described
                                  in https://www.rfc-editor.org/rfc/rfc6455 \n * Other
                                  protocols should use implementation-defined prefixed
                                  names such as mycompany.com/my-custom-protocol."
                                type: string
                              name:
                                description: The name of this port within the service.
                                  This must be a DNS_LABEL. All ports within a ServiceSpec
                                  must have unique names. When considering the endpoints
                                  for a Service, this must match the 'name' field
                                  in the EndpointPort. Optional if only one ServicePort
                                  is defined on this service.
                                type: string
                              nodePort:
                                description: 'The port on each node on which this
                                  service is exposed when type is NodePort or LoadBalancer.  Usually
                                  assigned by the system. If a value is specified,
                                  in-range, and not in use it will be used, otherwise
                                  the operation will fail.  If not specified, a port
                                  will be allocated if this Service requires one.  If
                                  this field is specified when creating a Service
                                  which does not need it, creation will fail. This
                                  field will be wiped when updating a Service to no
                                  longer need it (e.g. changing type from NodePort
                                  to ClusterIP). More info: https://kubernetes.io/docs/concepts/services-networking/service/#type-nodeport'
                                format: int32
                                type: integer
                              port:
                                description: The port that will be exposed by this
                                  service.
                                format: int32
                                type: integer
                              protocol:
                                default: TCP
                                description: The IP protocol for this port. Supports
                                  "TCP", "UDP", and "SCTP". Default is TCP.
                                type: string
                              targetPort:
                                anyOf:
                                - type: integer
                                - type: string
                                description: 'Number or name of the port to access
                                  on the pods targeted by the service. Number must
                                  be in the range 1 to 65535. Name must be an IANA_SVC_NAME.
                                  If this is a string, it will be looked up as a named
                                  port in the target Pod''s container ports. If this
                                  is not specified, the value of the ''port'' field
                                  is used (an identity map). This field is ignored
                                  for services with clusterIP=None, and should be
                                  omitted or set equal to the ''port'' field. More
                                  info: https://kubernetes.io/docs/concepts/services-networking/service/#defining-a-service'
                                x-kubernetes-int-or-string: true
                            required:
                            - port
                            type: object
                          type: array
                          x-kubernetes-list-map-keys:
                          - port
                          - protocol
                          x-kubernetes-list-type: map
                        publishNotReadyAddresses:
                          description: publishNotReadyAddresses indicates that any
                            agent which deals with endpoints for this Service should
                            disregard any indications of ready/not-ready. The primary
                            use case for setting this field is for a StatefulSet's
                            Headless Service to propagate SRV DNS records for its
                            Pods for the purpose of peer discovery. The Kubernetes
                            controllers that generate Endpoints and EndpointSlice
                            resources for Services interpret this to mean that all
                            endpoints are considered "ready" even if the Pods themselves
                            are not. Agents which consume only Kubernetes generated
                            endpoints through the Endpoints or EndpointSlice resources
                            can safely assume this behavior.
                          type: boolean
                        selector:
                          additionalProperties:
                            type: string
                          description: 'Route service traffic to pods with label keys
                            and values matching this selector. If empty or not present,
                            the service is assumed to have an external process managing
                            its endpoints, which Kubernetes will not modify. Only
                            applies to types ClusterIP, NodePort, and LoadBalancer.
                            Ignored if type is ExternalName. More info: https://kubernetes.io/docs/concepts/services-networking/service/'
                          type: object
                          x-kubernetes-map-type: atomic
                        sessionAffinity:
                          description: 'Supports "ClientIP" and "None". Used to maintain
                            session affinity. Enable client IP based session affinity.
                            Must be ClientIP or None. Defaults to None. More info:
                            https://kubernetes.io/docs/concepts/services-networking/service/#virtual-ips-and-service-proxies'
                          type: string
                        sessionAffinityConfig:
                          description: sessionAffinityConfig contains the configurations
                            of session affinity.
                          properties:
                            clientIP:
                              description: clientIP contains the configurations of
                                Client IP based session affinity.
                              properties:
                                timeoutSeconds:
                                  description: timeoutSeconds specifies the seconds
                                    of ClientIP type session sticky time. The value
                                    must be >0 && <=86400(for 1 day) if ServiceAffinity
                                    == "ClientIP". Default value is 10800(for 3 hours).
                                  format: int32
                                  type: integer
                              type: object
                          type: object
                        type:
                          description: 'type determines how the Service is exposed.
                            Defaults to ClusterIP. Valid options are ExternalName,
                            ClusterIP, NodePort, and LoadBalancer. "ClusterIP" allocates
                            a cluster-internal IP address for load-balancing to endpoints.
                            Endpoints are determined by the selector or if that is
                            not specified, by manual construction of an Endpoints
                            object or EndpointSlice objects. If clusterIP is "None",
                            no virtual IP is allocated and the endpoints are published
                            as a set of endpoints rather than a virtual IP. "NodePort"
                            builds on ClusterIP and allocates a port on every node
                            which routes to the same endpoints as the clusterIP. "LoadBalancer"
                            builds on NodePort and creates an external load-balancer
                            (if supported in the current cloud) which routes to the
                            same endpoints as the clusterIP. "ExternalName" aliases
                            this service to the specified externalName. Several other
                            fields do not apply to ExternalName services. More info:
                            https://kubernetes.io/docs/concepts/services-networking/service/#publishing-services-service-types'
                          type: string
                      type: object
                  required:
                  - name
                  type: object
                type: array
              tlsConfig:
                description: Specifies the TLS configuration for the component.
                properties:
                  enable:
                    default: false
                    type: boolean
                  issuer:
                    description: Issuer defines the TLS certificates issuer for the
                      cluster.
                    properties:
                      name:
                        allOf:
                        - enum:
                          - KubeBlocks
                          - UserProvided
                        - enum:
                          - KubeBlocks
                          - UserProvided
                        default: KubeBlocks
                        description: The issuer for TLS certificates.
                        type: string
                      secretRef:
                        description: SecretRef is the reference to the TLS certificates
                          secret. It is required when the issuer is set to UserProvided.
                        properties:
                          ca:
                            description: CA cert key in Secret
                            type: string
                          cert:
                            description: Cert key in Secret
                            type: string
                          key:
                            description: Key of TLS private key in Secret
                            type: string
                          name:
                            description: Name of the Secret
                            type: string
                        required:
                        - ca
                        - cert
                        - key
                        - name
                        type: object
                    required:
                    - name
                    type: object
                type: object
              tolerations:
                description: Specify the tolerations for the component's workload.
                  If specified, they will override the cluster-wide toleration settings.
                items:
                  description: The pod this Toleration is attached to tolerates any
                    taint that matches the triple <key,value,effect> using the matching
                    operator <operator>.
                  properties:
                    effect:
                      description: Effect indicates the taint effect to match. Empty
                        means match all taint effects. When specified, allowed values
                        are NoSchedule, PreferNoSchedule and NoExecute.
                      type: string
                    key:
                      description: Key is the taint key that the toleration applies
                        to. Empty means match all taint keys. If the key is empty,
                        operator must be Exists; this combination means to match all
                        values and all keys.
                      type: string
                    operator:
                      description: Operator represents a key's relationship to the
                        value. Valid operators are Exists and Equal. Defaults to Equal.
                        Exists is equivalent to wildcard for value, so that a pod
                        can tolerate all taints of a particular category.
                      type: string
                    tolerationSeconds:
                      description: TolerationSeconds represents the period of time
                        the toleration (which must be of effect NoExecute, otherwise
                        this field is ignored) tolerates the taint. By default, it
                        is not set, which means tolerate the taint forever (do not
                        evict). Zero and negative values will be treated as 0 (evict
                        immediately) by the system.
                      format: int64
                      type: integer
                    value:
                      description: Value is the taint value the toleration matches
                        to. If the operator is Exists, the value should be empty,
                        otherwise just a regular string.
                      type: string
                  type: object
                type: array
              volumeClaimTemplates:
                description: Information for statefulset.spec.volumeClaimTemplates.
                items:
                  properties:
                    name:
                      description: Refers to `clusterDefinition.spec.componentDefs.containers.volumeMounts.name`.
                      type: string
                    spec:
                      description: Defines the desired characteristics of a volume
                        requested by a pod author.
                      properties:
                        accessModes:
                          description: 'Contains the desired access modes the volume
                            should have. More info: https://kubernetes.io/docs/concepts/storage/persistent-volumes#access-modes-1.'
                          items:
                            type: string
                          type: array
                          x-kubernetes-preserve-unknown-fields: true
                        resources:
                          description: 'Represents the minimum resources the volume
                            should have. If the RecoverVolumeExpansionFailure feature
                            is enabled, users are allowed to specify resource requirements
                            that are lower than the previous value but must still
                            be higher than the capacity recorded in the status field
                            of the claim. More info: https://kubernetes.io/docs/concepts/storage/persistent-volumes#resources.'
                          properties:
                            claims:
                              description: "Claims lists the names of resources, defined
                                in spec.resourceClaims, that are used by this container.
                                \n This is an alpha field and requires enabling the
                                DynamicResourceAllocation feature gate. \n This field
                                is immutable. It can only be set for containers."
                              items:
                                description: ResourceClaim references one entry in
                                  PodSpec.ResourceClaims.
                                properties:
                                  name:
                                    description: Name must match the name of one entry
                                      in pod.spec.resourceClaims of the Pod where
                                      this field is used. It makes that resource available
                                      inside a container.
                                    type: string
                                required:
                                - name
                                type: object
                              type: array
                              x-kubernetes-list-map-keys:
                              - name
                              x-kubernetes-list-type: map
                            limits:
                              additionalProperties:
                                anyOf:
                                - type: integer
                                - type: string
                                pattern: ^(\+|-)?(([0-9]+(\.[0-9]*)?)|(\.[0-9]+))(([KMGTPE]i)|[numkMGTPE]|([eE](\+|-)?(([0-9]+(\.[0-9]*)?)|(\.[0-9]+))))?$
                                x-kubernetes-int-or-string: true
                              description: 'Limits describes the maximum amount of
                                compute resources allowed. More info: https://kubernetes.io/docs/concepts/configuration/manage-resources-containers/'
                              type: object
                            requests:
                              additionalProperties:
                                anyOf:
                                - type: integer
                                - type: string
                                pattern: ^(\+|-)?(([0-9]+(\.[0-9]*)?)|(\.[0-9]+))(([KMGTPE]i)|[numkMGTPE]|([eE](\+|-)?(([0-9]+(\.[0-9]*)?)|(\.[0-9]+))))?$
                                x-kubernetes-int-or-string: true
                              description: 'Requests describes the minimum amount
                                of compute resources required. If Requests is omitted
                                for a container, it defaults to Limits if that is
                                explicitly specified, otherwise to an implementation-defined
                                value. Requests cannot exceed Limits. More info: https://kubernetes.io/docs/concepts/configuration/manage-resources-containers/'
                              type: object
                          type: object
                          x-kubernetes-preserve-unknown-fields: true
                        storageClassName:
                          description: 'The name of the StorageClass required by the
                            claim. More info: https://kubernetes.io/docs/concepts/storage/persistent-volumes#class-1.'
                          type: string
                        volumeMode:
                          description: Defines what type of volume is required by
                            the claim.
                          type: string
                      type: object
                  required:
                  - name
                  type: object
                type: array
            required:
            - compDef
            - replicas
            type: object
          status:
            description: ComponentStatus represents the observed state of a Component
              within the cluster.
            properties:
              conditions:
                description: Defines the current state of the component API Resource,
                  such as warnings.
                items:
                  description: "Condition contains details for one aspect of the current
                    state of this API Resource. --- This struct is intended for direct
                    use as an array at the field path .status.conditions.  For example,
                    \n type FooStatus struct{ // Represents the observations of a
                    foo's current state. // Known .status.conditions.type are: \"Available\",
                    \"Progressing\", and \"Degraded\" // +patchMergeKey=type // +patchStrategy=merge
                    // +listType=map // +listMapKey=type Conditions []metav1.Condition
                    `json:\"conditions,omitempty\" patchStrategy:\"merge\" patchMergeKey:\"type\"
                    protobuf:\"bytes,1,rep,name=conditions\"` \n // other fields }"
                  properties:
                    lastTransitionTime:
                      description: lastTransitionTime is the last time the condition
                        transitioned from one status to another. This should be when
                        the underlying condition changed.  If that is not known, then
                        using the time when the API field changed is acceptable.
                      format: date-time
                      type: string
                    message:
                      description: message is a human readable message indicating
                        details about the transition. This may be an empty string.
                      maxLength: 32768
                      type: string
                    observedGeneration:
                      description: observedGeneration represents the .metadata.generation
                        that the condition was set based upon. For instance, if .metadata.generation
                        is currently 12, but the .status.conditions[x].observedGeneration
                        is 9, the condition is out of date with respect to the current
                        state of the instance.
                      format: int64
                      minimum: 0
                      type: integer
                    reason:
                      description: reason contains a programmatic identifier indicating
                        the reason for the condition's last transition. Producers
                        of specific condition types may define expected values and
                        meanings for this field, and whether the values are considered
                        a guaranteed API. The value should be a CamelCase string.
                        This field may not be empty.
                      maxLength: 1024
                      minLength: 1
                      pattern: ^[A-Za-z]([A-Za-z0-9_,:]*[A-Za-z0-9_])?$
                      type: string
                    status:
                      description: status of the condition, one of True, False, Unknown.
                      enum:
                      - "True"
                      - "False"
                      - Unknown
                      type: string
                    type:
                      description: type of condition in CamelCase or in foo.example.com/CamelCase.
                        --- Many .condition.type values are consistent across resources
                        like Available, but because arbitrary conditions can be useful
                        (see .node.status.conditions), the ability to deconflict is
                        important. The regex it matches is (dns1123SubdomainFmt/)?(qualifiedNameFmt)
                      maxLength: 316
                      pattern: ^([a-z0-9]([-a-z0-9]*[a-z0-9])?(\.[a-z0-9]([-a-z0-9]*[a-z0-9])?)*/)?(([A-Za-z0-9][-A-Za-z0-9_.]*)?[A-Za-z0-9])$
                      type: string
                  required:
                  - lastTransitionTime
                  - message
                  - reason
                  - status
                  - type
                  type: object
                type: array
              message:
                additionalProperties:
                  type: string
                description: Records the detailed message of the component in its
                  current phase. Keys can be podName, deployName, or statefulSetName.
                  The format is `ObjectKind/Name`.
                type: object
              observedGeneration:
                description: Specifies the most recent generation observed for this
                  Component. This corresponds to the Cluster's generation, which is
                  updated by the API Server upon mutation.
                format: int64
                type: integer
              phase:
                description: "Indicates the phase of the component. Detailed information
                  for each phase is as follows: \n - Creating: A special `Updating`
                  phase with previous phase `empty`(means \"\") or `Creating`. - Running:
                  Component replicas > 0 and all pod specs are latest with a Running
                  state. - Updating: Component replicas > 0 and no failed pods. The
                  component is being updated. - Abnormal: Component replicas > 0 but
                  some pods have failed. The component is functional but in a fragile
                  state. - Failed: Component replicas > 0 but some pods have failed.
                  The component is no longer functional. - Stopping: Component replicas
                  = 0 and pods are terminating. - Stopped: Component replicas = 0
                  and all pods have been deleted. - Deleting: The component is being
                  deleted."
                enum:
                - Creating
                - Running
                - Updating
                - Stopping
                - Stopped
                - Deleting
                - Failed
                - Abnormal
                type: string
            type: object
        type: object
    served: true
    storage: true
    subresources:
      status: {}<|MERGE_RESOLUTION|>--- conflicted
+++ resolved
@@ -2690,7 +2690,10 @@
                     type: object
                 type: object
                 x-kubernetes-preserve-unknown-fields: true
-<<<<<<< HEAD
+              runtimeClassName:
+                description: Defines RuntimeClassName for all Pods managed by this
+                  component.
+                type: string
               schedulingPolicy:
                 description: Specifies the scheduling policy for the component.
                 properties:
@@ -3806,12 +3809,6 @@
                       type: object
                     type: array
                 type: object
-=======
-              runtimeClassName:
-                description: Defines RuntimeClassName for all Pods managed by this
-                  component.
-                type: string
->>>>>>> f7bd361e
               serviceAccountName:
                 description: The name of the ServiceAccount that running component
                   depends on.
