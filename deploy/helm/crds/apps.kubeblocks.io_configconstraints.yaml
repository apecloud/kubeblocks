--- conflicted
+++ resolved
@@ -76,36 +76,28 @@
                   file, the controller 1. parses configuration file 2. analyzes the
                   modified parameters 3. applies corresponding policies.
                 properties:
-<<<<<<< HEAD
-                  formatter:
-                    description: "formatter describes the format of the configuration
-                      file \n ini: a configuration file that consists of a text-based
-                      content with a structure and syntax comprising key–value pairs
-                      for properties, reference wiki: https://en.wikipedia.org/wiki/INI_file
-                      xml: reference wiki: https://en.wikipedia.org/wiki/XML yaml:
-                      a configuration file support for complex data types and structures.
-                      json: reference wiki: https://en.wikipedia.org/wiki/JSON hcl:
-                      : The HashiCorp Configuration Language (HCL) is a configuration
-                      language authored by HashiCorp, reference url: https://www.linode.com/docs/guides/introduction-to-hcl/
+                  format:
+                    description: "The configuration file format. Valid values are
+                      ini, xml, yaml, json, hcl, dotenv, properties and toml. \n ini:
+                      a configuration file that consists of a text-based content with
+                      a structure and syntax comprising key–value pairs for properties,
+                      reference wiki: https://en.wikipedia.org/wiki/INI_file xml:
+                      reference wiki: https://en.wikipedia.org/wiki/XML yaml: a configuration
+                      file support for complex data types and structures. json: reference
+                      wiki: https://en.wikipedia.org/wiki/JSON hcl: : The HashiCorp
+                      Configuration Language (HCL) is a configuration language authored
+                      by HashiCorp, reference url: https://www.linode.com/docs/guides/introduction-to-hcl/
                       dotenv: this was a plain text file with simple key–value pairs,
                       reference wiki: https://en.wikipedia.org/wiki/Configuration_file#MS-DOS
                       properties: a file extension mainly used in Java, reference
                       wiki: https://en.wikipedia.org/wiki/.properties toml: reference
                       wiki: https://en.wikipedia.org/wiki/TOML"
-=======
-                  format:
-                    description: The configuration file format. Valid values are ini,
-                      yaml, json, xml, hcl, and dotenv.
->>>>>>> f55aa213
                     enum:
                     - xml
                     - ini
                     - yaml
                     - json
                     - dotenv
-                    - hcl
-                    - properties
-                    - toml
                     type: string
                   iniConfig:
                     description: iniConfig represents the ini options.
