apiVersion: apiextensions.k8s.io/v1
kind: CustomResourceDefinition
metadata:
  annotations:
    controller-gen.kubebuilder.io/version: v0.14.0
  labels:
    app.kubernetes.io/name: kubeblocks
  name: configconstraints.apps.kubeblocks.io
spec:
  group: apps.kubeblocks.io
  names:
    categories:
    - kubeblocks
    kind: ConfigConstraint
    listKind: ConfigConstraintList
    plural: configconstraints
    shortNames:
    - cc
    singular: configconstraint
  scope: Cluster
  versions:
  - additionalPrinterColumns:
    - description: status phase
      jsonPath: .status.phase
      name: PHASE
      type: string
    - jsonPath: .metadata.creationTimestamp
      name: AGE
      type: date
    name: v1alpha1
    schema:
      openAPIV3Schema:
        description: |-
          ConfigConstraint manages the parameters across multiple configuration files contained in a single configure template.
          These configuration files should have the same format (e.g. ini, xml, properties, json).


          It provides the following functionalities:


          1. **Parameter Value Validation**: Validates and ensures compliance of parameter values with defined constraints.
          2. **Dynamic Reload on Modification**: Monitors parameter changes and triggers dynamic reloads to apply updates.
          3. **Parameter Rendering in Templates**: Injects parameters into templates to generate up-to-date configuration files.
        properties:
          apiVersion:
            description: |-
              APIVersion defines the versioned schema of this representation of an object.
              Servers should convert recognized schemas to the latest internal value, and
              may reject unrecognized values.
              More info: https://git.k8s.io/community/contributors/devel/sig-architecture/api-conventions.md#resources
            type: string
          kind:
            description: |-
              Kind is a string value representing the REST resource this object represents.
              Servers may infer this from the endpoint the client submits requests to.
              Cannot be updated.
              In CamelCase.
              More info: https://git.k8s.io/community/contributors/devel/sig-architecture/api-conventions.md#types-kinds
            type: string
          metadata:
            type: object
          spec:
            description: ConfigConstraintSpec defines the desired state of ConfigConstraint
            properties:
              cfgSchemaTopLevelName:
                description: |-
                  Specifies the top-level key in the 'configurationSchema.cue' that organizes the validation rules for parameters.
                  This key must exist within the CUE script defined in 'configurationSchema.cue'.
                type: string
              configurationSchema:
                description: |-
                  Defines a list of parameters including their names, default values, descriptions,
                  types, and constraints (permissible values or the range of valid values).
                properties:
                  cue:
                    description: |-
                      Hold a string that contains a script written in CUE language that defines a list of configuration items.
                      Each item is detailed with its name, default value, description, type (e.g. string, integer, float),
                      and constraints (permissible values or the valid range of values).


                      CUE (Configure, Unify, Execute) is a declarative language designed for defining and validating
                      complex data configurations.
                      It is particularly useful in environments like K8s where complex configurations and validation rules are common.


                      This script functions as a validator for user-provided configurations, ensuring compliance with
                      the established specifications and constraints.
                    type: string
                  schema:
                    description: Generated from the 'cue' field and transformed into
                      a JSON format.
                    x-kubernetes-preserve-unknown-fields: true
                type: object
              downwardAPIOptions:
                description: |-
                  Specifies a list of actions to execute specified commands based on Pod labels.


                  It utilizes the K8s Downward API to mount label information as a volume into the pod.
                  The 'config-manager' sidecar container watches for changes in the role label and dynamically invoke
                  registered commands (usually execute some SQL statements) when a change is detected.


                  It is designed for scenarios where:


                  - Replicas with different roles have different configurations, such as Redis primary & secondary replicas.
                  - After a role switch (e.g., from secondary to primary), some changes in configuration are needed
                    to reflect the new role.
                items:
                  description: |-
                    DownwardAPIChangeTriggeredAction defines an action that triggers specific commands in response to changes in Pod labels.
                    For example, a command might be executed when the 'role' label of the Pod is updated.
                  properties:
                    command:
                      description: |-
                        Specifies the command to be triggered when changes are detected in Downward API volume files.
                        It relies on the inotify mechanism in the config-manager sidecar to monitor file changes.
                      items:
                        type: string
                      type: array
                    items:
                      description: Represents a list of files under the Downward API
                        volume.
                      items:
                        description: DownwardAPIVolumeFile represents information
                          to create the file containing the pod field
                        properties:
                          fieldRef:
                            description: 'Required: Selects a field of the pod: only
                              annotations, labels, name and namespace are supported.'
                            properties:
                              apiVersion:
                                description: Version of the schema the FieldPath is
                                  written in terms of, defaults to "v1".
                                type: string
                              fieldPath:
                                description: Path of the field to select in the specified
                                  API version.
                                type: string
                            required:
                            - fieldPath
                            type: object
                            x-kubernetes-map-type: atomic
                          mode:
                            description: |-
                              Optional: mode bits used to set permissions on this file, must be an octal value
                              between 0000 and 0777 or a decimal value between 0 and 511.
                              YAML accepts both octal and decimal values, JSON requires decimal values for mode bits.
                              If not specified, the volume defaultMode will be used.
                              This might be in conflict with other options that affect the file
                              mode, like fsGroup, and the result can be other mode bits set.
                            format: int32
                            type: integer
                          path:
                            description: 'Required: Path is  the relative path name
                              of the file to be created. Must not be absolute or contain
                              the ''..'' path. Must be utf-8 encoded. The first item
                              of the relative path must not start with ''..'''
                            type: string
                          resourceFieldRef:
                            description: |-
                              Selects a resource of the container: only resources limits and requests
                              (limits.cpu, limits.memory, requests.cpu and requests.memory) are currently supported.
                            properties:
                              containerName:
                                description: 'Container name: required for volumes,
                                  optional for env vars'
                                type: string
                              divisor:
                                anyOf:
                                - type: integer
                                - type: string
                                description: Specifies the output format of the exposed
                                  resources, defaults to "1"
                                pattern: ^(\+|-)?(([0-9]+(\.[0-9]*)?)|(\.[0-9]+))(([KMGTPE]i)|[numkMGTPE]|([eE](\+|-)?(([0-9]+(\.[0-9]*)?)|(\.[0-9]+))))?$
                                x-kubernetes-int-or-string: true
                              resource:
                                description: 'Required: resource to select'
                                type: string
                            required:
                            - resource
                            type: object
                            x-kubernetes-map-type: atomic
                        required:
                        - path
                        type: object
                      type: array
                    mountPoint:
                      description: Specifies the mount point of the Downward API volume.
                      maxLength: 128
                      type: string
                    name:
                      description: |-
                        Specifies the name of the field. It must be a string of maximum length 63.
                        The name should match the regex pattern `^[a-z0-9]([a-z0-9\.\-]*[a-z0-9])?$`.
                      maxLength: 63
                      pattern: ^[a-z0-9]([a-z0-9\.\-]*[a-z0-9])?$
                      type: string
                    scriptConfig:
                      description: |-
                        ScriptConfig object specifies a ConfigMap that contains script files that should be mounted inside the pod.
                        The scripts are mounted as volumes and can be referenced and executed by the DownwardAction to perform specific tasks or configurations.
                      properties:
                        namespace:
                          default: default
                          description: |-
                            Specifies the namespace for the ConfigMap.
                            If not specified, it defaults to the "default" namespace.
                          maxLength: 63
                          pattern: ^[a-z0-9]([a-z0-9\-]*[a-z0-9])?$
                          type: string
                        scriptConfigMapRef:
                          description: Specifies the reference to the ConfigMap containing
                            the scripts.
                          type: string
                      required:
                      - scriptConfigMapRef
                      type: object
                  required:
                  - items
                  - mountPoint
                  - name
                  type: object
                type: array
              dynamicActionCanBeMerged:
                description: |-
                  Indicates whether to consolidate dynamic reload and restart actions into a single restart.


                  - If true, updates requiring both actions will result in only a restart, merging the actions.
                  - If false, updates will trigger both actions executed sequentially: first dynamic reload, then restart.


                  This flag allows for more efficient handling of configuration changes by potentially eliminating
                  an unnecessary reload step.
                type: boolean
              dynamicParameters:
                description: |-
                  List dynamic parameters.
                  Modifications to these parameters trigger a configuration reload without requiring a process restart.
                items:
                  type: string
                type: array
                x-kubernetes-list-type: set
              formatterConfig:
                description: |-
                  Specifies the format of the configuration file and any associated parameters that are specific to the chosen format.
                  Supported formats include `ini`, `xml`, `yaml`, `json`, `hcl`, `dotenv`, `properties`, and `toml`.


                  Each format may have its own set of parameters that can be configured.
                  For instance, when using the `ini` format, you can specify the section name.


                  Example:
                  ```
                  formatterConfig:
                   format: ini
                   iniConfig:
                     sectionName: mysqld
                  ```
                properties:
                  format:
                    description: |-
                      The config file format. Valid values are `ini`, `xml`, `yaml`, `json`,
                      `hcl`, `dotenv`, `properties` and `toml`. Each format has its own characteristics and use cases.


                      - ini: is a text-based content with a structure and syntax comprising key–value pairs for properties, reference wiki: https://en.wikipedia.org/wiki/INI_file
                      - xml: refers to wiki: https://en.wikipedia.org/wiki/XML
                      - yaml: supports for complex data types and structures.
                      - json: refers to wiki: https://en.wikipedia.org/wiki/JSON
                      - hcl: The HashiCorp Configuration Language (HCL) is a configuration language authored by HashiCorp, reference url: https://www.linode.com/docs/guides/introduction-to-hcl/
                      - dotenv: is a plain text file with simple key–value pairs, reference wiki: https://en.wikipedia.org/wiki/Configuration_file#MS-DOS
                      - properties: a file extension mainly used in Java, reference wiki: https://en.wikipedia.org/wiki/.properties
                      - toml: refers to wiki: https://en.wikipedia.org/wiki/TOML
                      - props-plus: a file extension mainly used in Java, supports CamelCase(e.g: brokerMaxConnectionsPerIp)
                    enum:
                    - xml
                    - ini
                    - yaml
                    - json
                    - hcl
                    - dotenv
                    - toml
                    - properties
                    - redis
                    - props-plus
                    type: string
                  iniConfig:
                    description: Holds options specific to the 'ini' file format.
                    properties:
                      sectionName:
                        description: A string that describes the name of the ini section.
                        type: string
                    type: object
                required:
                - format
                type: object
              immutableParameters:
                description: |-
                  Lists the parameters that cannot be modified once set.
                  Attempting to change any of these parameters will be ignored.
                items:
                  type: string
                type: array
                x-kubernetes-list-type: set
              reloadOptions:
                description: |-
                  Specifies the dynamic reload action supported by the engine.
                  When set, the controller executes the method defined here to execute hot parameter updates.


                  Dynamic reloading is triggered only if both of the following conditions are met:


                  1. The modified parameters are listed in the `dynamicParameters` field.
                     If `reloadStaticParamsBeforeRestart` is set to true, modifications to `staticParameters`
                     can also trigger a reload.
                  2. `reloadOptions` is set.


                  If `reloadOptions` is not set or the modified parameters are not listed in `dynamicParameters`,
                  dynamic reloading will not be triggered.


                  Example:
                  ```yaml
                  reloadOptions:
                   tplScriptTrigger:
                     namespace: kb-system
                     scriptConfigMapRef: mysql-reload-script
                     sync: true
                  ```
                properties:
                  autoTrigger:
                    description: Automatically perform the reload when specified conditions
                      are met.
                    properties:
                      processName:
                        description: The name of the process.
                        type: string
                    type: object
                  shellTrigger:
                    description: Allows to execute a custom shell script to reload
                      the process.
                    properties:
                      batchParamsFormatterTemplate:
                        description: |-
                          Specifies a Go template string for formatting batch input data.
                          It's used when `batchReload` is 'True' to format data passed into STDIN of the script.
                          The template accesses key-value pairs of updated parameters via the '$' variable.
                          This allows for custom formatting of the input data.


                          Example template:


                          ```yaml
                          batchParamsFormatterTemplate: |-
                          {{- range $pKey, $pValue := $ }}
                          {{ printf "%s:%s" $pKey $pValue }}
                          {{- end }}
                          ```


                          This example generates batch input data in a key:value format, sorted by keys.
                          ```
                          key1:value1
                          key2:value2
                          key3:value3
                          ```


                          If not specified, the default format is key=value, sorted by keys, for each updated parameter.
                          ```
                          key1=value1
                          key2=value2
                          key3=value3
                          ```
                        type: string
                      batchReload:
                        description: |-
                          Controls whether parameter updates are processed individually or collectively in a batch:


                          - 'True': Processes all changes in one batch reload.
                          - 'False': Processes each change individually.


                          Defaults to 'False' if unspecified.
                        type: boolean
                      command:
                        description: Specifies the command to execute in order to
                          reload the process. It should be a valid shell command.
                        items:
                          type: string
                        type: array
                      scriptConfig:
                        description: |-
                          ScriptConfig object specifies a ConfigMap that contains script files that should be mounted inside the pod.
                          The scripts are mounted as volumes and can be referenced and executed by the dynamic reload.
                        properties:
                          namespace:
                            default: default
                            description: |-
                              Specifies the namespace for the ConfigMap.
                              If not specified, it defaults to the "default" namespace.
                            maxLength: 63
                            pattern: ^[a-z0-9]([a-z0-9\-]*[a-z0-9])?$
                            type: string
                          scriptConfigMapRef:
                            description: Specifies the reference to the ConfigMap
                              containing the scripts.
                            type: string
                        required:
                        - scriptConfigMapRef
                        type: object
                      sync:
                        description: |-
                          Determines the synchronization mode of parameter updates with "config-manager".


                          - 'True': Executes reload actions synchronously, pausing until completion.
                          - 'False': Executes reload actions asynchronously, without waiting for completion.
                        type: boolean
                      toolsSetup:
                        description: |-
                          Specifies the tools container image used by ShellTrigger for dynamic reload.
                          If the dynamic reload action is triggered by a ShellTrigger, this field is required.
                          This image must contain all necessary tools for executing the ShellTrigger scripts.


                          Usually the specified image is referenced by the init container,
                          which is then responsible for copy the tools from the image to a bin volume.
                          This ensures that the tools are available to the 'config-manager' sidecar.
                        properties:
                          mountPoint:
                            description: |-
                              Specifies the directory path in the container where the tools-related files are to be copied.
                              This field is typically used with an emptyDir volume to ensure a temporary, empty directory is provided at pod creation.
                            maxLength: 128
                            type: string
                          toolConfigs:
                            description: Specifies a list of settings of init containers
                              that prepare tools for dynamic reload.
                            items:
                              description: ToolConfig specifies the settings of an
                                init container that prepare tools for dynamic reload.
                              properties:
                                asContainerImage:
                                  description: "Indicates whether the tool image should
                                    be used as the container image for a sidecar.\nThis
                                    is useful for large tool images, such as those
                                    for C++ tools, which may depend on\nnumerous libraries
                                    (e.g., *.so files).\n\n\nIf enabled, the tool
                                    image is deployed as a sidecar container image.\n\n\nExamples:\n```yaml\n
                                    toolsSetup::\n   mountPoint: /kb_tools\n   toolConfigs:\n
                                    \    - name: kb-tools\n       asContainerImage:
                                    true\n       image:  apecloud/oceanbase:4.2.0.0-100010032023083021\n```\n\n\ngenerated
                                    containers:\n```yaml\ninitContainers:\n - name:
                                    install-config-manager-tool\n   image: apecloud/kubeblocks-tools:${version}\n
                                    \  command:\n   - cp\n   - /bin/config_render\n
                                    \  - /opt/tools\n   volumemounts:\n   - name:
                                    kb-tools\n     mountpath: /opt/tools\n\n\ncontainers:\n
                                    - name: config-manager\n   image: apecloud/oceanbase:4.2.0.0-100010032023083021\n
                                    \  imagePullPolicy: IfNotPresent\n\t  command:\n
                                    \  - /opt/tools/reloader\n   - --log-level\n   -
                                    info\n   - --operator-update-enable\n   - --tcp\n
                                    \  - \"9901\"\n   - --config\n   - /opt/config-manager/config-manager.yaml\n
                                    \  volumemounts:\n   - name: kb-tools\n     mountpath:
                                    /opt/tools\n```"
                                  type: boolean
                                command:
                                  description: Specifies the command to be executed
                                    by the init container.
                                  items:
                                    type: string
                                  type: array
                                image:
                                  description: Specifies the tool container image.
                                  type: string
                                name:
                                  description: Specifies the name of the init container.
                                  maxLength: 63
                                  pattern: ^[a-z]([a-z0-9\-]*[a-z0-9])?$
                                  type: string
                              type: object
                            type: array
                        required:
                        - mountPoint
                        type: object
                    required:
                    - command
                    type: object
                  tplScriptTrigger:
                    description: Enables reloading process using a Go template script.
                    properties:
                      namespace:
                        default: default
                        description: |-
                          Specifies the namespace for the ConfigMap.
                          If not specified, it defaults to the "default" namespace.
                        maxLength: 63
                        pattern: ^[a-z0-9]([a-z0-9\-]*[a-z0-9])?$
                        type: string
                      scriptConfigMapRef:
                        description: Specifies the reference to the ConfigMap containing
                          the scripts.
                        type: string
                      sync:
                        description: |-
                          Determines whether parameter updates should be synchronized with the "config-manager".
                          Specifies the controller's reload strategy:


                          - If set to 'True', the controller executes the reload action in synchronous mode,
                            pausing execution until the reload completes.
                          - If set to 'False', the controller executes the reload action in asynchronous mode,
                            updating the ConfigMap without waiting for the reload process to finish.
                        type: boolean
                    required:
                    - scriptConfigMapRef
                    type: object
                  unixSignalTrigger:
                    description: Used to trigger a reload by sending a specific Unix
                      signal to the process.
                    properties:
                      processName:
                        description: Identifies the name of the process to which the
                          Unix signal will be sent.
                        type: string
                      signal:
                        description: |-
                          Specifies a valid Unix signal to be sent.
                          For a comprehensive list of all Unix signals, see: ../../pkg/configuration/configmap/handler.go:allUnixSignals
                        enum:
                        - SIGHUP
                        - SIGINT
                        - SIGQUIT
                        - SIGILL
                        - SIGTRAP
                        - SIGABRT
                        - SIGBUS
                        - SIGFPE
                        - SIGKILL
                        - SIGUSR1
                        - SIGSEGV
                        - SIGUSR2
                        - SIGPIPE
                        - SIGALRM
                        - SIGTERM
                        - SIGSTKFLT
                        - SIGCHLD
                        - SIGCONT
                        - SIGSTOP
                        - SIGTSTP
                        - SIGTTIN
                        - SIGTTOU
                        - SIGURG
                        - SIGXCPU
                        - SIGXFSZ
                        - SIGVTALRM
                        - SIGPROF
                        - SIGWINCH
                        - SIGIO
                        - SIGPWR
                        - SIGSYS
                        type: string
                    required:
                    - processName
                    - signal
                    type: object
                type: object
              reloadStaticParamsBeforeRestart:
                description: |-
                  Configures whether the dynamic reload specified in `reloadOptions` applies only to dynamic parameters or
                  to all parameters (including static parameters).


                  - false (default): Only modifications to the dynamic parameters listed in `dynamicParameters`
                    will trigger a dynamic reload.
                  - true: Modifications to both dynamic parameters listed in `dynamicParameters` and static parameters
                    listed in `staticParameters` will trigger a dynamic reload.
                    The "true" option is for certain engines that require static parameters to be set
                    via SQL statements before they can take effect on restart.
                type: boolean
              scriptConfigs:
                description: |-
                  A list of ScriptConfig Object.


                  Each ScriptConfig object specifies a ConfigMap that contains script files that should be mounted inside the pod.
                  The scripts are mounted as volumes and can be referenced and executed by the dynamic reload
                  and DownwardAction to perform specific tasks or configurations.
                items:
                  properties:
                    namespace:
                      default: default
                      description: |-
                        Specifies the namespace for the ConfigMap.
                        If not specified, it defaults to the "default" namespace.
                      maxLength: 63
                      pattern: ^[a-z0-9]([a-z0-9\-]*[a-z0-9])?$
                      type: string
                    scriptConfigMapRef:
                      description: Specifies the reference to the ConfigMap containing
                        the scripts.
                      type: string
                  required:
                  - scriptConfigMapRef
                  type: object
                type: array
                x-kubernetes-list-map-keys:
                - scriptConfigMapRef
                x-kubernetes-list-type: map
              selector:
                description: |-
                  Used to match labels on the pod to determine whether a dynamic reload should be performed.


                  In some scenarios, only specific pods (e.g., primary replicas) need to undergo a dynamic reload.
                  The `selector` allows you to specify label selectors to target the desired pods for the reload process.


                  If the `selector` is not specified or is nil, all pods managed by the workload will be considered for the dynamic
                  reload.
                properties:
                  matchExpressions:
                    description: matchExpressions is a list of label selector requirements.
                      The requirements are ANDed.
                    items:
                      description: |-
                        A label selector requirement is a selector that contains values, a key, and an operator that
                        relates the key and values.
                      properties:
                        key:
                          description: key is the label key that the selector applies
                            to.
                          type: string
                        operator:
                          description: |-
                            operator represents a key's relationship to a set of values.
                            Valid operators are In, NotIn, Exists and DoesNotExist.
                          type: string
                        values:
                          description: |-
                            values is an array of string values. If the operator is In or NotIn,
                            the values array must be non-empty. If the operator is Exists or DoesNotExist,
                            the values array must be empty. This array is replaced during a strategic
                            merge patch.
                          items:
                            type: string
                          type: array
                      required:
                      - key
                      - operator
                      type: object
                    type: array
                  matchLabels:
                    additionalProperties:
                      type: string
                    description: |-
                      matchLabels is a map of {key,value} pairs. A single {key,value} in the matchLabels
                      map is equivalent to an element of matchExpressions, whose key field is "key", the
                      operator is "In", and the values array contains only "value". The requirements are ANDed.
                    type: object
                type: object
                x-kubernetes-map-type: atomic
              staticParameters:
                description: |-
                  List static parameters.
                  Modifications to any of these parameters require a restart of the process to take effect.
                items:
                  type: string
                type: array
                x-kubernetes-list-type: set
              toolsImageSpec:
                description: |-
                  Specifies the tools container image used by ShellTrigger for dynamic reload.
                  If the dynamic reload action is triggered by a ShellTrigger, this field is required.
                  This image must contain all necessary tools for executing the ShellTrigger scripts.


                  Usually the specified image is referenced by the init container,
                  which is then responsible for copy the tools from the image to a bin volume.
                  This ensures that the tools are available to the 'config-manager' sidecar.
                properties:
                  mountPoint:
                    description: |-
                      Specifies the directory path in the container where the tools-related files are to be copied.
                      This field is typically used with an emptyDir volume to ensure a temporary, empty directory is provided at pod creation.
                    maxLength: 128
                    type: string
                  toolConfigs:
                    description: Specifies a list of settings of init containers that
                      prepare tools for dynamic reload.
                    items:
                      description: ToolConfig specifies the settings of an init container
                        that prepare tools for dynamic reload.
                      properties:
                        asContainerImage:
                          description: "Indicates whether the tool image should be
                            used as the container image for a sidecar.\nThis is useful
                            for large tool images, such as those for C++ tools, which
                            may depend on\nnumerous libraries (e.g., *.so files).\n\n\nIf
                            enabled, the tool image is deployed as a sidecar container
                            image.\n\n\nExamples:\n```yaml\n toolsSetup::\n   mountPoint:
                            /kb_tools\n   toolConfigs:\n     - name: kb-tools\n       asContainerImage:
                            true\n       image:  apecloud/oceanbase:4.2.0.0-100010032023083021\n```\n\n\ngenerated
                            containers:\n```yaml\ninitContainers:\n - name: install-config-manager-tool\n
                            \  image: apecloud/kubeblocks-tools:${version}\n   command:\n
                            \  - cp\n   - /bin/config_render\n   - /opt/tools\n   volumemounts:\n
                            \  - name: kb-tools\n     mountpath: /opt/tools\n\n\ncontainers:\n
                            - name: config-manager\n   image: apecloud/oceanbase:4.2.0.0-100010032023083021\n
                            \  imagePullPolicy: IfNotPresent\n\t  command:\n   - /opt/tools/reloader\n
                            \  - --log-level\n   - info\n   - --operator-update-enable\n
                            \  - --tcp\n   - \"9901\"\n   - --config\n   - /opt/config-manager/config-manager.yaml\n
                            \  volumemounts:\n   - name: kb-tools\n     mountpath:
                            /opt/tools\n```"
                          type: boolean
                        command:
                          description: Specifies the command to be executed by the
                            init container.
                          items:
                            type: string
                          type: array
                        image:
                          description: Specifies the tool container image.
                          type: string
                        name:
                          description: Specifies the name of the init container.
                          maxLength: 63
                          pattern: ^[a-z]([a-z0-9\-]*[a-z0-9])?$
                          type: string
                      type: object
                    type: array
                required:
                - mountPoint
                type: object
            required:
            - formatterConfig
            type: object
          status:
            description: ConfigConstraintStatus represents the observed state of a
              ConfigConstraint.
            properties:
              message:
                description: Provides descriptions for abnormal states.
                type: string
              observedGeneration:
                description: Refers to the most recent generation observed for this
                  ConfigConstraint. This value is updated by the API Server.
                format: int64
                type: integer
              phase:
<<<<<<< HEAD
                description: Specifies the status of the configuration template. When
                  set to CCAvailablePhase, the ConfigConstraint can be referenced
                  by ClusterDefinition.
=======
                description: |-
                  Specifies the status of the configuration template.
                  When set to CCAvailablePhase, the ConfigConstraint can be referenced by ClusterDefinition or ClusterVersion.
>>>>>>> 0e34a119
                enum:
                - Available
                - Unavailable
                - Deleting
                type: string
            type: object
        type: object
    served: true
    storage: false
    subresources:
      status: {}
  - additionalPrinterColumns:
    - description: status phase
      jsonPath: .status.phase
      name: PHASE
      type: string
    - jsonPath: .metadata.creationTimestamp
      name: AGE
      type: date
    name: v1beta1
    schema:
      openAPIV3Schema:
        description: |-
          ConfigConstraint manages the parameters across multiple configuration files contained in a single configure template.
          These configuration files should have the same format (e.g. ini, xml, properties, json).


          It provides the following functionalities:


          1. **Parameter Value Validation**: Validates and ensures compliance of parameter values with defined constraints.
          2. **Dynamic Reload on Modification**: Monitors parameter changes and triggers dynamic reloads to apply updates.
          3. **Parameter Rendering in Templates**: Injects parameters into templates to generate up-to-date configuration files.
        properties:
          apiVersion:
            description: |-
              APIVersion defines the versioned schema of this representation of an object.
              Servers should convert recognized schemas to the latest internal value, and
              may reject unrecognized values.
              More info: https://git.k8s.io/community/contributors/devel/sig-architecture/api-conventions.md#resources
            type: string
          kind:
            description: |-
              Kind is a string value representing the REST resource this object represents.
              Servers may infer this from the endpoint the client submits requests to.
              Cannot be updated.
              In CamelCase.
              More info: https://git.k8s.io/community/contributors/devel/sig-architecture/api-conventions.md#types-kinds
            type: string
          metadata:
            type: object
          spec:
            description: ConfigConstraintSpec defines the desired state of ConfigConstraint
            properties:
              downwardAPIChangeTriggeredActions:
                description: |-
                  TODO: migrate DownwardAPITriggeredActions to ComponentDefinition.spec.lifecycleActions
                  Specifies a list of actions to execute specified commands based on Pod labels.


                  It utilizes the K8s Downward API to mount label information as a volume into the pod.
                  The 'config-manager' sidecar container watches for changes in the role label and dynamically invoke
                  registered commands (usually execute some SQL statements) when a change is detected.


                  It is designed for scenarios where:


                  - Replicas with different roles have different configurations, such as Redis primary & secondary replicas.
                  - After a role switch (e.g., from secondary to primary), some changes in configuration are needed
                    to reflect the new role.
                items:
                  description: |-
                    DownwardAPIChangeTriggeredAction defines an action that triggers specific commands in response to changes in Pod labels.
                    For example, a command might be executed when the 'role' label of the Pod is updated.
                  properties:
                    command:
                      description: |-
                        Specifies the command to be triggered when changes are detected in Downward API volume files.
                        It relies on the inotify mechanism in the config-manager sidecar to monitor file changes.
                      items:
                        type: string
                      type: array
                    items:
                      description: Represents a list of files under the Downward API
                        volume.
                      items:
                        description: DownwardAPIVolumeFile represents information
                          to create the file containing the pod field
                        properties:
                          fieldRef:
                            description: 'Required: Selects a field of the pod: only
                              annotations, labels, name and namespace are supported.'
                            properties:
                              apiVersion:
                                description: Version of the schema the FieldPath is
                                  written in terms of, defaults to "v1".
                                type: string
                              fieldPath:
                                description: Path of the field to select in the specified
                                  API version.
                                type: string
                            required:
                            - fieldPath
                            type: object
                            x-kubernetes-map-type: atomic
                          mode:
                            description: |-
                              Optional: mode bits used to set permissions on this file, must be an octal value
                              between 0000 and 0777 or a decimal value between 0 and 511.
                              YAML accepts both octal and decimal values, JSON requires decimal values for mode bits.
                              If not specified, the volume defaultMode will be used.
                              This might be in conflict with other options that affect the file
                              mode, like fsGroup, and the result can be other mode bits set.
                            format: int32
                            type: integer
                          path:
                            description: 'Required: Path is  the relative path name
                              of the file to be created. Must not be absolute or contain
                              the ''..'' path. Must be utf-8 encoded. The first item
                              of the relative path must not start with ''..'''
                            type: string
                          resourceFieldRef:
                            description: |-
                              Selects a resource of the container: only resources limits and requests
                              (limits.cpu, limits.memory, requests.cpu and requests.memory) are currently supported.
                            properties:
                              containerName:
                                description: 'Container name: required for volumes,
                                  optional for env vars'
                                type: string
                              divisor:
                                anyOf:
                                - type: integer
                                - type: string
                                description: Specifies the output format of the exposed
                                  resources, defaults to "1"
                                pattern: ^(\+|-)?(([0-9]+(\.[0-9]*)?)|(\.[0-9]+))(([KMGTPE]i)|[numkMGTPE]|([eE](\+|-)?(([0-9]+(\.[0-9]*)?)|(\.[0-9]+))))?$
                                x-kubernetes-int-or-string: true
                              resource:
                                description: 'Required: resource to select'
                                type: string
                            required:
                            - resource
                            type: object
                            x-kubernetes-map-type: atomic
                        required:
                        - path
                        type: object
                      type: array
                    mountPoint:
                      description: Specifies the mount point of the Downward API volume.
                      maxLength: 128
                      type: string
                    name:
                      description: |-
                        Specifies the name of the field. It must be a string of maximum length 63.
                        The name should match the regex pattern `^[a-z0-9]([a-z0-9\.\-]*[a-z0-9])?$`.
                      maxLength: 63
                      pattern: ^[a-z0-9]([a-z0-9\.\-]*[a-z0-9])?$
                      type: string
                    scriptConfig:
                      description: |-
                        ScriptConfig object specifies a ConfigMap that contains script files that should be mounted inside the pod.
                        The scripts are mounted as volumes and can be referenced and executed by the DownwardAction to perform specific tasks or configurations.
                      properties:
                        namespace:
                          default: default
                          description: |-
                            Specifies the namespace for the ConfigMap.
                            If not specified, it defaults to the "default" namespace.
                          maxLength: 63
                          pattern: ^[a-z0-9]([a-z0-9\-]*[a-z0-9])?$
                          type: string
                        scriptConfigMapRef:
                          description: Specifies the reference to the ConfigMap containing
                            the scripts.
                          type: string
                      required:
                      - scriptConfigMapRef
                      type: object
                  required:
                  - items
                  - mountPoint
                  - name
                  type: object
                type: array
              dynamicParameters:
                description: |-
                  List dynamic parameters.
                  Modifications to these parameters trigger a configuration reload without requiring a process restart.
                items:
                  type: string
                type: array
                x-kubernetes-list-type: set
              fileFormatConfig:
                description: |-
                  Specifies the format of the configuration file and any associated parameters that are specific to the chosen format.
                  Supported formats include `ini`, `xml`, `yaml`, `json`, `hcl`, `dotenv`, `properties`, and `toml`.


                  Each format may have its own set of parameters that can be configured.
                  For instance, when using the `ini` format, you can specify the section name.


                  Example:
                  ```
                  fileFormatConfig:
                   format: ini
                   iniConfig:
                     sectionName: mysqld
                  ```
                properties:
                  format:
                    description: |-
                      The config file format. Valid values are `ini`, `xml`, `yaml`, `json`,
                      `hcl`, `dotenv`, `properties` and `toml`. Each format has its own characteristics and use cases.


                      - ini: is a text-based content with a structure and syntax comprising key–value pairs for properties, reference wiki: https://en.wikipedia.org/wiki/INI_file
                      - xml: refers to wiki: https://en.wikipedia.org/wiki/XML
                      - yaml: supports for complex data types and structures.
                      - json: refers to wiki: https://en.wikipedia.org/wiki/JSON
                      - hcl: The HashiCorp Configuration Language (HCL) is a configuration language authored by HashiCorp, reference url: https://www.linode.com/docs/guides/introduction-to-hcl/
                      - dotenv: is a plain text file with simple key–value pairs, reference wiki: https://en.wikipedia.org/wiki/Configuration_file#MS-DOS
                      - properties: a file extension mainly used in Java, reference wiki: https://en.wikipedia.org/wiki/.properties
                      - toml: refers to wiki: https://en.wikipedia.org/wiki/TOML
                      - props-plus: a file extension mainly used in Java, supports CamelCase(e.g: brokerMaxConnectionsPerIp)
                    enum:
                    - xml
                    - ini
                    - yaml
                    - json
                    - hcl
                    - dotenv
                    - toml
                    - properties
                    - redis
                    - props-plus
                    type: string
                  iniConfig:
                    description: Holds options specific to the 'ini' file format.
                    properties:
                      sectionName:
                        description: A string that describes the name of the ini section.
                        type: string
                    type: object
                required:
                - format
                type: object
              immutableParameters:
                description: |-
                  Lists the parameters that cannot be modified once set.
                  Attempting to change any of these parameters will be ignored.
                items:
                  type: string
                type: array
                x-kubernetes-list-type: set
              mergeReloadAndRestart:
                description: |-
                  Indicates whether to consolidate dynamic reload and restart actions into a single restart.


                  - If true, updates requiring both actions will result in only a restart, merging the actions.
                  - If false, updates will trigger both actions executed sequentially: first dynamic reload, then restart.


                  This flag allows for more efficient handling of configuration changes by potentially eliminating
                  an unnecessary reload step.
                type: boolean
              parametersSchema:
                description: |-
                  Defines a list of parameters including their names, default values, descriptions,
                  types, and constraints (permissible values or the range of valid values).
                properties:
                  cue:
                    description: |-
                      Hold a string that contains a script written in CUE language that defines a list of configuration items.
                      Each item is detailed with its name, default value, description, type (e.g. string, integer, float),
                      and constraints (permissible values or the valid range of values).


                      CUE (Configure, Unify, Execute) is a declarative language designed for defining and validating
                      complex data configurations.
                      It is particularly useful in environments like K8s where complex configurations and validation rules are common.


                      This script functions as a validator for user-provided configurations, ensuring compliance with
                      the established specifications and constraints.
                    type: string
                  schemaInJSON:
                    description: Generated from the 'cue' field and transformed into
                      a JSON format.
                    x-kubernetes-preserve-unknown-fields: true
                  topLevelKey:
                    description: |-
                      Specifies the top-level key in the 'configSchema.cue' that organizes the validation rules for parameters.
                      This key must exist within the CUE script defined in 'configSchema.cue'.
                    type: string
                type: object
              reloadAction:
                description: |-
                  Specifies the dynamic reload (dynamic reconfiguration) actions supported by the engine.
                  When set, the controller executes the scripts defined in these actions to handle dynamic parameter updates.


                  Dynamic reloading is triggered only if both of the following conditions are met:


                  1. The modified parameters are listed in the `dynamicParameters` field.
                     If `dynamicParameterSelectedPolicy` is set to "all", modifications to `staticParameters`
                     can also trigger a reload.
                  2. `reloadAction` is set.


                  If `reloadAction` is not set or the modified parameters are not listed in `dynamicParameters`,
                  dynamic reloading will not be triggered.


                  Example:
                  ```yaml
                  dynamicReloadAction:
                   tplScriptTrigger:
                     namespace: kb-system
                     scriptConfigMapRef: mysql-reload-script
                     sync: true
                  ```
                properties:
                  autoTrigger:
                    description: Automatically perform the reload when specified conditions
                      are met.
                    properties:
                      processName:
                        description: The name of the process.
                        type: string
                    type: object
                  shellTrigger:
                    description: Allows to execute a custom shell script to reload
                      the process.
                    properties:
                      batchParamsFormatterTemplate:
                        description: |-
                          Specifies a Go template string for formatting batch input data.
                          It's used when `batchReload` is 'True' to format data passed into STDIN of the script.
                          The template accesses key-value pairs of updated parameters via the '$' variable.
                          This allows for custom formatting of the input data.


                          Example template:


                          ```yaml
                          batchParamsFormatterTemplate: |-
                          {{- range $pKey, $pValue := $ }}
                          {{ printf "%s:%s" $pKey $pValue }}
                          {{- end }}
                          ```


                          This example generates batch input data in a key:value format, sorted by keys.
                          ```
                          key1:value1
                          key2:value2
                          key3:value3
                          ```


                          If not specified, the default format is key=value, sorted by keys, for each updated parameter.
                          ```
                          key1=value1
                          key2=value2
                          key3=value3
                          ```
                        type: string
                      batchReload:
                        description: |-
                          Controls whether parameter updates are processed individually or collectively in a batch:


                          - 'True': Processes all changes in one batch reload.
                          - 'False': Processes each change individually.


                          Defaults to 'False' if unspecified.
                        type: boolean
                      command:
                        description: Specifies the command to execute in order to
                          reload the process. It should be a valid shell command.
                        items:
                          type: string
                        type: array
                      scriptConfig:
                        description: |-
                          ScriptConfig object specifies a ConfigMap that contains script files that should be mounted inside the pod.
                          The scripts are mounted as volumes and can be referenced and executed by the dynamic reload.
                        properties:
                          namespace:
                            default: default
                            description: |-
                              Specifies the namespace for the ConfigMap.
                              If not specified, it defaults to the "default" namespace.
                            maxLength: 63
                            pattern: ^[a-z0-9]([a-z0-9\-]*[a-z0-9])?$
                            type: string
                          scriptConfigMapRef:
                            description: Specifies the reference to the ConfigMap
                              containing the scripts.
                            type: string
                        required:
                        - scriptConfigMapRef
                        type: object
                      sync:
                        description: |-
                          Determines the synchronization mode of parameter updates with "config-manager".


                          - 'True': Executes reload actions synchronously, pausing until completion.
                          - 'False': Executes reload actions asynchronously, without waiting for completion.
                        type: boolean
                      toolsSetup:
                        description: |-
                          Specifies the tools container image used by ShellTrigger for dynamic reload.
                          If the dynamic reload action is triggered by a ShellTrigger, this field is required.
                          This image must contain all necessary tools for executing the ShellTrigger scripts.


                          Usually the specified image is referenced by the init container,
                          which is then responsible for copy the tools from the image to a bin volume.
                          This ensures that the tools are available to the 'config-manager' sidecar.
                        properties:
                          mountPoint:
                            description: |-
                              Specifies the directory path in the container where the tools-related files are to be copied.
                              This field is typically used with an emptyDir volume to ensure a temporary, empty directory is provided at pod creation.
                            maxLength: 128
                            type: string
                          toolConfigs:
                            description: Specifies a list of settings of init containers
                              that prepare tools for dynamic reload.
                            items:
                              description: ToolConfig specifies the settings of an
                                init container that prepare tools for dynamic reload.
                              properties:
                                asContainerImage:
                                  description: "Indicates whether the tool image should
                                    be used as the container image for a sidecar.\nThis
                                    is useful for large tool images, such as those
                                    for C++ tools, which may depend on\nnumerous libraries
                                    (e.g., *.so files).\n\n\nIf enabled, the tool
                                    image is deployed as a sidecar container image.\n\n\nExamples:\n```yaml\n
                                    toolsSetup::\n   mountPoint: /kb_tools\n   toolConfigs:\n
                                    \    - name: kb-tools\n       asContainerImage:
                                    true\n       image:  apecloud/oceanbase:4.2.0.0-100010032023083021\n```\n\n\ngenerated
                                    containers:\n```yaml\ninitContainers:\n - name:
                                    install-config-manager-tool\n   image: apecloud/kubeblocks-tools:${version}\n
                                    \  command:\n   - cp\n   - /bin/config_render\n
                                    \  - /opt/tools\n   volumemounts:\n   - name:
                                    kb-tools\n     mountpath: /opt/tools\n\n\ncontainers:\n
                                    - name: config-manager\n   image: apecloud/oceanbase:4.2.0.0-100010032023083021\n
                                    \  imagePullPolicy: IfNotPresent\n\t  command:\n
                                    \  - /opt/tools/reloader\n   - --log-level\n   -
                                    info\n   - --operator-update-enable\n   - --tcp\n
                                    \  - \"9901\"\n   - --config\n   - /opt/config-manager/config-manager.yaml\n
                                    \  volumemounts:\n   - name: kb-tools\n     mountpath:
                                    /opt/tools\n```"
                                  type: boolean
                                command:
                                  description: Specifies the command to be executed
                                    by the init container.
                                  items:
                                    type: string
                                  type: array
                                image:
                                  description: Specifies the tool container image.
                                  type: string
                                name:
                                  description: Specifies the name of the init container.
                                  maxLength: 63
                                  pattern: ^[a-z]([a-z0-9\-]*[a-z0-9])?$
                                  type: string
                              type: object
                            type: array
                        required:
                        - mountPoint
                        type: object
                    required:
                    - command
                    type: object
                  targetPodSelector:
                    description: |-
                      Used to match labels on the pod to determine whether a dynamic reload should be performed.


                      In some scenarios, only specific pods (e.g., primary replicas) need to undergo a dynamic reload.
                      The `reloadedPodSelector` allows you to specify label selectors to target the desired pods for the reload process.


                      If the `reloadedPodSelector` is not specified or is nil, all pods managed by the workload will be considered for the dynamic
                      reload.
                    properties:
                      matchExpressions:
                        description: matchExpressions is a list of label selector
                          requirements. The requirements are ANDed.
                        items:
                          description: |-
                            A label selector requirement is a selector that contains values, a key, and an operator that
                            relates the key and values.
                          properties:
                            key:
                              description: key is the label key that the selector
                                applies to.
                              type: string
                            operator:
                              description: |-
                                operator represents a key's relationship to a set of values.
                                Valid operators are In, NotIn, Exists and DoesNotExist.
                              type: string
                            values:
                              description: |-
                                values is an array of string values. If the operator is In or NotIn,
                                the values array must be non-empty. If the operator is Exists or DoesNotExist,
                                the values array must be empty. This array is replaced during a strategic
                                merge patch.
                              items:
                                type: string
                              type: array
                          required:
                          - key
                          - operator
                          type: object
                        type: array
                      matchLabels:
                        additionalProperties:
                          type: string
                        description: |-
                          matchLabels is a map of {key,value} pairs. A single {key,value} in the matchLabels
                          map is equivalent to an element of matchExpressions, whose key field is "key", the
                          operator is "In", and the values array contains only "value". The requirements are ANDed.
                        type: object
                    type: object
                    x-kubernetes-map-type: atomic
                  tplScriptTrigger:
                    description: Enables reloading process using a Go template script.
                    properties:
                      namespace:
                        default: default
                        description: |-
                          Specifies the namespace for the ConfigMap.
                          If not specified, it defaults to the "default" namespace.
                        maxLength: 63
                        pattern: ^[a-z0-9]([a-z0-9\-]*[a-z0-9])?$
                        type: string
                      scriptConfigMapRef:
                        description: Specifies the reference to the ConfigMap containing
                          the scripts.
                        type: string
                      sync:
                        description: |-
                          Determines whether parameter updates should be synchronized with the "config-manager".
                          Specifies the controller's reload strategy:


                          - If set to 'True', the controller executes the reload action in synchronous mode,
                            pausing execution until the reload completes.
                          - If set to 'False', the controller executes the reload action in asynchronous mode,
                            updating the ConfigMap without waiting for the reload process to finish.
                        type: boolean
                    required:
                    - scriptConfigMapRef
                    type: object
                  unixSignalTrigger:
                    description: Used to trigger a reload by sending a specific Unix
                      signal to the process.
                    properties:
                      processName:
                        description: Identifies the name of the process to which the
                          Unix signal will be sent.
                        type: string
                      signal:
                        description: |-
                          Specifies a valid Unix signal to be sent.
                          For a comprehensive list of all Unix signals, see: ../../pkg/configuration/configmap/handler.go:allUnixSignals
                        enum:
                        - SIGHUP
                        - SIGINT
                        - SIGQUIT
                        - SIGILL
                        - SIGTRAP
                        - SIGABRT
                        - SIGBUS
                        - SIGFPE
                        - SIGKILL
                        - SIGUSR1
                        - SIGSEGV
                        - SIGUSR2
                        - SIGPIPE
                        - SIGALRM
                        - SIGTERM
                        - SIGSTKFLT
                        - SIGCHLD
                        - SIGCONT
                        - SIGSTOP
                        - SIGTSTP
                        - SIGTTIN
                        - SIGTTOU
                        - SIGURG
                        - SIGXCPU
                        - SIGXFSZ
                        - SIGVTALRM
                        - SIGPROF
                        - SIGWINCH
                        - SIGIO
                        - SIGPWR
                        - SIGSYS
                        type: string
                    required:
                    - processName
                    - signal
                    type: object
                type: object
              reloadStaticParamsBeforeRestart:
                description: |-
                  Configures whether the dynamic reload specified in `reloadAction` applies only to dynamic parameters or
                  to all parameters (including static parameters).


                  - false (default): Only modifications to the dynamic parameters listed in `dynamicParameters`
                    will trigger a dynamic reload.
                  - true: Modifications to both dynamic parameters listed in `dynamicParameters` and static parameters
                    listed in `staticParameters` will trigger a dynamic reload.
                    The "all" option is for certain engines that require static parameters to be set
                    via SQL statements before they can take effect on restart.
                type: boolean
              staticParameters:
                description: |-
                  List static parameters.
                  Modifications to any of these parameters require a restart of the process to take effect.
                items:
                  type: string
                type: array
                x-kubernetes-list-type: set
            required:
            - fileFormatConfig
            type: object
          status:
            description: ConfigConstraintStatus represents the observed state of a
              ConfigConstraint.
            properties:
              message:
                description: Provides descriptions for abnormal states.
                type: string
              observedGeneration:
                description: Refers to the most recent generation observed for this
                  ConfigConstraint. This value is updated by the API Server.
                format: int64
                type: integer
              phase:
<<<<<<< HEAD
                description: Specifies the status of the configuration template. When
                  set to CCAvailablePhase, the ConfigConstraint can be referenced
                  by ClusterDefinition.
=======
                description: |-
                  Specifies the status of the configuration template.
                  When set to CCAvailablePhase, the ConfigConstraint can be referenced by ClusterDefinition or ClusterVersion.
>>>>>>> 0e34a119
                enum:
                - Available
                - Unavailable
                - Deleting
                type: string
            type: object
        type: object
    served: true
    storage: true
    subresources:
      status: {}<|MERGE_RESOLUTION|>--- conflicted
+++ resolved
@@ -756,15 +756,9 @@
                 format: int64
                 type: integer
               phase:
-<<<<<<< HEAD
-                description: Specifies the status of the configuration template. When
-                  set to CCAvailablePhase, the ConfigConstraint can be referenced
-                  by ClusterDefinition.
-=======
                 description: |-
                   Specifies the status of the configuration template.
-                  When set to CCAvailablePhase, the ConfigConstraint can be referenced by ClusterDefinition or ClusterVersion.
->>>>>>> 0e34a119
+                  When set to CCAvailablePhase, the ConfigConstraint can be referenced by ClusterDefinition.
                 enum:
                 - Available
                 - Unavailable
@@ -1422,15 +1416,9 @@
                 format: int64
                 type: integer
               phase:
-<<<<<<< HEAD
-                description: Specifies the status of the configuration template. When
-                  set to CCAvailablePhase, the ConfigConstraint can be referenced
-                  by ClusterDefinition.
-=======
                 description: |-
                   Specifies the status of the configuration template.
-                  When set to CCAvailablePhase, the ConfigConstraint can be referenced by ClusterDefinition or ClusterVersion.
->>>>>>> 0e34a119
+                  When set to CCAvailablePhase, the ConfigConstraint can be referenced by ClusterDefinition.
                 enum:
                 - Available
                 - Unavailable
