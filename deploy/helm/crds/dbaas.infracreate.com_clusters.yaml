---
apiVersion: apiextensions.k8s.io/v1
kind: CustomResourceDefinition
metadata:
  annotations:
    controller-gen.kubebuilder.io/version: v0.9.0
  creationTimestamp: null
  name: clusters.dbaas.infracreate.com
spec:
  group: dbaas.infracreate.com
  names:
    categories:
    - dbaas
    - all
    kind: Cluster
    listKind: ClusterList
    plural: clusters
    singular: cluster
  scope: Namespaced
  versions:
  - additionalPrinterColumns:
    - description: Cluster Application Version.
      jsonPath: .spec.appVersionRef
      name: APP-VERSION
      type: string
    - description: Cluster Status.
      jsonPath: .status.phase
      name: PHASE
      type: string
    - jsonPath: .metadata.creationTimestamp
      name: AGE
      type: date
    name: v1alpha1
    schema:
      openAPIV3Schema:
        description: Cluster is the Schema for the clusters API
        properties:
          apiVersion:
            description: 'APIVersion defines the versioned schema of this representation
              of an object. Servers should convert recognized schemas to the latest
              internal value, and may reject unrecognized values. More info: https://git.k8s.io/community/contributors/devel/sig-architecture/api-conventions.md#resources'
            type: string
          kind:
            description: 'Kind is a string value representing the REST resource this
              object represents. Servers may infer this from the endpoint the client
              submits requests to. Cannot be updated. In CamelCase. More info: https://git.k8s.io/community/contributors/devel/sig-architecture/api-conventions.md#types-kinds'
            type: string
          metadata:
            type: object
          spec:
            description: ClusterSpec defines the desired state of Cluster
            properties:
              appVersionRef:
                description: ref AppVersion
                type: string
              clusterDefinitionRef:
                description: ref ClusterDefinition, immutable
                type: string
              components:
                items:
                  properties:
                    name:
                      maxLength: 12
                      type: string
                    replicas:
                      description: default value in ClusterDefinition
                      type: integer
                    resources:
                      description: ResourceRequirements describes the compute resource
                        requirements.
                      properties:
                        limits:
                          additionalProperties:
                            anyOf:
                            - type: integer
                            - type: string
                            pattern: ^(\+|-)?(([0-9]+(\.[0-9]*)?)|(\.[0-9]+))(([KMGTPE]i)|[numkMGTPE]|([eE](\+|-)?(([0-9]+(\.[0-9]*)?)|(\.[0-9]+))))?$
                            x-kubernetes-int-or-string: true
                          description: 'Limits describes the maximum amount of compute
                            resources allowed. More info: https://kubernetes.io/docs/concepts/configuration/manage-resources-containers/'
                          type: object
                        requests:
                          additionalProperties:
                            anyOf:
                            - type: integer
                            - type: string
                            pattern: ^(\+|-)?(([0-9]+(\.[0-9]*)?)|(\.[0-9]+))(([KMGTPE]i)|[numkMGTPE]|([eE](\+|-)?(([0-9]+(\.[0-9]*)?)|(\.[0-9]+))))?$
                            x-kubernetes-int-or-string: true
                          description: 'Requests describes the minimum amount of compute
                            resources required. If Requests is omitted for a container,
                            it defaults to Limits if that is explicitly specified,
                            otherwise to an implementation-defined value. More info:
                            https://kubernetes.io/docs/concepts/configuration/manage-resources-containers/'
                          type: object
                      type: object
<<<<<<< HEAD
                    service:
=======
                    roleGroups:
                      description: ref roleGroups in ClusterDefinition
                      items:
                        properties:
                          name:
                            type: string
                          replicas:
                            default: -1
                            type: integer
                          service:
                            description: ServiceSpec describes the attributes that
                              a user creates on a service.
                            properties:
                              allocateLoadBalancerNodePorts:
                                description: allocateLoadBalancerNodePorts defines
                                  if NodePorts will be automatically allocated for
                                  services with type LoadBalancer.  Default is "true".
                                  It may be set to "false" if the cluster load-balancer
                                  does not rely on NodePorts.  If the caller requests
                                  specific NodePorts (by specifying a value), those
                                  requests will be respected, regardless of this field.
                                  This field may only be set for services with type
                                  LoadBalancer and will be cleared if the type is
                                  changed to any other type.
                                type: boolean
                              clusterIP:
                                description: 'clusterIP is the IP address of the service
                                  and is usually assigned randomly. If an address
                                  is specified manually, is in-range (as per system
                                  configuration), and is not in use, it will be allocated
                                  to the service; otherwise creation of the service
                                  will fail. This field may not be changed through
                                  updates unless the type field is also being changed
                                  to ExternalName (which requires this field to be
                                  blank) or the type field is being changed from ExternalName
                                  (in which case this field may optionally be specified,
                                  as describe above).  Valid values are "None", empty
                                  string (""), or a valid IP address. Setting this
                                  to "None" makes a "headless service" (no virtual
                                  IP), which is useful when direct endpoint connections
                                  are preferred and proxying is not required.  Only
                                  applies to types ClusterIP, NodePort, and LoadBalancer.
                                  If this field is specified when creating a Service
                                  of type ExternalName, creation will fail. This field
                                  will be wiped when updating a Service to type ExternalName.
                                  More info: https://kubernetes.io/docs/concepts/services-networking/service/#virtual-ips-and-service-proxies'
                                type: string
                              clusterIPs:
                                description: "ClusterIPs is a list of IP addresses
                                  assigned to this service, and are usually assigned
                                  randomly.  If an address is specified manually,
                                  is in-range (as per system configuration), and is
                                  not in use, it will be allocated to the service;
                                  otherwise creation of the service will fail. This
                                  field may not be changed through updates unless
                                  the type field is also being changed to ExternalName
                                  (which requires this field to be empty) or the type
                                  field is being changed from ExternalName (in which
                                  case this field may optionally be specified, as
                                  describe above).  Valid values are \"None\", empty
                                  string (\"\"), or a valid IP address.  Setting this
                                  to \"None\" makes a \"headless service\" (no virtual
                                  IP), which is useful when direct endpoint connections
                                  are preferred and proxying is not required.  Only
                                  applies to types ClusterIP, NodePort, and LoadBalancer.
                                  If this field is specified when creating a Service
                                  of type ExternalName, creation will fail. This field
                                  will be wiped when updating a Service to type ExternalName.
                                  \ If this field is not specified, it will be initialized
                                  from the clusterIP field.  If this field is specified,
                                  clients must ensure that clusterIPs[0] and clusterIP
                                  have the same value. \n This field may hold a maximum
                                  of two entries (dual-stack IPs, in either order).
                                  These IPs must correspond to the values of the ipFamilies
                                  field. Both clusterIPs and ipFamilies are governed
                                  by the ipFamilyPolicy field. More info: https://kubernetes.io/docs/concepts/services-networking/service/#virtual-ips-and-service-proxies"
                                items:
                                  type: string
                                type: array
                                x-kubernetes-list-type: atomic
                              externalIPs:
                                description: externalIPs is a list of IP addresses
                                  for which nodes in the cluster will also accept
                                  traffic for this service.  These IPs are not managed
                                  by Kubernetes.  The user is responsible for ensuring
                                  that traffic arrives at a node with this IP.  A
                                  common example is external load-balancers that are
                                  not part of the Kubernetes system.
                                items:
                                  type: string
                                type: array
                              externalName:
                                description: externalName is the external reference
                                  that discovery mechanisms will return as an alias
                                  for this service (e.g. a DNS CNAME record). No proxying
                                  will be involved.  Must be a lowercase RFC-1123
                                  hostname (https://tools.ietf.org/html/rfc1123) and
                                  requires `type` to be "ExternalName".
                                type: string
                              externalTrafficPolicy:
                                description: externalTrafficPolicy denotes if this
                                  Service desires to route external traffic to node-local
                                  or cluster-wide endpoints. "Local" preserves the
                                  client source IP and avoids a second hop for LoadBalancer
                                  and Nodeport type services, but risks potentially
                                  imbalanced traffic spreading. "Cluster" obscures
                                  the client source IP and may cause a second hop
                                  to another node, but should have good overall load-spreading.
                                type: string
                              healthCheckNodePort:
                                description: healthCheckNodePort specifies the healthcheck
                                  nodePort for the service. This only applies when
                                  type is set to LoadBalancer and externalTrafficPolicy
                                  is set to Local. If a value is specified, is in-range,
                                  and is not in use, it will be used.  If not specified,
                                  a value will be automatically allocated.  External
                                  systems (e.g. load-balancers) can use this port
                                  to determine if a given node holds endpoints for
                                  this service or not.  If this field is specified
                                  when creating a Service which does not need it,
                                  creation will fail. This field will be wiped when
                                  updating a Service to no longer need it (e.g. changing
                                  type).
                                format: int32
                                type: integer
                              internalTrafficPolicy:
                                description: InternalTrafficPolicy specifies if the
                                  cluster internal traffic should be routed to all
                                  endpoints or node-local endpoints only. "Cluster"
                                  routes internal traffic to a Service to all endpoints.
                                  "Local" routes traffic to node-local endpoints only,
                                  traffic is dropped if no node-local endpoints are
                                  ready. The default value is "Cluster".
                                type: string
                              ipFamilies:
                                description: "IPFamilies is a list of IP families
                                  (e.g. IPv4, IPv6) assigned to this service. This
                                  field is usually assigned automatically based on
                                  cluster configuration and the ipFamilyPolicy field.
                                  If this field is specified manually, the requested
                                  family is available in the cluster, and ipFamilyPolicy
                                  allows it, it will be used; otherwise creation of
                                  the service will fail. This field is conditionally
                                  mutable: it allows for adding or removing a secondary
                                  IP family, but it does not allow changing the primary
                                  IP family of the Service. Valid values are \"IPv4\"
                                  and \"IPv6\".  This field only applies to Services
                                  of types ClusterIP, NodePort, and LoadBalancer,
                                  and does apply to \"headless\" services. This field
                                  will be wiped when updating a Service to type ExternalName.
                                  \n This field may hold a maximum of two entries
                                  (dual-stack families, in either order).  These families
                                  must correspond to the values of the clusterIPs
                                  field, if specified. Both clusterIPs and ipFamilies
                                  are governed by the ipFamilyPolicy field."
                                items:
                                  description: IPFamily represents the IP Family (IPv4
                                    or IPv6). This type is used to express the family
                                    of an IP expressed by a type (e.g. service.spec.ipFamilies).
                                  type: string
                                type: array
                                x-kubernetes-list-type: atomic
                              ipFamilyPolicy:
                                description: IPFamilyPolicy represents the dual-stack-ness
                                  requested or required by this Service. If there
                                  is no value provided, then this field will be set
                                  to SingleStack. Services can be "SingleStack" (a
                                  single IP family), "PreferDualStack" (two IP families
                                  on dual-stack configured clusters or a single IP
                                  family on single-stack clusters), or "RequireDualStack"
                                  (two IP families on dual-stack configured clusters,
                                  otherwise fail). The ipFamilies and clusterIPs fields
                                  depend on the value of this field. This field will
                                  be wiped when updating a service to type ExternalName.
                                type: string
                              loadBalancerClass:
                                description: loadBalancerClass is the class of the
                                  load balancer implementation this Service belongs
                                  to. If specified, the value of this field must be
                                  a label-style identifier, with an optional prefix,
                                  e.g. "internal-vip" or "example.com/internal-vip".
                                  Unprefixed names are reserved for end-users. This
                                  field can only be set when the Service type is 'LoadBalancer'.
                                  If not set, the default load balancer implementation
                                  is used, today this is typically done through the
                                  cloud provider integration, but should apply for
                                  any default implementation. If set, it is assumed
                                  that a load balancer implementation is watching
                                  for Services with a matching class. Any default
                                  load balancer implementation (e.g. cloud providers)
                                  should ignore Services that set this field. This
                                  field can only be set when creating or updating
                                  a Service to type 'LoadBalancer'. Once set, it can
                                  not be changed. This field will be wiped when a
                                  service is updated to a non 'LoadBalancer' type.
                                type: string
                              loadBalancerIP:
                                description: 'Only applies to Service Type: LoadBalancer.
                                  This feature depends on whether the underlying cloud-provider
                                  supports specifying the loadBalancerIP when a load
                                  balancer is created. This field will be ignored
                                  if the cloud-provider does not support the feature.
                                  Deprecated: This field was under-specified and its
                                  meaning varies across implementations, and it cannot
                                  support dual-stack. As of Kubernetes v1.24, users
                                  are encouraged to use implementation-specific annotations
                                  when available. This field may be removed in a future
                                  API version.'
                                type: string
                              loadBalancerSourceRanges:
                                description: 'If specified and supported by the platform,
                                  this will restrict traffic through the cloud-provider
                                  load-balancer will be restricted to the specified
                                  client IPs. This field will be ignored if the cloud-provider
                                  does not support the feature." More info: https://kubernetes.io/docs/tasks/access-application-cluster/create-external-load-balancer/'
                                items:
                                  type: string
                                type: array
                              ports:
                                description: 'The list of ports that are exposed by
                                  this service. More info: https://kubernetes.io/docs/concepts/services-networking/service/#virtual-ips-and-service-proxies'
                                items:
                                  description: ServicePort contains information on
                                    service's port.
                                  properties:
                                    appProtocol:
                                      description: The application protocol for this
                                        port. This field follows standard Kubernetes
                                        label syntax. Un-prefixed names are reserved
                                        for IANA standard service names (as per RFC-6335
                                        and https://www.iana.org/assignments/service-names).
                                        Non-standard protocols should use prefixed
                                        names such as mycompany.com/my-custom-protocol.
                                      type: string
                                    name:
                                      description: The name of this port within the
                                        service. This must be a DNS_LABEL. All ports
                                        within a ServiceSpec must have unique names.
                                        When considering the endpoints for a Service,
                                        this must match the 'name' field in the EndpointPort.
                                        Optional if only one ServicePort is defined
                                        on this service.
                                      type: string
                                    nodePort:
                                      description: 'The port on each node on which
                                        this service is exposed when type is NodePort
                                        or LoadBalancer.  Usually assigned by the
                                        system. If a value is specified, in-range,
                                        and not in use it will be used, otherwise
                                        the operation will fail.  If not specified,
                                        a port will be allocated if this Service requires
                                        one.  If this field is specified when creating
                                        a Service which does not need it, creation
                                        will fail. This field will be wiped when updating
                                        a Service to no longer need it (e.g. changing
                                        type from NodePort to ClusterIP). More info:
                                        https://kubernetes.io/docs/concepts/services-networking/service/#type-nodeport'
                                      format: int32
                                      type: integer
                                    port:
                                      description: The port that will be exposed by
                                        this service.
                                      format: int32
                                      type: integer
                                    protocol:
                                      default: TCP
                                      description: The IP protocol for this port.
                                        Supports "TCP", "UDP", and "SCTP". Default
                                        is TCP.
                                      type: string
                                    targetPort:
                                      anyOf:
                                      - type: integer
                                      - type: string
                                      description: 'Number or name of the port to
                                        access on the pods targeted by the service.
                                        Number must be in the range 1 to 65535. Name
                                        must be an IANA_SVC_NAME. If this is a string,
                                        it will be looked up as a named port in the
                                        target Pod''s container ports. If this is
                                        not specified, the value of the ''port'' field
                                        is used (an identity map). This field is ignored
                                        for services with clusterIP=None, and should
                                        be omitted or set equal to the ''port'' field.
                                        More info: https://kubernetes.io/docs/concepts/services-networking/service/#defining-a-service'
                                      x-kubernetes-int-or-string: true
                                  required:
                                  - port
                                  type: object
                                type: array
                                x-kubernetes-list-map-keys:
                                - port
                                - protocol
                                x-kubernetes-list-type: map
                              publishNotReadyAddresses:
                                description: publishNotReadyAddresses indicates that
                                  any agent which deals with endpoints for this Service
                                  should disregard any indications of ready/not-ready.
                                  The primary use case for setting this field is for
                                  a StatefulSet's Headless Service to propagate SRV
                                  DNS records for its Pods for the purpose of peer
                                  discovery. The Kubernetes controllers that generate
                                  Endpoints and EndpointSlice resources for Services
                                  interpret this to mean that all endpoints are considered
                                  "ready" even if the Pods themselves are not. Agents
                                  which consume only Kubernetes generated endpoints
                                  through the Endpoints or EndpointSlice resources
                                  can safely assume this behavior.
                                type: boolean
                              selector:
                                additionalProperties:
                                  type: string
                                description: 'Route service traffic to pods with label
                                  keys and values matching this selector. If empty
                                  or not present, the service is assumed to have an
                                  external process managing its endpoints, which Kubernetes
                                  will not modify. Only applies to types ClusterIP,
                                  NodePort, and LoadBalancer. Ignored if type is ExternalName.
                                  More info: https://kubernetes.io/docs/concepts/services-networking/service/'
                                type: object
                                x-kubernetes-map-type: atomic
                              sessionAffinity:
                                description: 'Supports "ClientIP" and "None". Used
                                  to maintain session affinity. Enable client IP based
                                  session affinity. Must be ClientIP or None. Defaults
                                  to None. More info: https://kubernetes.io/docs/concepts/services-networking/service/#virtual-ips-and-service-proxies'
                                type: string
                              sessionAffinityConfig:
                                description: sessionAffinityConfig contains the configurations
                                  of session affinity.
                                properties:
                                  clientIP:
                                    description: clientIP contains the configurations
                                      of Client IP based session affinity.
                                    properties:
                                      timeoutSeconds:
                                        description: timeoutSeconds specifies the
                                          seconds of ClientIP type session sticky
                                          time. The value must be >0 && <=86400(for
                                          1 day) if ServiceAffinity == "ClientIP".
                                          Default value is 10800(for 3 hours).
                                        format: int32
                                        type: integer
                                    type: object
                                type: object
                              type:
                                description: 'type determines how the Service is exposed.
                                  Defaults to ClusterIP. Valid options are ExternalName,
                                  ClusterIP, NodePort, and LoadBalancer. "ClusterIP"
                                  allocates a cluster-internal IP address for load-balancing
                                  to endpoints. Endpoints are determined by the selector
                                  or if that is not specified, by manual construction
                                  of an Endpoints object or EndpointSlice objects.
                                  If clusterIP is "None", no virtual IP is allocated
                                  and the endpoints are published as a set of endpoints
                                  rather than a virtual IP. "NodePort" builds on ClusterIP
                                  and allocates a port on every node which routes
                                  to the same endpoints as the clusterIP. "LoadBalancer"
                                  builds on NodePort and creates an external load-balancer
                                  (if supported in the current cloud) which routes
                                  to the same endpoints as the clusterIP. "ExternalName"
                                  aliases this service to the specified externalName.
                                  Several other fields do not apply to ExternalName
                                  services. More info: https://kubernetes.io/docs/concepts/services-networking/service/#publishing-services-service-types'
                                type: string
                            type: object
                          type:
                            description: roleGroup name in ClusterDefinition
                            type: string
                        type: object
                      type: array
                    serviceType:
                      default: ClusterIP
>>>>>>> 6f8799eb
                      description: 'serviceType determines how the Service is exposed.
                        Valid options are ClusterIP, NodePort, and LoadBalancer. "ClusterIP"
                        allocates a cluster-internal IP address for load-balancing
                        to endpoints. Endpoints are determined by the selector or
                        if that is not specified, by manual construction of an Endpoints
                        object or EndpointSlice objects. If clusterIP is "None", no
                        virtual IP is allocated and the endpoints are published as
                        a set of endpoints rather than a virtual IP. "NodePort" builds
                        on ClusterIP and allocates a port on every node which routes
                        to the same endpoints as the clusterIP. "LoadBalancer" builds
                        on NodePort and creates an external load-balancer (if supported
                        in the current cloud) which routes to the same endpoints as
<<<<<<< HEAD
                        the clusterIP. "ExternalName" aliases this service to the
                        specified externalName. Several other fields do not apply
                        to ExternalName services. More info: https://kubernetes.io/docs/concepts/services-networking/service/#publishing-services-service-types'
                      properties:
                        allocateLoadBalancerNodePorts:
                          description: allocateLoadBalancerNodePorts defines if NodePorts
                            will be automatically allocated for services with type
                            LoadBalancer.  Default is "true". It may be set to "false"
                            if the cluster load-balancer does not rely on NodePorts.  If
                            the caller requests specific NodePorts (by specifying
                            a value), those requests will be respected, regardless
                            of this field. This field may only be set for services
                            with type LoadBalancer and will be cleared if the type
                            is changed to any other type.
                          type: boolean
                        clusterIP:
                          description: 'clusterIP is the IP address of the service
                            and is usually assigned randomly. If an address is specified
                            manually, is in-range (as per system configuration), and
                            is not in use, it will be allocated to the service; otherwise
                            creation of the service will fail. This field may not
                            be changed through updates unless the type field is also
                            being changed to ExternalName (which requires this field
                            to be blank) or the type field is being changed from ExternalName
                            (in which case this field may optionally be specified,
                            as describe above).  Valid values are "None", empty string
                            (""), or a valid IP address. Setting this to "None" makes
                            a "headless service" (no virtual IP), which is useful
                            when direct endpoint connections are preferred and proxying
                            is not required.  Only applies to types ClusterIP, NodePort,
                            and LoadBalancer. If this field is specified when creating
                            a Service of type ExternalName, creation will fail. This
                            field will be wiped when updating a Service to type ExternalName.
                            More info: https://kubernetes.io/docs/concepts/services-networking/service/#virtual-ips-and-service-proxies'
                          type: string
                        clusterIPs:
                          description: "ClusterIPs is a list of IP addresses assigned
                            to this service, and are usually assigned randomly.  If
                            an address is specified manually, is in-range (as per
                            system configuration), and is not in use, it will be allocated
                            to the service; otherwise creation of the service will
                            fail. This field may not be changed through updates unless
                            the type field is also being changed to ExternalName (which
                            requires this field to be empty) or the type field is
                            being changed from ExternalName (in which case this field
                            may optionally be specified, as describe above).  Valid
                            values are \"None\", empty string (\"\"), or a valid IP
                            address.  Setting this to \"None\" makes a \"headless
                            service\" (no virtual IP), which is useful when direct
                            endpoint connections are preferred and proxying is not
                            required.  Only applies to types ClusterIP, NodePort,
                            and LoadBalancer. If this field is specified when creating
                            a Service of type ExternalName, creation will fail. This
                            field will be wiped when updating a Service to type ExternalName.
                            \ If this field is not specified, it will be initialized
                            from the clusterIP field.  If this field is specified,
                            clients must ensure that clusterIPs[0] and clusterIP have
                            the same value. \n This field may hold a maximum of two
                            entries (dual-stack IPs, in either order). These IPs must
                            correspond to the values of the ipFamilies field. Both
                            clusterIPs and ipFamilies are governed by the ipFamilyPolicy
                            field. More info: https://kubernetes.io/docs/concepts/services-networking/service/#virtual-ips-and-service-proxies"
                          items:
                            type: string
                          type: array
                          x-kubernetes-list-type: atomic
                        externalIPs:
                          description: externalIPs is a list of IP addresses for which
                            nodes in the cluster will also accept traffic for this
                            service.  These IPs are not managed by Kubernetes.  The
                            user is responsible for ensuring that traffic arrives
                            at a node with this IP.  A common example is external
                            load-balancers that are not part of the Kubernetes system.
                          items:
                            type: string
                          type: array
                        externalName:
                          description: externalName is the external reference that
                            discovery mechanisms will return as an alias for this
                            service (e.g. a DNS CNAME record). No proxying will be
                            involved.  Must be a lowercase RFC-1123 hostname (https://tools.ietf.org/html/rfc1123)
                            and requires `type` to be "ExternalName".
                          type: string
                        externalTrafficPolicy:
                          description: externalTrafficPolicy denotes if this Service
                            desires to route external traffic to node-local or cluster-wide
                            endpoints. "Local" preserves the client source IP and
                            avoids a second hop for LoadBalancer and Nodeport type
                            services, but risks potentially imbalanced traffic spreading.
                            "Cluster" obscures the client source IP and may cause
                            a second hop to another node, but should have good overall
                            load-spreading.
                          type: string
                        healthCheckNodePort:
                          description: healthCheckNodePort specifies the healthcheck
                            nodePort for the service. This only applies when type
                            is set to LoadBalancer and externalTrafficPolicy is set
                            to Local. If a value is specified, is in-range, and is
                            not in use, it will be used.  If not specified, a value
                            will be automatically allocated.  External systems (e.g.
                            load-balancers) can use this port to determine if a given
                            node holds endpoints for this service or not.  If this
                            field is specified when creating a Service which does
                            not need it, creation will fail. This field will be wiped
                            when updating a Service to no longer need it (e.g. changing
                            type).
                          format: int32
                          type: integer
                        internalTrafficPolicy:
                          description: InternalTrafficPolicy specifies if the cluster
                            internal traffic should be routed to all endpoints or
                            node-local endpoints only. "Cluster" routes internal traffic
                            to a Service to all endpoints. "Local" routes traffic
                            to node-local endpoints only, traffic is dropped if no
                            node-local endpoints are ready. The default value is "Cluster".
                          type: string
                        ipFamilies:
                          description: "IPFamilies is a list of IP families (e.g.
                            IPv4, IPv6) assigned to this service. This field is usually
                            assigned automatically based on cluster configuration
                            and the ipFamilyPolicy field. If this field is specified
                            manually, the requested family is available in the cluster,
                            and ipFamilyPolicy allows it, it will be used; otherwise
                            creation of the service will fail. This field is conditionally
                            mutable: it allows for adding or removing a secondary
                            IP family, but it does not allow changing the primary
                            IP family of the Service. Valid values are \"IPv4\" and
                            \"IPv6\".  This field only applies to Services of types
                            ClusterIP, NodePort, and LoadBalancer, and does apply
                            to \"headless\" services. This field will be wiped when
                            updating a Service to type ExternalName. \n This field
                            may hold a maximum of two entries (dual-stack families,
                            in either order).  These families must correspond to the
                            values of the clusterIPs field, if specified. Both clusterIPs
                            and ipFamilies are governed by the ipFamilyPolicy field."
                          items:
                            description: IPFamily represents the IP Family (IPv4 or
                              IPv6). This type is used to express the family of an
                              IP expressed by a type (e.g. service.spec.ipFamilies).
                            type: string
                          type: array
                          x-kubernetes-list-type: atomic
                        ipFamilyPolicy:
                          description: IPFamilyPolicy represents the dual-stack-ness
                            requested or required by this Service. If there is no
                            value provided, then this field will be set to SingleStack.
                            Services can be "SingleStack" (a single IP family), "PreferDualStack"
                            (two IP families on dual-stack configured clusters or
                            a single IP family on single-stack clusters), or "RequireDualStack"
                            (two IP families on dual-stack configured clusters, otherwise
                            fail). The ipFamilies and clusterIPs fields depend on
                            the value of this field. This field will be wiped when
                            updating a service to type ExternalName.
                          type: string
                        loadBalancerClass:
                          description: loadBalancerClass is the class of the load
                            balancer implementation this Service belongs to. If specified,
                            the value of this field must be a label-style identifier,
                            with an optional prefix, e.g. "internal-vip" or "example.com/internal-vip".
                            Unprefixed names are reserved for end-users. This field
                            can only be set when the Service type is 'LoadBalancer'.
                            If not set, the default load balancer implementation is
                            used, today this is typically done through the cloud provider
                            integration, but should apply for any default implementation.
                            If set, it is assumed that a load balancer implementation
                            is watching for Services with a matching class. Any default
                            load balancer implementation (e.g. cloud providers) should
                            ignore Services that set this field. This field can only
                            be set when creating or updating a Service to type 'LoadBalancer'.
                            Once set, it can not be changed. This field will be wiped
                            when a service is updated to a non 'LoadBalancer' type.
                          type: string
                        loadBalancerIP:
                          description: 'Only applies to Service Type: LoadBalancer.
                            This feature depends on whether the underlying cloud-provider
                            supports specifying the loadBalancerIP when a load balancer
                            is created. This field will be ignored if the cloud-provider
                            does not support the feature. Deprecated: This field was
                            under-specified and its meaning varies across implementations,
                            and it cannot support dual-stack. As of Kubernetes v1.24,
                            users are encouraged to use implementation-specific annotations
                            when available. This field may be removed in a future
                            API version.'
                          type: string
                        loadBalancerSourceRanges:
                          description: 'If specified and supported by the platform,
                            this will restrict traffic through the cloud-provider
                            load-balancer will be restricted to the specified client
                            IPs. This field will be ignored if the cloud-provider
                            does not support the feature." More info: https://kubernetes.io/docs/tasks/access-application-cluster/create-external-load-balancer/'
                          items:
                            type: string
                          type: array
                        ports:
                          description: 'The list of ports that are exposed by this
                            service. More info: https://kubernetes.io/docs/concepts/services-networking/service/#virtual-ips-and-service-proxies'
                          items:
                            description: ServicePort contains information on service's
                              port.
                            properties:
                              appProtocol:
                                description: The application protocol for this port.
                                  This field follows standard Kubernetes label syntax.
                                  Un-prefixed names are reserved for IANA standard
                                  service names (as per RFC-6335 and https://www.iana.org/assignments/service-names).
                                  Non-standard protocols should use prefixed names
                                  such as mycompany.com/my-custom-protocol.
                                type: string
                              name:
                                description: The name of this port within the service.
                                  This must be a DNS_LABEL. All ports within a ServiceSpec
                                  must have unique names. When considering the endpoints
                                  for a Service, this must match the 'name' field
                                  in the EndpointPort. Optional if only one ServicePort
                                  is defined on this service.
                                type: string
                              nodePort:
                                description: 'The port on each node on which this
                                  service is exposed when type is NodePort or LoadBalancer.  Usually
                                  assigned by the system. If a value is specified,
                                  in-range, and not in use it will be used, otherwise
                                  the operation will fail.  If not specified, a port
                                  will be allocated if this Service requires one.  If
                                  this field is specified when creating a Service
                                  which does not need it, creation will fail. This
                                  field will be wiped when updating a Service to no
                                  longer need it (e.g. changing type from NodePort
                                  to ClusterIP). More info: https://kubernetes.io/docs/concepts/services-networking/service/#type-nodeport'
                                format: int32
                                type: integer
                              port:
                                description: The port that will be exposed by this
                                  service.
                                format: int32
                                type: integer
                              protocol:
                                default: TCP
                                description: The IP protocol for this port. Supports
                                  "TCP", "UDP", and "SCTP". Default is TCP.
                                type: string
                              targetPort:
                                anyOf:
                                - type: integer
                                - type: string
                                description: 'Number or name of the port to access
                                  on the pods targeted by the service. Number must
                                  be in the range 1 to 65535. Name must be an IANA_SVC_NAME.
                                  If this is a string, it will be looked up as a named
                                  port in the target Pod''s container ports. If this
                                  is not specified, the value of the ''port'' field
                                  is used (an identity map). This field is ignored
                                  for services with clusterIP=None, and should be
                                  omitted or set equal to the ''port'' field. More
                                  info: https://kubernetes.io/docs/concepts/services-networking/service/#defining-a-service'
                                x-kubernetes-int-or-string: true
                            required:
                            - port
                            type: object
                          type: array
                          x-kubernetes-list-map-keys:
                          - port
                          - protocol
                          x-kubernetes-list-type: map
                        publishNotReadyAddresses:
                          description: publishNotReadyAddresses indicates that any
                            agent which deals with endpoints for this Service should
                            disregard any indications of ready/not-ready. The primary
                            use case for setting this field is for a StatefulSet's
                            Headless Service to propagate SRV DNS records for its
                            Pods for the purpose of peer discovery. The Kubernetes
                            controllers that generate Endpoints and EndpointSlice
                            resources for Services interpret this to mean that all
                            endpoints are considered "ready" even if the Pods themselves
                            are not. Agents which consume only Kubernetes generated
                            endpoints through the Endpoints or EndpointSlice resources
                            can safely assume this behavior.
                          type: boolean
                        selector:
                          additionalProperties:
                            type: string
                          description: 'Route service traffic to pods with label keys
                            and values matching this selector. If empty or not present,
                            the service is assumed to have an external process managing
                            its endpoints, which Kubernetes will not modify. Only
                            applies to types ClusterIP, NodePort, and LoadBalancer.
                            Ignored if type is ExternalName. More info: https://kubernetes.io/docs/concepts/services-networking/service/'
                          type: object
                          x-kubernetes-map-type: atomic
                        sessionAffinity:
                          description: 'Supports "ClientIP" and "None". Used to maintain
                            session affinity. Enable client IP based session affinity.
                            Must be ClientIP or None. Defaults to None. More info:
                            https://kubernetes.io/docs/concepts/services-networking/service/#virtual-ips-and-service-proxies'
                          type: string
                        sessionAffinityConfig:
                          description: sessionAffinityConfig contains the configurations
                            of session affinity.
                          properties:
                            clientIP:
                              description: clientIP contains the configurations of
                                Client IP based session affinity.
                              properties:
                                timeoutSeconds:
                                  description: timeoutSeconds specifies the seconds
                                    of ClientIP type session sticky time. The value
                                    must be >0 && <=86400(for 1 day) if ServiceAffinity
                                    == "ClientIP". Default value is 10800(for 3 hours).
                                  format: int32
                                  type: integer
                              type: object
                          type: object
                        type:
                          description: 'type determines how the Service is exposed.
                            Defaults to ClusterIP. Valid options are ExternalName,
                            ClusterIP, NodePort, and LoadBalancer. "ClusterIP" allocates
                            a cluster-internal IP address for load-balancing to endpoints.
                            Endpoints are determined by the selector or if that is
                            not specified, by manual construction of an Endpoints
                            object or EndpointSlice objects. If clusterIP is "None",
                            no virtual IP is allocated and the endpoints are published
                            as a set of endpoints rather than a virtual IP. "NodePort"
                            builds on ClusterIP and allocates a port on every node
                            which routes to the same endpoints as the clusterIP. "LoadBalancer"
                            builds on NodePort and creates an external load-balancer
                            (if supported in the current cloud) which routes to the
                            same endpoints as the clusterIP. "ExternalName" aliases
                            this service to the specified externalName. Several other
                            fields do not apply to ExternalName services. More info:
                            https://kubernetes.io/docs/concepts/services-networking/service/#publishing-services-service-types'
                          type: string
                      type: object
=======
                        the clusterIP. More info: https://kubernetes.io/docs/concepts/services-networking/service/#publishing-services-service-types'
                      enum:
                      - ClusterIP
                      - NodePort
                      - LoadBalancer
                      type: string
>>>>>>> 6f8799eb
                    type:
                      description: component name in ClusterDefinition
                      maxLength: 12
                      type: string
                    volumeClaimTemplates:
                      items:
                        properties:
                          name:
                            type: string
                          spec:
                            description: PersistentVolumeClaimSpec describes the common
                              attributes of storage devices and allows a Source for
                              provider-specific attributes
                            properties:
                              accessModes:
                                description: 'accessModes contains the desired access
                                  modes the volume should have. More info: https://kubernetes.io/docs/concepts/storage/persistent-volumes#access-modes-1'
                                items:
                                  type: string
                                type: array
                              dataSource:
                                description: 'dataSource field can be used to specify
                                  either: * An existing VolumeSnapshot object (snapshot.storage.k8s.io/VolumeSnapshot)
                                  * An existing PVC (PersistentVolumeClaim) If the
                                  provisioner or an external controller can support
                                  the specified data source, it will create a new
                                  volume based on the contents of the specified data
                                  source. If the AnyVolumeDataSource feature gate
                                  is enabled, this field will always have the same
                                  contents as the DataSourceRef field.'
                                properties:
                                  apiGroup:
                                    description: APIGroup is the group for the resource
                                      being referenced. If APIGroup is not specified,
                                      the specified Kind must be in the core API group.
                                      For any other third-party types, APIGroup is
                                      required.
                                    type: string
                                  kind:
                                    description: Kind is the type of resource being
                                      referenced
                                    type: string
                                  name:
                                    description: Name is the name of resource being
                                      referenced
                                    type: string
                                required:
                                - kind
                                - name
                                type: object
                              dataSourceRef:
                                description: 'dataSourceRef specifies the object from
                                  which to populate the volume with data, if a non-empty
                                  volume is desired. This may be any local object
                                  from a non-empty API group (non core object) or
                                  a PersistentVolumeClaim object. When this field
                                  is specified, volume binding will only succeed if
                                  the type of the specified object matches some installed
                                  volume populator or dynamic provisioner. This field
                                  will replace the functionality of the DataSource
                                  field and as such if both fields are non-empty,
                                  they must have the same value. For backwards compatibility,
                                  both fields (DataSource and DataSourceRef) will
                                  be set to the same value automatically if one of
                                  them is empty and the other is non-empty. There
                                  are two important differences between DataSource
                                  and DataSourceRef: * While DataSource only allows
                                  two specific types of objects, DataSourceRef allows
                                  any non-core object, as well as PersistentVolumeClaim
                                  objects. * While DataSource ignores disallowed values
                                  (dropping them), DataSourceRef preserves all values,
                                  and generates an error if a disallowed value is
                                  specified. (Beta) Using this field requires the
                                  AnyVolumeDataSource feature gate to be enabled.'
                                properties:
                                  apiGroup:
                                    description: APIGroup is the group for the resource
                                      being referenced. If APIGroup is not specified,
                                      the specified Kind must be in the core API group.
                                      For any other third-party types, APIGroup is
                                      required.
                                    type: string
                                  kind:
                                    description: Kind is the type of resource being
                                      referenced
                                    type: string
                                  name:
                                    description: Name is the name of resource being
                                      referenced
                                    type: string
                                required:
                                - kind
                                - name
                                type: object
                              resources:
                                description: 'resources represents the minimum resources
                                  the volume should have. If RecoverVolumeExpansionFailure
                                  feature is enabled users are allowed to specify
                                  resource requirements that are lower than previous
                                  value but must still be higher than capacity recorded
                                  in the status field of the claim. More info: https://kubernetes.io/docs/concepts/storage/persistent-volumes#resources'
                                properties:
                                  limits:
                                    additionalProperties:
                                      anyOf:
                                      - type: integer
                                      - type: string
                                      pattern: ^(\+|-)?(([0-9]+(\.[0-9]*)?)|(\.[0-9]+))(([KMGTPE]i)|[numkMGTPE]|([eE](\+|-)?(([0-9]+(\.[0-9]*)?)|(\.[0-9]+))))?$
                                      x-kubernetes-int-or-string: true
                                    description: 'Limits describes the maximum amount
                                      of compute resources allowed. More info: https://kubernetes.io/docs/concepts/configuration/manage-resources-containers/'
                                    type: object
                                  requests:
                                    additionalProperties:
                                      anyOf:
                                      - type: integer
                                      - type: string
                                      pattern: ^(\+|-)?(([0-9]+(\.[0-9]*)?)|(\.[0-9]+))(([KMGTPE]i)|[numkMGTPE]|([eE](\+|-)?(([0-9]+(\.[0-9]*)?)|(\.[0-9]+))))?$
                                      x-kubernetes-int-or-string: true
                                    description: 'Requests describes the minimum amount
                                      of compute resources required. If Requests is
                                      omitted for a container, it defaults to Limits
                                      if that is explicitly specified, otherwise to
                                      an implementation-defined value. More info:
                                      https://kubernetes.io/docs/concepts/configuration/manage-resources-containers/'
                                    type: object
                                type: object
                              selector:
                                description: selector is a label query over volumes
                                  to consider for binding.
                                properties:
                                  matchExpressions:
                                    description: matchExpressions is a list of label
                                      selector requirements. The requirements are
                                      ANDed.
                                    items:
                                      description: A label selector requirement is
                                        a selector that contains values, a key, and
                                        an operator that relates the key and values.
                                      properties:
                                        key:
                                          description: key is the label key that the
                                            selector applies to.
                                          type: string
                                        operator:
                                          description: operator represents a key's
                                            relationship to a set of values. Valid
                                            operators are In, NotIn, Exists and DoesNotExist.
                                          type: string
                                        values:
                                          description: values is an array of string
                                            values. If the operator is In or NotIn,
                                            the values array must be non-empty. If
                                            the operator is Exists or DoesNotExist,
                                            the values array must be empty. This array
                                            is replaced during a strategic merge patch.
                                          items:
                                            type: string
                                          type: array
                                      required:
                                      - key
                                      - operator
                                      type: object
                                    type: array
                                  matchLabels:
                                    additionalProperties:
                                      type: string
                                    description: matchLabels is a map of {key,value}
                                      pairs. A single {key,value} in the matchLabels
                                      map is equivalent to an element of matchExpressions,
                                      whose key field is "key", the operator is "In",
                                      and the values array contains only "value".
                                      The requirements are ANDed.
                                    type: object
                                type: object
                              storageClassName:
                                description: 'storageClassName is the name of the
                                  StorageClass required by the claim. More info: https://kubernetes.io/docs/concepts/storage/persistent-volumes#class-1'
                                type: string
                              volumeMode:
                                description: volumeMode defines what type of volume
                                  is required by the claim. Value of Filesystem is
                                  implied when not included in claim spec.
                                type: string
                              volumeName:
                                description: volumeName is the binding reference to
                                  the PersistentVolume backing this claim.
                                type: string
                            type: object
                        required:
                        - name
                        type: object
                      type: array
                  required:
                  - name
                  - type
                  type: object
                type: array
              terminationPolicy:
                default: Halt
                description: One of DoNotTerminate, Halt, Delete, WipeOut. Defaults
                  to Halt. DoNotTerminate means block delete operation. Halt means
                  delete resources such as sts,deploy,svc,pdb, but keep pvcs. Delete
                  is based on Halt and delete pvcs. WipeOut is based on Delete and
                  wipe out all snapshots and snapshot data from bucket.
                enum:
                - DoNotTerminate
                - Halt
                - Delete
                - WipeOut
                type: string
            required:
            - appVersionRef
            - clusterDefinitionRef
            type: object
          status:
            description: ClusterStatus defines the observed state of Cluster
            properties:
              clusterDefGeneration:
                description: ClusterDefinition generation number
                format: int64
                type: integer
              clusterDefSyncStatus:
                description: ClusterDefinition sync. status
                enum:
                - InSync
                - OutOfSync
                type: string
              components:
                items:
                  properties:
                    id:
                      type: string
                    message:
                      type: string
                    phase:
                      type: string
                    type:
                      type: string
                  type: object
                type: array
              message:
                type: string
              observedGeneration:
                description: observedGeneration is the most recent generation observed
                  for this Cluster. It corresponds to the Cluster's generation, which
                  is updated on mutation by the API Server.
                format: int64
                type: integer
              phase:
                description: phase - in list of [Running, Failed, Creating, Updating,
                  Deleting, Deleted]
                enum:
                - Running
                - Failed
                - Creating
                - Updating
                - Deleting
                - Deleted
                type: string
            type: object
        type: object
    served: true
    storage: true
    subresources:
      status: {}<|MERGE_RESOLUTION|>--- conflicted
+++ resolved
@@ -93,383 +93,8 @@
                             https://kubernetes.io/docs/concepts/configuration/manage-resources-containers/'
                           type: object
                       type: object
-<<<<<<< HEAD
                     service:
-=======
-                    roleGroups:
-                      description: ref roleGroups in ClusterDefinition
-                      items:
-                        properties:
-                          name:
-                            type: string
-                          replicas:
-                            default: -1
-                            type: integer
-                          service:
-                            description: ServiceSpec describes the attributes that
-                              a user creates on a service.
-                            properties:
-                              allocateLoadBalancerNodePorts:
-                                description: allocateLoadBalancerNodePorts defines
-                                  if NodePorts will be automatically allocated for
-                                  services with type LoadBalancer.  Default is "true".
-                                  It may be set to "false" if the cluster load-balancer
-                                  does not rely on NodePorts.  If the caller requests
-                                  specific NodePorts (by specifying a value), those
-                                  requests will be respected, regardless of this field.
-                                  This field may only be set for services with type
-                                  LoadBalancer and will be cleared if the type is
-                                  changed to any other type.
-                                type: boolean
-                              clusterIP:
-                                description: 'clusterIP is the IP address of the service
-                                  and is usually assigned randomly. If an address
-                                  is specified manually, is in-range (as per system
-                                  configuration), and is not in use, it will be allocated
-                                  to the service; otherwise creation of the service
-                                  will fail. This field may not be changed through
-                                  updates unless the type field is also being changed
-                                  to ExternalName (which requires this field to be
-                                  blank) or the type field is being changed from ExternalName
-                                  (in which case this field may optionally be specified,
-                                  as describe above).  Valid values are "None", empty
-                                  string (""), or a valid IP address. Setting this
-                                  to "None" makes a "headless service" (no virtual
-                                  IP), which is useful when direct endpoint connections
-                                  are preferred and proxying is not required.  Only
-                                  applies to types ClusterIP, NodePort, and LoadBalancer.
-                                  If this field is specified when creating a Service
-                                  of type ExternalName, creation will fail. This field
-                                  will be wiped when updating a Service to type ExternalName.
-                                  More info: https://kubernetes.io/docs/concepts/services-networking/service/#virtual-ips-and-service-proxies'
-                                type: string
-                              clusterIPs:
-                                description: "ClusterIPs is a list of IP addresses
-                                  assigned to this service, and are usually assigned
-                                  randomly.  If an address is specified manually,
-                                  is in-range (as per system configuration), and is
-                                  not in use, it will be allocated to the service;
-                                  otherwise creation of the service will fail. This
-                                  field may not be changed through updates unless
-                                  the type field is also being changed to ExternalName
-                                  (which requires this field to be empty) or the type
-                                  field is being changed from ExternalName (in which
-                                  case this field may optionally be specified, as
-                                  describe above).  Valid values are \"None\", empty
-                                  string (\"\"), or a valid IP address.  Setting this
-                                  to \"None\" makes a \"headless service\" (no virtual
-                                  IP), which is useful when direct endpoint connections
-                                  are preferred and proxying is not required.  Only
-                                  applies to types ClusterIP, NodePort, and LoadBalancer.
-                                  If this field is specified when creating a Service
-                                  of type ExternalName, creation will fail. This field
-                                  will be wiped when updating a Service to type ExternalName.
-                                  \ If this field is not specified, it will be initialized
-                                  from the clusterIP field.  If this field is specified,
-                                  clients must ensure that clusterIPs[0] and clusterIP
-                                  have the same value. \n This field may hold a maximum
-                                  of two entries (dual-stack IPs, in either order).
-                                  These IPs must correspond to the values of the ipFamilies
-                                  field. Both clusterIPs and ipFamilies are governed
-                                  by the ipFamilyPolicy field. More info: https://kubernetes.io/docs/concepts/services-networking/service/#virtual-ips-and-service-proxies"
-                                items:
-                                  type: string
-                                type: array
-                                x-kubernetes-list-type: atomic
-                              externalIPs:
-                                description: externalIPs is a list of IP addresses
-                                  for which nodes in the cluster will also accept
-                                  traffic for this service.  These IPs are not managed
-                                  by Kubernetes.  The user is responsible for ensuring
-                                  that traffic arrives at a node with this IP.  A
-                                  common example is external load-balancers that are
-                                  not part of the Kubernetes system.
-                                items:
-                                  type: string
-                                type: array
-                              externalName:
-                                description: externalName is the external reference
-                                  that discovery mechanisms will return as an alias
-                                  for this service (e.g. a DNS CNAME record). No proxying
-                                  will be involved.  Must be a lowercase RFC-1123
-                                  hostname (https://tools.ietf.org/html/rfc1123) and
-                                  requires `type` to be "ExternalName".
-                                type: string
-                              externalTrafficPolicy:
-                                description: externalTrafficPolicy denotes if this
-                                  Service desires to route external traffic to node-local
-                                  or cluster-wide endpoints. "Local" preserves the
-                                  client source IP and avoids a second hop for LoadBalancer
-                                  and Nodeport type services, but risks potentially
-                                  imbalanced traffic spreading. "Cluster" obscures
-                                  the client source IP and may cause a second hop
-                                  to another node, but should have good overall load-spreading.
-                                type: string
-                              healthCheckNodePort:
-                                description: healthCheckNodePort specifies the healthcheck
-                                  nodePort for the service. This only applies when
-                                  type is set to LoadBalancer and externalTrafficPolicy
-                                  is set to Local. If a value is specified, is in-range,
-                                  and is not in use, it will be used.  If not specified,
-                                  a value will be automatically allocated.  External
-                                  systems (e.g. load-balancers) can use this port
-                                  to determine if a given node holds endpoints for
-                                  this service or not.  If this field is specified
-                                  when creating a Service which does not need it,
-                                  creation will fail. This field will be wiped when
-                                  updating a Service to no longer need it (e.g. changing
-                                  type).
-                                format: int32
-                                type: integer
-                              internalTrafficPolicy:
-                                description: InternalTrafficPolicy specifies if the
-                                  cluster internal traffic should be routed to all
-                                  endpoints or node-local endpoints only. "Cluster"
-                                  routes internal traffic to a Service to all endpoints.
-                                  "Local" routes traffic to node-local endpoints only,
-                                  traffic is dropped if no node-local endpoints are
-                                  ready. The default value is "Cluster".
-                                type: string
-                              ipFamilies:
-                                description: "IPFamilies is a list of IP families
-                                  (e.g. IPv4, IPv6) assigned to this service. This
-                                  field is usually assigned automatically based on
-                                  cluster configuration and the ipFamilyPolicy field.
-                                  If this field is specified manually, the requested
-                                  family is available in the cluster, and ipFamilyPolicy
-                                  allows it, it will be used; otherwise creation of
-                                  the service will fail. This field is conditionally
-                                  mutable: it allows for adding or removing a secondary
-                                  IP family, but it does not allow changing the primary
-                                  IP family of the Service. Valid values are \"IPv4\"
-                                  and \"IPv6\".  This field only applies to Services
-                                  of types ClusterIP, NodePort, and LoadBalancer,
-                                  and does apply to \"headless\" services. This field
-                                  will be wiped when updating a Service to type ExternalName.
-                                  \n This field may hold a maximum of two entries
-                                  (dual-stack families, in either order).  These families
-                                  must correspond to the values of the clusterIPs
-                                  field, if specified. Both clusterIPs and ipFamilies
-                                  are governed by the ipFamilyPolicy field."
-                                items:
-                                  description: IPFamily represents the IP Family (IPv4
-                                    or IPv6). This type is used to express the family
-                                    of an IP expressed by a type (e.g. service.spec.ipFamilies).
-                                  type: string
-                                type: array
-                                x-kubernetes-list-type: atomic
-                              ipFamilyPolicy:
-                                description: IPFamilyPolicy represents the dual-stack-ness
-                                  requested or required by this Service. If there
-                                  is no value provided, then this field will be set
-                                  to SingleStack. Services can be "SingleStack" (a
-                                  single IP family), "PreferDualStack" (two IP families
-                                  on dual-stack configured clusters or a single IP
-                                  family on single-stack clusters), or "RequireDualStack"
-                                  (two IP families on dual-stack configured clusters,
-                                  otherwise fail). The ipFamilies and clusterIPs fields
-                                  depend on the value of this field. This field will
-                                  be wiped when updating a service to type ExternalName.
-                                type: string
-                              loadBalancerClass:
-                                description: loadBalancerClass is the class of the
-                                  load balancer implementation this Service belongs
-                                  to. If specified, the value of this field must be
-                                  a label-style identifier, with an optional prefix,
-                                  e.g. "internal-vip" or "example.com/internal-vip".
-                                  Unprefixed names are reserved for end-users. This
-                                  field can only be set when the Service type is 'LoadBalancer'.
-                                  If not set, the default load balancer implementation
-                                  is used, today this is typically done through the
-                                  cloud provider integration, but should apply for
-                                  any default implementation. If set, it is assumed
-                                  that a load balancer implementation is watching
-                                  for Services with a matching class. Any default
-                                  load balancer implementation (e.g. cloud providers)
-                                  should ignore Services that set this field. This
-                                  field can only be set when creating or updating
-                                  a Service to type 'LoadBalancer'. Once set, it can
-                                  not be changed. This field will be wiped when a
-                                  service is updated to a non 'LoadBalancer' type.
-                                type: string
-                              loadBalancerIP:
-                                description: 'Only applies to Service Type: LoadBalancer.
-                                  This feature depends on whether the underlying cloud-provider
-                                  supports specifying the loadBalancerIP when a load
-                                  balancer is created. This field will be ignored
-                                  if the cloud-provider does not support the feature.
-                                  Deprecated: This field was under-specified and its
-                                  meaning varies across implementations, and it cannot
-                                  support dual-stack. As of Kubernetes v1.24, users
-                                  are encouraged to use implementation-specific annotations
-                                  when available. This field may be removed in a future
-                                  API version.'
-                                type: string
-                              loadBalancerSourceRanges:
-                                description: 'If specified and supported by the platform,
-                                  this will restrict traffic through the cloud-provider
-                                  load-balancer will be restricted to the specified
-                                  client IPs. This field will be ignored if the cloud-provider
-                                  does not support the feature." More info: https://kubernetes.io/docs/tasks/access-application-cluster/create-external-load-balancer/'
-                                items:
-                                  type: string
-                                type: array
-                              ports:
-                                description: 'The list of ports that are exposed by
-                                  this service. More info: https://kubernetes.io/docs/concepts/services-networking/service/#virtual-ips-and-service-proxies'
-                                items:
-                                  description: ServicePort contains information on
-                                    service's port.
-                                  properties:
-                                    appProtocol:
-                                      description: The application protocol for this
-                                        port. This field follows standard Kubernetes
-                                        label syntax. Un-prefixed names are reserved
-                                        for IANA standard service names (as per RFC-6335
-                                        and https://www.iana.org/assignments/service-names).
-                                        Non-standard protocols should use prefixed
-                                        names such as mycompany.com/my-custom-protocol.
-                                      type: string
-                                    name:
-                                      description: The name of this port within the
-                                        service. This must be a DNS_LABEL. All ports
-                                        within a ServiceSpec must have unique names.
-                                        When considering the endpoints for a Service,
-                                        this must match the 'name' field in the EndpointPort.
-                                        Optional if only one ServicePort is defined
-                                        on this service.
-                                      type: string
-                                    nodePort:
-                                      description: 'The port on each node on which
-                                        this service is exposed when type is NodePort
-                                        or LoadBalancer.  Usually assigned by the
-                                        system. If a value is specified, in-range,
-                                        and not in use it will be used, otherwise
-                                        the operation will fail.  If not specified,
-                                        a port will be allocated if this Service requires
-                                        one.  If this field is specified when creating
-                                        a Service which does not need it, creation
-                                        will fail. This field will be wiped when updating
-                                        a Service to no longer need it (e.g. changing
-                                        type from NodePort to ClusterIP). More info:
-                                        https://kubernetes.io/docs/concepts/services-networking/service/#type-nodeport'
-                                      format: int32
-                                      type: integer
-                                    port:
-                                      description: The port that will be exposed by
-                                        this service.
-                                      format: int32
-                                      type: integer
-                                    protocol:
-                                      default: TCP
-                                      description: The IP protocol for this port.
-                                        Supports "TCP", "UDP", and "SCTP". Default
-                                        is TCP.
-                                      type: string
-                                    targetPort:
-                                      anyOf:
-                                      - type: integer
-                                      - type: string
-                                      description: 'Number or name of the port to
-                                        access on the pods targeted by the service.
-                                        Number must be in the range 1 to 65535. Name
-                                        must be an IANA_SVC_NAME. If this is a string,
-                                        it will be looked up as a named port in the
-                                        target Pod''s container ports. If this is
-                                        not specified, the value of the ''port'' field
-                                        is used (an identity map). This field is ignored
-                                        for services with clusterIP=None, and should
-                                        be omitted or set equal to the ''port'' field.
-                                        More info: https://kubernetes.io/docs/concepts/services-networking/service/#defining-a-service'
-                                      x-kubernetes-int-or-string: true
-                                  required:
-                                  - port
-                                  type: object
-                                type: array
-                                x-kubernetes-list-map-keys:
-                                - port
-                                - protocol
-                                x-kubernetes-list-type: map
-                              publishNotReadyAddresses:
-                                description: publishNotReadyAddresses indicates that
-                                  any agent which deals with endpoints for this Service
-                                  should disregard any indications of ready/not-ready.
-                                  The primary use case for setting this field is for
-                                  a StatefulSet's Headless Service to propagate SRV
-                                  DNS records for its Pods for the purpose of peer
-                                  discovery. The Kubernetes controllers that generate
-                                  Endpoints and EndpointSlice resources for Services
-                                  interpret this to mean that all endpoints are considered
-                                  "ready" even if the Pods themselves are not. Agents
-                                  which consume only Kubernetes generated endpoints
-                                  through the Endpoints or EndpointSlice resources
-                                  can safely assume this behavior.
-                                type: boolean
-                              selector:
-                                additionalProperties:
-                                  type: string
-                                description: 'Route service traffic to pods with label
-                                  keys and values matching this selector. If empty
-                                  or not present, the service is assumed to have an
-                                  external process managing its endpoints, which Kubernetes
-                                  will not modify. Only applies to types ClusterIP,
-                                  NodePort, and LoadBalancer. Ignored if type is ExternalName.
-                                  More info: https://kubernetes.io/docs/concepts/services-networking/service/'
-                                type: object
-                                x-kubernetes-map-type: atomic
-                              sessionAffinity:
-                                description: 'Supports "ClientIP" and "None". Used
-                                  to maintain session affinity. Enable client IP based
-                                  session affinity. Must be ClientIP or None. Defaults
-                                  to None. More info: https://kubernetes.io/docs/concepts/services-networking/service/#virtual-ips-and-service-proxies'
-                                type: string
-                              sessionAffinityConfig:
-                                description: sessionAffinityConfig contains the configurations
-                                  of session affinity.
-                                properties:
-                                  clientIP:
-                                    description: clientIP contains the configurations
-                                      of Client IP based session affinity.
-                                    properties:
-                                      timeoutSeconds:
-                                        description: timeoutSeconds specifies the
-                                          seconds of ClientIP type session sticky
-                                          time. The value must be >0 && <=86400(for
-                                          1 day) if ServiceAffinity == "ClientIP".
-                                          Default value is 10800(for 3 hours).
-                                        format: int32
-                                        type: integer
-                                    type: object
-                                type: object
-                              type:
-                                description: 'type determines how the Service is exposed.
-                                  Defaults to ClusterIP. Valid options are ExternalName,
-                                  ClusterIP, NodePort, and LoadBalancer. "ClusterIP"
-                                  allocates a cluster-internal IP address for load-balancing
-                                  to endpoints. Endpoints are determined by the selector
-                                  or if that is not specified, by manual construction
-                                  of an Endpoints object or EndpointSlice objects.
-                                  If clusterIP is "None", no virtual IP is allocated
-                                  and the endpoints are published as a set of endpoints
-                                  rather than a virtual IP. "NodePort" builds on ClusterIP
-                                  and allocates a port on every node which routes
-                                  to the same endpoints as the clusterIP. "LoadBalancer"
-                                  builds on NodePort and creates an external load-balancer
-                                  (if supported in the current cloud) which routes
-                                  to the same endpoints as the clusterIP. "ExternalName"
-                                  aliases this service to the specified externalName.
-                                  Several other fields do not apply to ExternalName
-                                  services. More info: https://kubernetes.io/docs/concepts/services-networking/service/#publishing-services-service-types'
-                                type: string
-                            type: object
-                          type:
-                            description: roleGroup name in ClusterDefinition
-                            type: string
-                        type: object
-                      type: array
-                    serviceType:
                       default: ClusterIP
->>>>>>> 6f8799eb
                       description: 'serviceType determines how the Service is exposed.
                         Valid options are ClusterIP, NodePort, and LoadBalancer. "ClusterIP"
                         allocates a cluster-internal IP address for load-balancing
@@ -482,10 +107,11 @@
                         to the same endpoints as the clusterIP. "LoadBalancer" builds
                         on NodePort and creates an external load-balancer (if supported
                         in the current cloud) which routes to the same endpoints as
-<<<<<<< HEAD
-                        the clusterIP. "ExternalName" aliases this service to the
-                        specified externalName. Several other fields do not apply
-                        to ExternalName services. More info: https://kubernetes.io/docs/concepts/services-networking/service/#publishing-services-service-types'
+                        the clusterIP. More info: https://kubernetes.io/docs/concepts/services-networking/service/#publishing-services-service-types'
+                      enum:
+                      - ClusterIP
+                      - NodePort
+                      - LoadBalancer
                       properties:
                         allocateLoadBalancerNodePorts:
                           description: allocateLoadBalancerNodePorts defines if NodePorts
@@ -814,14 +440,6 @@
                             https://kubernetes.io/docs/concepts/services-networking/service/#publishing-services-service-types'
                           type: string
                       type: object
-=======
-                        the clusterIP. More info: https://kubernetes.io/docs/concepts/services-networking/service/#publishing-services-service-types'
-                      enum:
-                      - ClusterIP
-                      - NodePort
-                      - LoadBalancer
-                      type: string
->>>>>>> 6f8799eb
                     type:
                       description: component name in ClusterDefinition
                       maxLength: 12
