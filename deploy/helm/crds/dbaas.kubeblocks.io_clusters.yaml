--- conflicted
+++ resolved
@@ -57,7 +57,7 @@
                     additionalProperties:
                       type: string
                     description: NodeLabels describe constrain which nodes pod can
-                      be scheduled on based on node labels.
+                      be scheduled on based on node labels
                     type: object
                   podAntiAffinity:
                     description: PodAntiAffinity defines pods of component anti-affnity.
@@ -94,7 +94,7 @@
                           additionalProperties:
                             type: string
                           description: NodeLabels describe constrain which nodes pod
-                            can be scheduled on based on node labels.
+                            can be scheduled on based on node labels
                           type: object
                         podAntiAffinity:
                           description: PodAntiAffinity defines pods of component anti-affnity.
@@ -123,13 +123,9 @@
                       maxLength: 12
                       type: string
                     replicas:
-<<<<<<< HEAD
                       description: Component replicas, use default value in ClusterDefinition
                         if not specified.
                       format: int32
-=======
-                      description: default value in ClusterDefinition.
->>>>>>> 5d4315d3
                       type: integer
                     resources:
                       description: Resources requests and limits of workload.
@@ -498,7 +494,6 @@
                         current phase.
                       type: string
                     phase:
-<<<<<<< HEAD
                       description: 'Failed Phase: component not available, i.e, all
                         pod is not ready for Stateless/Stateful component; Leader/Primary
                         pod is not ready for Consensus/Replication component. Abnormal
@@ -506,16 +501,6 @@
                         component type is Consensus/Replication, the Leader/Primary
                         pod is must ready in Abnormal phase. Other phases behave the
                         same as the cluster phase.'
-=======
-                      description: 'Phase describe the phase of the cluster. the detail
-                        information of phase is as follows: Failed: component not
-                        available, i.e, all pod is not ready for Stateless/Stateful
-                        component; Leader/Primary pod is not ready for Consensus/Replication
-                        component. Abnormal: component available but some pod is not
-                        ready. if the component type is Consensus/Replication, the
-                        Leader/Primary pod is must ready in Abnormal phase. Other
-                        phases behave the same as the cluster phase.'
->>>>>>> 5d4315d3
                       enum:
                       - Running
                       - Failed
@@ -551,17 +536,11 @@
                       properties:
                         max:
                           description: Max maximum of replicas when operation is horizontalScaling.
-<<<<<<< HEAD
                           format: int32
                           type: integer
                         min:
                           description: Min minimum of replicas when operation is horizontalScaling.
                           format: int32
-=======
-                          type: integer
-                        min:
-                          description: Min minimum of replicas when operation is horizontalScaling.
->>>>>>> 5d4315d3
                           type: integer
                         name:
                           description: Name reference component name.
@@ -599,17 +578,11 @@
                       properties:
                         max:
                           description: Max maximum of replicas when operation is horizontalScaling.
-<<<<<<< HEAD
                           format: int32
                           type: integer
                         min:
                           description: Min minimum of replicas when operation is horizontalScaling.
                           format: int32
-=======
-                          type: integer
-                        min:
-                          description: Min minimum of replicas when operation is horizontalScaling.
->>>>>>> 5d4315d3
                           type: integer
                         name:
                           description: Name reference component name.
@@ -626,15 +599,6 @@
                     type: array
                 type: object
               phase:
-<<<<<<< HEAD
-                description: 'Creating: creating cluster. Running: cluster is running,
-                  all components is available. Updating: cluster changes, such as
-                  horizontal-scaling/vertical-scaling/restart. Deleting/Deleted: deleting
-                  cluster/cluster is deleted. Failed: cluster not available. Abnormal:
-                  cluster available but some component is not Abnormal. if the component
-                  type is Consensus/Replication, the Leader/Primary pod is must ready
-                  in Abnormal phase.'
-=======
                 description: 'Phase describe the phase of the cluster. the detail
                   information of phase is as follows: Creating: creating cluster.
                   Running: cluster is running, all components is available. Updating:
@@ -643,7 +607,6 @@
                   not available. Abnormal: cluster available but some component is
                   not Abnormal. if the component type is Consensus/Replication, the
                   Leader/Primary pod is must ready in Abnormal phase.'
->>>>>>> 5d4315d3
                 enum:
                 - Running
                 - Failed
