--- conflicted
+++ resolved
@@ -131,17 +131,12 @@
                             description: ClusterComponentVolumeClaimTemplate.Name
                             type: string
                           storage:
-<<<<<<< HEAD
                             anyOf:
                             - type: integer
                             - type: string
                             description: The request storage size.
                             pattern: ^(\+|-)?(([0-9]+(\.[0-9]*)?)|(\.[0-9]+))(([KMGTPE]i)|[numkMGTPE]|([eE](\+|-)?(([0-9]+(\.[0-9]*)?)|(\.[0-9]+))))?$
                             x-kubernetes-int-or-string: true
-=======
-                            description: the request storage size.
-                            type: string
->>>>>>> 1798cd46
                         required:
                         - name
                         - storage
