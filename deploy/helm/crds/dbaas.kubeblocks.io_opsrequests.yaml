--- conflicted
+++ resolved
@@ -82,6 +82,56 @@
                 x-kubernetes-list-map-keys:
                 - componentName
                 x-kubernetes-list-type: map
+              reconfigure:
+                description: reconfigure defines the variables that need to input
+                  when updating configuration.
+                properties:
+                  componentName:
+                    description: componentName cluster component name.
+                    type: string
+                  configurations:
+                    description: configurations defines which components perform the
+                      operation.
+                    items:
+                      properties:
+                        keys:
+                          description: keys is used to set the parameters to be updated.
+                          items:
+                            properties:
+                              key:
+                                description: key indicates the key name of ConfigMap.
+                                type: string
+                              parameters:
+                                description: Setting the list of parameters for a
+                                  single configuration file.
+                                items:
+                                  properties:
+                                    key:
+                                      type: string
+                                    value:
+                                      type: string
+                                  required:
+                                  - key
+                                  type: object
+                                minItems: 1
+                                type: array
+                            required:
+                            - parameters
+                            type: object
+                          minItems: 1
+                          type: array
+                        name:
+                          description: name is a config template name.
+                          type: string
+                      required:
+                      - keys
+                      type: object
+                    minItems: 1
+                    type: array
+                required:
+                - componentName
+                - configurations
+                type: object
               restart:
                 description: restart the specified component.
                 items:
@@ -111,6 +161,7 @@
                 - VolumeExpansion
                 - HorizontalScaling
                 - Restart
+                - Reconfigure
                 type: string
               upgrade:
                 description: upgrade specify the cluster version by specifying clusterVersionRef.
@@ -141,78 +192,6 @@
                       description: 'Limits describes the maximum amount of compute
                         resources allowed. More info: https://kubernetes.io/docs/concepts/configuration/manage-resources-containers/'
                       type: object
-<<<<<<< HEAD
-                    reconfigure:
-                      description: Reconfigure defines the variables that need to
-                        input when updating configuration.
-                      properties:
-                        configurations:
-                          description: Configurations defines which components perform
-                            the operation.
-                          items:
-                            properties:
-                              keys:
-                                items:
-                                  properties:
-                                    key:
-                                      description: Key indicates the key name of ConfigMap
-                                      type: string
-                                    parameters:
-                                      items:
-                                        properties:
-                                          key:
-                                            type: string
-                                          value:
-                                            type: string
-                                        required:
-                                        - key
-                                        type: object
-                                      minItems: 1
-                                      type: array
-                                  required:
-                                  - parameters
-                                  type: object
-                                minItems: 1
-                                type: array
-                              name:
-                                description: Name is a config template name.
-                                type: string
-                            required:
-                            - keys
-                            type: object
-                          minItems: 1
-                          type: array
-                      required:
-                      - configurations
-                      type: object
-                    verticalScaling:
-                      description: VerticalScaling defines the variables that need
-                        to input when scaling compute resources.
-                      properties:
-                        limits:
-                          additionalProperties:
-                            anyOf:
-                            - type: integer
-                            - type: string
-                            pattern: ^(\+|-)?(([0-9]+(\.[0-9]*)?)|(\.[0-9]+))(([KMGTPE]i)|[numkMGTPE]|([eE](\+|-)?(([0-9]+(\.[0-9]*)?)|(\.[0-9]+))))?$
-                            x-kubernetes-int-or-string: true
-                          description: 'Limits describes the maximum amount of compute
-                            resources allowed. More info: https://kubernetes.io/docs/concepts/configuration/manage-resources-containers/'
-                          type: object
-                        requests:
-                          additionalProperties:
-                            anyOf:
-                            - type: integer
-                            - type: string
-                            pattern: ^(\+|-)?(([0-9]+(\.[0-9]*)?)|(\.[0-9]+))(([KMGTPE]i)|[numkMGTPE]|([eE](\+|-)?(([0-9]+(\.[0-9]*)?)|(\.[0-9]+))))?$
-                            x-kubernetes-int-or-string: true
-                          description: 'Requests describes the minimum amount of compute
-                            resources required. If Requests is omitted for a container,
-                            it defaults to Limits if that is explicitly specified,
-                            otherwise to an implementation-defined value. More info:
-                            https://kubernetes.io/docs/concepts/configuration/manage-resources-containers/'
-                          type: object
-=======
                     requests:
                       additionalProperties:
                         anyOf:
@@ -224,7 +203,6 @@
                         resources required. If Requests is omitted for a container,
                         it defaults to Limits if that is explicitly specified, otherwise
                         to an implementation-defined value. More info: https://kubernetes.io/docs/concepts/configuration/manage-resources-containers/'
->>>>>>> 8aec7a8d
                       type: object
                   required:
                   - componentName
@@ -272,27 +250,9 @@
                   - volumeClaimTemplates
                   type: object
                 type: array
-<<<<<<< HEAD
-              ttlSecondsAfterSucceed:
-                description: TTLSecondsAfterSucceed OpsRequest will be deleted after
-                  TTLSecondsAfterSucceed second when OpsRequest.status.phase is Succeed.
-                format: int32
-                type: integer
-              type:
-                description: Type defines the operation type.
-                enum:
-                - Upgrade
-                - VerticalScaling
-                - VolumeExpansion
-                - HorizontalScaling
-                - Restart
-                - Reconfigure
-                type: string
-=======
                 x-kubernetes-list-map-keys:
                 - componentName
                 x-kubernetes-list-type: map
->>>>>>> 8aec7a8d
             required:
             - clusterRef
             - type
@@ -448,7 +408,6 @@
                 description: phase describe OpsRequest phase.
                 enum:
                 - Pending
-                - Reconfiguring
                 - Running
                 - Failed
                 - Succeed
