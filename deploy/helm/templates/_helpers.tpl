--- conflicted
+++ resolved
@@ -324,13 +324,6 @@
 {{- "apecloud-registry.cn-zhangjiakou.cr.aliyuncs.com" }}
 {{- else }}
 {{- .Values.image.registry }}
-<<<<<<< HEAD
-{{- end}}
-{{- end}}
-
-{{- define "kubeblocks.i18nResourcesName" -}}
-{{ include "kubeblocks.fullname" . }}-i18n-resources
-=======
 {{- end }}
 {{- end }}
 
@@ -343,5 +336,8 @@
 {{- else }}
 {{- .Values.replicaCount }}
 {{- end }}
->>>>>>> fe24a3a4
+{{- end }}
+
+{{- define "kubeblocks.i18nResourcesName" -}}
+{{ include "kubeblocks.fullname" . }}-i18n-resources
 {{- end }}