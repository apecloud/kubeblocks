{{- $selectorLabels := include "kubeblocks.selectorLabels" . }}
{{- include "kubeblocks.buildAddonCR" (merge (dict
  "kbVersion" ">=0.7.0"
  "selectorLabels" $selectorLabels
  "name" "apecloud-mysql"
<<<<<<< HEAD
  "version" "0.8.0-beta.0"
=======
  "version" "0.8.0-beta.1"
>>>>>>> fc3cbd50
  "model" "RDBMS"
  "provider" "apecloud"
  "description" "ApeCloud MySQL is a database that is compatible with MySQL syntax and achieves high availability through the utilization of the RAFT consensus protocol."
  "autoInstall" true ) .) -}}<|MERGE_RESOLUTION|>--- conflicted
+++ resolved
@@ -3,11 +3,7 @@
   "kbVersion" ">=0.7.0"
   "selectorLabels" $selectorLabels
   "name" "apecloud-mysql"
-<<<<<<< HEAD
-  "version" "0.8.0-beta.0"
-=======
-  "version" "0.8.0-beta.1"
->>>>>>> fc3cbd50
+  "version" "0.8.0-beta.2"
   "model" "RDBMS"
   "provider" "apecloud"
   "description" "ApeCloud MySQL is a database that is compatible with MySQL syntax and achieves high availability through the utilization of the RAFT consensus protocol."
