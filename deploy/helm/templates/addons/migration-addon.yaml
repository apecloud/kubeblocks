apiVersion: extensions.kubeblocks.io/v1alpha1
kind: Addon
metadata:
  name: migration
  labels:
    {{- include "kubeblocks.labels" . | nindent 4 }}
    "kubeblocks.io/provider": community
  {{- if .Values.keepAddons }}
  annotations:
    helm.sh/resource-policy: keep
  {{- end }}
spec:
  description: 'Migration is a tool for migrating data between two databases.'

  type: Helm

  helm:
<<<<<<< HEAD
    {{- include "kubeblocks.addonChartLocationURL" ( dict "name" "dt-platform" "version" "0.1.1-test.1" "values" .Values) | indent 4 }}
    {{- include "kubeblocks.addonChartsImage" . | indent 4 }}
=======
    {{- if hasPrefix "oci://" .Values.addonChartLocationBase }}
    chartLocationURL: {{ .Values.addonChartLocationBase }}/dt-platform
    {{- else if hasPrefix "https://github.com/apecloud/helm-charts/releases/download" .Values.addonChartLocationBase }}
    chartLocationURL: {{ .Values.addonChartLocationBase }}/dt-platform-0.1.1/dt-platform-0.1.1.tgz
    {{- else }}
    chartLocationURL: {{ .Values.addonChartLocationBase }}/dt-platform-0.1.1.tgz
    {{- end }}
>>>>>>> 8203e04d

    installOptions:
      {{- if hasPrefix "oci://" .Values.addonChartLocationBase }}
      version: 0.1.1
      {{- end }}

    valuesMapping:
      valueMap:
        replicaCount: replicaCount

      jsonMap:
        tolerations: tolerations

      resources:
        cpu:
          requests: resources.requests.cpu
          limits: resources.limits.cpu
        memory:
          requests: resources.requests.memory
          limits: resources.limits.memory

  installable:
    autoInstall: false

  defaultInstallValues:
    - enabled: true
      {{- with .Values.tolerations }}
      tolerations: {{ toJson . | quote }}
      {{- end }}<|MERGE_RESOLUTION|>--- conflicted
+++ resolved
@@ -15,18 +15,8 @@
   type: Helm
 
   helm:
-<<<<<<< HEAD
-    {{- include "kubeblocks.addonChartLocationURL" ( dict "name" "dt-platform" "version" "0.1.1-test.1" "values" .Values) | indent 4 }}
+    {{- include "kubeblocks.addonChartLocationURL" ( dict "name" "dt-platform" "version" "0.1.1" "values" .Values) | indent 4 }}
     {{- include "kubeblocks.addonChartsImage" . | indent 4 }}
-=======
-    {{- if hasPrefix "oci://" .Values.addonChartLocationBase }}
-    chartLocationURL: {{ .Values.addonChartLocationBase }}/dt-platform
-    {{- else if hasPrefix "https://github.com/apecloud/helm-charts/releases/download" .Values.addonChartLocationBase }}
-    chartLocationURL: {{ .Values.addonChartLocationBase }}/dt-platform-0.1.1/dt-platform-0.1.1.tgz
-    {{- else }}
-    chartLocationURL: {{ .Values.addonChartLocationBase }}/dt-platform-0.1.1.tgz
-    {{- end }}
->>>>>>> 8203e04d
 
     installOptions:
       {{- if hasPrefix "oci://" .Values.addonChartLocationBase }}
