apiVersion: extensions.kubeblocks.io/v1alpha1
kind: Addon
metadata:
  name: {{ include "addon.prometheus.name" . }}
  labels:
    {{- include "kubeblocks.labels" . | nindent 4 }}
    "kubeblocks.io/provider": community
  {{- if .Values.keepAddons }}
  annotations:
    helm.sh/resource-policy: keep
  {{- end }}
spec:
  description: Prometheus is a monitoring system and time series database.
  type: Helm

  helm:
<<<<<<< HEAD
    # chartLocationURL: https://github.com/prometheus-community/helm-charts/releases/download/prometheus-15.16.1/prometheus-15.16.1.tgz
    chartLocationURL: {{ .Values.addonChartLocationBase }}/prometheus-cluster-{{ default .Chart.Version .Values.versionOverride }}.tgz
=======
    {{- if hasPrefix "oci://" .Values.addonChartLocationBase }}
    chartLocationURL: {{ .Values.addonChartLocationBase }}/prometheus
    {{- else }}
    chartLocationURL: {{ .Values.addonChartLocationBase }}/prometheus-15.16.1.tgz
    {{- end }}

    installOptions:
      {{- if hasPrefix "oci://" .Values.addonChartLocationBase }}
      version: 15.16.1
      {{- end }}

>>>>>>> 423e1041
    installValues:
      configMapRefs:
        - name: {{ include "addon.prometheus.name" . }}-chart-kubeblocks-values
          key: values-kubeblocks-override.yaml

    valuesMapping:
      valueMap:
        replicaCount: server.replicaCount
        storageClass: server.persistence.storageClass
        persistentVolumeEnabled: server.persistence.enabled

      jsonMap:
        tolerations: tolerations

      resources:
        storage: server.persistence.size
        cpu:
          requests: server.resources.requests.cpu
          limits: server.resources.limits.cpu
        memory:
          requests: server.resources.requests.memory
          limits: server.resources.limits.memory
      extras:
        - name: alertmanager
          valueMap:
            replicaCount: alertmanager.replicaCount
            storageClass: alertmanager.persistence.storageClass
            persistentVolumeEnabled: alertmanager.persistence.enabled

          jsonMap:
            tolerations: tolerations

          resources:
            storage: alertmanager.persistence.size
            cpu:
              requests: alertmanager.resources.requests.cpu
              limits: alertmanager.resources.limits.cpu
            memory:
              requests: alertmanager.resources.requests.memory
              limits: alertmanager.resources.limits.memory

  defaultInstallValues:
    - replicas: 1
      resources:
        requests:
          storage: 20Gi
          memory: 512Mi
        limits:
          memory: 4Gi
      {{- with .Values.tolerations }}
      tolerations: {{ toJson . | quote }}
      {{- end }}

      extras:
        - name: alertmanager
          replicas: 1
          resources:
            requests:
              storage: 4Gi
          {{- with .Values.tolerations }}
          tolerations: {{ toJson . | quote }}
          {{- end }}

    # for ACK, the smallest storage size is 20Gi, the format of GitVersion is v1.24.6-aliyun.1
    - selectors:
        - key: KubeGitVersion
          operator: Contains
          values:
            - aliyun
      replicas: 1
      resources:
        requests:
          storage: 20Gi
          memory: 512Mi
        limits:
          memory: 4Gi
      {{- with .Values.tolerations }}
      tolerations: {{ toJson . | quote }}
      {{- end }}

      extras:
        - name: alertmanager
          replicas: 1
          resources:
            requests:
              storage: 20Gi
          {{- with .Values.tolerations }}
          tolerations: {{ toJson . | quote }}
          {{- end }}

    # for TKE, the smallest storage size is 10Gi, the format of GitVersion is v1.24.4-tke.5
    - selectors:
        - key: KubeGitVersion
          operator: Contains
          values:
            - tke
      replicas: 1
      resources:
        requests:
          storage: 20Gi
          memory: 512Mi
        limits:
          memory: 4Gi
      {{- with .Values.tolerations }}
      tolerations: {{ toJson . | quote }}
      {{- end }}

      extras:
        - name: alertmanager
          replicas: 1
          resources:
            requests:
              storage: 10Gi
          {{- with .Values.tolerations }}
          tolerations: {{ toJson . | quote }}
          {{- end }}

  installable:
    autoInstall: {{ .Values.prometheus.enabled }}<|MERGE_RESOLUTION|>--- conflicted
+++ resolved
@@ -14,14 +14,10 @@
   type: Helm
 
   helm:
-<<<<<<< HEAD
-    # chartLocationURL: https://github.com/prometheus-community/helm-charts/releases/download/prometheus-15.16.1/prometheus-15.16.1.tgz
-    chartLocationURL: {{ .Values.addonChartLocationBase }}/prometheus-cluster-{{ default .Chart.Version .Values.versionOverride }}.tgz
-=======
     {{- if hasPrefix "oci://" .Values.addonChartLocationBase }}
     chartLocationURL: {{ .Values.addonChartLocationBase }}/prometheus
     {{- else }}
-    chartLocationURL: {{ .Values.addonChartLocationBase }}/prometheus-15.16.1.tgz
+    chartLocationURL: {{ .Values.addonChartLocationBase }}/prometheus-{{ default .Chart.Version .Values.versionOverride }}.tgz
     {{- end }}
 
     installOptions:
@@ -29,7 +25,7 @@
       version: 15.16.1
       {{- end }}
 
->>>>>>> 423e1041
+
     installValues:
       configMapRefs:
         - name: {{ include "addon.prometheus.name" . }}-chart-kubeblocks-values
