--- conflicted
+++ resolved
@@ -40,14 +40,10 @@
       name: {{ include "opendbaas-core.svcName" . }}
       namespace: {{ .Release.Namespace }}
       path: /mutate-dbaas-infracreate-com-v1alpha1-appversion
-<<<<<<< HEAD
-    caBundle: {{ $ca.Cert | b64enc }}
-=======
       port: {{ .Values.service.port }}
     {{- if .Values.admissionWebhooks.createSelfSignedCert }}
     caBundle: {{ $ca.Cert | b64enc }}
     {{- end }}
->>>>>>> 40c540a3
   failurePolicy: Fail
   name: mappversion.kb.io
   rules:
@@ -68,14 +64,10 @@
       name: {{ include "opendbaas-core.svcName" . }}
       namespace: {{ .Release.Namespace }}
       path: /mutate-dbaas-infracreate-com-v1alpha1-cluster
-<<<<<<< HEAD
-    caBundle: {{ $ca.Cert | b64enc }}
-=======
-      port: {{ .Values.service.port }}
-    {{- if .Values.admissionWebhooks.createSelfSignedCert }}  
-    caBundle: {{ $ca.Cert | b64enc }}
-    {{- end }}
->>>>>>> 40c540a3
+      port: {{ .Values.service.port }}
+    {{- if .Values.admissionWebhooks.createSelfSignedCert }}  
+    caBundle: {{ $ca.Cert | b64enc }}
+    {{- end }}
   failurePolicy: Fail
   name: mcluster.kb.io
   rules:
@@ -96,14 +88,10 @@
       name: {{ include "opendbaas-core.svcName" . }}
       namespace: {{ .Release.Namespace }}
       path: /mutate-dbaas-infracreate-com-v1alpha1-clusterdefinition
-<<<<<<< HEAD
-    caBundle: {{ $ca.Cert | b64enc }}
-=======
-      port: {{ .Values.service.port }}
-    {{- if .Values.admissionWebhooks.createSelfSignedCert }}  
-    caBundle: {{ $ca.Cert | b64enc }}
-    {{- end }}
->>>>>>> 40c540a3
+      port: {{ .Values.service.port }}
+    {{- if .Values.admissionWebhooks.createSelfSignedCert }}  
+    caBundle: {{ $ca.Cert | b64enc }}
+    {{- end }}
   failurePolicy: Fail
   name: mclusterdefinition.kb.io
   rules:
@@ -125,14 +113,10 @@
       name: {{ include "opendbaas-core.svcName" . }}
       namespace: {{ .Release.Namespace }}
       path: /mutate-v1-pod
-<<<<<<< HEAD
-    caBundle: {{ $ca.Cert | b64enc }}
-=======
-      port: {{ .Values.service.port }}
-    {{- if .Values.admissionWebhooks.createSelfSignedCert }}  
-    caBundle: {{ $ca.Cert | b64enc }}
-    {{- end }}
->>>>>>> 40c540a3
+      port: {{ .Values.service.port }}
+    {{- if .Values.admissionWebhooks.createSelfSignedCert }}  
+    caBundle: {{ $ca.Cert | b64enc }}
+    {{- end }}
   failurePolicy: Fail
   name: mpod.kb.io
   rules:
@@ -158,14 +142,10 @@
       name: {{ include "opendbaas-core.svcName" . }}
       namespace: {{ .Release.Namespace }}
       path: /validate-dbaas-infracreate-com-v1alpha1-appversion
-<<<<<<< HEAD
-    caBundle: {{ $ca.Cert | b64enc }}
-=======
-      port: {{ .Values.service.port }}
-    {{- if .Values.admissionWebhooks.createSelfSignedCert }}  
-    caBundle: {{ $ca.Cert | b64enc }}
-    {{- end }}
->>>>>>> 40c540a3
+      port: {{ .Values.service.port }}
+    {{- if .Values.admissionWebhooks.createSelfSignedCert }}  
+    caBundle: {{ $ca.Cert | b64enc }}
+    {{- end }}
   failurePolicy: Fail
   name: vappversion.kb.io
   rules:
@@ -186,14 +166,10 @@
       name: {{ include "opendbaas-core.svcName" . }}
       namespace: {{ .Release.Namespace }}
       path: /validate-dbaas-infracreate-com-v1alpha1-cluster
-<<<<<<< HEAD
-    caBundle: {{ $ca.Cert | b64enc }}
-=======
-      port: {{ .Values.service.port }}
-    {{- if .Values.admissionWebhooks.createSelfSignedCert }}  
-    caBundle: {{ $ca.Cert | b64enc }}
-    {{- end }}
->>>>>>> 40c540a3
+      port: {{ .Values.service.port }}
+    {{- if .Values.admissionWebhooks.createSelfSignedCert }}  
+    caBundle: {{ $ca.Cert | b64enc }}
+    {{- end }}
   failurePolicy: Fail
   name: vcluster.kb.io
   rules:
@@ -214,14 +190,10 @@
       name: {{ include "opendbaas-core.svcName" . }}
       namespace: {{ .Release.Namespace }}
       path: /validate-dbaas-infracreate-com-v1alpha1-clusterdefinition
-<<<<<<< HEAD
-    caBundle: {{ $ca.Cert | b64enc }}
-=======
-      port: {{ .Values.service.port }}
-    {{- if .Values.admissionWebhooks.createSelfSignedCert }}  
-    caBundle: {{ $ca.Cert | b64enc }}
-    {{- end }}
->>>>>>> 40c540a3
+      port: {{ .Values.service.port }}
+    {{- if .Values.admissionWebhooks.createSelfSignedCert }}  
+    caBundle: {{ $ca.Cert | b64enc }}
+    {{- end }}
   failurePolicy: Fail
   name: vclusterdefinition.kb.io
   rules:
