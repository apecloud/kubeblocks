--- conflicted
+++ resolved
@@ -181,12 +181,8 @@
             - name: IGNORE_POD_VERTICAL_SCALING
               value: "true"
             {{- end }}
-<<<<<<< HEAD
-
-=======
             - name: COMPONENT_REPLICAS_ANNOTATION
               value: {{ .Values.featureGates.componentReplicasAnnotation.enabled | quote }}
->>>>>>> 8a024363
           {{- with .Values.securityContext }}
           securityContext:
             {{- toYaml . | nindent 12 }}
