apiVersion: apps/v1
kind: Deployment
metadata:
  name: {{ include "kubeblocks.fullname" . }}
  labels:
    {{- include "kubeblocks.labels" . | nindent 4 }}
    app.kubernetes.io/component: "apps"
spec:
  {{- if not .Values.autoscaling.enabled }}
  replicas: {{ .Values.replicaCount }}
  {{- end }}
  selector:
    matchLabels:
      {{- include "kubeblocks.selectorLabels" . | nindent 6 }}
      {{- with .Values.extraLabels }}
        {{- toYaml . | nindent 6 }}
      {{- end }}
  {{- if .Values.updateStrategy }}
  strategy:
    {{ toYaml .Values.updateStrategy | nindent 4 | trim }}
  {{- end }}
  template:
    metadata:
      {{- with .Values.podAnnotations }}
      annotations:
        {{- toYaml . | nindent 8 }}
      {{- end }}
      labels:
        {{- include "kubeblocks.selectorLabels" . | nindent 8 }}
        {{- with .Values.extraLabels }}
          {{- toYaml . | nindent 8 }}
        {{- end }}
    spec:
      priorityClassName: {{ template "kubeblocks.priorityClassName" . }}
      {{- with .Values.image.imagePullSecrets }}
      imagePullSecrets:
        {{- toYaml . | nindent 8 }}
      {{- end }}
      serviceAccountName: {{ include "kubeblocks.serviceAccountName" . }}
      securityContext:
        {{- toYaml .Values.podSecurityContext | nindent 8 }}
      initContainers: # only download tools image to local
        - name: tools
          image: "{{ .Values.image.registry | default "docker.io" }}/{{ .Values.image.tools.repository }}:{{ .Values.image.tag | default .Chart.AppVersion }}"
          imagePullPolicy: {{ .Values.image.pullPolicy }}
          resources:
            {{- toYaml .Values.resources | nindent 12 }}
          command:
            - /bin/true
        - name: datascript
          image: "{{ .Values.image.registry | default "docker.io" }}/{{ .Values.image.datascript.repository }}:{{ .Values.image.tag | default .Chart.AppVersion }}"
          imagePullPolicy: {{ .Values.image.pullPolicy }}
          resources:
            {{- toYaml .Values.resources | nindent 12 }}
          command:
            - /bin/true
      containers:
        - name: manager
          args:
            - "--health-probe-bind-address=:8081"
            - "--metrics-bind-address=:8080"
            - "--leader-elect"
            - "--zap-devel={{- default "false" .Values.loggerSettings.developmentMode }}"
            - "--zap-time-encoding={{- default "iso8601" .Values.loggerSettings.timeEncoding }}"
            {{- with .Values.loggerSettings.level }}
            - "--zap-log-level={{ . }}"
            {{- end }}
            {{- with .Values.loggerSettings.encoder }}
            - "--zap-encoder={{ . }}"
            {{- end }}
            - "--extensions={{- default "true" ( include "kubeblocks.addonControllerEnabled" . ) }}"
            - "--apps={{- default "true" .Values.controllers.apps.enabled }}"
            - "--workloads={{- default "true" .Values.controllers.workloads.enabled }}"
            - "--experimental={{- default "false" .Values.controllers.experimental.enabled }}"
            {{- with .Values.managedNamespaces }}
            - "--managed-namespaces={{ . }}"
            {{- end }}
            {{- if .Values.multiCluster.kubeConfig }}
            - "--multi-cluster-kubeconfig={{ .Values.multiCluster.mountPath }}/kubeconfig"
            {{- end }}
            {{- if .Values.multiCluster.contexts }}
            - "--multi-cluster-contexts={{ .Values.multiCluster.contexts }}"
            {{- end }}
            {{- if .Values.multiCluster.contextsDisabled }}
            - "--multi-cluster-contexts-disabled={{ .Values.multiCluster.contextsDisabled }}"
            {{- end }}
          env:
            - name: CM_NAMESPACE
              value: {{ .Release.Namespace }}
            {{- with .Values.affinity }}
            - name: CM_AFFINITY
              value: {{ toJson . | quote }}
            {{- end }}
            {{- if .Values.reconcileWorkers }}
            - name: KUBEBLOCKS_RECONCILE_WORKERS
              value: {{ .Values.reconcileWorkers | quote }}
            {{- end }}
            {{- if .Values.client.qps }}
            - name: CLIENT_QPS
              value: {{ .Values.client.qps | quote }}
            {{- end }}
            {{- if .Values.client.burst }}
            - name: CLIENT_BURST
              value: {{ .Values.client.burst | quote }}
            {{- end }}
            {{- with .Values.nodeSelector }}
            - name: CM_NODE_SELECTOR
              value: {{ toJson . | quote }}
            {{- end }}
            {{- with .Values.tolerations }}
            - name: CM_TOLERATIONS
              value: {{ toJson . | quote }}
            {{- end }}
            - name: KUBEBLOCKS_IMAGE_PULL_POLICY
              value: {{ .Values.image.pullPolicy }}
            - name: KUBEBLOCKS_TOOLS_IMAGE
              value: "{{ .Values.image.registry | default "docker.io" }}/{{ .Values.image.tools.repository }}:{{ .Values.image.tag | default .Chart.AppVersion }}"
            - name: KUBEBLOCKS_DATASCRIPT_CLIENTS_IMAGE
              value: "{{ .Values.image.registry | default "docker.io" }}/{{ .Values.image.datascript.repository }}:{{ .Values.image.tag | default .Chart.AppVersion }}"
            - name: KUBEBLOCKS_SERVICEACCOUNT_NAME
              value: {{ include "kubeblocks.serviceAccountName" . }}
            {{- if .Capabilities.APIVersions.Has "snapshot.storage.k8s.io/v1" }}
            - name: VOLUMESNAPSHOT_API_BETA
              value: "false"
            {{- else if .Capabilities.APIVersions.Has "snapshot.storage.k8s.io/v1beta1" }}
            - name: VOLUMESNAPSHOT_API_BETA
              value: "true"
            {{- end }}
            {{- if .Values.admissionWebhooks.enabled }}
            - name: ENABLE_WEBHOOKS
              value: "true"
            {{- end }}
            - name: ENABLE_RBAC_MANAGER
              value: {{ .Values.rbac.enabled | quote}}
            {{- if ( include "kubeblocks.addonControllerEnabled" . ) | deepEqual "true" }}
            - name: ADDON_JOB_TTL
              value: {{ .jobTTL | quote }}
            - name: ADDON_JOB_IMAGE_PULL_POLICY
              value: {{ .jobImagePullPolicy | default "IfNotPresent" }}
            - name: KUBEBLOCKS_ADDON_SA_NAME
              value: {{ include "kubeblocks.addonSAName" . }}
            - name: KUBEBLOCKS_ADDON_HELM_INSTALL_OPTIONS
              value: {{ join " " .Values.addonHelmInstallOptions }}
            {{- end }}
            {{- if .Values.enabledAlphaFeatureGates.recoverVolumeExpansionFailure }}
            - name: RECOVER_VOLUME_EXPANSION_FAILURE
              value: "true"
            {{- end }}
            - name: DP_ENCRYPTION_KEY
              valueFrom:
                secretKeyRef:
                  {{- include "dataprotection.encryptionKeySecretKeyRef" . | nindent 18 }}
            {{- if .Values.dataProtection.enableBackupEncryption }}
            - name: DP_BACKUP_ENCRYPTION_SECRET_KEY_REF
              value: {{ include "dataprotection.encryptionKeySecretKeyRef" . | fromYaml | toJson | quote }}
            - name: DP_BACKUP_ENCRYPTION_ALGORITHM
              value: {{ include "dataprotection.backupEncryptionAlgorithm" . }}
            {{- end }}
            - name: KUBE_PROVIDER
              value: {{ .Values.provider | quote }}
            - name: HOST_PORT_INCLUDE_RANGES
              value: '{{ join "," .Values.hostPorts.include }}'
            - name: HOST_PORT_EXCLUDE_RANGES
              value: '{{ join "," .Values.hostPorts.exclude }}'
            - name: HOST_PORT_CM_NAME
              value: {{ include "kubeblocks.fullname" . }}-host-ports
            {{- if .Values.serviceMonitor.goRuntime.enabled }}
            - name: ENABLED_RUNTIME_METRICS
              value: "true"
            {{- end }}
<<<<<<< HEAD
            {{- if .Values.controllers.experimental.enabled }}
            - name: experimental
              value: "true"
            {{- end }}
            {{- if .Values.featureGates.ignoreConfigTemplateDefaultMode.enabled }}
            - name: IGNORE_CONFIG_TEMPLATE_DEFAULT_MODE
              value: "true"
            {{- end }}
            {{- if .Values.featureGates.ignorePodVerticalScaling.enabled }}
            - name: IGNORE_POD_VERTICAL_SCALING
              value: "true"
            {{- end }}
=======
>>>>>>> cd3fc87e
          {{- with .Values.securityContext }}
          securityContext:
            {{- toYaml . | nindent 12 }}
          {{- end }}
          image: "{{ .Values.image.registry | default "docker.io" }}/{{ .Values.image.repository }}:{{ .Values.image.tag | default .Chart.AppVersion }}"
          imagePullPolicy: {{ .Values.image.pullPolicy }}
          ports:
            - name: webhook-server
              containerPort: 9443
              protocol: TCP
            - name: health
              containerPort: 8081
              protocol: TCP
            - name: metrics
              containerPort: 8080
              protocol: TCP
          livenessProbe:
            httpGet:
              path: /healthz
              port: health
            initialDelaySeconds: 15
            periodSeconds: 20
          readinessProbe:
            httpGet:
              path: /readyz
              port: health
            initialDelaySeconds: 5
            periodSeconds: 10
          resources:
            {{- toYaml .Values.resources | nindent 12 }}
          volumeMounts:
            - mountPath: /etc/kubeblocks
              name: manager-config
            {{- if .Values.admissionWebhooks.enabled }}
            - mountPath: /tmp/k8s-webhook-server/serving-certs
              name: cert
              readOnly: true
            {{- end }}
            {{- if .Values.multiCluster.kubeConfig }}
            - mountPath: {{ .Values.multiCluster.mountPath }}
              name: multi-cluster-kubeconfig
              readOnly: true
            {{- end }}
      {{- if .Values.hostNetwork }}
      hostNetwork: {{ .Values.hostNetwork }}
      {{- end }}
      {{- if .Values.dnsPolicy }}
      dnsPolicy: {{ .Values.dnsPolicy }}
      {{- end }}
      {{- with .Values.topologySpreadConstraints }}
      topologySpreadConstraints:
        {{- toYaml . | nindent 8 }}
      {{- end }}
      {{- with .Values.affinity }}
      affinity:
        {{- toYaml . | nindent 8 }}
      {{- end }}
      {{- with .Values.nodeSelector }}
      nodeSelector:
        {{- toYaml . | nindent 8 }}
      {{- end }}
      {{- with .Values.tolerations }}
      tolerations:
        {{- toYaml . | nindent 8 }}
      {{- end }}
      terminationGracePeriodSeconds: 10
      volumes:
        - name: manager-config
          configMap:
            name: {{ include "kubeblocks.fullname" . }}-manager-config
        {{- if .Values.admissionWebhooks.enabled }}
        - name: cert
          secret:
            defaultMode: 420
            secretName: {{ include "kubeblocks.fullname" . }}.{{ .Release.Namespace }}.svc.tls-pair
        {{- end }}
        {{- if .Values.multiCluster.kubeConfig }}
        - name: multi-cluster-kubeconfig
          secret:
            secretName: {{ .Values.multiCluster.kubeConfig }}
            defaultMode: 420
        {{- end }}<|MERGE_RESOLUTION|>--- conflicted
+++ resolved
@@ -168,11 +168,6 @@
             - name: ENABLED_RUNTIME_METRICS
               value: "true"
             {{- end }}
-<<<<<<< HEAD
-            {{- if .Values.controllers.experimental.enabled }}
-            - name: experimental
-              value: "true"
-            {{- end }}
             {{- if .Values.featureGates.ignoreConfigTemplateDefaultMode.enabled }}
             - name: IGNORE_CONFIG_TEMPLATE_DEFAULT_MODE
               value: "true"
@@ -181,8 +176,6 @@
             - name: IGNORE_POD_VERTICAL_SCALING
               value: "true"
             {{- end }}
-=======
->>>>>>> cd3fc87e
           {{- with .Values.securityContext }}
           securityContext:
             {{- toYaml . | nindent 12 }}
