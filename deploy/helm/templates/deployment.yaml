apiVersion: apps/v1
kind: Deployment
metadata:
  name: {{ include "kubeblocks.fullname" . }}
  labels:
    {{- include "kubeblocks.labels" . | nindent 4 }}
    app.kubernetes.io/component: "apps"
spec:
  {{- if not .Values.autoscaling.enabled }}
  replicas: {{ .Values.replicaCount }}
  {{- end }}
  selector:
    matchLabels:
      {{- include "kubeblocks.selectorLabels" . | nindent 6 }}
  {{- if .Values.updateStrategy }}
  strategy:
    {{ toYaml .Values.updateStrategy | nindent 4 | trim }}
  {{- end }}
  template:
    metadata:
      {{- with .Values.podAnnotations }}
      annotations:
        {{- toYaml . | nindent 8 }}
      {{- end }}
      labels:
        {{- include "kubeblocks.selectorLabels" . | nindent 8 }}
    spec:
      priorityClassName: {{ template "kubeblocks.priorityClassName" . }}
      {{- with .Values.image.imagePullSecrets }}
      imagePullSecrets:
        {{- toYaml . | nindent 8 }}
      {{- end }}
      serviceAccountName: {{ include "kubeblocks.serviceAccountName" . }}
      securityContext:
        {{- toYaml .Values.podSecurityContext | nindent 8 }}
      initContainers: # only download tools image to local
        - name: tools
          image: "{{ .Values.image.registry | default "docker.io" }}/{{ .Values.image.tools.repository }}:{{ .Values.image.tag | default .Chart.AppVersion }}"
          imagePullPolicy: {{ .Values.image.pullPolicy }}
          command:
            - /bin/true
        - name: datascript
          image: "{{ .Values.image.registry | default "docker.io" }}/{{ .Values.image.datascript.repository }}:{{ .Values.image.tag | default .Chart.AppVersion }}"
          imagePullPolicy: {{ .Values.image.pullPolicy }}
          command:
            - /bin/true
      containers:
        - name: manager
          args:
            - "--health-probe-bind-address=:8081"
            - "--metrics-bind-address=:8080"
            - "--leader-elect"
            - "--zap-devel={{- default "false" .Values.loggerSettings.developmentMode }}"
            - "--zap-time-encoding={{- default "iso8601" .Values.loggerSettings.timeEncoding }}"
            {{- with .Values.loggerSettings.level }}
            - "--zap-log-level={{ . }}"
            {{- end }}
            {{- with .Values.loggerSettings.encoder }}
            - "--zap-encoder={{ . }}"
            {{- end }}
            - "--extensions={{- default "true" ( include "kubeblocks.addonControllerEnabled" . ) }}"
            - "--apps=true"
            - "--workloads=true"
            - "--storage=true"
            - "--dataprotection={{- and .Values.dataProtection.enabled (not .Values.separatedDeployment) }}"
          env:
            - name: CM_NAMESPACE
              value: {{ .Release.Namespace }}
            {{- with .Values.affinity }}
            - name: CM_AFFINITY
              value: {{ toJson . | quote }}
            {{- end }}
            {{- with .Values.nodeSelector }}
            - name: CM_NODE_SELECTOR
              value: {{ toJson . | quote }}
            {{- end }}
            {{- with .Values.tolerations }}
            - name: CM_TOLERATIONS
              value: {{ toJson . | quote }}
            {{- end }}
            - name: KUBEBLOCKS_IMAGE_PULL_POLICY
              value: {{ .Values.image.pullPolicy }}
            - name: KUBEBLOCKS_TOOLS_IMAGE
              value: "{{ .Values.image.registry | default "docker.io" }}/{{ .Values.image.tools.repository }}:{{ .Values.image.tag | default .Chart.AppVersion }}"
            - name: KUBEBLOCKS_CHARTS_IMAGE
              value: "{{ .Values.image.registry | default "docker.io" }}/{{ .Values.image.charts.repository }}:{{ .Values.image.tag | default .Chart.AppVersion }}"
            - name: KUBEBLOCKS_DATASCRIPT_CLIENTS_IMAGE
              value: "{{ .Values.image.registry | default "docker.io" }}/{{ .Values.image.datascript.repository }}:{{ .Values.image.tag | default .Chart.AppVersion }}"
            - name: KUBEBLOCKS_SERVICEACCOUNT_NAME
              value: {{ include "kubeblocks.serviceAccountName" . }}
            {{- if or .Values.dataProtection.enableVolumeSnapshot (index .Values "snapshot-controller" "enabled") }}
            - name: VOLUMESNAPSHOT
              value: "true"
            {{- end }}
            {{- if .Capabilities.APIVersions.Has "snapshot.storage.k8s.io/v1beta1" }}
            - name: VOLUMESNAPSHOT_API_BETA
              value: "true"
            {{- end }}
            {{- if .Values.admissionWebhooks.enabled }}
            - name: ENABLE_WEBHOOKS
              value: "true"
            {{- end }}
            - name: ENABLE_RBAC_MANAGER
<<<<<<< HEAD
              value: {{ .Values.rbac.enabled }}
=======
              value: {{ .Values.rbac.enabled | quote}}
>>>>>>> 1b851873
            {{- if ( include "kubeblocks.addonControllerEnabled" . ) | deepEqual "true" }}
            - name: ADDON_JOB_TTL
              value: {{ .jobTTL | quote }}
            - name: ADDON_JOB_IMAGE_PULL_POLICY
              value: {{ .jobImagePullPolicy | default "IfNotPresent" }}
            - name: KUBEBLOCKS_ADDON_SA_NAME
              value: {{ include "kubeblocks.addonSAName" . }}
            - name: KUBEBLOCKS_ADDON_HELM_INSTALL_OPTIONS
              value: {{ join " " .Values.addonHelmInstallOptions }}
            {{- end }}
            {{- if .Values.enabledAlphaFeatureGates.recoverVolumeExpansionFailure }}
            - name: RECOVER_VOLUME_EXPANSION_FAILURE
              value: "true"
            {{- end }}
          {{- with .Values.securityContext }}
          securityContext:
            {{- toYaml . | nindent 12 }}
          {{- end }}
          image: "{{ .Values.image.registry | default "docker.io" }}/{{ .Values.image.repository }}:{{ .Values.image.tag | default .Chart.AppVersion }}"
          imagePullPolicy: {{ .Values.image.pullPolicy }}
          ports:
            - name: webhook-server
              containerPort: 9443
              protocol: TCP
            - name: health
              containerPort: 8081
              protocol: TCP
            - name: metrics
              containerPort: 8080
              protocol: TCP
          livenessProbe:
            httpGet:
              path: /healthz
              port: health
            initialDelaySeconds: 15
            periodSeconds: 20
          readinessProbe:
            httpGet:
              path: /readyz
              port: health
            initialDelaySeconds: 5
            periodSeconds: 10
          resources:
            {{- toYaml .Values.resources | nindent 12 }}
          volumeMounts:
          - mountPath: /etc/kubeblocks
            name: manager-config
          {{- if .Values.admissionWebhooks.enabled }}
            - mountPath: /tmp/k8s-webhook-server/serving-certs
              name: cert
              readOnly: true
          {{- end }}
      {{- if .Values.hostNetwork }}
      hostNetwork: {{ .Values.hostNetwork }}
      {{- end }}
      {{- if .Values.dnsPolicy }}
      dnsPolicy: {{ .Values.dnsPolicy }}
      {{- end }}
      {{- with .Values.topologySpreadConstraints }}
      topologySpreadConstraints:
        {{- toYaml . | nindent 8 }}
      {{- end }}
      {{- with .Values.affinity }}
      affinity:
        {{- toYaml . | nindent 8 }}
      {{- end }}
      {{- with .Values.nodeSelector }}
      nodeSelector:
        {{- toYaml . | nindent 8 }}
      {{- end }}
      {{- with .Values.tolerations }}
      tolerations:
        {{- toYaml . | nindent 8 }}
      {{- end }}
      terminationGracePeriodSeconds: 10
      volumes:
        - name: manager-config
          configMap:
            name: {{ include "kubeblocks.fullname" . }}-manager-config
        {{- if .Values.admissionWebhooks.enabled }}
        - name: cert
          secret:
            defaultMode: 420
            secretName: {{ include "kubeblocks.fullname" . }}.{{ .Release.Namespace }}.svc.tls-pair
        {{- end }}

{{- if and .Values.separatedDeployment .Values.dataProtection.enabled }}
---
apiVersion: apps/v1
kind: Deployment
metadata:
  name: {{ include "kubeblocks.fullname" . }}-dataprotection
  labels:
    {{- include "kubeblocks.labels" . | nindent 4 }}
    app.kubernetes.io/component: "dataprotection"
spec:
  {{- if not .Values.autoscaling.enabled }}
  replicas: {{ .Values.replicaCount }}
  {{- end }}
  selector:
    matchLabels:
      {{- include "kubeblocks.selectorLabels" . | nindent 6 }}
  {{- if .Values.updateStrategy }}
  strategy:
    {{ toYaml .Values.updateStrategy | nindent 4 | trim }}
  {{- end }}
  template:
    metadata:
      {{- with .Values.podAnnotations }}
      annotations:
        {{- toYaml . | nindent 8 }}
      {{- end }}
      labels:
        {{- include "kubeblocks.selectorLabels" . | nindent 8 }}
    spec:
      priorityClassName: {{ template "kubeblocks.priorityClassName" . }}
      {{- with .Values.image.imagePullSecrets }}
      imagePullSecrets:
        {{- toYaml . | nindent 8 }}
      {{- end }}
      serviceAccountName: {{ include "kubeblocks.serviceAccountName" . }}
      securityContext:
        {{- toYaml .Values.podSecurityContext | nindent 8 }}
      initContainers: # only download tools image to local
        - name: tools
          image: "{{ .Values.image.registry | default "docker.io" }}/{{ .Values.image.tools.repository }}:{{ .Values.image.tag | default .Chart.AppVersion }}"
          imagePullPolicy: {{ .Values.image.pullPolicy }}
          command:
            - /bin/true
      containers:
        - name: manager
          args:
            - "--health-probe-bind-address=:8081"
            - "--metrics-bind-address=:8080"
            - "--leader-elect"
            - "--leader-elect-id=abd03fda"
            - "--zap-devel={{- default "false" .Values.loggerSettings.developmentMode }}"
            - "--zap-time-encoding={{- default "iso8601" .Values.loggerSettings.timeEncoding }}"
            {{- with .Values.loggerSettings.level }}
            - "--zap-log-level={{ . }}"
            {{- end }}
            {{- with .Values.loggerSettings.encoder }}
            - "--zap-encoder={{ . }}"
            {{- end }}
            - "--dataprotection=true"
            - "--apps=false"
            - "--extensions=false"
            - "--workloads=false"
            - "--storage=false"
          env:
            - name: CM_NAMESPACE
              value: {{ .Release.Namespace }}
            {{- with .Values.affinity }}
            - name: CM_AFFINITY
              value: {{ toJson . | quote }}
            {{- end }}
            {{- with .Values.nodeSelector }}
            - name: CM_NODE_SELECTOR
              value: {{ toJson . | quote }}
            {{- end }}
            {{- with .Values.tolerations }}
            - name: CM_TOLERATIONS
              value: {{ toJson . | quote }}
            {{- end }}
            - name: KUBEBLOCKS_IMAGE_PULL_POLICY
              value: {{ .Values.image.pullPolicy }}
            - name: KUBEBLOCKS_TOOLS_IMAGE
              value: "{{ .Values.image.registry | default "docker.io" }}/{{ .Values.image.tools.repository }}:{{ .Values.image.tag | default .Chart.AppVersion }}"
            - name: KUBEBLOCKS_CHARTS_IMAGE
              value: "{{ .Values.image.registry | default "docker.io" }}/{{ .Values.image.charts.repository }}:{{ .Values.image.tag | default .Chart.AppVersion }}"
            - name: KUBEBLOCKS_SERVICEACCOUNT_NAME
              value: {{ include "kubeblocks.serviceAccountName" . }}
            {{- if or .Values.dataProtection.enableVolumeSnapshot (index .Values "snapshot-controller" "enabled") }}
            - name: VOLUMESNAPSHOT
              value: "true"
            {{- end }}
            {{- if .Capabilities.APIVersions.Has "snapshot.storage.k8s.io/v1beta1" }}
            - name: VOLUMESNAPSHOT_API_BETA
              value: "true"
            {{- end }}
            {{- if .Values.admissionWebhooks.enabled }}
            - name: ENABLE_WEBHOOKS
              value: "true"
            {{- end }}
          {{- with .Values.securityContext }}
          securityContext:
            {{- toYaml . | nindent 12 }}
          {{- end }}
          image: "{{ .Values.image.registry | default "docker.io" }}/{{ .Values.image.repository }}:{{ .Values.image.tag | default .Chart.AppVersion }}"
          imagePullPolicy: {{ .Values.image.pullPolicy }}
          ports:
            - name: webhook-server
              containerPort: 9443
              protocol: TCP
            - name: health
              containerPort: 8081
              protocol: TCP
            - name: metrics
              containerPort: 8080
              protocol: TCP
          livenessProbe:
            httpGet:
              path: /healthz
              port: health
            initialDelaySeconds: 15
            periodSeconds: 20
          readinessProbe:
            httpGet:
              path: /readyz
              port: health
            initialDelaySeconds: 5
            periodSeconds: 10
          resources:
            {{- toYaml .Values.resources | nindent 12 }}
          volumeMounts:
            - mountPath: /etc/kubeblocks
              name: manager-config
          {{- if .Values.admissionWebhooks.enabled }}
          - mountPath: /tmp/k8s-webhook-server/serving-certs
            name: cert
            readOnly: true
          {{- end }}
      {{- if .Values.hostNetwork }}
      hostNetwork: {{ .Values.hostNetwork }}
      {{- end }}
      {{- if .Values.dnsPolicy }}
      dnsPolicy: {{ .Values.dnsPolicy }}
      {{- end }}
      {{- with .Values.topologySpreadConstraints }}
      topologySpreadConstraints:
        {{- toYaml . | nindent 8 }}
      {{- end }}
      {{- with .Values.affinity }}
      affinity:
        {{- toYaml . | nindent 8 }}
      {{- end }}
      {{- with .Values.nodeSelector }}
      nodeSelector:
        {{- toYaml . | nindent 8 }}
      {{- end }}
      {{- with .Values.tolerations }}
      tolerations:
        {{- toYaml . | nindent 8 }}
      {{- end }}
      terminationGracePeriodSeconds: 10
      volumes:
        - name: manager-config
          configMap:
            name: {{ include "kubeblocks.fullname" . }}-manager-config
        {{- if .Values.admissionWebhooks.enabled }}
        - name: cert
        secret:
          defaultMode: 420
          secretName: {{ include "kubeblocks.fullname" . }}.{{ .Release.Namespace }}.svc.tls-pair
        {{- end }}
{{- end }}<|MERGE_RESOLUTION|>--- conflicted
+++ resolved
@@ -101,11 +101,7 @@
               value: "true"
             {{- end }}
             - name: ENABLE_RBAC_MANAGER
-<<<<<<< HEAD
-              value: {{ .Values.rbac.enabled }}
-=======
               value: {{ .Values.rbac.enabled | quote}}
->>>>>>> 1b851873
             {{- if ( include "kubeblocks.addonControllerEnabled" . ) | deepEqual "true" }}
             - name: ADDON_JOB_TTL
               value: {{ .jobTTL | quote }}
