apiVersion: apps/v1
kind: Deployment
metadata:
  name: {{ include "kubeblocks.fullname" . }}
  labels:
    {{- include "kubeblocks.labels" . | nindent 4 }}
    app.kubernetes.io/component: "apps"
spec:
  {{- if not .Values.autoscaling.enabled }}
  replicas: {{ .Values.replicaCount }}
  {{- end }}
  selector:
    matchLabels:
      app.kubernetes.io/component: "apps"
      {{- include "kubeblocks.selectorLabels" . | nindent 6 }}
      {{- with .Values.extraLabels }}
        {{- toYaml . | nindent 6 }}
      {{- end }}
  {{- if .Values.updateStrategy }}
  strategy:
    {{ toYaml .Values.updateStrategy | nindent 4 | trim }}
  {{- end }}
  template:
    metadata:
      {{- with .Values.podAnnotations }}
      annotations:
        {{- toYaml . | nindent 8 }}
      {{- end }}
      labels:
        app.kubernetes.io/component: "apps"
        {{- include "kubeblocks.selectorLabels" . | nindent 8 }}
        {{- with .Values.extraLabels }}
          {{- toYaml . | nindent 8 }}
        {{- end }}
    spec:
      priorityClassName: {{ template "kubeblocks.priorityClassName" . }}
      {{- with .Values.image.imagePullSecrets }}
      imagePullSecrets:
        {{- toYaml . | nindent 8 }}
      {{- end }}
      serviceAccountName: {{ include "kubeblocks.serviceAccountName" . }}
      securityContext:
        {{- toYaml .Values.podSecurityContext | nindent 8 }}
      initContainers: # only download tools image to local
        - name: tools
          image: "{{ .Values.image.registry | default "docker.io" }}/{{ .Values.image.tools.repository }}:{{ .Values.image.tag | default .Chart.AppVersion }}"
          imagePullPolicy: {{ .Values.image.pullPolicy }}
          resources:
            {{- toYaml .Values.resources | nindent 12 }}
          command:
            - /bin/true
      containers:
        - name: manager
          args:
            - "--health-probe-bind-address=:8081"
            - "--metrics-bind-address=:8080"
            - "--leader-elect"
            - "--zap-devel={{- default "false" .Values.loggerSettings.developmentMode }}"
            - "--zap-time-encoding={{- default "iso8601" .Values.loggerSettings.timeEncoding }}"
            {{- with .Values.loggerSettings.level }}
            - "--zap-log-level={{ . }}"
            {{- end }}
            {{- with .Values.loggerSettings.encoder }}
            - "--zap-encoder={{ . }}"
            {{- end }}
            - "--extensions={{- default "true" ( include "kubeblocks.addonControllerEnabled" . ) }}"
            - "--apps={{ ne .Values.controllers.apps.enabled false }}"
            - "--workloads={{ ne .Values.controllers.workloads.enabled false }}"
            - "--experimental={{- default "false" .Values.controllers.experimental.enabled }}"
            - "--view={{- default "true" .Values.controllers.view.enabled }}"
            {{- with .Values.managedNamespaces }}
            - "--managed-namespaces={{ . }}"
            {{- end }}
            {{- if .Values.multiCluster.kubeConfig }}
            - "--multi-cluster-kubeconfig={{ .Values.multiCluster.mountPath }}/kubeconfig"
            {{- end }}
            {{- if .Values.multiCluster.contexts }}
            - "--multi-cluster-contexts={{ .Values.multiCluster.contexts }}"
            {{- end }}
            {{- if .Values.multiCluster.contextsDisabled }}
            - "--multi-cluster-contexts-disabled={{ .Values.multiCluster.contextsDisabled }}"
            {{- end }}
            {{- if .Values.userAgent }}
            - "--user-agent={{ .Values.userAgent }}"
            {{- end }}
          env:
            - name: CM_NAMESPACE
              value: {{ .Release.Namespace }}
            {{- with .Values.affinity }}
            - name: CM_AFFINITY
              value: {{ toJson . | quote }}
            {{- end }}
            {{- if .Values.reconcileWorkers }}
            - name: KUBEBLOCKS_RECONCILE_WORKERS
              value: {{ .Values.reconcileWorkers | quote }}
            {{- end }}
            {{- if .Values.client.qps }}
            - name: CLIENT_QPS
              value: {{ .Values.client.qps | quote }}
            {{- end }}
            {{- if .Values.client.burst }}
            - name: CLIENT_BURST
              value: {{ .Values.client.burst | quote }}
            {{- end }}
            {{- with .Values.nodeSelector }}
            - name: CM_NODE_SELECTOR
              value: {{ toJson . | quote }}
            {{- end }}
            {{- with .Values.tolerations }}
            - name: CM_TOLERATIONS
              value: {{ toJson . | quote }}
            {{- end }}
            - name: KUBEBLOCKS_IMAGE_PULL_POLICY
              value: {{ .Values.image.pullPolicy }}
            - name: KUBEBLOCKS_IMAGE_PULL_SECRETS
              value: {{ .Values.image.imagePullSecrets | toJson | quote }}
            - name: KUBEBLOCKS_TOOLS_IMAGE
              value: "{{ .Values.image.registry | default "docker.io" }}/{{ .Values.image.tools.repository }}:{{ .Values.image.tag | default .Chart.AppVersion }}"
            - name: KUBEBLOCKS_SERVICEACCOUNT_NAME
              value: {{ include "kubeblocks.serviceAccountName" . }}
            {{- if .Capabilities.APIVersions.Has "snapshot.storage.k8s.io/v1" }}
            - name: VOLUMESNAPSHOT_API_BETA
              value: "false"
            {{- else if .Capabilities.APIVersions.Has "snapshot.storage.k8s.io/v1beta1" }}
            - name: VOLUMESNAPSHOT_API_BETA
              value: "true"
            {{- end }}
            {{- if .Values.admissionWebhooks.enabled }}
            - name: ENABLE_WEBHOOKS
              value: "true"
            {{- end }}
            - name: ENABLE_RBAC_MANAGER
              value: {{ .Values.rbac.enabled | quote}}
            {{- if ( include "kubeblocks.addonControllerEnabled" . ) | deepEqual "true" }}
            - name: ADDON_JOB_TTL
              value: {{ .jobTTL | quote }}
            - name: ADDON_JOB_IMAGE_PULL_POLICY
              value: {{ .jobImagePullPolicy | default "IfNotPresent" }}
            - name: KUBEBLOCKS_ADDON_SA_NAME
              value: {{ include "kubeblocks.addonSAName" . }}
            - name: KUBEBLOCKS_ADDON_HELM_INSTALL_OPTIONS
              value: {{ join " " .Values.addonHelmInstallOptions }}
            {{- end }}
            {{- if .Values.enabledAlphaFeatureGates.recoverVolumeExpansionFailure }}
            - name: RECOVER_VOLUME_EXPANSION_FAILURE
              value: "true"
            {{- end }}
            - name: DP_ENCRYPTION_KEY
              valueFrom:
                secretKeyRef:
                  {{- include "dataprotection.encryptionKeySecretKeyRef" . | nindent 18 }}
            {{- if .Values.dataProtection.enableBackupEncryption }}
            - name: DP_BACKUP_ENCRYPTION_SECRET_KEY_REF
              value: {{ include "dataprotection.encryptionKeySecretKeyRef" . | fromYaml | toJson | quote }}
            - name: DP_BACKUP_ENCRYPTION_ALGORITHM
              value: {{ include "dataprotection.backupEncryptionAlgorithm" . }}
            {{- end }}
            - name: KUBE_PROVIDER
              value: {{ .Values.provider | quote }}
            - name: HOST_PORT_INCLUDE_RANGES
              value: '{{ join "," .Values.hostPorts.include }}'
            - name: HOST_PORT_EXCLUDE_RANGES
              value: '{{ join "," .Values.hostPorts.exclude }}'
            - name: HOST_PORT_CM_NAME
              value: {{ include "kubeblocks.fullname" . }}-host-ports
            {{- if .Values.serviceMonitor.goRuntime.enabled }}
            - name: ENABLED_RUNTIME_METRICS
              value: "true"
            {{- end }}
            {{- if .Values.featureGates.ignoreConfigTemplateDefaultMode.enabled }}
            - name: IGNORE_CONFIG_TEMPLATE_DEFAULT_MODE
              value: "true"
            {{- end }}
            {{- if .Values.featureGates.ignorePodVerticalScaling.enabled }}
            - name: IGNORE_POD_VERTICAL_SCALING
              value: "true"
            {{- end }}
            - name: COMPONENT_REPLICAS_ANNOTATION
              value: {{ .Values.featureGates.componentReplicasAnnotation.enabled | quote }}
            - name: IN_PLACE_POD_VERTICAL_SCALING
              value: {{ .Values.featureGates.inPlacePodVerticalScaling.enabled | quote }}
<<<<<<< HEAD
            - name: NO_RSM_ENV
              value: {{ .Values.featureGates.noRSMEnv.enabled | quote }}
            {{- if .Values.controllers.view.enabled }}
            - name: I18N_RESOURCES_NAME
              value: {{ include "kubeblocks.i18nResourcesName" . }}
            {{- end }}
=======
>>>>>>> 5dfe1c59
          {{- with .Values.securityContext }}
          securityContext:
            {{- toYaml . | nindent 12 }}
          {{- end }}
          image: "{{ .Values.image.registry | default "docker.io" }}/{{ .Values.image.repository }}:{{ .Values.image.tag | default .Chart.AppVersion }}"
          imagePullPolicy: {{ .Values.image.pullPolicy }}
          ports:
            - name: webhook-server
              containerPort: 9443
              protocol: TCP
            - name: health
              containerPort: 8081
              protocol: TCP
            - name: metrics
              containerPort: 8080
              protocol: TCP
          livenessProbe:
            httpGet:
              path: /healthz
              port: health
            initialDelaySeconds: 15
            periodSeconds: 20
          readinessProbe:
            httpGet:
              path: /readyz
              port: health
            initialDelaySeconds: 5
            periodSeconds: 10
          resources:
            {{- toYaml .Values.resources | nindent 12 }}
          volumeMounts:
            - mountPath: /etc/kubeblocks
              name: manager-config
            {{- if .Values.admissionWebhooks.enabled }}
            - mountPath: /tmp/k8s-webhook-server/serving-certs
              name: cert
              readOnly: true
            {{- end }}
            {{- if .Values.multiCluster.kubeConfig }}
            - mountPath: {{ .Values.multiCluster.mountPath }}
              name: multi-cluster-kubeconfig
              readOnly: true
            {{- end }}
      {{- if .Values.hostNetwork }}
      hostNetwork: {{ .Values.hostNetwork }}
      {{- end }}
      {{- if .Values.dnsPolicy }}
      dnsPolicy: {{ .Values.dnsPolicy }}
      {{- end }}
      {{- with .Values.topologySpreadConstraints }}
      topologySpreadConstraints:
        {{- toYaml . | nindent 8 }}
      {{- end }}
      {{- with .Values.affinity }}
      affinity:
        {{- toYaml . | nindent 8 }}
      {{- end }}
      {{- with .Values.nodeSelector }}
      nodeSelector:
        {{- toYaml . | nindent 8 }}
      {{- end }}
      {{- with .Values.tolerations }}
      tolerations:
        {{- toYaml . | nindent 8 }}
      {{- end }}
      terminationGracePeriodSeconds: 10
      volumes:
        - name: manager-config
          configMap:
            name: {{ include "kubeblocks.fullname" . }}-manager-config
        {{- if .Values.admissionWebhooks.enabled }}
        - name: cert
          secret:
            defaultMode: 420
            secretName: {{ include "kubeblocks.fullname" . }}.{{ .Release.Namespace }}.svc.tls-pair
        {{- end }}
        {{- if .Values.multiCluster.kubeConfig }}
        - name: multi-cluster-kubeconfig
          secret:
            secretName: {{ .Values.multiCluster.kubeConfig }}
            defaultMode: 420
        {{- end }}<|MERGE_RESOLUTION|>--- conflicted
+++ resolved
@@ -179,15 +179,10 @@
               value: {{ .Values.featureGates.componentReplicasAnnotation.enabled | quote }}
             - name: IN_PLACE_POD_VERTICAL_SCALING
               value: {{ .Values.featureGates.inPlacePodVerticalScaling.enabled | quote }}
-<<<<<<< HEAD
-            - name: NO_RSM_ENV
-              value: {{ .Values.featureGates.noRSMEnv.enabled | quote }}
             {{- if .Values.controllers.view.enabled }}
             - name: I18N_RESOURCES_NAME
               value: {{ include "kubeblocks.i18nResourcesName" . }}
             {{- end }}
-=======
->>>>>>> 5dfe1c59
           {{- with .Values.securityContext }}
           securityContext:
             {{- toYaml . | nindent 12 }}
