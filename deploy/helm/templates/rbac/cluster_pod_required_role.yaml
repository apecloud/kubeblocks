# permissions for end users to edit clusters.
apiVersion: rbac.authorization.k8s.io/v1
kind: ClusterRole
metadata:
  name: kubeblocks-cluster-pod-role
  labels:
    {{- include "kubeblocks.labels" . | nindent 4 }}
aggregationRule:
  clusterRoleSelectors:
  - matchLabels:
      {{- include "kubeblocks.selectorLabels" . | nindent 6 }}
      app.kubernetes.io/required-by: pod
---
apiVersion: rbac.authorization.k8s.io/v1
kind: ClusterRole
metadata:
  name: {{ include "kubeblocks.fullname" . }}-kbagent-pod-role
  labels:
    {{- include "kubeblocks.labels" . | nindent 4 }}
    app.kubernetes.io/required-by: pod
rules:
# this is needed to create role probe events
- apiGroups:
  - ""
  resources:
  - events
  verbs:
<<<<<<< HEAD
  - create
=======
  - create
  - get
  - update
- apiGroups:
  - ""
  resources:
  - configmaps
  verbs:
  - create
  - get
  - list
  - patch
  - update
  - delete
- apiGroups:
  - apps.kubeblocks.io
  resources:
  - clusters
  verbs:
  - get
  - list
- apiGroups:
  - apps.kubeblocks.io
  resources:
  - clusters/status
  verbs:
  - get
- apiGroups:
  - ""
  resources:
  - pods
  verbs:
  - get
  - list
- apiGroups:
  - apps.kubeblocks.io
  resources:
  - opsrequests/status
  verbs:
  - get
  - patch
---
apiVersion: rbac.authorization.k8s.io/v1
kind: ClusterRole
metadata:
  name: {{ include "kubeblocks.fullname" . }}-patroni-pod-role
  labels:
    {{- include "kubeblocks.labels" . | nindent 4 }}
    app.kubernetes.io/required-by: pod
rules:
- apiGroups:
  - ""
  resources:
  - configmaps
  verbs:
  - create
  - get
  - list
  - patch
  - update
  - watch
  # delete is required only for 'patronictl remove'
  - delete
- apiGroups:
  - ""
  resources:
  - endpoints
  verbs:
  - get
  - patch
  - update
  - create
  - list
  - watch
  # delete is required only for 'patronictl remove'
  - delete
- apiGroups:
  - ""
  resources:
  - pods
  verbs:
  - create
  - delete
  - get
  - list
  - patch
  - update
  - watch
>>>>>>> c206d0e8
<|MERGE_RESOLUTION|>--- conflicted
+++ resolved
@@ -25,95 +25,6 @@
   resources:
   - events
   verbs:
-<<<<<<< HEAD
-  - create
-=======
   - create
   - get
-  - update
-- apiGroups:
-  - ""
-  resources:
-  - configmaps
-  verbs:
-  - create
-  - get
-  - list
-  - patch
-  - update
-  - delete
-- apiGroups:
-  - apps.kubeblocks.io
-  resources:
-  - clusters
-  verbs:
-  - get
-  - list
-- apiGroups:
-  - apps.kubeblocks.io
-  resources:
-  - clusters/status
-  verbs:
-  - get
-- apiGroups:
-  - ""
-  resources:
-  - pods
-  verbs:
-  - get
-  - list
-- apiGroups:
-  - apps.kubeblocks.io
-  resources:
-  - opsrequests/status
-  verbs:
-  - get
-  - patch
----
-apiVersion: rbac.authorization.k8s.io/v1
-kind: ClusterRole
-metadata:
-  name: {{ include "kubeblocks.fullname" . }}-patroni-pod-role
-  labels:
-    {{- include "kubeblocks.labels" . | nindent 4 }}
-    app.kubernetes.io/required-by: pod
-rules:
-- apiGroups:
-  - ""
-  resources:
-  - configmaps
-  verbs:
-  - create
-  - get
-  - list
-  - patch
-  - update
-  - watch
-  # delete is required only for 'patronictl remove'
-  - delete
-- apiGroups:
-  - ""
-  resources:
-  - endpoints
-  verbs:
-  - get
-  - patch
-  - update
-  - create
-  - list
-  - watch
-  # delete is required only for 'patronictl remove'
-  - delete
-- apiGroups:
-  - ""
-  resources:
-  - pods
-  verbs:
-  - create
-  - delete
-  - get
-  - list
-  - patch
-  - update
-  - watch
->>>>>>> c206d0e8
+  - update