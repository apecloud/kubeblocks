--- conflicted
+++ resolved
@@ -6,514 +6,10 @@
   labels:
     {{- include "kubeblocks.labels" . | nindent 4 }}
 rules:
-<<<<<<< HEAD
-- apiGroups:
-  - apps
-  resources:
-  - deployments
-  verbs:
-  - create
-  - delete
-  - get
-  - list
-  - patch
-  - update
-  - watch
-- apiGroups:
-  - apps
-  resources:
-  - deployments/finalizers
-  verbs:
-  - update
-- apiGroups:
-  - apps
-  resources:
-  - deployments/status
-  verbs:
-  - get
-- apiGroups:
-  - apps
-  resources:
-  - statefulsets
-  verbs:
-  - create
-  - delete
-  - get
-  - list
-  - patch
-  - update
-  - watch
-- apiGroups:
-  - apps
-  resources:
-  - statefulsets/finalizers
-  verbs:
-  - update
-- apiGroups:
-  - apps
-  resources:
-  - statefulsets/status
-  verbs:
-  - get
-- apiGroups:
-  - batch
-  resources:
-  - jobs
-  verbs:
-  - create
-  - delete
-  - get
-  - list
-  - patch
-  - update
-  - watch
-- apiGroups:
-  - batch
-  resources:
-  - jobs/status
-  verbs:
-  - get
-- apiGroups:
-  - coordination.k8s.io
-  resources:
-  - leases
-  verbs:
-  - create
-  - get
-  - list
-  - patch
-  - update
-  - watch
-- apiGroups:
-  - ""
-  resources:
-  - configmaps
-  verbs:
-  - create
-  - delete
-  - get
-  - list
-  - patch
-  - update
-  - watch
-- apiGroups:
-  - ""
-  resources:
-  - configmaps/finalizers
-  verbs:
-  - update
-- apiGroups:
-  - ""
-  resources:
-  - endpoints
-  verbs:
-  - get
-  - list
-  - patch
-  - update
-  - watch
-- apiGroups:
-  - ""
-  resources:
-  - events
-  verbs:
-  - create
-  - get
-  - list
-  - patch
-  - watch
-- apiGroups:
-  - ""
-  resources:
-  - persistentvolumeclaims
-  verbs:
-  - create
-  - delete
-  - get
-  - list
-  - patch
-  - update
-  - watch
-- apiGroups:
-  - ""
-  resources:
-  - persistentvolumeclaims/finalizers
-  verbs:
-  - update
-- apiGroups:
-  - ""
-  resources:
-  - persistentvolumeclaims/status
-  verbs:
-  - get
-- apiGroups:
-  - ""
-  resources:
-  - pods
-  verbs:
-  - delete
-  - get
-  - list
-  - patch
-  - update
-  - watch
-- apiGroups:
-  - ""
-  resources:
-  - pods/exec
-  verbs:
-  - create
-- apiGroups:
-  - ""
-  resources:
-  - resourcequotas
-  verbs:
-  - create
-  - delete
-  - get
-  - list
-  - patch
-  - update
-  - watch
-- apiGroups:
-  - ""
-  resources:
-  - resourcequotas/finalizers
-  verbs:
-  - update
-- apiGroups:
-  - ""
-  resources:
-  - resourcequotas/status
-  verbs:
-  - get
-- apiGroups:
-  - ""
-  resources:
-  - secrets
-  verbs:
-  - create
-  - delete
-  - get
-  - list
-  - patch
-  - update
-  - watch
-- apiGroups:
-  - ""
-  resources:
-  - secrets/finalizers
-  verbs:
-  - update
-- apiGroups:
-  - ""
-  resources:
-  - services
-  verbs:
-  - create
-  - delete
-  - get
-  - list
-  - patch
-  - update
-  - watch
-- apiGroups:
-  - ""
-  resources:
-  - services/finalizers
-  verbs:
-  - update
-- apiGroups:
-  - ""
-  resources:
-  - services/status
-  verbs:
-  - get
-- apiGroups:
-  - dataprotection.kubeblocks.io
-  resources:
-  - backupjobs
-  verbs:
-  - create
-  - delete
-  - get
-  - list
-  - patch
-  - update
-  - watch
-- apiGroups:
-  - dataprotection.kubeblocks.io
-  resources:
-  - backupjobs/finalizers
-  verbs:
-  - update
-- apiGroups:
-  - dataprotection.kubeblocks.io
-  resources:
-  - backupjobs/status
-  verbs:
-  - get
-  - patch
-  - update
-- apiGroups:
-  - dataprotection.kubeblocks.io
-  resources:
-  - backuppolicies
-  verbs:
-  - create
-  - delete
-  - get
-  - list
-  - patch
-  - update
-  - watch
-- apiGroups:
-  - dataprotection.kubeblocks.io
-  resources:
-  - backuppolicies/finalizers
-  verbs:
-  - update
-- apiGroups:
-  - dataprotection.kubeblocks.io
-  resources:
-  - backuppolicies/status
-  verbs:
-  - get
-  - patch
-  - update
-- apiGroups:
-  - dataprotection.kubeblocks.io
-  resources:
-  - backuppolicytemplates
-  verbs:
-  - create
-  - delete
-  - get
-  - list
-  - patch
-  - update
-  - watch
-- apiGroups:
-  - dataprotection.kubeblocks.io
-  resources:
-  - backuppolicytemplates/finalizers
-  verbs:
-  - update
-- apiGroups:
-  - dataprotection.kubeblocks.io
-  resources:
-  - backuppolicytemplates/status
-  verbs:
-  - get
-  - patch
-  - update
-- apiGroups:
-  - dataprotection.kubeblocks.io
-  resources:
-  - backuptools
-  verbs:
-  - create
-  - delete
-  - get
-  - list
-  - patch
-  - update
-  - watch
-- apiGroups:
-  - dataprotection.kubeblocks.io
-  resources:
-  - backuptools/finalizers
-  verbs:
-  - update
-- apiGroups:
-  - dataprotection.kubeblocks.io
-  resources:
-  - backuptools/status
-  verbs:
-  - get
-  - patch
-  - update
-- apiGroups:
-  - dataprotection.kubeblocks.io
-  resources:
-  - restorejobs
-  verbs:
-  - create
-  - delete
-  - get
-  - list
-  - patch
-  - update
-  - watch
-- apiGroups:
-  - dataprotection.kubeblocks.io
-  resources:
-  - restorejobs/finalizers
-  verbs:
-  - update
-- apiGroups:
-  - dataprotection.kubeblocks.io
-  resources:
-  - restorejobs/status
-  verbs:
-  - get
-  - patch
-  - update
-- apiGroups:
-  - dbaas.kubeblocks.io
-  resources:
-  - clusterdefinitions
-  verbs:
-  - create
-  - delete
-  - get
-  - list
-  - patch
-  - update
-  - watch
-- apiGroups:
-  - dbaas.kubeblocks.io
-  resources:
-  - clusterdefinitions/finalizers
-  verbs:
-  - update
-- apiGroups:
-  - dbaas.kubeblocks.io
-  resources:
-  - clusterdefinitions/status
-  verbs:
-  - get
-  - patch
-  - update
-- apiGroups:
-  - dbaas.kubeblocks.io
-  resources:
-  - clusters
-  verbs:
-  - create
-  - delete
-  - get
-  - list
-  - patch
-  - update
-  - watch
-- apiGroups:
-  - dbaas.kubeblocks.io
-  resources:
-  - clusters/finalizers
-  verbs:
-  - update
-- apiGroups:
-  - dbaas.kubeblocks.io
-  resources:
-  - clusters/status
-  verbs:
-  - get
-  - patch
-  - update
-- apiGroups:
-  - dbaas.kubeblocks.io
-  resources:
-  - clusterversions
-  verbs:
-  - create
-  - delete
-  - get
-  - list
-  - patch
-  - update
-  - watch
-- apiGroups:
-  - dbaas.kubeblocks.io
-  resources:
-  - clusterversions/finalizers
-  verbs:
-  - update
-- apiGroups:
-  - dbaas.kubeblocks.io
-  resources:
-  - clusterversions/status
-  verbs:
-  - get
-  - patch
-  - update
-- apiGroups:
-  - dbaas.kubeblocks.io
-  resources:
-  - opsrequests
-  verbs:
-  - create
-  - delete
-  - get
-  - list
-  - patch
-  - update
-  - watch
-- apiGroups:
-  - dbaas.kubeblocks.io
-  resources:
-  - opsrequests/finalizers
-  verbs:
-  - update
-- apiGroups:
-  - dbaas.kubeblocks.io
-  resources:
-  - opsrequests/status
-  verbs:
-  - get
-  - patch
-  - update
-- apiGroups:
-  - policy
-  resources:
-  - poddisruptionbudgets
-  verbs:
-  - create
-  - delete
-  - get
-  - list
-  - patch
-  - update
-  - watch
-- apiGroups:
-  - policy
-  resources:
-  - poddisruptionbudgets/finalizers
-  verbs:
-  - update
-- apiGroups:
-  - snapshot.storage.k8s.io
-  resources:
-  - volumesnapshots
-  verbs:
-  - create
-  - delete
-  - get
-  - list
-  - patch
-  - update
-  - watch
-- apiGroups:
-  - snapshot.storage.k8s.io
-  resources:
-  - volumesnapshots/finalizers
-  verbs:
-  - patch
-  - update
-- apiGroups:
-  - storage.k8s.io
-  resources:
-  - storageclasses
-  verbs:
-  - get
-  - list
-  - watch
-=======
 {{- $doInclude := false }}
 {{- range $i, $line := .Files.Lines "config/rbac/role.yaml" }}
   {{- if eq $doInclude true }}
 {{- $line | nindent 2 }}
   {{- end }}
   {{- if eq $line "rules:" }}{{- $doInclude = true }}{{- end }}
-{{- end }}
->>>>>>> d993f3db
+{{- end }}