--- conflicted
+++ resolved
@@ -749,15 +749,6 @@
     tke:
       volumeType: CLOUD_SSD
 
-<<<<<<< HEAD
-## foxlake settings
-##
-foxlake:
-  s3:
-    accessKey: ""
-    secretKey: ""
-    defaultRegion: ""
-=======
 external-dns:
   enabled: false
   domain: kubeblocks.io
@@ -766,4 +757,3 @@
     operator: Equal
     value: "true"
     effect: NoSchedule
->>>>>>> 0edad8cb
