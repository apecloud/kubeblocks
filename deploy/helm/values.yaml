--- conflicted
+++ resolved
@@ -114,16 +114,6 @@
   enabled: true
   createSelfSignedCert: true
 
-<<<<<<< HEAD
-monitor:
-  image:
-    repository: docker.io/apecloud/kubeblocks
-    pullPolicy: IfNotPresent
-    # Overrides the image tag whose default is the chart appVersion.
-    tag: ""
-
-=======
->>>>>>> fdddc907
 dashboards:
   ## If false, dashboards will not be installed
   ##
