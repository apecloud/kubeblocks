# Default values for kubeblock
# This is a YAML-formatted file.
# Declare variables to be passed into your templates.

# Enabled this if you wish to install controller deployment
replicaCount: 1

image:
  repository: docker.io/infracreate/kubeblock
  pullPolicy: IfNotPresent
  # Overrides the image tag whose default is the chart appVersion.
  tag: ""

imagePullSecrets: []
nameOverride: ""
fullnameOverride: ""
enableDebugLog: true

serviceAccount:
  # Specifies whether a service account should be created
  create: true
  # Annotations to add to the service account
  annotations: {}
  # The name of the service account to use.
  # If not set and create is true, a name is generated using the fullname template
  name: ""

podAnnotations: {}

securityContext:
  allowPrivilegeEscalation: false
  capabilities:
    drop:
    - ALL

podSecurityContext:
  runAsNonRoot: true
  # readOnlyRootFilesystem: true
  # runAsUser: 1000
  # fsGroup: 2000
  # TODO(user): For common cases that do not require escalating privileges
  # it is recommended to ensure that all your Pods/Containers are restrictive.
  # More info: https://kubernetes.io/docs/concepts/security/pod-security-standards/#restricted
  # Please uncomment the following code if your project does NOT have to work on old Kubernetes
  # versions < 1.19 or on vendors versions which do NOT support this field by default (i.e. Openshift < 4.11 ).
  # seccompProfile:
  #   type: RuntimeDefault

service:
  type: ClusterIP
  port: 9443
  # -- Service node port.
  # Only used if `service.type` is `NodePort`.
  nodePort:


## Metrics serviceMonitor parameters
## Enable this if you're using Prometheus Operator
##
serviceMonitor:
  enabled: false
  # metrics server will be exposed at this port.
  port: 8080
  # Only used if `service.type` is `NodePort`.
  nodePort:

# -- Topology spread constraints.
topologySpreadConstraints: []

resources: {}
  # We usually recommend not to specify default resources and to leave this as a conscious
  # choice for the user. This also increases chances charts run on environments with little
  # resources, such as Minikube. If you do want to specify resources, uncomment the following
  # lines, adjust them as necessary, and remove the curly braces after 'resources:'.
  # TODO(user): Configure the resources accordingly based on the project requirements.
  # More info: https://kubernetes.io/docs/concepts/configuration/manage-resources-containers/
  # limits:
  #   cpu: 500m
  #   memory: 128Mi
  # requests:
  #   cpu: 10m
  #   memory: 64Mi

autoscaling:
  enabled: false
  minReplicas: 1
  maxReplicas: 100
  targetCPUUtilizationPercentage: 80
  # targetMemoryUtilizationPercentage: 80

nodeSelector: {}

tolerations: []

affinity: {}

podDisruptionBudget:
  minAvailable: 1
  maxUnavailable:

admissionWebhooks:
  enabled: true
  createSelfSignedCert: true

monitor:
  image:
    repository: docker.io/infracreate/kubeblock
    pullPolicy: IfNotPresent
    # Overrides the image tag whose default is the chart appVersion.
    tag: "0.1.0-alpha.6"

wesql:
  enabled: true

dashboards:
  ## If false, dashboards will not be installed
  ##
  enabled: false

prometheus:
  ## If false, prometheus sub-chart will not be installed
  ##
  enabled: false

  alertmanager:
    ## If false, alertmanager will not be installed
    ##
    enabled: true

    persistentVolume:
      ## If true, alertmanager will create/use a Persistent Volume Claim
      ## If false, use emptyDir
      ##
      enabled: false

      ## alertmanager data Persistent Volume size
      ##
      size: 2Gi

  kubeStateMetrics:
    ## If false, kube-state-metrics sub-chart will not be installed
    ##
    enabled: false

  nodeExporter:
    ## If false, node-exporter will not be installed
    ##
    enabled: false

    podSecurityPolicy:
      enabled: false

  server:
    ## Prometheus server container name
    ##
    enabled: true

    global:
      ## How frequently to scrape targets by default
      ##
      scrape_interval: 30s
      ## How long until a scrape request times out
      ##
      scrape_timeout: 10s
      ## How frequently to evaluate rules
      ##
      evaluation_interval: 30s

    ## Prefix used to register routes, overriding externalUrl route.
    ## Useful for proxies that rewrite URLs.
    ##
    routePrefix: /

    persistentVolume:
      ## If true, Prometheus server will create/use a Persistent Volume Claim
      ## If false, use emptyDir
      ##
      enabled: false

      ## Prometheus server data Persistent Volume size
      ##
      size: 8Gi

  pushgateway:
    ## If false, pushgateway will not be installed
    ##
    enabled: false

grafana:
  ## If false, grafana sub-chart will not be installed
  ##
  enabled: false

  ## Timezone for the default dashboards
  ## Other options are: browser or a specific timezone, i.e. Europe/Luxembourg
  ##
  defaultDashboardsTimezone:

  adminUser: admin
  adminPassword: abc

  sidecar:
    dashboards:
      enabled: true
      label: grafana_dashboard
      labelValue: "1"

    datasources:
      enabled: true
      label: grafana_datasource
      labelValue: "1"

      defaultDatasourceEnabled: true
      uid: prometheus

  testFramework:
<<<<<<< HEAD
    enabled: false
=======
    enabled: false

# Sub-charts
loadbalancer:
  enabled: false

>>>>>>> cb53663d
<|MERGE_RESOLUTION|>--- conflicted
+++ resolved
@@ -214,13 +214,8 @@
       uid: prometheus
 
   testFramework:
-<<<<<<< HEAD
-    enabled: false
-=======
     enabled: false
 
 # Sub-charts
 loadbalancer:
-  enabled: false
-
->>>>>>> cb53663d
+  enabled: false