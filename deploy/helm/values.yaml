--- conflicted
+++ resolved
@@ -193,13 +193,16 @@
 ##
 nodeSelector: {}
 
-<<<<<<< HEAD
+## @param tolerations
+##
 tolerations:
   - key: kb-controller
     operator: Equal
     value: "true"
     effect: NoSchedule
 
+## @param affinity
+##
 affinity:
   nodeAffinity:
     preferredDuringSchedulingIgnoredDuringExecution:
@@ -210,15 +213,6 @@
               operator: In
               values:
                 - "true"
-=======
-## @param tolerations
-##
-tolerations: []
-
-## @param affinity
-##
-affinity: {}
->>>>>>> a189954b
 
 ## PDB settings
 ##
@@ -235,7 +229,6 @@
 admissionWebhooks:
   enabled: true
   createSelfSignedCert: true
-
 
 ## Data protection settings
 ##
