apiVersion: apps.kubeblocks.io/v1alpha1
kind: ClusterDefinition
metadata:
  name: mongodb
  labels:
    {{- include "mongodb.labels" . | nindent 4 }}
spec:
  connectionCredential:
<<<<<<< HEAD
    username: root
    password: {{ (include "mongodb.password" .) | quote  }}
    endpoint: "$(SVC_FQDN):$(SVC_PORT_tcp-monogdb)"
    host: "$(SVC_FQDN)"
    port: "$(SVC_PORT_tcp-monogdb)"
=======
    username: admin
    password: ""
>>>>>>> c288cba6
  componentDefs:
    - name: replicaset
      characterType: mongodb
      scriptSpecs:
        - name: mongodb-scripts
          templateRef: mongodb-scripts
          volumeName: scripts
          namespace: {{ .Release.Namespace }}
          defaultMode: 493
      configSpecs:
        - name: mongodb-config
          templateRef: mongodb5.0-config-template
          namespace: {{ .Release.Namespace }}
          volumeName: mongodb-config
        - name: mongodb-metrics-config
          templateRef: mongodb-metrics-config
          namespace: {{ .Release.Namespace }}
          volumeName: mongodb-metrics-config
          defaultMode: 0777
      monitor:
        builtIn: false
        exporterConfig:
          scrapePath: /metrics
          scrapePort: 9216
      logConfigs:
        {{- range $name,$pattern := .Values.logConfigs }}
        - name: {{ $name }}
          filePathPattern: {{ $pattern }}
        {{- end }}
      workloadType: Consensus
      consensusSpec:
        leader:
          name: "primary"
          accessMode: ReadWrite
        followers:
          - name: "secondary"
            accessMode: Readonly
        updateStrategy: Serial
      probes:
        roleProbe:
          periodSeconds: 2
          failureThreshold: 3
      service:
        ports:
          - protocol: TCP
            port: 27018
      volumeTypes:
        - name: data
          type: data
      podSpec:
        containers:
          - name: replica
            ports:
              - name: replica
                protocol: TCP
                containerPort: 27018
            command:
              - /scripts/replicaset-setup.sh
            env:
              - name: MONGODB_ROOT_USER
                valueFrom:
                  secretKeyRef:
                    name: $(CONN_CREDENTIAL_SECRET_NAME)
                    key: username
              - name: MONGODB_ROOT_PASSWORD
                valueFrom:
                  secretKeyRef:
                    name: $(CONN_CREDENTIAL_SECRET_NAME)
                    key: password
            lifecycle:
              postStart:
                exec:
                  command:
                    - /scripts/replicaset-post-start.sh
                    - REPLICASET
            volumeMounts:
              - mountPath: /data/mongodb
                name: data
              - mountPath: /etc/mongodb
                name: mongodb-config
              - name: scripts
                mountPath: /scripts/replicaset-setup.sh
                subPath: replicaset-setup.sh
              - name: scripts
                mountPath: /scripts/replicaset-post-start.sh
                subPath: replicaset-post-start.sh
          - name: metrics
            image:  {{ .Values.metrics.image.registry | default "docker.io" }}/{{ .Values.metrics.image.repository }}:{{ .Values.metrics.image.tag }}
            imagePullPolicy: {{ .Values.metrics.image.pullPolicy | quote }}
            securityContext:
              runAsNonRoot: true
              runAsUser: 1001
            env:
              - name: MONGODB_ROOT_USER
                valueFrom:
                  secretKeyRef:
                    name: $(CONN_CREDENTIAL_SECRET_NAME)
                    key: username
              - name: MONGODB_ROOT_PASSWORD
                valueFrom:
                  secretKeyRef:
                    name: $(CONN_CREDENTIAL_SECRET_NAME)
                    key: password
            command:
              - "/bin/ape-collector"
              - "--config=/opt/conf/metrics-config.yaml"
            ports:
              - name: http-metrics
                containerPort: 9216
            volumeMounts:
              - name: mongodb-metrics-config
                mountPath: /opt/conf
    - name: mongos
      scriptSpecs:
        - name: mongodb-scripts
          templateRef: mongodb-scripts
          volumeName: scripts
          namespace: {{ .Release.Namespace }}
          defaultMode: 493
      workloadType: Stateless
      service:
        ports:
          - name: mongos
            port: 27017
            targetPort: mongos
      podSpec:
        containers:
          - name: mongos
            ports:
              - name: mongos
                containerPort: 27017
            command:
              - /scripts/mongos-setup.sh
            volumeMounts:
              - name: scripts
                mountPath: /scripts/mongos-setup.sh
                subPath: mongos-setup.sh
    - name: configsvr
      scriptSpecs:
        - name: mongodb-scripts
          templateRef: mongodb-scripts
          volumeName: scripts
          namespace: {{ .Release.Namespace }}
          defaultMode: 493
      characterType: mongodb
      workloadType: Consensus
      consensusSpec:
        leader:
          name: "primary"
          accessMode: ReadWrite
        followers:
          - name: "secondary"
            accessMode: Readonly
        updateStrategy: Serial
      probes:
        roleProbe:
          periodSeconds: 2
          failureThreshold: 3
      service:
        ports:
          - name: configsvr
            port: 27018
            targetPort: configsvr
      podSpec:
        containers:
          - name: configsvr
            ports:
              - name: configsvr
                containerPort: 27018
            command:
              - /scripts/replicaset-setup.sh
              - --configsvr
            lifecycle:
              postStart:
                exec:
                  command:
                    - /scripts/replicaset-post-start.sh
                    - CONFIGSVR
                    - "true"
            volumeMounts:
              - name: scripts
                mountPath: /scripts/replicaset-setup.sh
                subPath: replicaset-setup.sh
              - name: scripts
                mountPath: /scripts/replicaset-post-start.sh
                subPath: replicaset-post-start.sh
    - name: shard
      scriptSpecs:
        - name: mongodb-scripts
          templateRef: mongodb-scripts
          volumeName: scripts
          namespace: {{ .Release.Namespace }}
          defaultMode: 493
      characterType: mongodb
      workloadType: Consensus
      consensusSpec:
        leader:
          name: "primary"
          accessMode: ReadWrite
        followers:
          - name: "secondary"
            accessMode: Readonly
        updateStrategy: BestEffortParallel
      probes:
        roleProbe:
          periodSeconds: 2
          failureThreshold: 3
      service:
        ports:
          - name: shard
            port: 27018
            targetPort: shard
      podSpec:
        containers:
          - name: shard
            ports:
              - name: shard
                containerPort: 27018
            command:
              - /scripts/replicaset-setup.sh
              - --shardsvr
            lifecycle:
              postStart:
                exec:
                  command:
                    - /scripts/replicaset-post-start.sh
                    - SHARD
                    - "false"
            volumeMounts:
              - name: scripts
                mountPath: /scripts/replicaset-setup.sh
                subPath: replicaset-setup.sh
              - name: scripts
                mountPath: /scripts/replicaset-post-start.sh
                subPath: replicaset-post-start.sh
          - name: agent
            command:
              - /scripts/shard-agent.sh
            volumeMounts:
              - name: scripts
                mountPath: /scripts/shard-agent.sh
                subPath: shard-agent.sh<|MERGE_RESOLUTION|>--- conflicted
+++ resolved
@@ -6,16 +6,11 @@
     {{- include "mongodb.labels" . | nindent 4 }}
 spec:
   connectionCredential:
-<<<<<<< HEAD
     username: root
     password: {{ (include "mongodb.password" .) | quote  }}
     endpoint: "$(SVC_FQDN):$(SVC_PORT_tcp-monogdb)"
     host: "$(SVC_FQDN)"
     port: "$(SVC_PORT_tcp-monogdb)"
-=======
-    username: admin
-    password: ""
->>>>>>> c288cba6
   componentDefs:
     - name: replicaset
       characterType: mongodb
