apiVersion: apps.kubeblocks.io/v1alpha1
kind: BackupPolicyTemplate
metadata:
  name: postgresql-backup-policy-template
  labels:
    clusterdefinition.kubeblocks.io/name: postgresql
    {{- include "postgresql.labels" . | nindent 4 }}
spec:
<<<<<<< HEAD
  # which backup tool to perform database backup, only support one tool.
  backupToolName: volumesnapshot
  ttl: 168h0m0s

  credentialKeyword:
    userKeyword: username
    passwordKeyword: password

  hooks:
    containerName: postgresql
    preCommands:
      - psql -c "SELECT txid_current();CHECKPOINT;"
  backupStatusUpdates:
    - path: manifests.backupLog
      containerName: postgresql
      script: /kb-scripts/backup-log-collector.sh
      updateStage: pre
=======
  clusterDefinitionRef: postgresql
  backupPolicies:
  - componentDefRef: postgresql
    ttl: 7d
    schedule:
      baseBackup:
        type: snapshot
        enable: false
        cronExpression: "0 18 * * 0"
    snapshot:
      target:
        connectionCredentialKey:
          passwordKey: password
          usernameKey: username
    full:
      backupToolName: postgres-basebackup
>>>>>>> df0a7d07
<|MERGE_RESOLUTION|>--- conflicted
+++ resolved
@@ -6,25 +6,6 @@
     clusterdefinition.kubeblocks.io/name: postgresql
     {{- include "postgresql.labels" . | nindent 4 }}
 spec:
-<<<<<<< HEAD
-  # which backup tool to perform database backup, only support one tool.
-  backupToolName: volumesnapshot
-  ttl: 168h0m0s
-
-  credentialKeyword:
-    userKeyword: username
-    passwordKeyword: password
-
-  hooks:
-    containerName: postgresql
-    preCommands:
-      - psql -c "SELECT txid_current();CHECKPOINT;"
-  backupStatusUpdates:
-    - path: manifests.backupLog
-      containerName: postgresql
-      script: /kb-scripts/backup-log-collector.sh
-      updateStage: pre
-=======
   clusterDefinitionRef: postgresql
   backupPolicies:
   - componentDefRef: postgresql
@@ -39,6 +20,14 @@
         connectionCredentialKey:
           passwordKey: password
           usernameKey: username
+      hooks:
+        containerName: postgresql
+        preCommands:
+          - psql -c "SELECT txid_current();CHECKPOINT;"
+      backupStatusUpdates:
+        - path: manifests.backupLog
+          containerName: postgresql
+          script: /kb-scripts/backup-log-collector.sh
+          updateStage: pre
     full:
-      backupToolName: postgres-basebackup
->>>>>>> df0a7d07
+      backupToolName: postgres-basebackup