--- conflicted
+++ resolved
@@ -27,11 +27,6 @@
       value: $(VOLUME_DATA_DIR)/pgroot/arcwal
     - name: LOG_DIR
       value: $(VOLUME_DATA_DIR)/pgroot/data/pg_wal
-<<<<<<< HEAD
-    - name: REMOTE_LOG_DIR
-      value: $(BACKUP_DIR)/$(BACKUP_NAME)
-=======
->>>>>>> 6e434c6f
   image: {{ .Values.image.registry | default "docker.io" }}/{{ .Values.image.repository }}:{{ .Values.image.tag }}
   logical:
     restoreCommands:
@@ -44,11 +39,7 @@
         set -e;
         mkdir -p ${PITR_DIR};
         cd ${PITR_DIR}
-<<<<<<< HEAD
-        for i in $(find ${REMOTE_LOG_DIR} -name "*.gz"); do
-=======
         for i in $(find ${BACKUP_DIR} -name "*.gz"); do
->>>>>>> 6e434c6f
           cp ${i} $(basename $i)
           gzip -df $(basename $i);
         done
@@ -67,15 +58,9 @@
   backupCommands:
     - |
       set -e;
-<<<<<<< HEAD
-      EXPIRED_INCR_LOG=${REMOTE_LOG_DIR}/$(date -d"7 day ago" +%Y%m%d);
-      if [ -d ${EXPIRED_INCR_LOG} ]; then rm -rf ${EXPIRED_INCR_LOG}; fi
-      TODAY_INCR_LOG=${REMOTE_LOG_DIR}/$(date +%Y%m%d);
-=======
       EXPIRED_INCR_LOG=${BACKUP_DIR}/$(date -d"7 day ago" +%Y%m%d);
       if [ -d ${EXPIRED_INCR_LOG} ]; then rm -rf ${EXPIRED_INCR_LOG}; fi
       TODAY_INCR_LOG=${BACKUP_DIR}/$(date +%Y%m%d);
->>>>>>> 6e434c6f
       mkdir -p ${TODAY_INCR_LOG};
       for i in $(find ${ARCHIVE_LOG_DIR} -name "*.gz"); do
         mv -f ${i} ${TODAY_INCR_LOG}/;
