--- conflicted
+++ resolved
@@ -61,7 +61,7 @@
           - name: postgresql
             imagePullPolicy: {{ default .Values.image.pullPolicy "IfNotPresent" }}
             securityContext:
-              runAsUser: 0            
+              runAsUser: 0
             volumeMounts:
               - name: dshm
                 mountPath: /dev/shm
@@ -235,11 +235,7 @@
               {{- end }}
       systemAccounts:
         cmdExecutorConfig:
-<<<<<<< HEAD
-          image: {{ .Values.image.repository }}:{{ default .Values.image.tag .Chart.AppVersion }}
-=======
           image: {{ .Values.image.registry | default "docker.io" }}/{{ .Values.image.repository }}:{{ default .Values.image.tag .Chart.AppVersion }}
->>>>>>> 8646f345
           command: ["psql"]
           args:
           - -h$(KB_ACCOUNT_ENDPOINT) 
