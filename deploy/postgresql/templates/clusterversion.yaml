apiVersion: apps.kubeblocks.io/v1alpha1
kind: ClusterVersion
metadata:
  name: postgresql-{{ default .Chart.AppVersion .Values.clusterVersionOverride }}
  labels:
    {{- include "postgresql.labels" . | nindent 4 }}
spec:
<<<<<<< HEAD
  clusterDefinitionRef: postgresql
  components:
  - type: postgresql
    podSpec:
=======
  clusterDefinitionRef: apecloud-postgresql
  componentVersions:
  - componentDefRef: postgresql
    versionsContext:
>>>>>>> 8646f345
      containers:
      - name: postgresql
        image: {{ .Values.image.registry | default "docker.io" }}/{{ .Values.image.repository }}:{{ default .Values.image.tag .Chart.AppVersion }}
---
apiVersion: apps.kubeblocks.io/v1alpha1
kind: ClusterVersion
metadata:
  name: postgresql-15.1.0
  labels:
    {{- include "postgresql.labels" . | nindent 4 }}
spec:
<<<<<<< HEAD
  clusterDefinitionRef: postgresql
  components:
  - type: postgresql
    podSpec:
=======
  clusterDefinitionRef: apecloud-postgresql
  componentVersions:
  - componentDefRef: postgresql
    versionsContext:
>>>>>>> 8646f345
      containers:
      - name: postgresql
        image: {{ .Values.image.registry | default "docker.io" }}/{{ .Values.image.repository }}:15.1.0<|MERGE_RESOLUTION|>--- conflicted
+++ resolved
@@ -5,17 +5,10 @@
   labels:
     {{- include "postgresql.labels" . | nindent 4 }}
 spec:
-<<<<<<< HEAD
   clusterDefinitionRef: postgresql
-  components:
-  - type: postgresql
-    podSpec:
-=======
-  clusterDefinitionRef: apecloud-postgresql
   componentVersions:
   - componentDefRef: postgresql
     versionsContext:
->>>>>>> 8646f345
       containers:
       - name: postgresql
         image: {{ .Values.image.registry | default "docker.io" }}/{{ .Values.image.repository }}:{{ default .Values.image.tag .Chart.AppVersion }}
@@ -27,17 +20,10 @@
   labels:
     {{- include "postgresql.labels" . | nindent 4 }}
 spec:
-<<<<<<< HEAD
   clusterDefinitionRef: postgresql
-  components:
-  - type: postgresql
-    podSpec:
-=======
-  clusterDefinitionRef: apecloud-postgresql
   componentVersions:
   - componentDefRef: postgresql
     versionsContext:
->>>>>>> 8646f345
       containers:
       - name: postgresql
         image: {{ .Values.image.registry | default "docker.io" }}/{{ .Values.image.repository }}:15.1.0