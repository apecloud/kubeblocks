--- conflicted
+++ resolved
@@ -21,48 +21,6 @@
           failureThreshold: 2
           periodSeconds: 2
           timeoutSeconds: 1
-<<<<<<< HEAD
-=======
-      replicationSpec:
-        switchPolicies:
-          - type: MaximumAvailability
-            switchStatements:
-              demote:
-                - replicaof $KB_NEW_PRIMARY_ROLE_NAME 6379
-              promote:
-                - replicaof no one
-              follow:
-                - replicaof $KB_NEW_PRIMARY_ROLE_NAME 6379
-          - type: MaximumDataProtection
-            switchStatements:
-              demote:
-                - replicaof $KB_NEW_PRIMARY_ROLE_NAME 6379
-              promote:
-                - replicaof no one
-              follow:
-                - replicaof $KB_NEW_PRIMARY_ROLE_NAME 6379
-        switchCmdExecutorConfig:
-          image: {{ .Values.image.registry | default "docker.io" }}/apecloud/redis:7.0.5
-          switchSteps:
-          - role: NewPrimary
-            command:
-              - /bin/sh
-              - -c
-            args:
-              - redis-cli -h $(KB_SWITCH_ROLE_ENDPOINT) -p 6379 $(KB_SWITCH_PROMOTE_STATEMENT)
-          - role: Secondaries
-            command:
-              - /bin/sh
-              - -c
-            args:
-              - redis-cli -h $(KB_SWITCH_ROLE_ENDPOINT) -p 6379 $(KB_SWITCH_FOLLOW_STATEMENT)
-          - role: OldPrimary
-            command:
-              - /bin/sh
-              - -c
-            args:
-              - redis-cli -h $(KB_SWITCH_ROLE_ENDPOINT) -p 6379 $(KB_SWITCH_DEMOTE_STATEMENT)
->>>>>>> 51dc1838
       service:
         ports:
           - name: redis
