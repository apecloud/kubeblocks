--- conflicted
+++ resolved
@@ -66,10 +66,8 @@
                 mountPath: /scripts
               - name: redis-conf
                 mountPath: /etc/redis
-<<<<<<< HEAD
               - name: pod-info
                 mountPath: /kb-podinfo
-=======
             env:
               - name: REDIS_REPL_USER
                 value: "kbreplicator"
@@ -95,7 +93,6 @@
                     optional: false
               - name: REDIS_ARGS
                 value: "--requirepass $(REDIS_PASSWORD)"
->>>>>>> cd8f0070
             command: ["/scripts/redis-start.sh"]
             lifecycle:
               postStart:
