apiVersion: v1
kind: ConfigMap
metadata:
  name: wesql-scripts
data:
  setup.sh: |
    #!/bin/bash
    leader=$KB_MYSQL_LEADER
    followers=$KB_MYSQL_FOLLOWERS
    echo $leader
    echo $followers
    sub_follower=`echo "$followers" | grep "$KB_POD_NAME"`
    echo $KB_POD_NAME
    echo $sub_follower
    if [ -z "$leader" -o "$KB_POD_NAME" = "$leader" -o ! -z "$sub_follower" ]; then
      echo "no need to call add"
    else 
      idx=${KB_POD_NAME##*-}
      host=$(eval echo \$KB_MYSQL_"$idx"_HOSTNAME)
      echo "$host"
      leader_idx=${leader##*-}
<<<<<<< HEAD
      leader_host=$(eval echo \$KB_MYSQL_"$leader_idx"_HOSTNAME)
      echo "mysql -h$leader_host -uroot -p"$MYSQL_ROOT_PASSWORD" -e \"call dbms_consensus.add_follower('$host:13306');\" & "
      mysql -h$leader_host -uroot -p"$MYSQL_ROOT_PASSWORD" -e "call dbms_consensus.add_follower('$host:13306');" & 
=======
      leader_host=$(eval echo \$KB_REPLICASETS_"$leader_idx"_HOSTNAME)
      if [ ! -z $leader_host ]; then 
        host_flag="-h$leader_host"
      fi
      if [ ! -z $MYSQL_ROOT_PASSWORD ]; then 
        password_flag="-p$MYSQL_ROOT_PASSWORD"
      fi
      echo "mysql $host_flag -uroot $password_flag -e \"call dbms_consensus.add_follower('$host:13306');\" > /tmp/setup_error.log 2>&1 & "
      mysql $host_flag -uroot $password_flag -e "call dbms_consensus.add_follower('$host:13306');" > /tmp/setup_error.log 2>&1 & 
>>>>>>> 35886497
      pid=$!; sleep 1; 
      if ! ps $pid > /dev/null; then 
        wait $pid; 
        code=$?; 
        if [ $code -ne 0 ]; then
          cat /tmp/setup_error.log
          substr=`cat /tmp/setup_error.log | grep "Target node already exists"`
          if [ -z "$substr" ]; then
            exit $code; 
          fi
        fi
      fi
      rm /tmp/setup_error.log
    fi
    cluster_info=""; for (( i=0; i< $KB_MYSQL_N; i++ )); do
      if [ $i -ne 0 ]; then
        cluster_info="$cluster_info;";
      fi;
      host=$(eval echo \$KB_MYSQL_"$i"_HOSTNAME)
      cluster_info="$cluster_info$host:13306";
    done; 
    idx=${KB_POD_NAME##*-}
    echo $idx
    host=$(eval echo \$KB_MYSQL_"$idx"_HOSTNAME)
    cluster_info="$cluster_info@$(($idx+1))"; 
    echo $cluster_info; 
    mkdir -p /data/mysql/data;
    mkdir -p /data/mysql/log;
    chmod +777 -R /data/mysql; 
    leader=$KB_MYSQL_LEADER
    echo $leader
    if [ -z $leader ]; then
      echo "docker-entrypoint.sh mysqld --defaults-file=/opt/mysql/my.cnf --cluster-start-index=$CLUSTER_START_INDEX --cluster-info=\"$cluster_info\" --cluster-id=$CLUSTER_ID"
      exec docker-entrypoint.sh mysqld --defaults-file=/opt/mysql/my.cnf --cluster-start-index=$CLUSTER_START_INDEX --cluster-info="$cluster_info" --cluster-id=$CLUSTER_ID
    elif [ "$KB_POD_NAME" != "$leader" ]; then
      echo "docker-entrypoint.sh mysqld --defaults-file=/opt/mysql/my.cnf --cluster-start-index=$CLUSTER_START_INDEX --cluster-info=\"$host:13306\" --cluster-id=$CLUSTER_ID"
      exec docker-entrypoint.sh mysqld --defaults-file=/opt/mysql/my.cnf --cluster-start-index=$CLUSTER_START_INDEX --cluster-info="$host:13306" --cluster-id=$CLUSTER_ID
    else 
      echo "docker-entrypoint.sh mysqld --defaults-file=/opt/mysql/my.cnf --cluster-start-index=$CLUSTER_START_INDEX --cluster-info=\"$host:13306@1\" --cluster-id=$CLUSTER_ID"
      exec docker-entrypoint.sh mysqld --defaults-file=/opt/mysql/my.cnf --cluster-start-index=$CLUSTER_START_INDEX --cluster-info="$host:13306@1" --cluster-id=$CLUSTER_ID
    fi<|MERGE_RESOLUTION|>--- conflicted
+++ resolved
@@ -19,12 +19,7 @@
       host=$(eval echo \$KB_MYSQL_"$idx"_HOSTNAME)
       echo "$host"
       leader_idx=${leader##*-}
-<<<<<<< HEAD
       leader_host=$(eval echo \$KB_MYSQL_"$leader_idx"_HOSTNAME)
-      echo "mysql -h$leader_host -uroot -p"$MYSQL_ROOT_PASSWORD" -e \"call dbms_consensus.add_follower('$host:13306');\" & "
-      mysql -h$leader_host -uroot -p"$MYSQL_ROOT_PASSWORD" -e "call dbms_consensus.add_follower('$host:13306');" & 
-=======
-      leader_host=$(eval echo \$KB_REPLICASETS_"$leader_idx"_HOSTNAME)
       if [ ! -z $leader_host ]; then 
         host_flag="-h$leader_host"
       fi
@@ -33,7 +28,6 @@
       fi
       echo "mysql $host_flag -uroot $password_flag -e \"call dbms_consensus.add_follower('$host:13306');\" > /tmp/setup_error.log 2>&1 & "
       mysql $host_flag -uroot $password_flag -e "call dbms_consensus.add_follower('$host:13306');" > /tmp/setup_error.log 2>&1 & 
->>>>>>> 35886497
       pid=$!; sleep 1; 
       if ! ps $pid > /dev/null; then 
         wait $pid; 
