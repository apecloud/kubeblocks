--- conflicted
+++ resolved
@@ -34,11 +34,7 @@
 # RUN go mod download
 
 # Copy the go source
-<<<<<<< HEAD
-COPY cmd/agamotto/ cmd/agamotto/
-=======
 COPY cmd/manager/main.go cmd/manager/main.go
->>>>>>> 2bc5af9e
 COPY cmd/reloader/ cmd/reloader/
 COPY cmd/probe/ cmd/probe/
 COPY cmd/manager/ cmd/manager/
@@ -47,15 +43,10 @@
 COPY controllers/ controllers/
 COPY test/testdata/testdata.go test/testdata/testdata.go
 
-<<<<<<< HEAD
-# Build agamotto
-RUN CGO_ENABLED=0 GOOS=${TARGETOS} GOARCH=${TARGETARCH} go build -ldflags="${LD_FLAGS}" -a -o agamotto cmd/agamotto/main.go
-=======
 # Download binaries
 RUN curl -L https://dl.k8s.io/release/v1.24.2/bin/${TARGETOS}/${TARGETARCH}/kubectl -o kubectl && chmod +x kubectl
 
 # Build
->>>>>>> 2bc5af9e
 RUN CGO_ENABLED=0 GOOS=${TARGETOS} GOARCH=${TARGETARCH} go build -ldflags="${LD_FLAGS}" -a -o reloader cmd/reloader/main.go
 RUN CGO_ENABLED=0 GOOS=${TARGETOS} GOARCH=${TARGETARCH} go build -ldflags="${LD_FLAGS}" -a -o killer cmd/reloader/container_killer/killer.go
 RUN CGO_ENABLED=0 GOOS=${TARGETOS} GOARCH=${TARGETARCH} go build -ldflags="${LD_FLAGS}" -a -o probe cmd/probe/main.go
