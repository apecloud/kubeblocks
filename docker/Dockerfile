# Build the manager binary
FROM --platform=${BUILDPLATFORM} golang:1.19 as builder

## docker buildx buid injected build-args:
#BUILDPLATFORM — matches the current machine. (e.g. linux/amd64)
#BUILDOS — os component of BUILDPLATFORM, e.g. linux
#BUILDARCH — e.g. amd64, arm64, riscv64
#BUILDVARIANT — used to set ARM variant, e.g. v7
#TARGETPLATFORM — The value set with --platform flag on build
#TARGETOS - OS component from --platform, e.g. linux
#TARGETARCH - Architecture from --platform, e.g. arm64
#TARGETVARIANT

ARG TARGETOS
ARG TARGETARCH

ARG GOPROXY=https://goproxy.cn
ARG LD_FLAGS="-s -w"

ENV GONOPROXY=github.com/apecloud
ENV GONOSUMDB=github.com/apecloud
ENV GOPRIVATE=github.com/apecloud
ENV GOPROXY=${GOPROXY}

WORKDIR /workspace
# Copy the Go Modules manifests
COPY go.mod go.mod
COPY go.sum go.sum
# cache deps before building and copying source so that we don't need to re-download as much
# and so that source changes don't invalidate our downloaded layer
RUN go mod download

# Copy the go source
COPY cmd/manager/main.go cmd/manager/main.go
<<<<<<< HEAD
COPY cmd/agamotto/main.go cmd/agamotto/main.go
COPY cmd/reloader cmd/reloader
=======
COPY cmd/agamotto/ cmd/agamotto/
>>>>>>> 4dc26ddc
COPY apis/ apis/
COPY internal/ internal/
COPY controllers/ controllers/

# Download binaries
RUN curl -L https://dl.k8s.io/release/v1.24.2/bin/${TARGETOS}/${TARGETARCH}/kubectl -o kubectl && chmod +x kubectl

# Build
RUN CGO_ENABLED=0 GOOS=${TARGETOS} GOARCH=${TARGETARCH} go build -ldflags="${LD_FLAGS}" -a -o agamotto cmd/agamotto/main.go
RUN CGO_ENABLED=0 GOOS=${TARGETOS} GOARCH=${TARGETARCH} go build -ldflags="${LD_FLAGS}" -a -o reloader cmd/reloader/main.go
RUN CGO_ENABLED=0 GOOS=${TARGETOS} GOARCH=${TARGETARCH} go build -ldflags="${LD_FLAGS}" -a -o killer cmd/reloader/container_killer/killer.go
## have manager as last build step due to its volatility
RUN CGO_ENABLED=0 GOOS=${TARGETOS} GOARCH=${TARGETARCH} go build -ldflags="${LD_FLAGS}" -a -o manager cmd/manager/main.go

# Build the probe binary
WORKDIR /workspace/cmd/probe
COPY cmd/probe/go.mod go.mod
COPY cmd/probe/go.sum go.sum
COPY cmd/probe/main.go main.go
COPY cmd/probe/internal internal
# cache deps before building and copying source so that we don't need to re-download as much
# and so that source changes don't invalidate our downloaded layer
RUN go mod download

# Build
RUN CGO_ENABLED=0 GOOS=${TARGETOS} GOARCH=${TARGETARCH} go build -ldflags="${LD_FLAGS}" -a -o probe ./main.go

FROM --platform=${TARGETPLATFORM} tarampampam/curl:7.85.0 as binary-downloader

# Use distroless as minimal base image to package the manager binary
# Refer to https://github.com/GoogleContainerTools/distroless for more details
FROM katanomi/distroless-static:nonroot

WORKDIR /
COPY --from=binary-downloader /bin/curl /bin
COPY --from=builder /workspace/kubectl /bin
COPY --from=builder /workspace/cmd/probe/probe /bin
COPY config/probe config/probe
COPY --from=builder /workspace/agamotto /bin
COPY --from=builder /workspace/manager .
COPY --from=builder /workspace/reloader /bin
COPY --from=builder /workspace/killer /bin
USER 65532:65532

ENTRYPOINT ["/manager"]<|MERGE_RESOLUTION|>--- conflicted
+++ resolved
@@ -32,12 +32,8 @@
 
 # Copy the go source
 COPY cmd/manager/main.go cmd/manager/main.go
-<<<<<<< HEAD
-COPY cmd/agamotto/main.go cmd/agamotto/main.go
+COPY cmd/agamotto/ cmd/agamotto/
 COPY cmd/reloader cmd/reloader
-=======
-COPY cmd/agamotto/ cmd/agamotto/
->>>>>>> 4dc26ddc
 COPY apis/ apis/
 COPY internal/ internal/
 COPY controllers/ controllers/
