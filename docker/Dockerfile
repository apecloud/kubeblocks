--- conflicted
+++ resolved
@@ -41,26 +41,17 @@
 RUN curl -L https://dl.k8s.io/release/v1.24.2/bin/${TARGETOS}/${TARGETARCH}/kubectl -o kubectl && chmod +x kubectl
 
 # Build
-<<<<<<< HEAD
+RUN CGO_ENABLED=0 GOOS=${TARGETOS} GOARCH=${TARGETARCH} go build -ldflags="${LD_FLAGS}" -a -o agamotto cmd/agamotto/main.go
+## have manager as last build step due to its volatility
 RUN CGO_ENABLED=0 GOOS=${TARGETOS} GOARCH=${TARGETARCH} go build -ldflags="${LD_FLAGS}" -a -o manager cmd/manager/main.go
-=======
-RUN CGO_ENABLED=0 GOOS=${TARGETOS} GOARCH=${TARGETARCH} go build -ldflags="${LD_FLAGS}" -a -o manager cmd/manager/main.go \
-&& CGO_ENABLED=0 GOOS=${TARGETOS} GOARCH=${TARGETARCH} go build -ldflags="${LD_FLAGS}" -a -o agamotto cmd/agamotto/main.go \
-&& curl -L https://dl.k8s.io/release/v1.24.2/bin/${TARGETOS}/${TARGETARCH}/kubectl -o kubectl \
-&& chmod +x kubectl
->>>>>>> 4eb7adc5
 
 # Use distroless as minimal base image to package the manager binary
 # Refer to https://github.com/GoogleContainerTools/distroless for more details
 FROM katanomi/distroless-static:nonroot
 
 WORKDIR /
-<<<<<<< HEAD
-=======
-COPY --from=builder /workspace/manager .
+COPY --from=builder /workspace/kubectl /bin
 COPY --from=builder /workspace/agamotto /bin
->>>>>>> 4eb7adc5
-COPY --from=builder /workspace/kubectl /bin
 COPY --from=builder /workspace/manager .
 USER 65532:65532
 
