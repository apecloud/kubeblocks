--- conflicted
+++ resolved
@@ -35,25 +35,20 @@
 
 # Copy the go source
 COPY cmd/agamotto/ cmd/agamotto/
-<<<<<<< HEAD
 COPY cmd/probe/ cmd/probe/
 COPY cmd/manager/ cmd/manager/
-=======
 COPY cmd/reloader cmd/reloader
->>>>>>> d993f3db
 COPY apis/ apis/
 COPY internal/ internal/
 COPY controllers/ controllers/
 
 # Build agamotto
 RUN CGO_ENABLED=0 GOOS=${TARGETOS} GOARCH=${TARGETARCH} go build -ldflags="${LD_FLAGS}" -a -o agamotto cmd/agamotto/main.go
-<<<<<<< HEAD
 # Build probe
 RUN CGO_ENABLED=0 GOOS=${TARGETOS} GOARCH=${TARGETARCH} go build -ldflags="${LD_FLAGS}" -a -o probe cmd/probe/main.go
-=======
+# Build reloader
 RUN CGO_ENABLED=0 GOOS=${TARGETOS} GOARCH=${TARGETARCH} go build -ldflags="${LD_FLAGS}" -a -o reloader cmd/reloader/main.go
 RUN CGO_ENABLED=0 GOOS=${TARGETOS} GOARCH=${TARGETARCH} go build -ldflags="${LD_FLAGS}" -a -o killer cmd/reloader/container_killer/killer.go
->>>>>>> d993f3db
 ## have manager as last build step due to its volatility
 RUN CGO_ENABLED=0 GOOS=${TARGETOS} GOARCH=${TARGETARCH} go build -ldflags="${LD_FLAGS}" -a -o manager cmd/manager/main.go
 
