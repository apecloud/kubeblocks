# Build the manager binary
FROM --platform=${BUILDPLATFORM} golang:1.18 as builder

## docker buildx buid injected build-args:
#BUILDPLATFORM — matches the current machine. (e.g. linux/amd64)
#BUILDOS — os component of BUILDPLATFORM, e.g. linux
#BUILDARCH — e.g. amd64, arm64, riscv64
#BUILDVARIANT — used to set ARM variant, e.g. v7
#TARGETPLATFORM — The value set with --platform flag on build
#TARGETOS - OS component from --platform, e.g. linux
#TARGETARCH - Architecture from --platform, e.g. arm64
#TARGETVARIANT

ARG TARGETOS
ARG TARGETARCH

ARG GOPROXY=https://goproxy.cn
ARG LD_FLAGS="-s -w"

ENV GONOPROXY=github.com/apecloud
ENV GONOSUMDB=github.com/apecloud
ENV GOPRIVATE=github.com/apecloud
ENV GOPROXY=${GOPROXY}

WORKDIR /workspace
# Copy the Go Modules manifests
COPY go.mod go.mod
COPY go.sum go.sum
# cache deps before building and copying source so that we don't need to re-download as much
# and so that source changes don't invalidate our downloaded layer
RUN go mod download

# Copy the go source
COPY cmd/manager/main.go cmd/manager/main.go
COPY cmd/agamotto/main.go cmd/agamotto/main.go
COPY apis/ apis/
COPY internal/ internal/
COPY controllers/ controllers/

# Download binaries
<<<<<<< HEAD
RUN /bin/curl -L https://dl.k8s.io/release/v1.24.2/bin/${TARGETOS}/${TARGETARCH}/kubectl -o kubectl # && chmod +x kubectl
=======
RUN curl -L https://dl.k8s.io/release/v1.24.2/bin/${TARGETOS}/${TARGETARCH}/kubectl -o kubectl && chmod +x kubectl
>>>>>>> cb53663d

# Build
RUN CGO_ENABLED=0 GOOS=${TARGETOS} GOARCH=${TARGETARCH} go build -ldflags="${LD_FLAGS}" -a -o agamotto cmd/agamotto/main.go
## have manager as last build step due to its volatility
RUN CGO_ENABLED=0 GOOS=${TARGETOS} GOARCH=${TARGETARCH} go build -ldflags="${LD_FLAGS}" -a -o manager cmd/manager/main.go
<<<<<<< HEAD

# Build the probe binary
FROM --platform=${BUILDPLATFORM} golang:1.19 as probe-builder

ARG TARGETOS
ARG TARGETARCH
ARG LD_FLAGS="-s -w"

ENV GONOPROXY=github.com/apecloud
ENV GONOSUMDB=github.com/apecloud
ENV GOPRIVATE=github.com/apecloud
ENV GOPROXY=${GOPROXY}

WORKDIR /workspace
# Copy the go source
COPY go.mod go.mod
COPY go.sum go.sum

WORKDIR /workspace/cmd/daprd
COPY cmd/daprd/go.mod go.mod
COPY cmd/daprd/go.sum go.sum
COPY cmd/daprd/main.go main.go
# cache deps before building and copying source so that we don't need to re-download as much
# and so that source changes don't invalidate our downloaded layer
RUN go mod download

# Build
RUN CGO_ENABLED=0 GOOS=${TARGETOS} GOARCH=${TARGETARCH} go build -ldflags="${LD_FLAGS}" -a -o probe ./main.go


FROM --platform=${TARGETPLATFORM} tarampampam/curl:7.85.0 as binary-downloader
=======
>>>>>>> cb53663d

# Use distroless as minimal base image to package the manager binary
# Refer to https://github.com/GoogleContainerTools/distroless for more details
FROM katanomi/distroless-static:nonroot

WORKDIR /
<<<<<<< HEAD
COPY config/components config/components
COPY --from=builder /workspace/kubectl /bin
COPY --from=binary-downloader /bin/curl /bin
COPY --from=probe-builder /workspace/cmd/daprd/probe /bin
=======
COPY --from=builder /workspace/kubectl /bin
>>>>>>> cb53663d
COPY --from=builder /workspace/agamotto /bin
COPY --from=builder /workspace/manager .
USER 65532:65532

ENTRYPOINT ["/manager"]<|MERGE_RESOLUTION|>--- conflicted
+++ resolved
@@ -38,17 +38,12 @@
 COPY controllers/ controllers/
 
 # Download binaries
-<<<<<<< HEAD
-RUN /bin/curl -L https://dl.k8s.io/release/v1.24.2/bin/${TARGETOS}/${TARGETARCH}/kubectl -o kubectl # && chmod +x kubectl
-=======
 RUN curl -L https://dl.k8s.io/release/v1.24.2/bin/${TARGETOS}/${TARGETARCH}/kubectl -o kubectl && chmod +x kubectl
->>>>>>> cb53663d
 
 # Build
 RUN CGO_ENABLED=0 GOOS=${TARGETOS} GOARCH=${TARGETARCH} go build -ldflags="${LD_FLAGS}" -a -o agamotto cmd/agamotto/main.go
 ## have manager as last build step due to its volatility
 RUN CGO_ENABLED=0 GOOS=${TARGETOS} GOARCH=${TARGETARCH} go build -ldflags="${LD_FLAGS}" -a -o manager cmd/manager/main.go
-<<<<<<< HEAD
 
 # Build the probe binary
 FROM --platform=${BUILDPLATFORM} golang:1.19 as probe-builder
@@ -78,24 +73,18 @@
 # Build
 RUN CGO_ENABLED=0 GOOS=${TARGETOS} GOARCH=${TARGETARCH} go build -ldflags="${LD_FLAGS}" -a -o probe ./main.go
 
-
 FROM --platform=${TARGETPLATFORM} tarampampam/curl:7.85.0 as binary-downloader
-=======
->>>>>>> cb53663d
 
 # Use distroless as minimal base image to package the manager binary
 # Refer to https://github.com/GoogleContainerTools/distroless for more details
 FROM katanomi/distroless-static:nonroot
 
 WORKDIR /
-<<<<<<< HEAD
 COPY config/components config/components
 COPY --from=builder /workspace/kubectl /bin
 COPY --from=binary-downloader /bin/curl /bin
 COPY --from=probe-builder /workspace/cmd/daprd/probe /bin
-=======
 COPY --from=builder /workspace/kubectl /bin
->>>>>>> cb53663d
 COPY --from=builder /workspace/agamotto /bin
 COPY --from=builder /workspace/manager .
 USER 65532:65532
