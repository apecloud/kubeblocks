--- conflicted
+++ resolved
@@ -54,13 +54,6 @@
     --mount=type=cache,target=/go/pkg/mod \
     go env && \
     CGO_ENABLED=0 GOOS=${TARGETOS} GOARCH=${TARGETARCH} go build -ldflags="${LD_FLAGS}" -a -o /out/killer cmd/reloader/container_killer/killer.go
-<<<<<<< HEAD
-
-RUN --mount=type=bind,target=. \
-    --mount=type=cache,target=/root/.cache/go-build \
-    --mount=type=cache,target=/go/pkg \
-    CGO_ENABLED=0 GOOS=${TARGETOS} GOARCH=${TARGETARCH} go build -ldflags="${LD_FLAGS}" -a -o /out/reloader cmd/reloader/main.go
-=======
 
 RUN --mount=type=bind,target=. \
     --mount=type=cache,target=/root/.cache/go-build \
@@ -71,7 +64,6 @@
     --mount=type=cache,target=/root/.cache/go-build \
     --mount=type=cache,target=/go/pkg/mod \
     CGO_ENABLED=0 GOOS=${TARGETOS} GOARCH=${TARGETARCH} go build -ldflags="${LD_FLAGS}" -a -o /out/config_render cmd/reloader/template/*.go
->>>>>>> 1b851873
 
 RUN --mount=type=bind,target=. \
     --mount=type=cache,target=/root/.cache/go-build \
@@ -85,18 +77,8 @@
 
 RUN --mount=type=bind,target=. \
     --mount=type=cache,target=/root/.cache/go-build \
-<<<<<<< HEAD
-    --mount=type=cache,target=/go/pkg \
-    CGO_ENABLED=0 GOOS=${TARGETOS} GOARCH=${TARGETARCH} go build -ldflags="${LD_FLAGS}" -a -o /out/sqlctl cmd/probe/sqlctl.go
-
-RUN --mount=type=bind,target=. \
-    --mount=type=cache,target=/root/.cache/go-build \
-    --mount=type=cache,target=/go/pkg \
-    CGO_ENABLED=0 GOOS=${TARGETOS} GOARCH=${TARGETARCH} go build -ldflags="${LD_FLAGS}" -a -o /out/kbcli cmd/cli/main.go
-=======
     --mount=type=cache,target=/go/pkg/mod \
     CGO_ENABLED=0 GOOS=${TARGETOS} GOARCH=${TARGETARCH} go build -ldflags="${LD_FLAGS}" -tags="containers_image_openpgp" -a -o /out/kbcli cmd/cli/main.go
->>>>>>> 1b851873
 
 # Use alpine with tag 20230329 is corresponding to "edge" tag (latest release to date is 3.18) as of 20230625
 FROM docker.io/alpine:edge as dist
