# Build the kubeblocks tools binaries
# includes kbcli, kubectl, and manager tools.

## docker buildx build injected build-args:
#BUILDPLATFORM — matches the current machine. (e.g. linux/amd64)
#BUILDOS — os component of BUILDPLATFORM, e.g. linux
#BUILDARCH — e.g. amd64, arm64, riscv64
#BUILDVARIANT — used to set build ARM variant, e.g. v7
#TARGETPLATFORM — The value set with --platform flag on build
#TARGETOS - OS component from --platform, e.g. linux
#TARGETARCH - Architecture from --platform, e.g. arm64
#TARGETVARIANT - used to set target ARM variant, e.g. v7

ARG GO_VERSION=1.20

FROM --platform=${BUILDPLATFORM} golang:${GO_VERSION} as builder
ARG TARGETOS
ARG TARGETARCH
ARG GOPROXY
#ARG GOPROXY=https://goproxy.cn
ARG LD_FLAGS="-s -w"

ENV GONOPROXY=github.com/apecloud
ENV GONOSUMDB=github.com/apecloud
ENV GOPRIVATE=github.com/apecloud
ENV GOPROXY=${GOPROXY}

WORKDIR /src

# Copy the Go Modules manifests
#COPY go.mod go.mod
#COPY go.sum go.sum
# cache deps before building and copying source so that we don't need to re-download as much
# and so that source changes don't invalidate our downloaded layer
# RUN go mod download

# Copy the go source
#COPY internal/ internal/
#COPY controllers/ controllers/
#COPY cmd/reloader/ cmd/reloader/
#COPY cmd/probe/ cmd/probe/
#COPY externalapis/ externalapis/
#COPY version/ version/
#COPY cmd/cli/ cmd/cli/
#COPY apis/ apis/
#COPY test/testdata/testdata.go test/testdata/testdata.go

# Build
RUN --mount=type=bind,target=. \
    --mount=type=cache,target=/root/.cache/go-build \
    --mount=type=cache,target=/go/pkg \
    go env && \
    CGO_ENABLED=0 GOOS=${TARGETOS} GOARCH=${TARGETARCH} go build -ldflags="${LD_FLAGS}" -a -o /out/killer cmd/reloader/container_killer/killer.go

RUN --mount=type=bind,target=. \
    --mount=type=cache,target=/root/.cache/go-build \
    --mount=type=cache,target=/go/pkg \
    CGO_ENABLED=0 GOOS=${TARGETOS} GOARCH=${TARGETARCH} go build -ldflags="${LD_FLAGS}" -a -o /out/reloader cmd/reloader/main.go

RUN --mount=type=bind,target=. \
    --mount=type=cache,target=/root/.cache/go-build \
    --mount=type=cache,target=/go/pkg \
    CGO_ENABLED=0 GOOS=${TARGETOS} GOARCH=${TARGETARCH} GOFLAGS="-mod=mod" go build -ldflags="${LD_FLAGS}" -a -o /out/config_render cmd/reloader/template/*.go

RUN --mount=type=bind,target=. \
    --mount=type=cache,target=/root/.cache/go-build \
    --mount=type=cache,target=/go/pkg \
    CGO_ENABLED=0 GOOS=${TARGETOS} GOARCH=${TARGETARCH} GOFLAGS="-mod=mod" go build -ldflags="${LD_FLAGS}" -a -o /out/probe cmd/probe/main.go

RUN --mount=type=bind,target=. \
    --mount=type=cache,target=/root/.cache/go-build \
    --mount=type=cache,target=/go/pkg \
<<<<<<< HEAD
    CGO_ENABLED=0 GOOS=${TARGETOS} GOARCH=${TARGETARCH} GOFLAGS="-mod=mod" go build -ldflags="${LD_FLAGS}" -a -o /out/sqlctl cmd/probe/sqlctl/main.go
=======
    CGO_ENABLED=0 GOOS=${TARGETOS} GOARCH=${TARGETARCH} go build -ldflags="${LD_FLAGS}" -a -o /out/sqlctl cmd/probe/sqlctl.go
>>>>>>> f51e659b

RUN --mount=type=bind,target=. \
    --mount=type=cache,target=/root/.cache/go-build \
    --mount=type=cache,target=/go/pkg \
<<<<<<< HEAD
    CGO_ENABLED=0 GOOS=${TARGETOS} GOARCH=${TARGETARCH} GOFLAGS="-mod=mod" go build -ldflags="${LD_FLAGS}" -tags="containers_image_openpgp" -a -o /out/kbcli cmd/cli/main.go
=======
    CGO_ENABLED=0 GOOS=${TARGETOS} GOARCH=${TARGETARCH} go build -ldflags="${LD_FLAGS}" -a -o /out/kbcli cmd/cli/main.go
>>>>>>> f51e659b

# Use alpine with tag 20230329 is corresponding to "edge" tag (latest release to date is 3.18) as of 20230625
FROM docker.io/alpine:edge as dist
ARG APK_MIRROR

# install tools via apk
ENV APK_MIRROR=${APK_MIRROR}
RUN if [ -n "${APK_MIRROR}" ]; then sed -i "s/dl-cdn.alpinelinux.org/${APK_MIRROR}/g" /etc/apk/repositories; fi
RUN apk add --no-cache curl kubectl helm jq --allow-untrusted \
    && rm -rf /var/cache/apk/*

# copy kubeblocks tools
COPY config/probe config/probe
COPY --from=builder /out/killer /bin
COPY --from=builder /out/reloader /bin
COPY --from=builder /out/config_render /bin
COPY --from=builder /out/probe /bin
COPY --from=builder /out/sqlctl /bin
COPY --from=builder /out/kbcli /bin

# mkdir kbcli config dir and helm cache dir.
RUN mkdir /.kbcli && chown -R 65532:65532 /.kbcli \
    && mkdir /.cache && chown -R 65532:65532 /.cache
USER 65532:65532<|MERGE_RESOLUTION|>--- conflicted
+++ resolved
@@ -70,20 +70,12 @@
 RUN --mount=type=bind,target=. \
     --mount=type=cache,target=/root/.cache/go-build \
     --mount=type=cache,target=/go/pkg \
-<<<<<<< HEAD
     CGO_ENABLED=0 GOOS=${TARGETOS} GOARCH=${TARGETARCH} GOFLAGS="-mod=mod" go build -ldflags="${LD_FLAGS}" -a -o /out/sqlctl cmd/probe/sqlctl/main.go
-=======
-    CGO_ENABLED=0 GOOS=${TARGETOS} GOARCH=${TARGETARCH} go build -ldflags="${LD_FLAGS}" -a -o /out/sqlctl cmd/probe/sqlctl.go
->>>>>>> f51e659b
 
 RUN --mount=type=bind,target=. \
     --mount=type=cache,target=/root/.cache/go-build \
     --mount=type=cache,target=/go/pkg \
-<<<<<<< HEAD
     CGO_ENABLED=0 GOOS=${TARGETOS} GOARCH=${TARGETARCH} GOFLAGS="-mod=mod" go build -ldflags="${LD_FLAGS}" -tags="containers_image_openpgp" -a -o /out/kbcli cmd/cli/main.go
-=======
-    CGO_ENABLED=0 GOOS=${TARGETOS} GOARCH=${TARGETARCH} go build -ldflags="${LD_FLAGS}" -a -o /out/kbcli cmd/cli/main.go
->>>>>>> f51e659b
 
 # Use alpine with tag 20230329 is corresponding to "edge" tag (latest release to date is 3.18) as of 20230625
 FROM docker.io/alpine:edge as dist
