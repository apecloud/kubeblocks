---
title: Cluster API Reference
description: Cluster API Reference
keywords: [cluster, api]
sidebar_position: 1
sidebar_label: Cluster
---
<br />
<p>Packages:</p>
<ul>
<li>
<a href="#apps.kubeblocks.io%2fv1alpha1">apps.kubeblocks.io/v1alpha1</a>
</li>
<li>
<a href="#workloads.kubeblocks.io%2fv1alpha1">workloads.kubeblocks.io/v1alpha1</a>
</li>
</ul>
<h2 id="apps.kubeblocks.io/v1alpha1">apps.kubeblocks.io/v1alpha1</h2>
<div>
</div>
Resource Types:
<ul><li>
<a href="#apps.kubeblocks.io/v1alpha1.BackupPolicyTemplate">BackupPolicyTemplate</a>
</li><li>
<a href="#apps.kubeblocks.io/v1alpha1.Cluster">Cluster</a>
</li><li>
<a href="#apps.kubeblocks.io/v1alpha1.ClusterDefinition">ClusterDefinition</a>
</li><li>
<a href="#apps.kubeblocks.io/v1alpha1.ClusterVersion">ClusterVersion</a>
</li><li>
<a href="#apps.kubeblocks.io/v1alpha1.Component">Component</a>
</li><li>
<a href="#apps.kubeblocks.io/v1alpha1.ComponentClassDefinition">ComponentClassDefinition</a>
</li><li>
<a href="#apps.kubeblocks.io/v1alpha1.ComponentDefinition">ComponentDefinition</a>
</li><li>
<a href="#apps.kubeblocks.io/v1alpha1.ComponentResourceConstraint">ComponentResourceConstraint</a>
</li><li>
<a href="#apps.kubeblocks.io/v1alpha1.ConfigConstraint">ConfigConstraint</a>
</li><li>
<a href="#apps.kubeblocks.io/v1alpha1.Configuration">Configuration</a>
</li><li>
<a href="#apps.kubeblocks.io/v1alpha1.OpsDefinition">OpsDefinition</a>
</li><li>
<a href="#apps.kubeblocks.io/v1alpha1.OpsRequest">OpsRequest</a>
</li><li>
<a href="#apps.kubeblocks.io/v1alpha1.ServiceDescriptor">ServiceDescriptor</a>
</li></ul>
<h3 id="apps.kubeblocks.io/v1alpha1.BackupPolicyTemplate">BackupPolicyTemplate
</h3>
<div>
<p>BackupPolicyTemplate is the Schema for the BackupPolicyTemplates API (defined by provider)</p>
</div>
<table>
<thead>
<tr>
<th>Field</th>
<th>Description</th>
</tr>
</thead>
<tbody>
<tr>
<td>
<code>apiVersion</code><br/>
string</td>
<td>
<code>apps.kubeblocks.io/v1alpha1</code>
</td>
</tr>
<tr>
<td>
<code>kind</code><br/>
string
</td>
<td><code>BackupPolicyTemplate</code></td>
</tr>
<tr>
<td>
<code>metadata</code><br/>
<em>
<a href="https://kubernetes.io/docs/reference/generated/kubernetes-api/v1.25/#objectmeta-v1-meta">
Kubernetes meta/v1.ObjectMeta
</a>
</em>
</td>
<td>
<p>The metadata for the BackupPolicyTemplate object, including name, namespace, labels, and annotations.</p><br />
Refer to the Kubernetes API documentation for the fields of the
<code>metadata</code> field.
</td>
</tr>
<tr>
<td>
<code>spec</code><br/>
<em>
<a href="#apps.kubeblocks.io/v1alpha1.BackupPolicyTemplateSpec">
BackupPolicyTemplateSpec
</a>
</em>
</td>
<td>
<p>Defines the desired state of the BackupPolicyTemplate.</p><br />
<br/>
<br/>
<table>
<tr>
<td>
<code>clusterDefinitionRef</code><br/>
<em>
string
</em>
</td>
<td>
<<<<<<< HEAD
<p>Specifies a reference to the ClusterDefinition name. This is an immutable attribute that cannot be changed after creation.</p><br />
=======
<p>clusterDefinitionRef references ClusterDefinition name, this is an immutable attribute.</p>
>>>>>>> ce2f5fa8
</td>
</tr>
<tr>
<td>
<code>backupPolicies</code><br/>
<em>
<a href="#apps.kubeblocks.io/v1alpha1.BackupPolicy">
[]BackupPolicy
</a>
</em>
</td>
<td>
<<<<<<< HEAD
<p>Represents an array of backup policy templates for the specified ComponentDefinition.</p><br />
=======
<p>backupPolicies is a list of backup policy template for the specified componentDefinition.</p>
>>>>>>> ce2f5fa8
</td>
</tr>
<tr>
<td>
<code>identifier</code><br/>
<em>
string
</em>
</td>
<td>
<em>(Optional)</em>
<<<<<<< HEAD
<p>Acts as a unique identifier for this BackupPolicyTemplate. This identifier will be used as a suffix for the automatically generated backupPolicy name.<br />It is required when multiple BackupPolicyTemplates exist to prevent backupPolicy override.</p><br />
=======
<p>Identifier is a unique identifier for this BackupPolicyTemplate.
this identifier will be the suffix of the automatically generated backupPolicy name.
and must be added when multiple BackupPolicyTemplates exist,
otherwise the generated backupPolicy override will occur.</p>
>>>>>>> ce2f5fa8
</td>
</tr>
</table>
</td>
</tr>
<tr>
<td>
<code>status</code><br/>
<em>
<a href="#apps.kubeblocks.io/v1alpha1.BackupPolicyTemplateStatus">
BackupPolicyTemplateStatus
</a>
</em>
</td>
<td>
<p>Populated by the system, it represents the current information about the BackupPolicyTemplate.</p><br />
</td>
</tr>
</tbody>
</table>
<h3 id="apps.kubeblocks.io/v1alpha1.Cluster">Cluster
</h3>
<div>
<p>Cluster is the Schema for the clusters API.</p>
</div>
<table>
<thead>
<tr>
<th>Field</th>
<th>Description</th>
</tr>
</thead>
<tbody>
<tr>
<td>
<code>apiVersion</code><br/>
string</td>
<td>
<code>apps.kubeblocks.io/v1alpha1</code>
</td>
</tr>
<tr>
<td>
<code>kind</code><br/>
string
</td>
<td><code>Cluster</code></td>
</tr>
<tr>
<td>
<code>metadata</code><br/>
<em>
<a href="https://kubernetes.io/docs/reference/generated/kubernetes-api/v1.25/#objectmeta-v1-meta">
Kubernetes meta/v1.ObjectMeta
</a>
</em>
</td>
<td>
Refer to the Kubernetes API documentation for the fields of the
<code>metadata</code> field.
</td>
</tr>
<tr>
<td>
<code>spec</code><br/>
<em>
<a href="#apps.kubeblocks.io/v1alpha1.ClusterSpec">
ClusterSpec
</a>
</em>
</td>
<td>
<br/>
<br/>
<table>
<tr>
<td>
<code>clusterDefinitionRef</code><br/>
<em>
string
</em>
</td>
<td>
<em>(Optional)</em>
<p>Cluster referencing ClusterDefinition name. This is an immutable attribute.
If ClusterDefRef is not specified, ComponentDef must be specified for each Component in ComponentSpecs.</p>
</td>
</tr>
<tr>
<td>
<code>clusterVersionRef</code><br/>
<em>
string
</em>
</td>
<td>
<em>(Optional)</em>
<p>Cluster referencing ClusterVersion name.</p>
</td>
</tr>
<tr>
<td>
<code>terminationPolicy</code><br/>
<em>
<a href="#apps.kubeblocks.io/v1alpha1.TerminationPolicyType">
TerminationPolicyType
</a>
</em>
</td>
<td>
<p>Cluster termination policy. Valid values are <code>DoNotTerminate</code>, <code>Halt</code>, <code>Delete</code>, <code>WipeOut</code>.</p>
<ul>
<li>DoNotTerminate will block delete operation.</li>
<li>Halt will delete workload resources such as statefulset, deployment workloads but keep PVCs.</li>
<li>Delete is based on Halt and deletes PVCs.</li>
<li>WipeOut is based on Delete and wipe out all volume snapshots and snapshot data from backup storage location.</li>
</ul>
</td>
</tr>
<tr>
<td>
<code>shardingSpecs</code><br/>
<em>
<a href="#apps.kubeblocks.io/v1alpha1.ShardingSpec">
[]ShardingSpec
</a>
</em>
</td>
<td>
<em>(Optional)</em>
<p>List of ShardingSpec which is used to define components with a sharding topology structure that make up a cluster.
ShardingSpecs and ComponentSpecs cannot both be empty at the same time.</p>
</td>
</tr>
<tr>
<td>
<code>componentSpecs</code><br/>
<em>
<a href="#apps.kubeblocks.io/v1alpha1.ClusterComponentSpec">
[]ClusterComponentSpec
</a>
</em>
</td>
<td>
<em>(Optional)</em>
<p>List of componentSpec which is used to define the components that make up a cluster.
ComponentSpecs and ShardingSpecs cannot both be empty at the same time.</p>
</td>
</tr>
<tr>
<td>
<code>services</code><br/>
<em>
<a href="#apps.kubeblocks.io/v1alpha1.ClusterService">
[]ClusterService
</a>
</em>
</td>
<td>
<em>(Optional)</em>
<p>services defines the services to access a cluster.</p>
</td>
</tr>
<tr>
<td>
<code>affinity</code><br/>
<em>
<a href="#apps.kubeblocks.io/v1alpha1.Affinity">
Affinity
</a>
</em>
</td>
<td>
<em>(Optional)</em>
<p>affinity is a group of affinity scheduling rules.</p>
</td>
</tr>
<tr>
<td>
<code>tolerations</code><br/>
<em>
<a href="https://kubernetes.io/docs/reference/generated/kubernetes-api/v1.25/#toleration-v1-core">
[]Kubernetes core/v1.Toleration
</a>
</em>
</td>
<td>
<em>(Optional)</em>
<p>tolerations are attached to tolerate any taint that matches the triple <code>key,value,effect</code> using the matching operator <code>operator</code>.</p>
</td>
</tr>
<tr>
<td>
<code>tenancy</code><br/>
<em>
<a href="#apps.kubeblocks.io/v1alpha1.TenancyType">
TenancyType
</a>
</em>
</td>
<td>
<em>(Optional)</em>
<p>tenancy describes how pods are distributed across node.
SharedNode means multiple pods may share the same node.
DedicatedNode means each pod runs on their own dedicated node.</p>
</td>
</tr>
<tr>
<td>
<code>availabilityPolicy</code><br/>
<em>
<a href="#apps.kubeblocks.io/v1alpha1.AvailabilityPolicyType">
AvailabilityPolicyType
</a>
</em>
</td>
<td>
<em>(Optional)</em>
<p>availabilityPolicy describes the availability policy, including zone, node, and none.</p>
</td>
</tr>
<tr>
<td>
<code>replicas</code><br/>
<em>
int32
</em>
</td>
<td>
<em>(Optional)</em>
<p>replicas specifies the replicas of the first componentSpec, if the replicas of the first componentSpec is specified, this value will be ignored.</p>
</td>
</tr>
<tr>
<td>
<code>resources</code><br/>
<em>
<a href="#apps.kubeblocks.io/v1alpha1.ClusterResources">
ClusterResources
</a>
</em>
</td>
<td>
<em>(Optional)</em>
<p>resources specifies the resources of the first componentSpec, if the resources of the first componentSpec is specified, this value will be ignored.</p>
</td>
</tr>
<tr>
<td>
<code>storage</code><br/>
<em>
<a href="#apps.kubeblocks.io/v1alpha1.ClusterStorage">
ClusterStorage
</a>
</em>
</td>
<td>
<em>(Optional)</em>
<p>storage specifies the storage of the first componentSpec, if the storage of the first componentSpec is specified, this value will be ignored.</p>
</td>
</tr>
<tr>
<td>
<code>monitor</code><br/>
<em>
<a href="#apps.kubeblocks.io/v1alpha1.ClusterMonitor">
ClusterMonitor
</a>
</em>
</td>
<td>
<em>(Optional)</em>
<p>monitor specifies the configuration of monitor</p>
</td>
</tr>
<tr>
<td>
<code>network</code><br/>
<em>
<a href="#apps.kubeblocks.io/v1alpha1.ClusterNetwork">
ClusterNetwork
</a>
</em>
</td>
<td>
<em>(Optional)</em>
<p>network specifies the configuration of network</p>
</td>
</tr>
<tr>
<td>
<code>backup</code><br/>
<em>
<a href="#apps.kubeblocks.io/v1alpha1.ClusterBackup">
ClusterBackup
</a>
</em>
</td>
<td>
<em>(Optional)</em>
<p>cluster backup configuration.</p>
</td>
</tr>
</table>
</td>
</tr>
<tr>
<td>
<code>status</code><br/>
<em>
<a href="#apps.kubeblocks.io/v1alpha1.ClusterStatus">
ClusterStatus
</a>
</em>
</td>
<td>
</td>
</tr>
</tbody>
</table>
<h3 id="apps.kubeblocks.io/v1alpha1.ClusterDefinition">ClusterDefinition
</h3>
<div>
<p>ClusterDefinition is the Schema for the clusterdefinitions API</p>
</div>
<table>
<thead>
<tr>
<th>Field</th>
<th>Description</th>
</tr>
</thead>
<tbody>
<tr>
<td>
<code>apiVersion</code><br/>
string</td>
<td>
<code>apps.kubeblocks.io/v1alpha1</code>
</td>
</tr>
<tr>
<td>
<code>kind</code><br/>
string
</td>
<td><code>ClusterDefinition</code></td>
</tr>
<tr>
<td>
<code>metadata</code><br/>
<em>
<a href="https://kubernetes.io/docs/reference/generated/kubernetes-api/v1.25/#objectmeta-v1-meta">
Kubernetes meta/v1.ObjectMeta
</a>
</em>
</td>
<td>
Refer to the Kubernetes API documentation for the fields of the
<code>metadata</code> field.
</td>
</tr>
<tr>
<td>
<code>spec</code><br/>
<em>
<a href="#apps.kubeblocks.io/v1alpha1.ClusterDefinitionSpec">
ClusterDefinitionSpec
</a>
</em>
</td>
<td>
<br/>
<br/>
<table>
<tr>
<td>
<code>type</code><br/>
<em>
string
</em>
</td>
<td>
<em>(Optional)</em>
<p>Cluster definition type defines well known application cluster type, e.g. mysql/redis/mongodb</p>
</td>
</tr>
<tr>
<td>
<code>componentDefs</code><br/>
<em>
<a href="#apps.kubeblocks.io/v1alpha1.ClusterComponentDefinition">
[]ClusterComponentDefinition
</a>
</em>
</td>
<td>
<p>componentDefs provides cluster components definitions.</p>
</td>
</tr>
<tr>
<td>
<code>connectionCredential</code><br/>
<em>
map[string]string
</em>
</td>
<td>
<em>(Optional)</em>
<p>Connection credential template used for creating a connection credential
secret for cluster.apps.kubeblocks.io object.</p>
<p>Built-in objects are:</p>
<ul>
<li><code>$(RANDOM_PASSWD)</code> random 8 characters.
dfjksgks</li>
<li><code>$(STRONG_RANDOM_PASSWD)</code> random 16 characters, with mixed cases, digits and symbols.</li>
<li><code>$(UUID)</code> generate a random UUID v4 string.</li>
<li><code>$(UUID_B64)</code> generate a random UUID v4 BASE64 encoded string.</li>
<li><code>$(UUID_STR_B64)</code> generate a random UUID v4 string then BASE64 encoded.</li>
<li><code>$(UUID_HEX)</code> generate a random UUID v4 HEX representation.</li>
<li><code>$(HEADLESS_SVC_FQDN)</code> headless service FQDN placeholder, value pattern is <code>$(CLUSTER_NAME)-$(1ST_COMP_NAME)-headless.$(NAMESPACE).svc</code>,
where 1ST_COMP_NAME is the 1st component that provide <code>ClusterDefinition.spec.componentDefs[].service</code> attribute;</li>
<li><code>$(SVC_FQDN)</code> service FQDN placeholder, value pattern is <code>$(CLUSTER_NAME)-$(1ST_COMP_NAME).$(NAMESPACE).svc</code>,
where 1ST_COMP_NAME is the 1st component that provide <code>ClusterDefinition.spec.componentDefs[].service</code> attribute;</li>
<li><code>$(SVC_PORT_&#123;PORT-NAME&#125;)</code> is ServicePort&rsquo;s port value with specified port name, i.e, a servicePort JSON struct:
<code>&#123;&quot;name&quot;: &quot;mysql&quot;, &quot;targetPort&quot;: &quot;mysqlContainerPort&quot;, &quot;port&quot;: 3306&#125;</code>, and <code>$(SVC_PORT_mysql)</code> in the
connection credential value is 3306.</li>
</ul>
</td>
</tr>
</table>
</td>
</tr>
<tr>
<td>
<code>status</code><br/>
<em>
<a href="#apps.kubeblocks.io/v1alpha1.ClusterDefinitionStatus">
ClusterDefinitionStatus
</a>
</em>
</td>
<td>
</td>
</tr>
</tbody>
</table>
<h3 id="apps.kubeblocks.io/v1alpha1.ClusterVersion">ClusterVersion
</h3>
<div>
<p>ClusterVersion is the Schema for the ClusterVersions API</p>
</div>
<table>
<thead>
<tr>
<th>Field</th>
<th>Description</th>
</tr>
</thead>
<tbody>
<tr>
<td>
<code>apiVersion</code><br/>
string</td>
<td>
<code>apps.kubeblocks.io/v1alpha1</code>
</td>
</tr>
<tr>
<td>
<code>kind</code><br/>
string
</td>
<td><code>ClusterVersion</code></td>
</tr>
<tr>
<td>
<code>metadata</code><br/>
<em>
<a href="https://kubernetes.io/docs/reference/generated/kubernetes-api/v1.25/#objectmeta-v1-meta">
Kubernetes meta/v1.ObjectMeta
</a>
</em>
</td>
<td>
Refer to the Kubernetes API documentation for the fields of the
<code>metadata</code> field.
</td>
</tr>
<tr>
<td>
<code>spec</code><br/>
<em>
<a href="#apps.kubeblocks.io/v1alpha1.ClusterVersionSpec">
ClusterVersionSpec
</a>
</em>
</td>
<td>
<br/>
<br/>
<table>
<tr>
<td>
<code>clusterDefinitionRef</code><br/>
<em>
string
</em>
</td>
<td>
<p>ref ClusterDefinition.</p>
</td>
</tr>
<tr>
<td>
<code>componentVersions</code><br/>
<em>
<a href="#apps.kubeblocks.io/v1alpha1.ClusterComponentVersion">
[]ClusterComponentVersion
</a>
</em>
</td>
<td>
<p>List of components&rsquo; containers versioning context, i.e., container image ID, container commands, args, and environments.</p>
</td>
</tr>
</table>
</td>
</tr>
<tr>
<td>
<code>status</code><br/>
<em>
<a href="#apps.kubeblocks.io/v1alpha1.ClusterVersionStatus">
ClusterVersionStatus
</a>
</em>
</td>
<td>
</td>
</tr>
</tbody>
</table>
<h3 id="apps.kubeblocks.io/v1alpha1.Component">Component
</h3>
<div>
<p>Component is the Schema for the components API</p>
</div>
<table>
<thead>
<tr>
<th>Field</th>
<th>Description</th>
</tr>
</thead>
<tbody>
<tr>
<td>
<code>apiVersion</code><br/>
string</td>
<td>
<code>apps.kubeblocks.io/v1alpha1</code>
</td>
</tr>
<tr>
<td>
<code>kind</code><br/>
string
</td>
<td><code>Component</code></td>
</tr>
<tr>
<td>
<code>metadata</code><br/>
<em>
<a href="https://kubernetes.io/docs/reference/generated/kubernetes-api/v1.25/#objectmeta-v1-meta">
Kubernetes meta/v1.ObjectMeta
</a>
</em>
</td>
<td>
Refer to the Kubernetes API documentation for the fields of the
<code>metadata</code> field.
</td>
</tr>
<tr>
<td>
<code>spec</code><br/>
<em>
<a href="#apps.kubeblocks.io/v1alpha1.ComponentSpec">
ComponentSpec
</a>
</em>
</td>
<td>
<br/>
<br/>
<table>
<tr>
<td>
<code>compDef</code><br/>
<em>
string
</em>
</td>
<td>
<p>compDef is the name of the referenced componentDefinition.</p>
</td>
</tr>
<tr>
<td>
<code>classDefRef</code><br/>
<em>
<a href="#apps.kubeblocks.io/v1alpha1.ClassDefRef">
ClassDefRef
</a>
</em>
</td>
<td>
<em>(Optional)</em>
<p>classDefRef references the class defined in ComponentClassDefinition.</p>
</td>
</tr>
<tr>
<td>
<code>serviceRefs</code><br/>
<em>
<a href="#apps.kubeblocks.io/v1alpha1.ServiceRef">
[]ServiceRef
</a>
</em>
</td>
<td>
<em>(Optional)</em>
<p>serviceRefs define service references for the current component. Based on the referenced services, they can be categorized into two types:</p>
<ul>
<li>Service provided by external sources: These services are provided by external sources and are not managed by KubeBlocks. They can be Kubernetes-based or non-Kubernetes services. For external services, you need to provide an additional ServiceDescriptor object to establish the service binding.</li>
<li>Service provided by other KubeBlocks clusters: These services are provided by other KubeBlocks clusters. You can bind to these services by specifying the name of the hosting cluster.</li>
</ul>
<p>Each type of service reference requires specific configurations and bindings to establish the connection and interaction with the respective services.
It should be noted that the ServiceRef has cluster-level semantic consistency, meaning that within the same Cluster, service references with the same ServiceRef.Name are considered to be the same service. It is only allowed to bind to the same Cluster or ServiceDescriptor.</p>
</td>
</tr>
<tr>
<td>
<code>resources</code><br/>
<em>
<a href="https://kubernetes.io/docs/reference/generated/kubernetes-api/v1.25/#resourcerequirements-v1-core">
Kubernetes core/v1.ResourceRequirements
</a>
</em>
</td>
<td>
<em>(Optional)</em>
<p>Resources requests and limits of workload.</p>
</td>
</tr>
<tr>
<td>
<code>volumeClaimTemplates</code><br/>
<em>
<a href="#apps.kubeblocks.io/v1alpha1.ClusterComponentVolumeClaimTemplate">
[]ClusterComponentVolumeClaimTemplate
</a>
</em>
</td>
<td>
<em>(Optional)</em>
<p>VolumeClaimTemplates information for statefulset.spec.volumeClaimTemplates.</p>
</td>
</tr>
<tr>
<td>
<code>replicas</code><br/>
<em>
int32
</em>
</td>
<td>
<p>Replicas specifies the desired number of replicas for the component&rsquo;s workload.</p>
</td>
</tr>
<tr>
<td>
<code>configs</code><br/>
<em>
<a href="#apps.kubeblocks.io/v1alpha1.ComponentConfigSpec">
[]ComponentConfigSpec
</a>
</em>
</td>
<td>
<em>(Optional)</em>
</td>
</tr>
<tr>
<td>
<code>monitor</code><br/>
<em>
bool
</em>
</td>
<td>
<em>(Optional)</em>
<p>monitor is a switch to enable monitoring and is set as false by default.
KubeBlocks provides an extension mechanism to support component level monitoring,
which will scrape metrics auto or manually from servers in component and export
metrics to Time Series Database.</p>
</td>
</tr>
<tr>
<td>
<code>enabledLogs</code><br/>
<em>
[]string
</em>
</td>
<td>
<em>(Optional)</em>
<p>enabledLogs indicates which log file takes effect in the database cluster,
element is the log type which is defined in ComponentDefinition logConfig.name.</p>
</td>
</tr>
<tr>
<td>
<code>serviceAccountName</code><br/>
<em>
string
</em>
</td>
<td>
<em>(Optional)</em>
<p>serviceAccountName is the name of the ServiceAccount that running component depends on.</p>
</td>
</tr>
<tr>
<td>
<code>affinity</code><br/>
<em>
<a href="#apps.kubeblocks.io/v1alpha1.Affinity">
Affinity
</a>
</em>
</td>
<td>
<em>(Optional)</em>
<p>Affinity specifies the scheduling constraints for the component&rsquo;s workload.
If specified, it will override the cluster-wide affinity.</p>
</td>
</tr>
<tr>
<td>
<code>tolerations</code><br/>
<em>
<a href="https://kubernetes.io/docs/reference/generated/kubernetes-api/v1.25/#toleration-v1-core">
[]Kubernetes core/v1.Toleration
</a>
</em>
</td>
<td>
<em>(Optional)</em>
<p>Tolerations specify the tolerations for the component&rsquo;s workload.
If specified, they will override the cluster-wide toleration settings.</p>
</td>
</tr>
<tr>
<td>
<code>tlsConfig</code><br/>
<em>
<a href="#apps.kubeblocks.io/v1alpha1.TLSConfig">
TLSConfig
</a>
</em>
</td>
<td>
<em>(Optional)</em>
</td>
</tr>
<tr>
<td>
<code>rsmTransformPolicy</code><br/>
<em>
<a href="#workloads.kubeblocks.io/v1alpha1.RsmTransformPolicy">
RsmTransformPolicy
</a>
</em>
</td>
<td>
<em>(Optional)</em>
<p>RsmTransformPolicy defines the policy generate sts using rsm.
ToSts: rsm transform to statefulSet
ToPod: rsm transform to pods</p>
</td>
</tr>
<tr>
<td>
<code>nodes</code><br/>
<em>
<a href="https://pkg.go.dev/k8s.io/apimachinery/pkg/types#NodeName">
[]k8s.io/apimachinery/pkg/types.NodeName
</a>
</em>
</td>
<td>
<em>(Optional)</em>
<p>Nodes defines the list of nodes that pods can schedule
If the RsmTransformPolicy is specified as OneToMul,the list of nodes will be used. If the list of nodes is empty,
no specific node will be assigned. However, if the list of node is filled, all pods will be evenly scheduled
across the nodes in the list.</p>
</td>
</tr>
<tr>
<td>
<code>instances</code><br/>
<em>
[]string
</em>
</td>
<td>
<em>(Optional)</em>
<p>Instances defines the list of instance to be deleted priorly</p>
</td>
</tr>
</table>
</td>
</tr>
<tr>
<td>
<code>status</code><br/>
<em>
<a href="#apps.kubeblocks.io/v1alpha1.ComponentStatus">
ComponentStatus
</a>
</em>
</td>
<td>
</td>
</tr>
</tbody>
</table>
<h3 id="apps.kubeblocks.io/v1alpha1.ComponentClassDefinition">ComponentClassDefinition
</h3>
<div>
<p>ComponentClassDefinition is the Schema for the componentclassdefinitions API</p>
</div>
<table>
<thead>
<tr>
<th>Field</th>
<th>Description</th>
</tr>
</thead>
<tbody>
<tr>
<td>
<code>apiVersion</code><br/>
string</td>
<td>
<code>apps.kubeblocks.io/v1alpha1</code>
</td>
</tr>
<tr>
<td>
<code>kind</code><br/>
string
</td>
<td><code>ComponentClassDefinition</code></td>
</tr>
<tr>
<td>
<code>metadata</code><br/>
<em>
<a href="https://kubernetes.io/docs/reference/generated/kubernetes-api/v1.25/#objectmeta-v1-meta">
Kubernetes meta/v1.ObjectMeta
</a>
</em>
</td>
<td>
Refer to the Kubernetes API documentation for the fields of the
<code>metadata</code> field.
</td>
</tr>
<tr>
<td>
<code>spec</code><br/>
<em>
<a href="#apps.kubeblocks.io/v1alpha1.ComponentClassDefinitionSpec">
ComponentClassDefinitionSpec
</a>
</em>
</td>
<td>
<br/>
<br/>
<table>
<tr>
<td>
<code>groups</code><br/>
<em>
<a href="#apps.kubeblocks.io/v1alpha1.ComponentClassGroup">
[]ComponentClassGroup
</a>
</em>
</td>
<td>
<em>(Optional)</em>
<p>group defines a list of class series that conform to the same constraint.</p>
</td>
</tr>
</table>
</td>
</tr>
<tr>
<td>
<code>status</code><br/>
<em>
<a href="#apps.kubeblocks.io/v1alpha1.ComponentClassDefinitionStatus">
ComponentClassDefinitionStatus
</a>
</em>
</td>
<td>
</td>
</tr>
</tbody>
</table>
<h3 id="apps.kubeblocks.io/v1alpha1.ComponentDefinition">ComponentDefinition
</h3>
<div>
<p>ComponentDefinition is the Schema for the componentdefinitions API</p>
</div>
<table>
<thead>
<tr>
<th>Field</th>
<th>Description</th>
</tr>
</thead>
<tbody>
<tr>
<td>
<code>apiVersion</code><br/>
string</td>
<td>
<code>apps.kubeblocks.io/v1alpha1</code>
</td>
</tr>
<tr>
<td>
<code>kind</code><br/>
string
</td>
<td><code>ComponentDefinition</code></td>
</tr>
<tr>
<td>
<code>metadata</code><br/>
<em>
<a href="https://kubernetes.io/docs/reference/generated/kubernetes-api/v1.25/#objectmeta-v1-meta">
Kubernetes meta/v1.ObjectMeta
</a>
</em>
</td>
<td>
Refer to the Kubernetes API documentation for the fields of the
<code>metadata</code> field.
</td>
</tr>
<tr>
<td>
<code>spec</code><br/>
<em>
<a href="#apps.kubeblocks.io/v1alpha1.ComponentDefinitionSpec">
ComponentDefinitionSpec
</a>
</em>
</td>
<td>
<br/>
<br/>
<table>
<tr>
<td>
<code>provider</code><br/>
<em>
string
</em>
</td>
<td>
<em>(Optional)</em>
<p>Provider is the name of the component provider.</p>
</td>
</tr>
<tr>
<td>
<code>description</code><br/>
<em>
string
</em>
</td>
<td>
<em>(Optional)</em>
<p>Description is a brief description of the component.</p>
</td>
</tr>
<tr>
<td>
<code>serviceKind</code><br/>
<em>
string
</em>
</td>
<td>
<em>(Optional)</em>
<p>ServiceKind defines what kind of well-known service that the component provides (e.g., MySQL, Redis, ETCD, case insensitive).
Cannot be updated.</p>
</td>
</tr>
<tr>
<td>
<code>serviceVersion</code><br/>
<em>
string
</em>
</td>
<td>
<em>(Optional)</em>
<p>ServiceVersion defines the version of the well-known service that the component provides.
Cannot be updated.</p>
</td>
</tr>
<tr>
<td>
<code>runtime</code><br/>
<em>
<a href="https://kubernetes.io/docs/reference/generated/kubernetes-api/v1.25/#podspec-v1-core">
Kubernetes core/v1.PodSpec
</a>
</em>
</td>
<td>
<p>Runtime defines primarily runtime information for the component, including:</p>
<ul>
<li>Init containers</li>
<li>Containers
<ul>
<li>Image</li>
<li>Commands</li>
<li>Args</li>
<li>Envs</li>
<li>Mounts</li>
<li>Ports</li>
<li>Security context</li>
<li>Probes</li>
<li>Lifecycle</li>
</ul></li>
<li>Volumes</li>
</ul>
<p>CPU and memory resource limits, as well as scheduling settings (affinity, toleration, priority), should not be configured within this structure.
Cannot be updated.</p>
</td>
</tr>
<tr>
<td>
<code>vars</code><br/>
<em>
<a href="#apps.kubeblocks.io/v1alpha1.EnvVar">
[]EnvVar
</a>
</em>
</td>
<td>
<em>(Optional)</em>
<p>Vars represents user-defined variables.</p>
<p>These variables can be utilized as environment variables for Pods and Actions, or to render the templates of config and script.
When used as environment variables, these variables are placed in front of the environment variables declared in the Pod.
Cannot be updated.</p>
</td>
</tr>
<tr>
<td>
<code>volumes</code><br/>
<em>
<a href="#apps.kubeblocks.io/v1alpha1.ComponentVolume">
[]ComponentVolume
</a>
</em>
</td>
<td>
<em>(Optional)</em>
<p>Volumes defines the persistent volumes needed by the component.
The users are responsible for providing these volumes when creating a component instance.
Cannot be updated.</p>
</td>
</tr>
<tr>
<td>
<code>services</code><br/>
<em>
<a href="#apps.kubeblocks.io/v1alpha1.ComponentService">
[]ComponentService
</a>
</em>
</td>
<td>
<em>(Optional)</em>
<p>Services defines endpoints that can be used to access the component service to manage the component.</p>
<p>In addition, a reserved headless service will be created by default, with the name pattern <code>&#123;clusterName&#125;-&#123;componentName&#125;-headless</code>.
Cannot be updated.</p>
</td>
</tr>
<tr>
<td>
<code>configs</code><br/>
<em>
<a href="#apps.kubeblocks.io/v1alpha1.ComponentConfigSpec">
[]ComponentConfigSpec
</a>
</em>
</td>
<td>
<em>(Optional)</em>
<p>The configs field provided by provider, and
finally this configTemplateRefs will be rendered into the user&rsquo;s own configuration file according to the user&rsquo;s cluster.
Cannot be updated.</p>
</td>
</tr>
<tr>
<td>
<code>logConfigs</code><br/>
<em>
<a href="#apps.kubeblocks.io/v1alpha1.LogConfig">
[]LogConfig
</a>
</em>
</td>
<td>
<em>(Optional)</em>
<p>LogConfigs is detail log file config which provided by provider.
Cannot be updated.</p>
</td>
</tr>
<tr>
<td>
<code>monitor</code><br/>
<em>
<a href="#apps.kubeblocks.io/v1alpha1.MonitorConfig">
MonitorConfig
</a>
</em>
</td>
<td>
<em>(Optional)</em>
<p>Monitor is monitoring config which provided by provider.
Cannot be updated.</p>
</td>
</tr>
<tr>
<td>
<code>scripts</code><br/>
<em>
<a href="#apps.kubeblocks.io/v1alpha1.ComponentTemplateSpec">
[]ComponentTemplateSpec
</a>
</em>
</td>
<td>
<em>(Optional)</em>
<p>The scripts field provided by provider, and
finally this configTemplateRefs will be rendered into the user&rsquo;s own configuration file according to the user&rsquo;s cluster.
Cannot be updated.</p>
</td>
</tr>
<tr>
<td>
<code>policyRules</code><br/>
<em>
<a href="https://kubernetes.io/docs/reference/generated/kubernetes-api/v1.25/#policyrule-v1-rbac">
[]Kubernetes rbac/v1.PolicyRule
</a>
</em>
</td>
<td>
<em>(Optional)</em>
<p>PolicyRules defines the namespaced policy rules required by the component.
If any rule application fails (e.g., due to lack of permissions), the provisioning of the component instance will also fail.
Cannot be updated.</p>
</td>
</tr>
<tr>
<td>
<code>labels</code><br/>
<em>
map[string]string
</em>
</td>
<td>
<em>(Optional)</em>
<p>Labels defines static labels that will be patched to all k8s resources created for the component.
If a label key conflicts with any other system labels or user-specified labels, it will be silently ignored.
Cannot be updated.</p>
</td>
</tr>
<tr>
<td>
<code>replicasLimit</code><br/>
<em>
<a href="#apps.kubeblocks.io/v1alpha1.ReplicasLimit">
ReplicasLimit
</a>
</em>
</td>
<td>
<em>(Optional)</em>
<p>ReplicasLimit defines the limit of valid replicas supported.
Cannot be updated.</p>
</td>
</tr>
<tr>
<td>
<code>systemAccounts</code><br/>
<em>
<a href="#apps.kubeblocks.io/v1alpha1.SystemAccount">
[]SystemAccount
</a>
</em>
</td>
<td>
<em>(Optional)</em>
<p>SystemAccounts defines the pre-defined system accounts required to manage the component.
Cannot be updated.</p>
</td>
</tr>
<tr>
<td>
<code>updateStrategy</code><br/>
<em>
<a href="#apps.kubeblocks.io/v1alpha1.UpdateStrategy">
UpdateStrategy
</a>
</em>
</td>
<td>
<em>(Optional)</em>
<p>UpdateStrategy defines the strategy for updating the component instance.
Cannot be updated.</p>
</td>
</tr>
<tr>
<td>
<code>roles</code><br/>
<em>
<a href="#apps.kubeblocks.io/v1alpha1.ReplicaRole">
[]ReplicaRole
</a>
</em>
</td>
<td>
<em>(Optional)</em>
<p>Roles defines all the roles that the component can assume.
Cannot be updated.</p>
</td>
</tr>
<tr>
<td>
<code>roleArbitrator</code><br/>
<em>
<a href="#apps.kubeblocks.io/v1alpha1.RoleArbitrator">
RoleArbitrator
</a>
</em>
</td>
<td>
<em>(Optional)</em>
<p>RoleArbitrator defines the strategy for electing the component&rsquo;s active role.
Cannot be updated.</p>
</td>
</tr>
<tr>
<td>
<code>lifecycleActions</code><br/>
<em>
<a href="#apps.kubeblocks.io/v1alpha1.ComponentLifecycleActions">
ComponentLifecycleActions
</a>
</em>
</td>
<td>
<em>(Optional)</em>
<p>LifecycleActions defines the operational actions that needed to interoperate with the component
service and processes for lifecycle management.
Cannot be updated.</p>
</td>
</tr>
<tr>
<td>
<code>serviceRefDeclarations</code><br/>
<em>
<a href="#apps.kubeblocks.io/v1alpha1.ServiceRefDeclaration">
[]ServiceRefDeclaration
</a>
</em>
</td>
<td>
<em>(Optional)</em>
<p>ServiceRefDeclarations is used to declare the service reference of the current component.
Cannot be updated.</p>
</td>
</tr>
<tr>
<td>
<code>minReadySeconds</code><br/>
<em>
int32
</em>
</td>
<td>
<em>(Optional)</em>
<p>Minimum number of seconds for which a newly created pod should be ready
without any of its container crashing for it to be considered available.
Defaults to 0 (pod will be considered available as soon as it is ready)</p>
</td>
</tr>
</table>
</td>
</tr>
<tr>
<td>
<code>status</code><br/>
<em>
<a href="#apps.kubeblocks.io/v1alpha1.ComponentDefinitionStatus">
ComponentDefinitionStatus
</a>
</em>
</td>
<td>
</td>
</tr>
</tbody>
</table>
<h3 id="apps.kubeblocks.io/v1alpha1.ComponentResourceConstraint">ComponentResourceConstraint
</h3>
<div>
<p>ComponentResourceConstraint is the Schema for the componentresourceconstraints API</p>
</div>
<table>
<thead>
<tr>
<th>Field</th>
<th>Description</th>
</tr>
</thead>
<tbody>
<tr>
<td>
<code>apiVersion</code><br/>
string</td>
<td>
<code>apps.kubeblocks.io/v1alpha1</code>
</td>
</tr>
<tr>
<td>
<code>kind</code><br/>
string
</td>
<td><code>ComponentResourceConstraint</code></td>
</tr>
<tr>
<td>
<code>metadata</code><br/>
<em>
<a href="https://kubernetes.io/docs/reference/generated/kubernetes-api/v1.25/#objectmeta-v1-meta">
Kubernetes meta/v1.ObjectMeta
</a>
</em>
</td>
<td>
Refer to the Kubernetes API documentation for the fields of the
<code>metadata</code> field.
</td>
</tr>
<tr>
<td>
<code>spec</code><br/>
<em>
<a href="#apps.kubeblocks.io/v1alpha1.ComponentResourceConstraintSpec">
ComponentResourceConstraintSpec
</a>
</em>
</td>
<td>
<br/>
<br/>
<table>
<tr>
<td>
<code>rules</code><br/>
<em>
<a href="#apps.kubeblocks.io/v1alpha1.ResourceConstraintRule">
[]ResourceConstraintRule
</a>
</em>
</td>
<td>
<p>Component resource constraint rules.</p>
</td>
</tr>
<tr>
<td>
<code>selector</code><br/>
<em>
<a href="#apps.kubeblocks.io/v1alpha1.ClusterResourceConstraintSelector">
[]ClusterResourceConstraintSelector
</a>
</em>
</td>
<td>
<em>(Optional)</em>
<p>selector is used to bind the resource constraint to cluster definitions based on ClusterDefinition API.</p>
</td>
</tr>
<tr>
<td>
<code>componentSelector</code><br/>
<em>
<a href="#apps.kubeblocks.io/v1alpha1.ComponentResourceConstraintSelector">
[]ComponentResourceConstraintSelector
</a>
</em>
</td>
<td>
<em>(Optional)</em>
<p>componentSelector is used to bind the resource constraint to components based on ComponentDefinition API.</p>
</td>
</tr>
</table>
</td>
</tr>
</tbody>
</table>
<h3 id="apps.kubeblocks.io/v1alpha1.ConfigConstraint">ConfigConstraint
</h3>
<div>
<p>ConfigConstraint is the Schema for the configconstraint API</p>
</div>
<table>
<thead>
<tr>
<th>Field</th>
<th>Description</th>
</tr>
</thead>
<tbody>
<tr>
<td>
<code>apiVersion</code><br/>
string</td>
<td>
<code>apps.kubeblocks.io/v1alpha1</code>
</td>
</tr>
<tr>
<td>
<code>kind</code><br/>
string
</td>
<td><code>ConfigConstraint</code></td>
</tr>
<tr>
<td>
<code>metadata</code><br/>
<em>
<a href="https://kubernetes.io/docs/reference/generated/kubernetes-api/v1.25/#objectmeta-v1-meta">
Kubernetes meta/v1.ObjectMeta
</a>
</em>
</td>
<td>
Refer to the Kubernetes API documentation for the fields of the
<code>metadata</code> field.
</td>
</tr>
<tr>
<td>
<code>spec</code><br/>
<em>
<a href="#apps.kubeblocks.io/v1alpha1.ConfigConstraintSpec">
ConfigConstraintSpec
</a>
</em>
</td>
<td>
<br/>
<br/>
<table>
<tr>
<td>
<code>reloadOptions</code><br/>
<em>
<a href="#apps.kubeblocks.io/v1alpha1.ReloadOptions">
ReloadOptions
</a>
</em>
</td>
<td>
<em>(Optional)</em>
<p>reloadOptions indicates whether the process supports reload.</p>
<p>if set, the controller will determine the behavior of the engine instance based on the configuration templates,
restart or reload depending on whether any parameters in the StaticParameters have been modified.</p>
</td>
</tr>
<tr>
<td>
<code>toolsImageSpec</code><br/>
<em>
<a href="#apps.kubeblocks.io/v1alpha1.ToolsImageSpec">
ToolsImageSpec
</a>
</em>
</td>
<td>
<em>(Optional)</em>
<p>toolConfig used to config init container.</p>
</td>
</tr>
<tr>
<td>
<code>downwardAPIOptions</code><br/>
<em>
<a href="#apps.kubeblocks.io/v1alpha1.DownwardAPIOption">
[]DownwardAPIOption
</a>
</em>
</td>
<td>
<em>(Optional)</em>
<p>downwardAPIOptions is used to watch pod fields.</p>
</td>
</tr>
<tr>
<td>
<code>scriptConfigs</code><br/>
<em>
<a href="#apps.kubeblocks.io/v1alpha1.ScriptConfig">
[]ScriptConfig
</a>
</em>
</td>
<td>
<em>(Optional)</em>
<p>scriptConfigs, list of ScriptConfig, witch these scripts can be used by volume trigger,downward trigger, or tool image</p>
</td>
</tr>
<tr>
<td>
<code>cfgSchemaTopLevelName</code><br/>
<em>
string
</em>
</td>
<td>
<em>(Optional)</em>
<p>cfgSchemaTopLevelName is cue type name, which generates openapi schema.</p>
</td>
</tr>
<tr>
<td>
<code>configurationSchema</code><br/>
<em>
<a href="#apps.kubeblocks.io/v1alpha1.CustomParametersValidation">
CustomParametersValidation
</a>
</em>
</td>
<td>
<em>(Optional)</em>
<p>configurationSchema imposes restrictions on database parameter&rsquo;s rule.</p>
</td>
</tr>
<tr>
<td>
<code>staticParameters</code><br/>
<em>
[]string
</em>
</td>
<td>
<em>(Optional)</em>
<p>staticParameters, list of StaticParameter, modifications of them trigger a process restart.</p>
</td>
</tr>
<tr>
<td>
<code>dynamicParameters</code><br/>
<em>
[]string
</em>
</td>
<td>
<em>(Optional)</em>
<p>dynamicParameters, list of DynamicParameter, modifications of them trigger a config dynamic reload without process restart.</p>
</td>
</tr>
<tr>
<td>
<code>immutableParameters</code><br/>
<em>
[]string
</em>
</td>
<td>
<em>(Optional)</em>
<p>immutableParameters describes parameters that prohibit user from modification.</p>
</td>
</tr>
<tr>
<td>
<code>selector</code><br/>
<em>
<a href="https://kubernetes.io/docs/reference/generated/kubernetes-api/v1.25/#labelselector-v1-meta">
Kubernetes meta/v1.LabelSelector
</a>
</em>
</td>
<td>
<p>selector is used to match the label on the pod,
for example, a pod of the primary is match on the patroni cluster.</p>
</td>
</tr>
<tr>
<td>
<code>formatterConfig</code><br/>
<em>
<a href="#apps.kubeblocks.io/v1alpha1.FormatterConfig">
FormatterConfig
</a>
</em>
</td>
<td>
<p>formatterConfig describes the format of the configuration file, the controller will:</p>
<ol>
<li>parses configuration file</li>
<li>analyzes the modified parameters</li>
<li>applies corresponding policies.</li>
</ol>
</td>
</tr>
</table>
</td>
</tr>
<tr>
<td>
<code>status</code><br/>
<em>
<a href="#apps.kubeblocks.io/v1alpha1.ConfigConstraintStatus">
ConfigConstraintStatus
</a>
</em>
</td>
<td>
</td>
</tr>
</tbody>
</table>
<h3 id="apps.kubeblocks.io/v1alpha1.Configuration">Configuration
</h3>
<div>
<p>Configuration is the Schema for the configurations API</p>
</div>
<table>
<thead>
<tr>
<th>Field</th>
<th>Description</th>
</tr>
</thead>
<tbody>
<tr>
<td>
<code>apiVersion</code><br/>
string</td>
<td>
<code>apps.kubeblocks.io/v1alpha1</code>
</td>
</tr>
<tr>
<td>
<code>kind</code><br/>
string
</td>
<td><code>Configuration</code></td>
</tr>
<tr>
<td>
<code>metadata</code><br/>
<em>
<a href="https://kubernetes.io/docs/reference/generated/kubernetes-api/v1.25/#objectmeta-v1-meta">
Kubernetes meta/v1.ObjectMeta
</a>
</em>
</td>
<td>
Refer to the Kubernetes API documentation for the fields of the
<code>metadata</code> field.
</td>
</tr>
<tr>
<td>
<code>spec</code><br/>
<em>
<a href="#apps.kubeblocks.io/v1alpha1.ConfigurationSpec">
ConfigurationSpec
</a>
</em>
</td>
<td>
<br/>
<br/>
<table>
<tr>
<td>
<code>clusterRef</code><br/>
<em>
string
</em>
</td>
<td>
<p>clusterRef references Cluster name.</p>
</td>
</tr>
<tr>
<td>
<code>componentName</code><br/>
<em>
string
</em>
</td>
<td>
<p>componentName is cluster component name.</p>
</td>
</tr>
<tr>
<td>
<code>configItemDetails</code><br/>
<em>
<a href="#apps.kubeblocks.io/v1alpha1.ConfigurationItemDetail">
[]ConfigurationItemDetail
</a>
</em>
</td>
<td>
<em>(Optional)</em>
<p>customConfigurationItems describes user-defined config template.</p>
</td>
</tr>
</table>
</td>
</tr>
<tr>
<td>
<code>status</code><br/>
<em>
<a href="#apps.kubeblocks.io/v1alpha1.ConfigurationStatus">
ConfigurationStatus
</a>
</em>
</td>
<td>
</td>
</tr>
</tbody>
</table>
<h3 id="apps.kubeblocks.io/v1alpha1.OpsDefinition">OpsDefinition
</h3>
<div>
<p>OpsDefinition is the Schema for the opsdefinitions API</p>
</div>
<table>
<thead>
<tr>
<th>Field</th>
<th>Description</th>
</tr>
</thead>
<tbody>
<tr>
<td>
<code>apiVersion</code><br/>
string</td>
<td>
<code>apps.kubeblocks.io/v1alpha1</code>
</td>
</tr>
<tr>
<td>
<code>kind</code><br/>
string
</td>
<td><code>OpsDefinition</code></td>
</tr>
<tr>
<td>
<code>metadata</code><br/>
<em>
<a href="https://kubernetes.io/docs/reference/generated/kubernetes-api/v1.25/#objectmeta-v1-meta">
Kubernetes meta/v1.ObjectMeta
</a>
</em>
</td>
<td>
Refer to the Kubernetes API documentation for the fields of the
<code>metadata</code> field.
</td>
</tr>
<tr>
<td>
<code>spec</code><br/>
<em>
<a href="#apps.kubeblocks.io/v1alpha1.OpsDefinitionSpec">
OpsDefinitionSpec
</a>
</em>
</td>
<td>
<br/>
<br/>
<table>
<tr>
<td>
<code>componentDefinitionRefs</code><br/>
<em>
<a href="#apps.kubeblocks.io/v1alpha1.ComponentDefinitionRef">
[]ComponentDefinitionRef
</a>
</em>
</td>
<td>
<p>componentDefinitionRefs indicates which types of componentDefinitions are supported by the operation,
and can refer some vars of the componentDefinition.
if it is set, the component that does not meet the conditions will be intercepted.</p>
</td>
</tr>
<tr>
<td>
<code>varsRef</code><br/>
<em>
<a href="#apps.kubeblocks.io/v1alpha1.VarsRef">
VarsRef
</a>
</em>
</td>
<td>
<em>(Optional)</em>
<p>varsRef defines the envs that need to be referenced from the target component pod, and will inject to job&rsquo;s containers.</p>
</td>
</tr>
<tr>
<td>
<code>parametersSchema</code><br/>
<em>
<a href="#apps.kubeblocks.io/v1alpha1.ParametersSchema">
ParametersSchema
</a>
</em>
</td>
<td>
<em>(Optional)</em>
<p>parametersSchema describes the schema used for validation, pruning, and defaulting.</p>
</td>
</tr>
<tr>
<td>
<code>jobSpec</code><br/>
<em>
<a href="https://kubernetes.io/docs/reference/generated/kubernetes-api/v1.25/#jobspec-v1-batch">
Kubernetes batch/v1.JobSpec
</a>
</em>
</td>
<td>
<p>jobSpec describes the job spec for the operation.</p>
</td>
</tr>
<tr>
<td>
<code>preConditions</code><br/>
<em>
<a href="#apps.kubeblocks.io/v1alpha1.PreCondition">
[]PreCondition
</a>
</em>
</td>
<td>
<em>(Optional)</em>
<p>preCondition if it meets the requirements to run the job for the operation.</p>
</td>
</tr>
</table>
</td>
</tr>
<tr>
<td>
<code>status</code><br/>
<em>
<a href="#apps.kubeblocks.io/v1alpha1.OpsDefinitionStatus">
OpsDefinitionStatus
</a>
</em>
</td>
<td>
</td>
</tr>
</tbody>
</table>
<h3 id="apps.kubeblocks.io/v1alpha1.OpsRequest">OpsRequest
</h3>
<div>
<p>OpsRequest is the Schema for the opsrequests API</p>
</div>
<table>
<thead>
<tr>
<th>Field</th>
<th>Description</th>
</tr>
</thead>
<tbody>
<tr>
<td>
<code>apiVersion</code><br/>
string</td>
<td>
<code>apps.kubeblocks.io/v1alpha1</code>
</td>
</tr>
<tr>
<td>
<code>kind</code><br/>
string
</td>
<td><code>OpsRequest</code></td>
</tr>
<tr>
<td>
<code>metadata</code><br/>
<em>
<a href="https://kubernetes.io/docs/reference/generated/kubernetes-api/v1.25/#objectmeta-v1-meta">
Kubernetes meta/v1.ObjectMeta
</a>
</em>
</td>
<td>
Refer to the Kubernetes API documentation for the fields of the
<code>metadata</code> field.
</td>
</tr>
<tr>
<td>
<code>spec</code><br/>
<em>
<a href="#apps.kubeblocks.io/v1alpha1.OpsRequestSpec">
OpsRequestSpec
</a>
</em>
</td>
<td>
<br/>
<br/>
<table>
<tr>
<td>
<code>clusterRef</code><br/>
<em>
string
</em>
</td>
<td>
<p>clusterRef references cluster object.</p>
</td>
</tr>
<tr>
<td>
<code>cancel</code><br/>
<em>
bool
</em>
</td>
<td>
<em>(Optional)</em>
<p>cancel defines the action to cancel the <code>Pending/Creating/Running</code> opsRequest, supported types: <code>VerticalScaling/HorizontalScaling</code>.
once cancel is set to true, this opsRequest will be canceled and modifying this property again will not take effect.</p>
</td>
</tr>
<tr>
<td>
<code>type</code><br/>
<em>
<a href="#apps.kubeblocks.io/v1alpha1.OpsType">
OpsType
</a>
</em>
</td>
<td>
<p>type defines the operation type.</p>
</td>
</tr>
<tr>
<td>
<code>ttlSecondsAfterSucceed</code><br/>
<em>
int32
</em>
</td>
<td>
<em>(Optional)</em>
<p>ttlSecondsAfterSucceed OpsRequest will be deleted after TTLSecondsAfterSucceed second when OpsRequest.status.phase is Succeed.</p>
</td>
</tr>
<tr>
<td>
<code>upgrade</code><br/>
<em>
<a href="#apps.kubeblocks.io/v1alpha1.Upgrade">
Upgrade
</a>
</em>
</td>
<td>
<em>(Optional)</em>
<p>upgrade specifies the cluster version by specifying clusterVersionRef.</p>
</td>
</tr>
<tr>
<td>
<code>horizontalScaling</code><br/>
<em>
<a href="#apps.kubeblocks.io/v1alpha1.HorizontalScaling">
[]HorizontalScaling
</a>
</em>
</td>
<td>
<em>(Optional)</em>
<p>horizontalScaling defines what component need to horizontal scale the specified replicas.</p>
</td>
</tr>
<tr>
<td>
<code>volumeExpansion</code><br/>
<em>
<a href="#apps.kubeblocks.io/v1alpha1.VolumeExpansion">
[]VolumeExpansion
</a>
</em>
</td>
<td>
<em>(Optional)</em>
<p>volumeExpansion defines what component and volumeClaimTemplate need to expand the specified storage.</p>
</td>
</tr>
<tr>
<td>
<code>restart</code><br/>
<em>
<a href="#apps.kubeblocks.io/v1alpha1.ComponentOps">
[]ComponentOps
</a>
</em>
</td>
<td>
<em>(Optional)</em>
<p>restart the specified components.</p>
</td>
</tr>
<tr>
<td>
<code>switchover</code><br/>
<em>
<a href="#apps.kubeblocks.io/v1alpha1.Switchover">
[]Switchover
</a>
</em>
</td>
<td>
<em>(Optional)</em>
<p>switchover the specified components.</p>
</td>
</tr>
<tr>
<td>
<code>verticalScaling</code><br/>
<em>
<a href="#apps.kubeblocks.io/v1alpha1.VerticalScaling">
[]VerticalScaling
</a>
</em>
</td>
<td>
<em>(Optional)</em>
<p>verticalScaling defines what component need to vertical scale the specified compute resources.</p>
</td>
</tr>
<tr>
<td>
<code>reconfigure</code><br/>
<em>
<a href="#apps.kubeblocks.io/v1alpha1.Reconfigure">
Reconfigure
</a>
</em>
</td>
<td>
<em>(Optional)</em>
<p>reconfigure defines the variables that need to input when updating configuration.</p>
</td>
</tr>
<tr>
<td>
<code>reconfigures</code><br/>
<em>
<a href="#apps.kubeblocks.io/v1alpha1.Reconfigure">
[]Reconfigure
</a>
</em>
</td>
<td>
<em>(Optional)</em>
<p>reconfigure defines the variables that need to input when updating configuration.</p>
</td>
</tr>
<tr>
<td>
<code>expose</code><br/>
<em>
<a href="#apps.kubeblocks.io/v1alpha1.Expose">
[]Expose
</a>
</em>
</td>
<td>
<em>(Optional)</em>
<p>expose defines services the component needs to expose.</p>
</td>
</tr>
<tr>
<td>
<code>restoreFrom</code><br/>
<em>
<a href="#apps.kubeblocks.io/v1alpha1.RestoreFromSpec">
RestoreFromSpec
</a>
</em>
</td>
<td>
<em>(Optional)</em>
<p>cluster RestoreFrom backup or point in time</p>
</td>
</tr>
<tr>
<td>
<code>ttlSecondsBeforeAbort</code><br/>
<em>
int32
</em>
</td>
<td>
<em>(Optional)</em>
<p>ttlSecondsBeforeAbort OpsRequest will wait at most TTLSecondsBeforeAbort seconds for start-conditions to be met.
If not specified, the default value is 0, which means that the start-conditions must be met immediately.</p>
</td>
</tr>
<tr>
<td>
<code>scriptSpec</code><br/>
<em>
<a href="#apps.kubeblocks.io/v1alpha1.ScriptSpec">
ScriptSpec
</a>
</em>
</td>
<td>
<em>(Optional)</em>
<p>scriptSpec defines the script to be executed.</p>
</td>
</tr>
<tr>
<td>
<code>backupSpec</code><br/>
<em>
<a href="#apps.kubeblocks.io/v1alpha1.BackupSpec">
BackupSpec
</a>
</em>
</td>
<td>
<em>(Optional)</em>
<p>backupSpec defines how to backup the cluster.</p>
</td>
</tr>
<tr>
<td>
<code>restoreSpec</code><br/>
<em>
<a href="#apps.kubeblocks.io/v1alpha1.RestoreSpec">
RestoreSpec
</a>
</em>
</td>
<td>
<em>(Optional)</em>
<p>restoreSpec defines how to restore the cluster.
note that this restore operation will roll back cluster services.</p>
</td>
</tr>
<tr>
<td>
<code>customSpec</code><br/>
<em>
<a href="#apps.kubeblocks.io/v1alpha1.CustomOpsSpec">
CustomOpsSpec
</a>
</em>
</td>
<td>
</td>
</tr>
</table>
</td>
</tr>
<tr>
<td>
<code>status</code><br/>
<em>
<a href="#apps.kubeblocks.io/v1alpha1.OpsRequestStatus">
OpsRequestStatus
</a>
</em>
</td>
<td>
</td>
</tr>
</tbody>
</table>
<h3 id="apps.kubeblocks.io/v1alpha1.ServiceDescriptor">ServiceDescriptor
</h3>
<div>
<p>ServiceDescriptor is the Schema for the servicedescriptors API</p>
</div>
<table>
<thead>
<tr>
<th>Field</th>
<th>Description</th>
</tr>
</thead>
<tbody>
<tr>
<td>
<code>apiVersion</code><br/>
string</td>
<td>
<code>apps.kubeblocks.io/v1alpha1</code>
</td>
</tr>
<tr>
<td>
<code>kind</code><br/>
string
</td>
<td><code>ServiceDescriptor</code></td>
</tr>
<tr>
<td>
<code>metadata</code><br/>
<em>
<a href="https://kubernetes.io/docs/reference/generated/kubernetes-api/v1.25/#objectmeta-v1-meta">
Kubernetes meta/v1.ObjectMeta
</a>
</em>
</td>
<td>
Refer to the Kubernetes API documentation for the fields of the
<code>metadata</code> field.
</td>
</tr>
<tr>
<td>
<code>spec</code><br/>
<em>
<a href="#apps.kubeblocks.io/v1alpha1.ServiceDescriptorSpec">
ServiceDescriptorSpec
</a>
</em>
</td>
<td>
<br/>
<br/>
<table>
<tr>
<td>
<code>serviceKind</code><br/>
<em>
string
</em>
</td>
<td>
<p>service kind, indicating the type or nature of the service. It should be well-known application cluster type, e.g. &#123;mysql, redis, mongodb&#125;.
The serviceKind is case-insensitive and supports abbreviations for some well-known databases.
For example, both <code>zk</code> and <code>zookeeper</code> will be considered as a ZooKeeper cluster, and <code>pg</code>, <code>postgres</code>, <code>postgresql</code> will all be considered as a PostgreSQL cluster.</p>
</td>
</tr>
<tr>
<td>
<code>serviceVersion</code><br/>
<em>
string
</em>
</td>
<td>
<p>The version of the service reference.</p>
</td>
</tr>
<tr>
<td>
<code>endpoint</code><br/>
<em>
<a href="#apps.kubeblocks.io/v1alpha1.CredentialVar">
CredentialVar
</a>
</em>
</td>
<td>
<em>(Optional)</em>
<p>endpoint is the endpoint of the service connection credential.</p>
</td>
</tr>
<tr>
<td>
<code>auth</code><br/>
<em>
<a href="#apps.kubeblocks.io/v1alpha1.ConnectionCredentialAuth">
ConnectionCredentialAuth
</a>
</em>
</td>
<td>
<em>(Optional)</em>
<p>auth is the auth of the service connection credential.</p>
</td>
</tr>
<tr>
<td>
<code>port</code><br/>
<em>
<a href="#apps.kubeblocks.io/v1alpha1.CredentialVar">
CredentialVar
</a>
</em>
</td>
<td>
<em>(Optional)</em>
<p>port is the port of the service connection credential.</p>
</td>
</tr>
</table>
</td>
</tr>
<tr>
<td>
<code>status</code><br/>
<em>
<a href="#apps.kubeblocks.io/v1alpha1.ServiceDescriptorStatus">
ServiceDescriptorStatus
</a>
</em>
</td>
<td>
</td>
</tr>
</tbody>
</table>
<h3 id="apps.kubeblocks.io/v1alpha1.AccessMode">AccessMode
(<code>string</code> alias)</h3>
<p>
(<em>Appears on:</em><a href="#apps.kubeblocks.io/v1alpha1.ConsensusMember">ConsensusMember</a>)
</p>
<div>
<p>AccessMode defines SVC access mode enums.</p>
</div>
<table>
<thead>
<tr>
<th>Value</th>
<th>Description</th>
</tr>
</thead>
<tbody><tr><td><p>&#34;None&#34;</p></td>
<td></td>
</tr><tr><td><p>&#34;ReadWrite&#34;</p></td>
<td></td>
</tr><tr><td><p>&#34;Readonly&#34;</p></td>
<td></td>
</tr></tbody>
</table>
<h3 id="apps.kubeblocks.io/v1alpha1.AccountName">AccountName
(<code>string</code> alias)</h3>
<p>
(<em>Appears on:</em><a href="#apps.kubeblocks.io/v1alpha1.SystemAccountConfig">SystemAccountConfig</a>)
</p>
<div>
<p>AccountName defines system account names.</p>
</div>
<table>
<thead>
<tr>
<th>Value</th>
<th>Description</th>
</tr>
</thead>
<tbody><tr><td><p>&#34;kbadmin&#34;</p></td>
<td></td>
</tr><tr><td><p>&#34;kbdataprotection&#34;</p></td>
<td></td>
</tr><tr><td><p>&#34;kbmonitoring&#34;</p></td>
<td></td>
</tr><tr><td><p>&#34;kbprobe&#34;</p></td>
<td></td>
</tr><tr><td><p>&#34;kbreplicator&#34;</p></td>
<td></td>
</tr></tbody>
</table>
<h3 id="apps.kubeblocks.io/v1alpha1.Action">Action
</h3>
<p>
(<em>Appears on:</em><a href="#apps.kubeblocks.io/v1alpha1.ComponentSwitchover">ComponentSwitchover</a>, <a href="#apps.kubeblocks.io/v1alpha1.LifecycleActionHandler">LifecycleActionHandler</a>)
</p>
<div>
<p>Action defines an operational action that can be performed by a component instance.
There are some pre-defined environment variables that can be used when writing action commands, check @BuiltInVars for reference.</p>
<p>An action is considered successful if it returns 0 (or HTTP 200 for HTTP(s) actions). Any other return value or
HTTP status code is considered as a failure, and the action may be retried based on the configured retry policy.</p>
<ul>
<li>If an action exceeds the specified timeout duration, it will be terminated, and the action is considered failed.</li>
<li>If an action produces any data as output, it should be written to stdout (or included in the HTTP response payload for HTTP(s) actions).</li>
<li>If an action encounters any errors, error messages should be written to stderr (or included in the HTTP response payload with a non-200 HTTP status code).</li>
</ul>
</div>
<table>
<thead>
<tr>
<th>Field</th>
<th>Description</th>
</tr>
</thead>
<tbody>
<tr>
<td>
<code>image</code><br/>
<em>
string
</em>
</td>
<td>
<em>(Optional)</em>
<p>Image defines the container image to run the action.
Cannot be updated.</p>
</td>
</tr>
<tr>
<td>
<code>exec</code><br/>
<em>
<a href="#apps.kubeblocks.io/v1alpha1.ExecAction">
ExecAction
</a>
</em>
</td>
<td>
<em>(Optional)</em>
<p>Exec specifies the action to take.
Cannot be updated.</p>
</td>
</tr>
<tr>
<td>
<code>http</code><br/>
<em>
<a href="#apps.kubeblocks.io/v1alpha1.HTTPAction">
HTTPAction
</a>
</em>
</td>
<td>
<em>(Optional)</em>
<p>HTTP specifies the http request to perform.
Cannot be updated.</p>
</td>
</tr>
<tr>
<td>
<code>env</code><br/>
<em>
<a href="https://kubernetes.io/docs/reference/generated/kubernetes-api/v1.25/#envvar-v1-core">
[]Kubernetes core/v1.EnvVar
</a>
</em>
</td>
<td>
<em>(Optional)</em>
<p>List of environment variables to set in the container.
Cannot be updated.</p>
</td>
</tr>
<tr>
<td>
<code>targetPodSelector</code><br/>
<em>
<a href="#apps.kubeblocks.io/v1alpha1.TargetPodSelector">
TargetPodSelector
</a>
</em>
</td>
<td>
<em>(Optional)</em>
<p>TargetPodSelector defines the way that how to select the target Pod where the action will be performed,
if there may not have a target replica by default.
Cannot be updated.</p>
</td>
</tr>
<tr>
<td>
<code>matchingKey</code><br/>
<em>
string
</em>
</td>
<td>
<em>(Optional)</em>
<p>MatchingKey uses to select the target pod(s) actually.
If the selector is AnyReplica or AllReplicas, the matchingKey will be ignored.
If the selector is RoleSelector, any replica which has the same role with matchingKey will be chosen.
Cannot be updated.</p>
</td>
</tr>
<tr>
<td>
<code>container</code><br/>
<em>
string
</em>
</td>
<td>
<em>(Optional)</em>
<p>Container defines the name of the container within the target Pod where the action will be executed.
If specified, it must be one of container declared in @Runtime.
If not specified, the first container declared in @Runtime will be used.
Cannot be updated.</p>
</td>
</tr>
<tr>
<td>
<code>timeoutSeconds:omitempty</code><br/>
<em>
int32
</em>
</td>
<td>
<em>(Optional)</em>
<p>TimeoutSeconds defines the timeout duration for the action in seconds.
Cannot be updated.</p>
</td>
</tr>
<tr>
<td>
<code>retryPolicy</code><br/>
<em>
<a href="#apps.kubeblocks.io/v1alpha1.RetryPolicy">
RetryPolicy
</a>
</em>
</td>
<td>
<em>(Optional)</em>
<p>RetryPolicy defines the strategy for retrying the action in case of failure.
Cannot be updated.</p>
</td>
</tr>
<tr>
<td>
<code>preCondition</code><br/>
<em>
<a href="#apps.kubeblocks.io/v1alpha1.PreConditionType">
PreConditionType
</a>
</em>
</td>
<td>
<em>(Optional)</em>
<p>PreCondition defines the condition when the action will be executed.</p>
<ul>
<li>Immediately: The Action is executed immediately after the Component object is created,
without guaranteeing the availability of the Component and its underlying resources. only after the action is successfully executed will the Component&rsquo;s state turn to ready.</li>
<li>RuntimeReady: The Action is executed after the Component object is created and once all underlying Runtimes are ready.
only after the action is successfully executed will the Component&rsquo;s state turn to ready.</li>
<li>ComponentReady: The Action is executed after the Component object is created and once the Component is ready.
the execution process does not impact the state of the Component and the Cluster.</li>
<li>ClusterReady: The Action is executed after the Cluster object is created and once the Cluster is ready.</li>
</ul>
<p>the execution process does not impact the state of the Component and the Cluster.
Cannot be updated.</p>
</td>
</tr>
</tbody>
</table>
<h3 id="apps.kubeblocks.io/v1alpha1.Affinity">Affinity
</h3>
<p>
(<em>Appears on:</em><a href="#apps.kubeblocks.io/v1alpha1.ClusterComponentSpec">ClusterComponentSpec</a>, <a href="#apps.kubeblocks.io/v1alpha1.ClusterSpec">ClusterSpec</a>, <a href="#apps.kubeblocks.io/v1alpha1.ComponentSpec">ComponentSpec</a>)
</p>
<div>
</div>
<table>
<thead>
<tr>
<th>Field</th>
<th>Description</th>
</tr>
</thead>
<tbody>
<tr>
<td>
<code>podAntiAffinity</code><br/>
<em>
<a href="#apps.kubeblocks.io/v1alpha1.PodAntiAffinity">
PodAntiAffinity
</a>
</em>
</td>
<td>
<em>(Optional)</em>
<p>podAntiAffinity describes the anti-affinity level of pods within a component.
Preferred means try spread pods by <code>TopologyKeys</code>.
Required means must spread pods by <code>TopologyKeys</code>.</p>
</td>
</tr>
<tr>
<td>
<code>topologyKeys</code><br/>
<em>
[]string
</em>
</td>
<td>
<em>(Optional)</em>
<p>topologyKey is the key of node labels.
Nodes that have a label with this key and identical values are considered to be in the same topology.
It&rsquo;s used as the topology domain for pod anti-affinity and pod spread constraint.
Some well-known label keys, such as <code>kubernetes.io/hostname</code> and <code>topology.kubernetes.io/zone</code>
are often used as TopologyKey, as well as any other custom label key.</p>
</td>
</tr>
<tr>
<td>
<code>nodeLabels</code><br/>
<em>
map[string]string
</em>
</td>
<td>
<em>(Optional)</em>
<p>nodeLabels describes that pods must be scheduled to the nodes with the specified node labels.</p>
</td>
</tr>
<tr>
<td>
<code>tenancy</code><br/>
<em>
<a href="#apps.kubeblocks.io/v1alpha1.TenancyType">
TenancyType
</a>
</em>
</td>
<td>
<em>(Optional)</em>
<p>tenancy describes how pods are distributed across node.
SharedNode means multiple pods may share the same node.
DedicatedNode means each pod runs on their own dedicated node.</p>
</td>
</tr>
</tbody>
</table>
<h3 id="apps.kubeblocks.io/v1alpha1.AutoTrigger">AutoTrigger
</h3>
<p>
(<em>Appears on:</em><a href="#apps.kubeblocks.io/v1alpha1.ReloadOptions">ReloadOptions</a>)
</p>
<div>
</div>
<table>
<thead>
<tr>
<th>Field</th>
<th>Description</th>
</tr>
</thead>
<tbody>
<tr>
<td>
<code>processName</code><br/>
<em>
string
</em>
</td>
<td>
<em>(Optional)</em>
<p>processName is process name</p>
</td>
</tr>
</tbody>
</table>
<h3 id="apps.kubeblocks.io/v1alpha1.AvailabilityPolicyType">AvailabilityPolicyType
(<code>string</code> alias)</h3>
<p>
(<em>Appears on:</em><a href="#apps.kubeblocks.io/v1alpha1.ClusterSpec">ClusterSpec</a>)
</p>
<div>
<p>AvailabilityPolicyType for cluster affinity policy.</p>
</div>
<table>
<thead>
<tr>
<th>Value</th>
<th>Description</th>
</tr>
</thead>
<tbody><tr><td><p>&#34;node&#34;</p></td>
<td></td>
</tr><tr><td><p>&#34;none&#34;</p></td>
<td></td>
</tr><tr><td><p>&#34;zone&#34;</p></td>
<td></td>
</tr></tbody>
</table>
<h3 id="apps.kubeblocks.io/v1alpha1.BackupMethod">BackupMethod
</h3>
<p>
(<em>Appears on:</em><a href="#apps.kubeblocks.io/v1alpha1.BackupPolicy">BackupPolicy</a>)
</p>
<div>
</div>
<table>
<thead>
<tr>
<th>Field</th>
<th>Description</th>
</tr>
</thead>
<tbody>
<tr>
<td>
<code>BackupMethod</code><br/>
<em>
github.com/apecloud/kubeblocks/apis/dataprotection/v1alpha1.BackupMethod
</em>
</td>
<td>
<p>
(Members of <code>BackupMethod</code> are embedded into this type.)
</p>
<p>Method for backup</p><br />
</td>
</tr>
<tr>
<td>
<code>target</code><br/>
<em>
<a href="#apps.kubeblocks.io/v1alpha1.TargetInstance">
TargetInstance
</a>
</em>
</td>
<td>
<em>(Optional)</em>
<<<<<<< HEAD
<p>Specifies the instance where the backup will be stored.</p><br />
=======
<p>target instance for backup.</p>
>>>>>>> ce2f5fa8
</td>
</tr>
<tr>
<td>
<code>envMapping</code><br/>
<em>
<a href="#apps.kubeblocks.io/v1alpha1.EnvMappingVar">
[]EnvMappingVar
</a>
</em>
</td>
<td>
<em>(Optional)</em>
<<<<<<< HEAD
<p>Defines the mapping between the environment variables of the cluster and the keys of the environment values.</p><br />
=======
<p>envMapping defines the variables of cluster mapped to env values&rsquo; keys.</p>
>>>>>>> ce2f5fa8
</td>
</tr>
</tbody>
</table>
<h3 id="apps.kubeblocks.io/v1alpha1.BackupPolicy">BackupPolicy
</h3>
<p>
(<em>Appears on:</em><a href="#apps.kubeblocks.io/v1alpha1.BackupPolicyTemplateSpec">BackupPolicyTemplateSpec</a>)
</p>
<div>
</div>
<table>
<thead>
<tr>
<th>Field</th>
<th>Description</th>
</tr>
</thead>
<tbody>
<tr>
<td>
<code>componentDefRef</code><br/>
<em>
string
</em>
</td>
<td>
<em>(Optional)</em>
<<<<<<< HEAD
<p>References a componentDef defined in the ClusterDefinition spec.<br />Must comply with the IANA Service Naming rule.</p><br />
=======
<p>componentDefRef references componentDef defined in ClusterDefinition spec. Need to
comply with IANA Service Naming rule.</p>
>>>>>>> ce2f5fa8
</td>
</tr>
<tr>
<td>
<code>componentDefs</code><br/>
<em>
[]string
</em>
</td>
<td>
<em>(Optional)</em>
<<<<<<< HEAD
<p>References to componentDefinitions.<br />Must comply with the IANA Service Naming rule.</p><br />
=======
<p>componentDef references componentDefinition. Need to
comply with IANA Service Naming rule.</p>
>>>>>>> ce2f5fa8
</td>
</tr>
<tr>
<td>
<code>target</code><br/>
<em>
<a href="#apps.kubeblocks.io/v1alpha1.TargetInstance">
TargetInstance
</a>
</em>
</td>
<td>
<em>(Optional)</em>
<<<<<<< HEAD
<p>The instance to be backed up.</p><br />
=======
<p>target instance for backup.</p>
>>>>>>> ce2f5fa8
</td>
</tr>
<tr>
<td>
<code>schedules</code><br/>
<em>
<a href="#apps.kubeblocks.io/v1alpha1.SchedulePolicy">
[]SchedulePolicy
</a>
</em>
</td>
<td>
<em>(Optional)</em>
<<<<<<< HEAD
<p>Define the policy for backup scheduling.</p><br />
=======
<p>schedule policy for backup.</p>
>>>>>>> ce2f5fa8
</td>
</tr>
<tr>
<td>
<code>backupMethods</code><br/>
<em>
<a href="#apps.kubeblocks.io/v1alpha1.BackupMethod">
[]BackupMethod
</a>
</em>
</td>
<td>
<<<<<<< HEAD
<p>Define the methods to be used for backups.</p><br />
=======
<p>backupMethods defines the backup methods.</p>
>>>>>>> ce2f5fa8
</td>
</tr>
<tr>
<td>
<code>backoffLimit</code><br/>
<em>
int32
</em>
</td>
<td>
<em>(Optional)</em>
<<<<<<< HEAD
<p>Specifies the number of retries before marking the backup as failed.</p><br />
=======
<p>Specifies the number of retries before marking the backup failed.</p>
>>>>>>> ce2f5fa8
</td>
</tr>
</tbody>
</table>
<h3 id="apps.kubeblocks.io/v1alpha1.BackupPolicyTemplateSpec">BackupPolicyTemplateSpec
</h3>
<p>
(<em>Appears on:</em><a href="#apps.kubeblocks.io/v1alpha1.BackupPolicyTemplate">BackupPolicyTemplate</a>)
</p>
<div>
<p>BackupPolicyTemplateSpec defines the desired state of BackupPolicyTemplate</p>
</div>
<table>
<thead>
<tr>
<th>Field</th>
<th>Description</th>
</tr>
</thead>
<tbody>
<tr>
<td>
<code>clusterDefinitionRef</code><br/>
<em>
string
</em>
</td>
<td>
<<<<<<< HEAD
<p>Specifies a reference to the ClusterDefinition name. This is an immutable attribute that cannot be changed after creation.</p><br />
=======
<p>clusterDefinitionRef references ClusterDefinition name, this is an immutable attribute.</p>
>>>>>>> ce2f5fa8
</td>
</tr>
<tr>
<td>
<code>backupPolicies</code><br/>
<em>
<a href="#apps.kubeblocks.io/v1alpha1.BackupPolicy">
[]BackupPolicy
</a>
</em>
</td>
<td>
<<<<<<< HEAD
<p>Represents an array of backup policy templates for the specified ComponentDefinition.</p><br />
=======
<p>backupPolicies is a list of backup policy template for the specified componentDefinition.</p>
>>>>>>> ce2f5fa8
</td>
</tr>
<tr>
<td>
<code>identifier</code><br/>
<em>
string
</em>
</td>
<td>
<em>(Optional)</em>
<<<<<<< HEAD
<p>Acts as a unique identifier for this BackupPolicyTemplate. This identifier will be used as a suffix for the automatically generated backupPolicy name.<br />It is required when multiple BackupPolicyTemplates exist to prevent backupPolicy override.</p><br />
=======
<p>Identifier is a unique identifier for this BackupPolicyTemplate.
this identifier will be the suffix of the automatically generated backupPolicy name.
and must be added when multiple BackupPolicyTemplates exist,
otherwise the generated backupPolicy override will occur.</p>
>>>>>>> ce2f5fa8
</td>
</tr>
</tbody>
</table>
<h3 id="apps.kubeblocks.io/v1alpha1.BackupPolicyTemplateStatus">BackupPolicyTemplateStatus
</h3>
<p>
(<em>Appears on:</em><a href="#apps.kubeblocks.io/v1alpha1.BackupPolicyTemplate">BackupPolicyTemplate</a>)
</p>
<div>
<p>BackupPolicyTemplateStatus defines the observed state of BackupPolicyTemplate</p>
</div>
<h3 id="apps.kubeblocks.io/v1alpha1.BackupRefSpec">BackupRefSpec
</h3>
<p>
(<em>Appears on:</em><a href="#apps.kubeblocks.io/v1alpha1.RestoreFromSpec">RestoreFromSpec</a>)
</p>
<div>
</div>
<table>
<thead>
<tr>
<th>Field</th>
<th>Description</th>
</tr>
</thead>
<tbody>
<tr>
<td>
<code>ref</code><br/>
<em>
<a href="#apps.kubeblocks.io/v1alpha1.RefNamespaceName">
RefNamespaceName
</a>
</em>
</td>
<td>
<em>(Optional)</em>
<p>specify a reference backup to restore</p>
</td>
</tr>
</tbody>
</table>
<h3 id="apps.kubeblocks.io/v1alpha1.BackupSpec">BackupSpec
</h3>
<p>
(<em>Appears on:</em><a href="#apps.kubeblocks.io/v1alpha1.OpsRequestSpec">OpsRequestSpec</a>)
</p>
<div>
</div>
<table>
<thead>
<tr>
<th>Field</th>
<th>Description</th>
</tr>
</thead>
<tbody>
<tr>
<td>
<code>backupName</code><br/>
<em>
string
</em>
</td>
<td>
<em>(Optional)</em>
<p>backupName is the name of the backup.</p>
</td>
</tr>
<tr>
<td>
<code>backupPolicyName</code><br/>
<em>
string
</em>
</td>
<td>
<em>(Optional)</em>
<p>Which backupPolicy is applied to perform this backup</p>
</td>
</tr>
<tr>
<td>
<code>backupMethod</code><br/>
<em>
string
</em>
</td>
<td>
<em>(Optional)</em>
<p>Backup method name that is defined in backupPolicy.</p>
</td>
</tr>
<tr>
<td>
<code>deletionPolicy</code><br/>
<em>
string
</em>
</td>
<td>
<em>(Optional)</em>
<p>deletionPolicy determines whether the backup contents stored in backup repository
should be deleted when the backup custom resource is deleted.
Supported values are <code>Retain</code> and <code>Delete</code>.</p>
<ul>
<li><code>Retain</code> means that the backup content and its physical snapshot on backup repository are kept.</li>
<li><code>Delete</code> means that the backup content and its physical snapshot on backup repository are deleted.</li>
</ul>
</td>
</tr>
<tr>
<td>
<code>retentionPeriod</code><br/>
<em>
string
</em>
</td>
<td>
<em>(Optional)</em>
<p>retentionPeriod determines a duration up to which the backup should be kept.
Controller will remove all backups that are older than the RetentionPeriod.
For example, RetentionPeriod of <code>30d</code> will keep only the backups of last 30 days.
Sample duration format:</p>
<ul>
<li>years: 	2y</li>
<li>months: 	6mo</li>
<li>days: 		30d</li>
<li>hours: 	12h</li>
<li>minutes: 	30m</li>
</ul>
<p>You can also combine the above durations. For example: 30d12h30m.
If not set, the backup will be kept forever.</p>
</td>
</tr>
<tr>
<td>
<code>parentBackupName</code><br/>
<em>
string
</em>
</td>
<td>
<em>(Optional)</em>
<p>if backupType is incremental, parentBackupName is required.</p>
</td>
</tr>
</tbody>
</table>
<h3 id="apps.kubeblocks.io/v1alpha1.BackupStatusUpdateStage">BackupStatusUpdateStage
(<code>string</code> alias)</h3>
<div>
<p>BackupStatusUpdateStage defines the stage of backup status update.</p>
</div>
<h3 id="apps.kubeblocks.io/v1alpha1.BaseBackupType">BaseBackupType
(<code>string</code> alias)</h3>
<div>
<p>BaseBackupType the base backup type, keep synchronized with the BaseBackupType of the data protection API.</p>
</div>
<h3 id="apps.kubeblocks.io/v1alpha1.BuiltinActionHandlerType">BuiltinActionHandlerType
(<code>string</code> alias)</h3>
<p>
(<em>Appears on:</em><a href="#apps.kubeblocks.io/v1alpha1.LifecycleActionHandler">LifecycleActionHandler</a>)
</p>
<div>
<p>BuiltinActionHandlerType defines build-in action handlers provided by Lorry.</p>
</div>
<table>
<thead>
<tr>
<th>Value</th>
<th>Description</th>
</tr>
</thead>
<tbody><tr><td><p>&#34;apecloud-postgresql&#34;</p></td>
<td></td>
</tr><tr><td><p>&#34;custom&#34;</p></td>
<td></td>
</tr><tr><td><p>&#34;etcd&#34;</p></td>
<td></td>
</tr><tr><td><p>&#34;mongodb&#34;</p></td>
<td></td>
</tr><tr><td><p>&#34;mysql&#34;</p></td>
<td></td>
</tr><tr><td><p>&#34;oceanbase&#34;</p></td>
<td></td>
</tr><tr><td><p>&#34;official-postgresql&#34;</p></td>
<td></td>
</tr><tr><td><p>&#34;polardbx&#34;</p></td>
<td></td>
</tr><tr><td><p>&#34;postgresql&#34;</p></td>
<td></td>
</tr><tr><td><p>&#34;redis&#34;</p></td>
<td></td>
</tr><tr><td><p>&#34;unknown&#34;</p></td>
<td></td>
</tr><tr><td><p>&#34;wesql&#34;</p></td>
<td></td>
</tr></tbody>
</table>
<h3 id="apps.kubeblocks.io/v1alpha1.CPUConstraint">CPUConstraint
</h3>
<p>
(<em>Appears on:</em><a href="#apps.kubeblocks.io/v1alpha1.ResourceConstraintRule">ResourceConstraintRule</a>)
</p>
<div>
</div>
<table>
<thead>
<tr>
<th>Field</th>
<th>Description</th>
</tr>
</thead>
<tbody>
<tr>
<td>
<code>max</code><br/>
<em>
<a href="https://kubernetes.io/docs/reference/generated/kubernetes-api/v1.25/#quantity-resource-core">
Kubernetes resource.Quantity
</a>
</em>
</td>
<td>
<em>(Optional)</em>
<p>The maximum count of vcpu cores, [Min, Max] defines a range for valid vcpu cores, and the value in this range
must be multiple times of Step. It&rsquo;s useful to define a large number of valid values without defining them one by
one. Please see the documentation for Step for some examples.
If Slots is specified, Max, Min, and Step are ignored</p>
</td>
</tr>
<tr>
<td>
<code>min</code><br/>
<em>
<a href="https://kubernetes.io/docs/reference/generated/kubernetes-api/v1.25/#quantity-resource-core">
Kubernetes resource.Quantity
</a>
</em>
</td>
<td>
<em>(Optional)</em>
<p>The minimum count of vcpu cores, [Min, Max] defines a range for valid vcpu cores, and the value in this range
must be multiple times of Step. It&rsquo;s useful to define a large number of valid values without defining them one by
one. Please see the documentation for Step for some examples.
If Slots is specified, Max, Min, and Step are ignored</p>
</td>
</tr>
<tr>
<td>
<code>step</code><br/>
<em>
<a href="https://kubernetes.io/docs/reference/generated/kubernetes-api/v1.25/#quantity-resource-core">
Kubernetes resource.Quantity
</a>
</em>
</td>
<td>
<em>(Optional)</em>
<p>The minimum granularity of vcpu cores, [Min, Max] defines a range for valid vcpu cores and the value in this range must be
multiple times of Step.
For example:
1. Min is 2, Max is 8, Step is 2, and the valid vcpu core is &#123;2, 4, 6, 8&#125;.
2. Min is 0.5, Max is 2, Step is 0.5, and the valid vcpu core is &#123;0.5, 1, 1.5, 2&#125;.</p>
</td>
</tr>
<tr>
<td>
<code>slots</code><br/>
<em>
<a href="https://kubernetes.io/docs/reference/generated/kubernetes-api/v1.25/#quantity-resource-core">
[]Kubernetes resource.Quantity
</a>
</em>
</td>
<td>
<em>(Optional)</em>
<p>The valid vcpu cores, it&rsquo;s useful if you want to define valid vcpu cores explicitly.
If Slots is specified, Max, Min, and Step are ignored</p>
</td>
</tr>
</tbody>
</table>
<h3 id="apps.kubeblocks.io/v1alpha1.CfgFileFormat">CfgFileFormat
(<code>string</code> alias)</h3>
<p>
(<em>Appears on:</em><a href="#apps.kubeblocks.io/v1alpha1.FormatterConfig">FormatterConfig</a>)
</p>
<div>
<p>CfgFileFormat defines formatter of configuration files.</p>
</div>
<table>
<thead>
<tr>
<th>Value</th>
<th>Description</th>
</tr>
</thead>
<tbody><tr><td><p>&#34;dotenv&#34;</p></td>
<td></td>
</tr><tr><td><p>&#34;hcl&#34;</p></td>
<td></td>
</tr><tr><td><p>&#34;ini&#34;</p></td>
<td></td>
</tr><tr><td><p>&#34;json&#34;</p></td>
<td></td>
</tr><tr><td><p>&#34;properties&#34;</p></td>
<td></td>
</tr><tr><td><p>&#34;props-plus&#34;</p></td>
<td></td>
</tr><tr><td><p>&#34;redis&#34;</p></td>
<td></td>
</tr><tr><td><p>&#34;toml&#34;</p></td>
<td></td>
</tr><tr><td><p>&#34;xml&#34;</p></td>
<td></td>
</tr><tr><td><p>&#34;yaml&#34;</p></td>
<td></td>
</tr></tbody>
</table>
<h3 id="apps.kubeblocks.io/v1alpha1.CfgReloadType">CfgReloadType
(<code>string</code> alias)</h3>
<div>
<p>CfgReloadType defines reload method.</p>
</div>
<table>
<thead>
<tr>
<th>Value</th>
<th>Description</th>
</tr>
</thead>
<tbody><tr><td><p>&#34;auto&#34;</p></td>
<td></td>
</tr><tr><td><p>&#34;http&#34;</p></td>
<td></td>
</tr><tr><td><p>&#34;sql&#34;</p></td>
<td></td>
</tr><tr><td><p>&#34;exec&#34;</p></td>
<td></td>
</tr><tr><td><p>&#34;tpl&#34;</p></td>
<td></td>
</tr><tr><td><p>&#34;signal&#34;</p></td>
<td></td>
</tr></tbody>
</table>
<h3 id="apps.kubeblocks.io/v1alpha1.ClassDefRef">ClassDefRef
</h3>
<p>
(<em>Appears on:</em><a href="#apps.kubeblocks.io/v1alpha1.ClusterComponentSpec">ClusterComponentSpec</a>, <a href="#apps.kubeblocks.io/v1alpha1.ComponentSpec">ComponentSpec</a>, <a href="#apps.kubeblocks.io/v1alpha1.LastComponentConfiguration">LastComponentConfiguration</a>, <a href="#apps.kubeblocks.io/v1alpha1.VerticalScaling">VerticalScaling</a>)
</p>
<div>
</div>
<table>
<thead>
<tr>
<th>Field</th>
<th>Description</th>
</tr>
</thead>
<tbody>
<tr>
<td>
<code>name</code><br/>
<em>
string
</em>
</td>
<td>
<em>(Optional)</em>
<p>Name refers to the name of the ComponentClassDefinition.</p>
</td>
</tr>
<tr>
<td>
<code>class</code><br/>
<em>
string
</em>
</td>
<td>
<p>Class refers to the name of the class that is defined in the ComponentClassDefinition.</p>
</td>
</tr>
</tbody>
</table>
<h3 id="apps.kubeblocks.io/v1alpha1.ClusterBackup">ClusterBackup
</h3>
<p>
(<em>Appears on:</em><a href="#apps.kubeblocks.io/v1alpha1.ClusterSpec">ClusterSpec</a>)
</p>
<div>
</div>
<table>
<thead>
<tr>
<th>Field</th>
<th>Description</th>
</tr>
</thead>
<tbody>
<tr>
<td>
<code>enabled</code><br/>
<em>
bool
</em>
</td>
<td>
<em>(Optional)</em>
<p>enabled defines whether to enable automated backup.</p>
</td>
</tr>
<tr>
<td>
<code>retentionPeriod</code><br/>
<em>
github.com/apecloud/kubeblocks/apis/dataprotection/v1alpha1.RetentionPeriod
</em>
</td>
<td>
<em>(Optional)</em>
<p>retentionPeriod determines a duration up to which the backup should be kept.
controller will remove all backups that are older than the RetentionPeriod.
For example, RetentionPeriod of <code>30d</code> will keep only the backups of last 30 days.
Sample duration format:</p>
<ul>
<li>years: 	2y</li>
<li>months: 	6mo</li>
<li>days: 		30d</li>
<li>hours: 	12h</li>
<li>minutes: 	30m</li>
</ul>
<p>You can also combine the above durations. For example: 30d12h30m</p>
</td>
</tr>
<tr>
<td>
<code>method</code><br/>
<em>
string
</em>
</td>
<td>
<p>backup method name to use, that is defined in backupPolicy.</p>
</td>
</tr>
<tr>
<td>
<code>cronExpression</code><br/>
<em>
string
</em>
</td>
<td>
<em>(Optional)</em>
<p>the cron expression for schedule, the timezone is in UTC. see <a href="https://en.wikipedia.org/wiki/Cron">https://en.wikipedia.org/wiki/Cron</a>.</p>
</td>
</tr>
<tr>
<td>
<code>startingDeadlineMinutes</code><br/>
<em>
int64
</em>
</td>
<td>
<em>(Optional)</em>
<p>startingDeadlineMinutes defines the deadline in minutes for starting the backup job
if it misses scheduled time for any reason.</p>
</td>
</tr>
<tr>
<td>
<code>repoName</code><br/>
<em>
string
</em>
</td>
<td>
<em>(Optional)</em>
<p>repoName is the name of the backupRepo, if not set, will use the default backupRepo.</p>
</td>
</tr>
<tr>
<td>
<code>pitrEnabled</code><br/>
<em>
bool
</em>
</td>
<td>
<em>(Optional)</em>
<p>pitrEnabled defines whether to enable point-in-time recovery.</p>
</td>
</tr>
</tbody>
</table>
<h3 id="apps.kubeblocks.io/v1alpha1.ClusterComponentDefinition">ClusterComponentDefinition
</h3>
<p>
(<em>Appears on:</em><a href="#apps.kubeblocks.io/v1alpha1.ClusterDefinitionSpec">ClusterDefinitionSpec</a>)
</p>
<div>
<p>ClusterComponentDefinition provides a workload component specification template,
with attributes that strongly work with stateful workloads and day-2 operations
behaviors.</p>
</div>
<table>
<thead>
<tr>
<th>Field</th>
<th>Description</th>
</tr>
</thead>
<tbody>
<tr>
<td>
<code>name</code><br/>
<em>
string
</em>
</td>
<td>
<p>A component definition name, this name could be used as default name of <code>Cluster.spec.componentSpecs.name</code>,
and so this name is need to conform with same validation rules as <code>Cluster.spec.componentSpecs.name</code>, that
is currently comply with IANA Service Naming rule. This name will apply to &ldquo;apps.kubeblocks.io/component-name&rdquo;
object label value.</p>
</td>
</tr>
<tr>
<td>
<code>description</code><br/>
<em>
string
</em>
</td>
<td>
<em>(Optional)</em>
<p>The description of component definition.</p>
</td>
</tr>
<tr>
<td>
<code>workloadType</code><br/>
<em>
<a href="#apps.kubeblocks.io/v1alpha1.WorkloadType">
WorkloadType
</a>
</em>
</td>
<td>
<p>workloadType defines type of the workload.</p>
<ul>
<li><code>Stateless</code> is a stateless workload type used to describe stateless applications.</li>
<li><code>Stateful</code> is a stateful workload type used to describe common stateful applications.</li>
<li><code>Consensus</code> is a stateful workload type used to describe applications based on consensus protocols, common consensus protocols such as raft and paxos.</li>
<li><code>Replication</code> is a stateful workload type used to describe applications based on the primary-secondary data replication protocol.</li>
</ul>
</td>
</tr>
<tr>
<td>
<code>characterType</code><br/>
<em>
string
</em>
</td>
<td>
<em>(Optional)</em>
<p>characterType defines well-known database component name, such as mongos(mongodb), proxy(redis), mariadb(mysql).
KubeBlocks will generate proper monitor configs for well-known characterType when builtIn is true.</p>
<p>It will also be used in role probe to decide which probe engine to use.
current available candidates are: mysql, postgres, mongodb, redis, etcd, kafka.</p>
</td>
</tr>
<tr>
<td>
<code>configSpecs</code><br/>
<em>
<a href="#apps.kubeblocks.io/v1alpha1.ComponentConfigSpec">
[]ComponentConfigSpec
</a>
</em>
</td>
<td>
<em>(Optional)</em>
<p>The configSpec field provided by provider, and
finally this configTemplateRefs will be rendered into the user&rsquo;s own configuration file according to the user&rsquo;s cluster.</p>
</td>
</tr>
<tr>
<td>
<code>scriptSpecs</code><br/>
<em>
<a href="#apps.kubeblocks.io/v1alpha1.ComponentTemplateSpec">
[]ComponentTemplateSpec
</a>
</em>
</td>
<td>
<em>(Optional)</em>
<p>The scriptSpec field provided by provider, and
finally this configTemplateRefs will be rendered into the user&rsquo;s own configuration file according to the user&rsquo;s cluster.</p>
</td>
</tr>
<tr>
<td>
<code>probes</code><br/>
<em>
<a href="#apps.kubeblocks.io/v1alpha1.ClusterDefinitionProbes">
ClusterDefinitionProbes
</a>
</em>
</td>
<td>
<em>(Optional)</em>
<p>probes setting for healthy checks.</p>
</td>
</tr>
<tr>
<td>
<code>monitor</code><br/>
<em>
<a href="#apps.kubeblocks.io/v1alpha1.MonitorConfig">
MonitorConfig
</a>
</em>
</td>
<td>
<em>(Optional)</em>
<p>monitor is monitoring config which provided by provider.</p>
</td>
</tr>
<tr>
<td>
<code>logConfigs</code><br/>
<em>
<a href="#apps.kubeblocks.io/v1alpha1.LogConfig">
[]LogConfig
</a>
</em>
</td>
<td>
<em>(Optional)</em>
<p>logConfigs is detail log file config which provided by provider.</p>
</td>
</tr>
<tr>
<td>
<code>podSpec</code><br/>
<em>
<a href="https://kubernetes.io/docs/reference/generated/kubernetes-api/v1.25/#podspec-v1-core">
Kubernetes core/v1.PodSpec
</a>
</em>
</td>
<td>
<em>(Optional)</em>
<p>podSpec define pod spec template of the cluster component.</p>
</td>
</tr>
<tr>
<td>
<code>service</code><br/>
<em>
<a href="#apps.kubeblocks.io/v1alpha1.ServiceSpec">
ServiceSpec
</a>
</em>
</td>
<td>
<em>(Optional)</em>
<p>service defines the behavior of a service spec.
provide read-write service when WorkloadType is Consensus.</p>
</td>
</tr>
<tr>
<td>
<code>statelessSpec</code><br/>
<em>
<a href="#apps.kubeblocks.io/v1alpha1.StatelessSetSpec">
StatelessSetSpec
</a>
</em>
</td>
<td>
<em>(Optional)</em>
<p>statelessSpec defines stateless related spec if workloadType is Stateless.</p>
</td>
</tr>
<tr>
<td>
<code>statefulSpec</code><br/>
<em>
<a href="#apps.kubeblocks.io/v1alpha1.StatefulSetSpec">
StatefulSetSpec
</a>
</em>
</td>
<td>
<em>(Optional)</em>
<p>statefulSpec defines stateful related spec if workloadType is Stateful.</p>
</td>
</tr>
<tr>
<td>
<code>consensusSpec</code><br/>
<em>
<a href="#apps.kubeblocks.io/v1alpha1.ConsensusSetSpec">
ConsensusSetSpec
</a>
</em>
</td>
<td>
<em>(Optional)</em>
<p>consensusSpec defines consensus related spec if workloadType is Consensus, required if workloadType is Consensus.</p>
</td>
</tr>
<tr>
<td>
<code>replicationSpec</code><br/>
<em>
<a href="#apps.kubeblocks.io/v1alpha1.ReplicationSetSpec">
ReplicationSetSpec
</a>
</em>
</td>
<td>
<em>(Optional)</em>
<p>replicationSpec defines replication related spec if workloadType is Replication.</p>
</td>
</tr>
<tr>
<td>
<code>rsmSpec</code><br/>
<em>
<a href="#apps.kubeblocks.io/v1alpha1.RSMSpec">
RSMSpec
</a>
</em>
</td>
<td>
<em>(Optional)</em>
<p>RSMSpec defines workload related spec of this component.
start from KB 0.7.0, RSM(ReplicatedStateMachineSpec) will be the underlying CR which powers all kinds of workload in KB.
RSM is an enhanced stateful workload extension dedicated for heavy-state workloads like databases.</p>
</td>
</tr>
<tr>
<td>
<code>horizontalScalePolicy</code><br/>
<em>
<a href="#apps.kubeblocks.io/v1alpha1.HorizontalScalePolicy">
HorizontalScalePolicy
</a>
</em>
</td>
<td>
<em>(Optional)</em>
<p>horizontalScalePolicy controls the behavior of horizontal scale.</p>
</td>
</tr>
<tr>
<td>
<code>systemAccounts</code><br/>
<em>
<a href="#apps.kubeblocks.io/v1alpha1.SystemAccountSpec">
SystemAccountSpec
</a>
</em>
</td>
<td>
<em>(Optional)</em>
<p>Statement to create system account.</p>
</td>
</tr>
<tr>
<td>
<code>volumeTypes</code><br/>
<em>
<a href="#apps.kubeblocks.io/v1alpha1.VolumeTypeSpec">
[]VolumeTypeSpec
</a>
</em>
</td>
<td>
<em>(Optional)</em>
<p>volumeTypes is used to describe the purpose of the volumes
mapping the name of the VolumeMounts in the PodSpec.Container field,
such as data volume, log volume, etc.
When backing up the volume, the volume can be correctly backed up
according to the volumeType.</p>
<p>For example:</p>
<ul>
<li><code>name: data, type: data</code> means that the volume named <code>data</code> is used to store <code>data</code>.</li>
<li><code>name: binlog, type: log</code> means that the volume named <code>binlog</code> is used to store <code>log</code>.</li>
</ul>
<p>NOTE: When volumeTypes is not defined, the backup function will not be supported,
even if a persistent volume has been specified.</p>
</td>
</tr>
<tr>
<td>
<code>customLabelSpecs</code><br/>
<em>
<a href="#apps.kubeblocks.io/v1alpha1.CustomLabelSpec">
[]CustomLabelSpec
</a>
</em>
</td>
<td>
<em>(Optional)</em>
<p>customLabelSpecs is used for custom label tags which you want to add to the component resources.</p>
</td>
</tr>
<tr>
<td>
<code>switchoverSpec</code><br/>
<em>
<a href="#apps.kubeblocks.io/v1alpha1.SwitchoverSpec">
SwitchoverSpec
</a>
</em>
</td>
<td>
<em>(Optional)</em>
<p>switchoverSpec defines command to do switchover.
in particular, when workloadType=Replication, the command defined in switchoverSpec will only be executed under the condition of cluster.componentSpecs[x].SwitchPolicy.type=Noop.</p>
</td>
</tr>
<tr>
<td>
<code>postStartSpec</code><br/>
<em>
<a href="#apps.kubeblocks.io/v1alpha1.PostStartAction">
PostStartAction
</a>
</em>
</td>
<td>
<em>(Optional)</em>
<p>postStartSpec defines the command to be executed when the component is ready, and the command will only be executed once after the component becomes ready.</p>
</td>
</tr>
<tr>
<td>
<code>volumeProtectionSpec</code><br/>
<em>
<a href="#apps.kubeblocks.io/v1alpha1.VolumeProtectionSpec">
VolumeProtectionSpec
</a>
</em>
</td>
<td>
<em>(Optional)</em>
</td>
</tr>
<tr>
<td>
<code>componentDefRef</code><br/>
<em>
<a href="#apps.kubeblocks.io/v1alpha1.ComponentDefRef">
[]ComponentDefRef
</a>
</em>
</td>
<td>
<em>(Optional)</em>
<p>componentDefRef is used to inject values from other components into the current component.
values will be saved and updated in a configmap and mounted to the current component.</p>
</td>
</tr>
<tr>
<td>
<code>serviceRefDeclarations</code><br/>
<em>
<a href="#apps.kubeblocks.io/v1alpha1.ServiceRefDeclaration">
[]ServiceRefDeclaration
</a>
</em>
</td>
<td>
<em>(Optional)</em>
<p>serviceRefDeclarations is used to declare the service reference of the current component.</p>
</td>
</tr>
</tbody>
</table>
<h3 id="apps.kubeblocks.io/v1alpha1.ClusterComponentPhase">ClusterComponentPhase
(<code>string</code> alias)</h3>
<p>
(<em>Appears on:</em><a href="#apps.kubeblocks.io/v1alpha1.ClusterComponentStatus">ClusterComponentStatus</a>, <a href="#apps.kubeblocks.io/v1alpha1.ComponentStatus">ComponentStatus</a>, <a href="#apps.kubeblocks.io/v1alpha1.OpsRequestComponentStatus">OpsRequestComponentStatus</a>)
</p>
<div>
<p>ClusterComponentPhase defines the Cluster CR .status.components.phase</p>
</div>
<table>
<thead>
<tr>
<th>Value</th>
<th>Description</th>
</tr>
</thead>
<tbody><tr><td><p>&#34;Abnormal&#34;</p></td>
<td></td>
</tr><tr><td><p>&#34;Creating&#34;</p></td>
<td></td>
</tr><tr><td><p>&#34;Deleting&#34;</p></td>
<td></td>
</tr><tr><td><p>&#34;Failed&#34;</p></td>
<td></td>
</tr><tr><td><p>&#34;Running&#34;</p></td>
<td></td>
</tr><tr><td><p>&#34;Stopped&#34;</p></td>
<td></td>
</tr><tr><td><p>&#34;Stopping&#34;</p></td>
<td></td>
</tr><tr><td><p>&#34;Updating&#34;</p></td>
<td></td>
</tr></tbody>
</table>
<h3 id="apps.kubeblocks.io/v1alpha1.ClusterComponentService">ClusterComponentService
</h3>
<p>
(<em>Appears on:</em><a href="#apps.kubeblocks.io/v1alpha1.ClusterComponentSpec">ClusterComponentSpec</a>, <a href="#apps.kubeblocks.io/v1alpha1.LastComponentConfiguration">LastComponentConfiguration</a>)
</p>
<div>
</div>
<table>
<thead>
<tr>
<th>Field</th>
<th>Description</th>
</tr>
</thead>
<tbody>
<tr>
<td>
<code>name</code><br/>
<em>
string
</em>
</td>
<td>
<p>Service name</p>
</td>
</tr>
<tr>
<td>
<code>serviceType</code><br/>
<em>
<a href="https://kubernetes.io/docs/reference/generated/kubernetes-api/v1.25/#servicetype-v1-core">
Kubernetes core/v1.ServiceType
</a>
</em>
</td>
<td>
<em>(Optional)</em>
<p>serviceType determines how the Service is exposed. Valid
options are ClusterIP, NodePort, and LoadBalancer.</p>
<ul>
<li><code>ClusterIP</code> allocates a cluster-internal IP address for load-balancing
to endpoints. Endpoints are determined by the selector or if that is not
specified, they are determined by manual construction of an Endpoints object or
EndpointSlice objects. If clusterIP is &ldquo;None&rdquo;, no virtual IP is
allocated and the endpoints are published as a set of endpoints rather
than a virtual IP.</li>
<li><code>NodePort</code> builds on ClusterIP and allocates a port on every node which
routes to the same endpoints as the clusterIP.</li>
<li><code>LoadBalancer</code> builds on NodePort and creates an external load-balancer
(if supported in the current cloud) which routes to the same endpoints
as the clusterIP.</li>
</ul>
<p>More info: <a href="https://kubernetes.io/docs/concepts/services-networking/service/#publishing-services-service-types">https://kubernetes.io/docs/concepts/services-networking/service/#publishing-services-service-types</a>.</p>
</td>
</tr>
<tr>
<td>
<code>annotations</code><br/>
<em>
map[string]string
</em>
</td>
<td>
<em>(Optional)</em>
<p>If ServiceType is LoadBalancer, cloud provider related parameters can be put here
More info: <a href="https://kubernetes.io/docs/concepts/services-networking/service/#loadbalancer">https://kubernetes.io/docs/concepts/services-networking/service/#loadbalancer</a>.</p>
</td>
</tr>
</tbody>
</table>
<h3 id="apps.kubeblocks.io/v1alpha1.ClusterComponentSpec">ClusterComponentSpec
</h3>
<p>
(<em>Appears on:</em><a href="#apps.kubeblocks.io/v1alpha1.ClusterSpec">ClusterSpec</a>, <a href="#apps.kubeblocks.io/v1alpha1.ShardingSpec">ShardingSpec</a>)
</p>
<div>
<p>ClusterComponentSpec defines the cluster component spec.</p>
</div>
<table>
<thead>
<tr>
<th>Field</th>
<th>Description</th>
</tr>
</thead>
<tbody>
<tr>
<td>
<code>name</code><br/>
<em>
string
</em>
</td>
<td>
<em>(Optional)</em>
<p>name defines cluster&rsquo;s component name, this name is also part of Service DNS name, so this name will comply with IANA Service Naming rule.
When ClusterComponentSpec is referenced as a template, name is optional. Otherwise, it is required.</p>
</td>
</tr>
<tr>
<td>
<code>componentDefRef</code><br/>
<em>
string
</em>
</td>
<td>
<em>(Optional)</em>
<p>componentDefRef references componentDef defined in ClusterDefinition spec. Need to comply with IANA Service Naming rule.</p>
</td>
</tr>
<tr>
<td>
<code>componentDef</code><br/>
<em>
string
</em>
</td>
<td>
<em>(Optional)</em>
<p>componentDef references the name of the ComponentDefinition.
If both componentDefRef and componentDef are provided, the componentDef will take precedence over componentDefRef.</p>
</td>
</tr>
<tr>
<td>
<code>classDefRef</code><br/>
<em>
<a href="#apps.kubeblocks.io/v1alpha1.ClassDefRef">
ClassDefRef
</a>
</em>
</td>
<td>
<em>(Optional)</em>
<p>classDefRef references the class defined in ComponentClassDefinition.</p>
</td>
</tr>
<tr>
<td>
<code>serviceRefs</code><br/>
<em>
<a href="#apps.kubeblocks.io/v1alpha1.ServiceRef">
[]ServiceRef
</a>
</em>
</td>
<td>
<em>(Optional)</em>
<p>serviceRefs define service references for the current component. Based on the referenced services, they can be categorized into two types:</p>
<ul>
<li>Service provided by external sources: These services are provided by external sources and are not managed by KubeBlocks. They can be Kubernetes-based or non-Kubernetes services. For external services, you need to provide an additional ServiceDescriptor object to establish the service binding.</li>
<li>Service provided by other KubeBlocks clusters: These services are provided by other KubeBlocks clusters. You can bind to these services by specifying the name of the hosting cluster.</li>
</ul>
<p>Each type of service reference requires specific configurations and bindings to establish the connection and interaction with the respective services.
It should be noted that the ServiceRef has cluster-level semantic consistency, meaning that within the same Cluster, service references with the same ServiceRef.Name are considered to be the same service. It is only allowed to bind to the same Cluster or ServiceDescriptor.</p>
</td>
</tr>
<tr>
<td>
<code>monitor</code><br/>
<em>
bool
</em>
</td>
<td>
<em>(Optional)</em>
<p>monitor is a switch to enable monitoring and is set as false by default.
KubeBlocks provides an extension mechanism to support component level monitoring,
which will scrape metrics auto or manually from servers in component and export
metrics to Time Series Database.</p>
</td>
</tr>
<tr>
<td>
<code>enabledLogs</code><br/>
<em>
[]string
</em>
</td>
<td>
<em>(Optional)</em>
<p>enabledLogs indicates which log file takes effect in the database cluster.
element is the log type which is defined in cluster definition logConfig.name,
and will set relative variables about this log type in database kernel.</p>
</td>
</tr>
<tr>
<td>
<code>replicas</code><br/>
<em>
int32
</em>
</td>
<td>
<p>Component replicas.</p>
</td>
</tr>
<tr>
<td>
<code>affinity</code><br/>
<em>
<a href="#apps.kubeblocks.io/v1alpha1.Affinity">
Affinity
</a>
</em>
</td>
<td>
<em>(Optional)</em>
<p>affinity describes affinities specified by users.</p>
</td>
</tr>
<tr>
<td>
<code>tolerations</code><br/>
<em>
<a href="https://kubernetes.io/docs/reference/generated/kubernetes-api/v1.25/#toleration-v1-core">
[]Kubernetes core/v1.Toleration
</a>
</em>
</td>
<td>
<em>(Optional)</em>
<p>Component tolerations will override ClusterSpec.Tolerations if specified.</p>
</td>
</tr>
<tr>
<td>
<code>resources</code><br/>
<em>
<a href="https://kubernetes.io/docs/reference/generated/kubernetes-api/v1.25/#resourcerequirements-v1-core">
Kubernetes core/v1.ResourceRequirements
</a>
</em>
</td>
<td>
<em>(Optional)</em>
<p>Resources requests and limits of workload.</p>
</td>
</tr>
<tr>
<td>
<code>volumeClaimTemplates</code><br/>
<em>
<a href="#apps.kubeblocks.io/v1alpha1.ClusterComponentVolumeClaimTemplate">
[]ClusterComponentVolumeClaimTemplate
</a>
</em>
</td>
<td>
<em>(Optional)</em>
<p>volumeClaimTemplates information for statefulset.spec.volumeClaimTemplates.</p>
</td>
</tr>
<tr>
<td>
<code>services</code><br/>
<em>
<a href="#apps.kubeblocks.io/v1alpha1.ClusterComponentService">
[]ClusterComponentService
</a>
</em>
</td>
<td>
<em>(Optional)</em>
<p>Services expose endpoints that can be accessed by clients.</p>
</td>
</tr>
<tr>
<td>
<code>switchPolicy</code><br/>
<em>
<a href="#apps.kubeblocks.io/v1alpha1.ClusterSwitchPolicy">
ClusterSwitchPolicy
</a>
</em>
</td>
<td>
<em>(Optional)</em>
<p>switchPolicy defines the strategy for switchover and failover when workloadType is Replication.</p>
</td>
</tr>
<tr>
<td>
<code>tls</code><br/>
<em>
bool
</em>
</td>
<td>
<em>(Optional)</em>
<p>Enables or disables TLS certs.</p>
</td>
</tr>
<tr>
<td>
<code>issuer</code><br/>
<em>
<a href="#apps.kubeblocks.io/v1alpha1.Issuer">
Issuer
</a>
</em>
</td>
<td>
<em>(Optional)</em>
<p>issuer defines provider context for TLS certs.
required when TLS enabled</p>
</td>
</tr>
<tr>
<td>
<code>serviceAccountName</code><br/>
<em>
string
</em>
</td>
<td>
<em>(Optional)</em>
<p>serviceAccountName is the name of the ServiceAccount that running component depends on.</p>
</td>
</tr>
<tr>
<td>
<code>updateStrategy</code><br/>
<em>
<a href="#apps.kubeblocks.io/v1alpha1.UpdateStrategy">
UpdateStrategy
</a>
</em>
</td>
<td>
<em>(Optional)</em>
<p>updateStrategy defines the update strategy for the component.
Not supported.</p>
</td>
</tr>
<tr>
<td>
<code>userResourceRefs</code><br/>
<em>
<a href="#apps.kubeblocks.io/v1alpha1.UserResourceRefs">
UserResourceRefs
</a>
</em>
</td>
<td>
<em>(Optional)</em>
<p>userResourceRefs defines the user-defined volumes.</p>
</td>
</tr>
<tr>
<td>
<code>rsmTransformPolicy</code><br/>
<em>
<a href="#workloads.kubeblocks.io/v1alpha1.RsmTransformPolicy">
RsmTransformPolicy
</a>
</em>
</td>
<td>
<em>(Optional)</em>
<p>RsmTransformPolicy defines the policy generate sts using rsm.
ToSts: rsm transforms to statefulSet
ToPod: rsm transforms to pods</p>
</td>
</tr>
<tr>
<td>
<code>nodes</code><br/>
<em>
<a href="https://pkg.go.dev/k8s.io/apimachinery/pkg/types#NodeName">
[]k8s.io/apimachinery/pkg/types.NodeName
</a>
</em>
</td>
<td>
<em>(Optional)</em>
<p>Nodes defines the list of nodes that pods can schedule
If the RsmTransformPolicy is specified as ToPod,the list of nodes will be used. If the list of nodes is empty,
no specific node will be assigned. However, if the list of node is filled, all pods will be evenly scheduled
across the nodes in the list.</p>
</td>
</tr>
<tr>
<td>
<code>instances</code><br/>
<em>
[]string
</em>
</td>
<td>
<em>(Optional)</em>
<p>Instances defines the list of instance to be deleted priorly
If the RsmTransformPolicy is specified as ToPod,the list of instances will be used.</p>
</td>
</tr>
</tbody>
</table>
<h3 id="apps.kubeblocks.io/v1alpha1.ClusterComponentStatus">ClusterComponentStatus
</h3>
<p>
(<em>Appears on:</em><a href="#apps.kubeblocks.io/v1alpha1.ClusterStatus">ClusterStatus</a>)
</p>
<div>
<p>ClusterComponentStatus records components status.</p>
</div>
<table>
<thead>
<tr>
<th>Field</th>
<th>Description</th>
</tr>
</thead>
<tbody>
<tr>
<td>
<code>phase</code><br/>
<em>
<a href="#apps.kubeblocks.io/v1alpha1.ClusterComponentPhase">
ClusterComponentPhase
</a>
</em>
</td>
<td>
<p>phase describes the phase of the component and the detail information of the phases are as following:</p>
<ul>
<li>Creating: <code>Creating</code> is a special <code>Updating</code> with previous phase <code>empty</code>(means &ldquo;&rdquo;) or <code>Creating</code>.</li>
<li>Running: component replicas &gt; 0 and all pod specs are latest with a Running state.</li>
<li>Updating: component replicas &gt; 0 and has no failed pods. the component is being updated.</li>
<li>Abnormal: component replicas &gt; 0 but having some failed pods. the component basically works but in a fragile state.</li>
<li>Failed: component replicas &gt; 0 but having some failed pods. the component doesn&rsquo;t work anymore.</li>
<li>Stopping: component replicas = 0 and has terminating pods.</li>
<li>Stopped: component replicas = 0 and all pods have been deleted.</li>
<li>Deleting: the component is being deleted.</li>
</ul>
</td>
</tr>
<tr>
<td>
<code>message</code><br/>
<em>
<a href="#apps.kubeblocks.io/v1alpha1.ComponentMessageMap">
ComponentMessageMap
</a>
</em>
</td>
<td>
<em>(Optional)</em>
<p>message records the component details message in current phase.
Keys are podName or deployName or statefulSetName. The format is <code>ObjectKind/Name</code>.</p>
</td>
</tr>
<tr>
<td>
<code>podsReady</code><br/>
<em>
bool
</em>
</td>
<td>
<em>(Optional)</em>
<p>podsReady checks if all pods of the component are ready.</p>
</td>
</tr>
<tr>
<td>
<code>podsReadyTime</code><br/>
<em>
<a href="https://kubernetes.io/docs/reference/generated/kubernetes-api/v1.25/#time-v1-meta">
Kubernetes meta/v1.Time
</a>
</em>
</td>
<td>
<em>(Optional)</em>
<p>podsReadyTime what time point of all component pods are ready,
this time is the ready time of the last component pod.</p>
</td>
</tr>
<tr>
<td>
<code>membersStatus</code><br/>
<em>
<a href="#workloads.kubeblocks.io/v1alpha1.MemberStatus">
[]MemberStatus
</a>
</em>
</td>
<td>
<em>(Optional)</em>
<p>members&rsquo; status.</p>
</td>
</tr>
</tbody>
</table>
<h3 id="apps.kubeblocks.io/v1alpha1.ClusterComponentVersion">ClusterComponentVersion
</h3>
<p>
(<em>Appears on:</em><a href="#apps.kubeblocks.io/v1alpha1.ClusterVersionSpec">ClusterVersionSpec</a>)
</p>
<div>
<p>ClusterComponentVersion is an application version component spec.</p>
</div>
<table>
<thead>
<tr>
<th>Field</th>
<th>Description</th>
</tr>
</thead>
<tbody>
<tr>
<td>
<code>componentDefRef</code><br/>
<em>
string
</em>
</td>
<td>
<p>componentDefRef reference one of the cluster component definition names in ClusterDefinition API (spec.componentDefs.name).</p>
</td>
</tr>
<tr>
<td>
<code>configSpecs</code><br/>
<em>
<a href="#apps.kubeblocks.io/v1alpha1.ComponentConfigSpec">
[]ComponentConfigSpec
</a>
</em>
</td>
<td>
<em>(Optional)</em>
<p>configSpecs defines a configuration extension mechanism to handle configuration differences between versions,
the configTemplateRefs field, together with configTemplateRefs in the ClusterDefinition,
determines the final configuration file.</p>
</td>
</tr>
<tr>
<td>
<code>systemAccountSpec</code><br/>
<em>
<a href="#apps.kubeblocks.io/v1alpha1.SystemAccountShortSpec">
SystemAccountShortSpec
</a>
</em>
</td>
<td>
<em>(Optional)</em>
<p>systemAccountSpec define image for the component to connect database or engines.
It overrides <code>image</code> and <code>env</code> attributes defined in ClusterDefinition.spec.componentDefs.systemAccountSpec.cmdExecutorConfig.
To clean default envs settings, set <code>SystemAccountSpec.CmdExecutorConfig.Env</code> to empty list.</p>
</td>
</tr>
<tr>
<td>
<code>versionsContext</code><br/>
<em>
<a href="#apps.kubeblocks.io/v1alpha1.VersionsContext">
VersionsContext
</a>
</em>
</td>
<td>
<p>versionContext defines containers images&rsquo; context for component versions,
this value replaces ClusterDefinition.spec.componentDefs.podSpec.[initContainers | containers]</p>
</td>
</tr>
<tr>
<td>
<code>switchoverSpec</code><br/>
<em>
<a href="#apps.kubeblocks.io/v1alpha1.SwitchoverShortSpec">
SwitchoverShortSpec
</a>
</em>
</td>
<td>
<em>(Optional)</em>
<p>switchoverSpec defines images for the component to do switchover.
It overrides <code>image</code> and <code>env</code> attributes defined in ClusterDefinition.spec.componentDefs.SwitchoverSpec.CommandExecutorEnvItem.</p>
</td>
</tr>
</tbody>
</table>
<h3 id="apps.kubeblocks.io/v1alpha1.ClusterComponentVolumeClaimTemplate">ClusterComponentVolumeClaimTemplate
</h3>
<p>
(<em>Appears on:</em><a href="#apps.kubeblocks.io/v1alpha1.ClusterComponentSpec">ClusterComponentSpec</a>, <a href="#apps.kubeblocks.io/v1alpha1.ComponentSpec">ComponentSpec</a>)
</p>
<div>
</div>
<table>
<thead>
<tr>
<th>Field</th>
<th>Description</th>
</tr>
</thead>
<tbody>
<tr>
<td>
<code>name</code><br/>
<em>
string
</em>
</td>
<td>
<p>Reference <code>ClusterDefinition.spec.componentDefs.containers.volumeMounts.name</code>.</p>
</td>
</tr>
<tr>
<td>
<code>spec</code><br/>
<em>
<a href="#apps.kubeblocks.io/v1alpha1.PersistentVolumeClaimSpec">
PersistentVolumeClaimSpec
</a>
</em>
</td>
<td>
<em>(Optional)</em>
<p>spec defines the desired characteristics of a volume requested by a pod author.</p>
<br/>
<br/>
<table>
<tr>
<td>
<code>accessModes</code><br/>
<em>
<a href="https://kubernetes.io/docs/reference/generated/kubernetes-api/v1.25/#persistentvolumeaccessmode-v1-core">
[]Kubernetes core/v1.PersistentVolumeAccessMode
</a>
</em>
</td>
<td>
<em>(Optional)</em>
<p>accessModes contains the desired access modes the volume should have.
More info: <a href="https://kubernetes.io/docs/concepts/storage/persistent-volumes#access-modes-1">https://kubernetes.io/docs/concepts/storage/persistent-volumes#access-modes-1</a>.</p>
</td>
</tr>
<tr>
<td>
<code>resources</code><br/>
<em>
<a href="https://kubernetes.io/docs/reference/generated/kubernetes-api/v1.25/#resourcerequirements-v1-core">
Kubernetes core/v1.ResourceRequirements
</a>
</em>
</td>
<td>
<em>(Optional)</em>
<p>resources represents the minimum resources the volume should have.
If RecoverVolumeExpansionFailure feature is enabled users are allowed to specify resource requirements
that are lower than previous value but must still be higher than capacity recorded in the
status field of the claim.
More info: <a href="https://kubernetes.io/docs/concepts/storage/persistent-volumes#resources">https://kubernetes.io/docs/concepts/storage/persistent-volumes#resources</a>.</p>
</td>
</tr>
<tr>
<td>
<code>storageClassName</code><br/>
<em>
string
</em>
</td>
<td>
<em>(Optional)</em>
<p>storageClassName is the name of the StorageClass required by the claim.
More info: <a href="https://kubernetes.io/docs/concepts/storage/persistent-volumes#class-1">https://kubernetes.io/docs/concepts/storage/persistent-volumes#class-1</a>.</p>
</td>
</tr>
<tr>
<td>
<code>volumeMode</code><br/>
<em>
<a href="https://kubernetes.io/docs/reference/generated/kubernetes-api/v1.25/#persistentvolumemode-v1-core">
Kubernetes core/v1.PersistentVolumeMode
</a>
</em>
</td>
<td>
<em>(Optional)</em>
<p>volumeMode defines what type of volume is required by the claim.</p>
</td>
</tr>
</table>
</td>
</tr>
</tbody>
</table>
<h3 id="apps.kubeblocks.io/v1alpha1.ClusterDefinitionProbe">ClusterDefinitionProbe
</h3>
<p>
(<em>Appears on:</em><a href="#apps.kubeblocks.io/v1alpha1.ClusterDefinitionProbes">ClusterDefinitionProbes</a>)
</p>
<div>
</div>
<table>
<thead>
<tr>
<th>Field</th>
<th>Description</th>
</tr>
</thead>
<tbody>
<tr>
<td>
<code>periodSeconds</code><br/>
<em>
int32
</em>
</td>
<td>
<p>How often (in seconds) to perform the probe.</p>
</td>
</tr>
<tr>
<td>
<code>timeoutSeconds</code><br/>
<em>
int32
</em>
</td>
<td>
<p>Number of seconds after which the probe times out. Defaults to 1 second.</p>
</td>
</tr>
<tr>
<td>
<code>failureThreshold</code><br/>
<em>
int32
</em>
</td>
<td>
<p>Minimum consecutive failures for the probe to be considered failed after having succeeded.</p>
</td>
</tr>
<tr>
<td>
<code>commands</code><br/>
<em>
<a href="#apps.kubeblocks.io/v1alpha1.ClusterDefinitionProbeCMDs">
ClusterDefinitionProbeCMDs
</a>
</em>
</td>
<td>
<em>(Optional)</em>
<p>commands used to execute for probe.</p>
</td>
</tr>
</tbody>
</table>
<h3 id="apps.kubeblocks.io/v1alpha1.ClusterDefinitionProbeCMDs">ClusterDefinitionProbeCMDs
</h3>
<p>
(<em>Appears on:</em><a href="#apps.kubeblocks.io/v1alpha1.ClusterDefinitionProbe">ClusterDefinitionProbe</a>)
</p>
<div>
</div>
<table>
<thead>
<tr>
<th>Field</th>
<th>Description</th>
</tr>
</thead>
<tbody>
<tr>
<td>
<code>writes</code><br/>
<em>
[]string
</em>
</td>
<td>
<em>(Optional)</em>
<p>Write check executed on probe sidecar, used to check workload&rsquo;s allow write access.</p>
</td>
</tr>
<tr>
<td>
<code>queries</code><br/>
<em>
[]string
</em>
</td>
<td>
<em>(Optional)</em>
<p>Read check executed on probe sidecar, used to check workload&rsquo;s readonly access.</p>
</td>
</tr>
</tbody>
</table>
<h3 id="apps.kubeblocks.io/v1alpha1.ClusterDefinitionProbes">ClusterDefinitionProbes
</h3>
<p>
(<em>Appears on:</em><a href="#apps.kubeblocks.io/v1alpha1.ClusterComponentDefinition">ClusterComponentDefinition</a>)
</p>
<div>
</div>
<table>
<thead>
<tr>
<th>Field</th>
<th>Description</th>
</tr>
</thead>
<tbody>
<tr>
<td>
<code>runningProbe</code><br/>
<em>
<a href="#apps.kubeblocks.io/v1alpha1.ClusterDefinitionProbe">
ClusterDefinitionProbe
</a>
</em>
</td>
<td>
<em>(Optional)</em>
<p>Probe for DB running check.</p>
</td>
</tr>
<tr>
<td>
<code>statusProbe</code><br/>
<em>
<a href="#apps.kubeblocks.io/v1alpha1.ClusterDefinitionProbe">
ClusterDefinitionProbe
</a>
</em>
</td>
<td>
<em>(Optional)</em>
<p>Probe for DB status check.</p>
</td>
</tr>
<tr>
<td>
<code>roleProbe</code><br/>
<em>
<a href="#apps.kubeblocks.io/v1alpha1.ClusterDefinitionProbe">
ClusterDefinitionProbe
</a>
</em>
</td>
<td>
<em>(Optional)</em>
<p>Probe for DB role changed check.</p>
</td>
</tr>
<tr>
<td>
<code>roleProbeTimeoutAfterPodsReady</code><br/>
<em>
int32
</em>
</td>
<td>
<em>(Optional)</em>
<p>roleProbeTimeoutAfterPodsReady(in seconds), when all pods of the component are ready,
it will detect whether the application is available in the pod.
if pods exceed the InitializationTimeoutSeconds time without a role label,
this component will enter the Failed/Abnormal phase.</p>
<p>Note that this configuration will only take effect if the component supports RoleProbe
and will not affect the life cycle of the pod. default values are 60 seconds.</p>
</td>
</tr>
</tbody>
</table>
<h3 id="apps.kubeblocks.io/v1alpha1.ClusterDefinitionSpec">ClusterDefinitionSpec
</h3>
<p>
(<em>Appears on:</em><a href="#apps.kubeblocks.io/v1alpha1.ClusterDefinition">ClusterDefinition</a>)
</p>
<div>
<p>ClusterDefinitionSpec defines the desired state of ClusterDefinition</p>
</div>
<table>
<thead>
<tr>
<th>Field</th>
<th>Description</th>
</tr>
</thead>
<tbody>
<tr>
<td>
<code>type</code><br/>
<em>
string
</em>
</td>
<td>
<em>(Optional)</em>
<p>Cluster definition type defines well known application cluster type, e.g. mysql/redis/mongodb</p>
</td>
</tr>
<tr>
<td>
<code>componentDefs</code><br/>
<em>
<a href="#apps.kubeblocks.io/v1alpha1.ClusterComponentDefinition">
[]ClusterComponentDefinition
</a>
</em>
</td>
<td>
<p>componentDefs provides cluster components definitions.</p>
</td>
</tr>
<tr>
<td>
<code>connectionCredential</code><br/>
<em>
map[string]string
</em>
</td>
<td>
<em>(Optional)</em>
<p>Connection credential template used for creating a connection credential
secret for cluster.apps.kubeblocks.io object.</p>
<p>Built-in objects are:</p>
<ul>
<li><code>$(RANDOM_PASSWD)</code> random 8 characters.
dfjksgks</li>
<li><code>$(STRONG_RANDOM_PASSWD)</code> random 16 characters, with mixed cases, digits and symbols.</li>
<li><code>$(UUID)</code> generate a random UUID v4 string.</li>
<li><code>$(UUID_B64)</code> generate a random UUID v4 BASE64 encoded string.</li>
<li><code>$(UUID_STR_B64)</code> generate a random UUID v4 string then BASE64 encoded.</li>
<li><code>$(UUID_HEX)</code> generate a random UUID v4 HEX representation.</li>
<li><code>$(HEADLESS_SVC_FQDN)</code> headless service FQDN placeholder, value pattern is <code>$(CLUSTER_NAME)-$(1ST_COMP_NAME)-headless.$(NAMESPACE).svc</code>,
where 1ST_COMP_NAME is the 1st component that provide <code>ClusterDefinition.spec.componentDefs[].service</code> attribute;</li>
<li><code>$(SVC_FQDN)</code> service FQDN placeholder, value pattern is <code>$(CLUSTER_NAME)-$(1ST_COMP_NAME).$(NAMESPACE).svc</code>,
where 1ST_COMP_NAME is the 1st component that provide <code>ClusterDefinition.spec.componentDefs[].service</code> attribute;</li>
<li><code>$(SVC_PORT_&#123;PORT-NAME&#125;)</code> is ServicePort&rsquo;s port value with specified port name, i.e, a servicePort JSON struct:
<code>&#123;&quot;name&quot;: &quot;mysql&quot;, &quot;targetPort&quot;: &quot;mysqlContainerPort&quot;, &quot;port&quot;: 3306&#125;</code>, and <code>$(SVC_PORT_mysql)</code> in the
connection credential value is 3306.</li>
</ul>
</td>
</tr>
</tbody>
</table>
<h3 id="apps.kubeblocks.io/v1alpha1.ClusterDefinitionStatus">ClusterDefinitionStatus
</h3>
<p>
(<em>Appears on:</em><a href="#apps.kubeblocks.io/v1alpha1.ClusterDefinition">ClusterDefinition</a>)
</p>
<div>
<p>ClusterDefinitionStatus defines the observed state of ClusterDefinition</p>
</div>
<table>
<thead>
<tr>
<th>Field</th>
<th>Description</th>
</tr>
</thead>
<tbody>
<tr>
<td>
<code>phase</code><br/>
<em>
<a href="#apps.kubeblocks.io/v1alpha1.Phase">
Phase
</a>
</em>
</td>
<td>
<p>ClusterDefinition phase, valid values are <code>empty</code>, <code>Available</code>, <code>Unavailable</code>.
Available is ClusterDefinition become available, and can be referenced for co-related objects.</p>
</td>
</tr>
<tr>
<td>
<code>message</code><br/>
<em>
string
</em>
</td>
<td>
<em>(Optional)</em>
<p>Extra message in current phase</p>
</td>
</tr>
<tr>
<td>
<code>observedGeneration</code><br/>
<em>
int64
</em>
</td>
<td>
<em>(Optional)</em>
<p>observedGeneration is the most recent generation observed for this
ClusterDefinition. It corresponds to the ClusterDefinition&rsquo;s generation, which is
updated on mutation by the API Server.</p>
</td>
</tr>
</tbody>
</table>
<h3 id="apps.kubeblocks.io/v1alpha1.ClusterMonitor">ClusterMonitor
</h3>
<p>
(<em>Appears on:</em><a href="#apps.kubeblocks.io/v1alpha1.ClusterSpec">ClusterSpec</a>)
</p>
<div>
</div>
<table>
<thead>
<tr>
<th>Field</th>
<th>Description</th>
</tr>
</thead>
<tbody>
<tr>
<td>
<code>monitoringInterval</code><br/>
<em>
<a href="https://pkg.go.dev/k8s.io/apimachinery/pkg/util/intstr#IntOrString">
Kubernetes api utils intstr.IntOrString
</a>
</em>
</td>
<td>
<em>(Optional)</em>
<p>monitoringInterval specifies interval of monitoring, no monitor if set to 0</p>
</td>
</tr>
</tbody>
</table>
<h3 id="apps.kubeblocks.io/v1alpha1.ClusterNetwork">ClusterNetwork
</h3>
<p>
(<em>Appears on:</em><a href="#apps.kubeblocks.io/v1alpha1.ClusterSpec">ClusterSpec</a>)
</p>
<div>
</div>
<table>
<thead>
<tr>
<th>Field</th>
<th>Description</th>
</tr>
</thead>
<tbody>
<tr>
<td>
<code>hostNetworkAccessible</code><br/>
<em>
bool
</em>
</td>
<td>
<em>(Optional)</em>
<p>hostNetworkAccessible specifies whether host network is accessible. It defaults to false</p>
</td>
</tr>
<tr>
<td>
<code>publiclyAccessible</code><br/>
<em>
bool
</em>
</td>
<td>
<em>(Optional)</em>
<p>publiclyAccessible specifies whether it is publicly accessible. It defaults to false</p>
</td>
</tr>
</tbody>
</table>
<h3 id="apps.kubeblocks.io/v1alpha1.ClusterObjectReference">ClusterObjectReference
</h3>
<p>
(<em>Appears on:</em><a href="#apps.kubeblocks.io/v1alpha1.CredentialVarSelector">CredentialVarSelector</a>, <a href="#apps.kubeblocks.io/v1alpha1.ServiceRefVarSelector">ServiceRefVarSelector</a>, <a href="#apps.kubeblocks.io/v1alpha1.ServiceVarSelector">ServiceVarSelector</a>)
</p>
<div>
<p>ClusterObjectReference contains information to let you locate the referenced object inside the same cluster.</p>
</div>
<table>
<thead>
<tr>
<th>Field</th>
<th>Description</th>
</tr>
</thead>
<tbody>
<tr>
<td>
<code>compDef</code><br/>
<em>
string
</em>
</td>
<td>
<em>(Optional)</em>
<p>CompDef specifies the definition used by the component that the referent object resident in.</p>
</td>
</tr>
<tr>
<td>
<code>name</code><br/>
<em>
string
</em>
</td>
<td>
<em>(Optional)</em>
<p>Name of the referent object.</p>
</td>
</tr>
<tr>
<td>
<code>optional</code><br/>
<em>
bool
</em>
</td>
<td>
<em>(Optional)</em>
<p>Specify whether the object must be defined.</p>
</td>
</tr>
</tbody>
</table>
<h3 id="apps.kubeblocks.io/v1alpha1.ClusterPhase">ClusterPhase
(<code>string</code> alias)</h3>
<p>
(<em>Appears on:</em><a href="#apps.kubeblocks.io/v1alpha1.ClusterStatus">ClusterStatus</a>, <a href="#apps.kubeblocks.io/v1alpha1.OpsRequestBehaviour">OpsRequestBehaviour</a>)
</p>
<div>
<p>ClusterPhase defines the Cluster CR .status.phase</p>
</div>
<table>
<thead>
<tr>
<th>Value</th>
<th>Description</th>
</tr>
</thead>
<tbody><tr><td><p>&#34;Abnormal&#34;</p></td>
<td></td>
</tr><tr><td><p>&#34;Creating&#34;</p></td>
<td></td>
</tr><tr><td><p>&#34;Deleting&#34;</p></td>
<td></td>
</tr><tr><td><p>&#34;Failed&#34;</p></td>
<td></td>
</tr><tr><td><p>&#34;Running&#34;</p></td>
<td></td>
</tr><tr><td><p>&#34;Stopped&#34;</p></td>
<td></td>
</tr><tr><td><p>&#34;Stopping&#34;</p></td>
<td></td>
</tr><tr><td><p>&#34;Updating&#34;</p></td>
<td></td>
</tr></tbody>
</table>
<h3 id="apps.kubeblocks.io/v1alpha1.ClusterResourceConstraintSelector">ClusterResourceConstraintSelector
</h3>
<p>
(<em>Appears on:</em><a href="#apps.kubeblocks.io/v1alpha1.ComponentResourceConstraintSpec">ComponentResourceConstraintSpec</a>)
</p>
<div>
</div>
<table>
<thead>
<tr>
<th>Field</th>
<th>Description</th>
</tr>
</thead>
<tbody>
<tr>
<td>
<code>clusterDefRef</code><br/>
<em>
string
</em>
</td>
<td>
<p>clusterDefRef is the name of the cluster definition.</p>
</td>
</tr>
<tr>
<td>
<code>components</code><br/>
<em>
<a href="#apps.kubeblocks.io/v1alpha1.ComponentResourceConstraintSelector">
[]ComponentResourceConstraintSelector
</a>
</em>
</td>
<td>
<p>selector is used to bind the resource constraint to components.</p>
</td>
</tr>
</tbody>
</table>
<h3 id="apps.kubeblocks.io/v1alpha1.ClusterResources">ClusterResources
</h3>
<p>
(<em>Appears on:</em><a href="#apps.kubeblocks.io/v1alpha1.ClusterSpec">ClusterSpec</a>)
</p>
<div>
</div>
<table>
<thead>
<tr>
<th>Field</th>
<th>Description</th>
</tr>
</thead>
<tbody>
<tr>
<td>
<code>cpu</code><br/>
<em>
<a href="https://kubernetes.io/docs/reference/generated/kubernetes-api/v1.25/#quantity-resource-core">
Kubernetes resource.Quantity
</a>
</em>
</td>
<td>
<em>(Optional)</em>
<p>cpu resource needed, more info: <a href="https://kubernetes.io/docs/concepts/configuration/manage-resources-containers/">https://kubernetes.io/docs/concepts/configuration/manage-resources-containers/</a></p>
</td>
</tr>
<tr>
<td>
<code>memory</code><br/>
<em>
<a href="https://kubernetes.io/docs/reference/generated/kubernetes-api/v1.25/#quantity-resource-core">
Kubernetes resource.Quantity
</a>
</em>
</td>
<td>
<em>(Optional)</em>
<p>memory resource needed, more info: <a href="https://kubernetes.io/docs/concepts/configuration/manage-resources-containers/">https://kubernetes.io/docs/concepts/configuration/manage-resources-containers/</a></p>
</td>
</tr>
</tbody>
</table>
<h3 id="apps.kubeblocks.io/v1alpha1.ClusterService">ClusterService
</h3>
<p>
(<em>Appears on:</em><a href="#apps.kubeblocks.io/v1alpha1.ClusterSpec">ClusterSpec</a>)
</p>
<div>
<p>ClusterService defines the service of a cluster.</p>
</div>
<table>
<thead>
<tr>
<th>Field</th>
<th>Description</th>
</tr>
</thead>
<tbody>
<tr>
<td>
<code>Service</code><br/>
<em>
<a href="#apps.kubeblocks.io/v1alpha1.Service">
Service
</a>
</em>
</td>
<td>
<p>
(Members of <code>Service</code> are embedded into this type.)
</p>
</td>
</tr>
<tr>
<td>
<code>shardingSelector</code><br/>
<em>
string
</em>
</td>
<td>
<em>(Optional)</em>
<p>ShardingSelector extends the ServiceSpec.Selector by allowing you to specify a sharding name
defined in Cluster.Spec.ShardingSpecs[x].Name as selectors for the service.
ShardingSelector and ComponentSelector cannot be set at the same time.</p>
</td>
</tr>
<tr>
<td>
<code>componentSelector</code><br/>
<em>
string
</em>
</td>
<td>
<em>(Optional)</em>
<p>ComponentSelector extends the ServiceSpec.Selector by allowing you to specify a component as selectors for the service.
ComponentSelector and ShardingSelector cannot be set at the same time.</p>
</td>
</tr>
</tbody>
</table>
<h3 id="apps.kubeblocks.io/v1alpha1.ClusterSpec">ClusterSpec
</h3>
<p>
(<em>Appears on:</em><a href="#apps.kubeblocks.io/v1alpha1.Cluster">Cluster</a>)
</p>
<div>
<p>ClusterSpec defines the desired state of Cluster.</p>
</div>
<table>
<thead>
<tr>
<th>Field</th>
<th>Description</th>
</tr>
</thead>
<tbody>
<tr>
<td>
<code>clusterDefinitionRef</code><br/>
<em>
string
</em>
</td>
<td>
<em>(Optional)</em>
<p>Cluster referencing ClusterDefinition name. This is an immutable attribute.
If ClusterDefRef is not specified, ComponentDef must be specified for each Component in ComponentSpecs.</p>
</td>
</tr>
<tr>
<td>
<code>clusterVersionRef</code><br/>
<em>
string
</em>
</td>
<td>
<em>(Optional)</em>
<p>Cluster referencing ClusterVersion name.</p>
</td>
</tr>
<tr>
<td>
<code>terminationPolicy</code><br/>
<em>
<a href="#apps.kubeblocks.io/v1alpha1.TerminationPolicyType">
TerminationPolicyType
</a>
</em>
</td>
<td>
<p>Cluster termination policy. Valid values are <code>DoNotTerminate</code>, <code>Halt</code>, <code>Delete</code>, <code>WipeOut</code>.</p>
<ul>
<li>DoNotTerminate will block delete operation.</li>
<li>Halt will delete workload resources such as statefulset, deployment workloads but keep PVCs.</li>
<li>Delete is based on Halt and deletes PVCs.</li>
<li>WipeOut is based on Delete and wipe out all volume snapshots and snapshot data from backup storage location.</li>
</ul>
</td>
</tr>
<tr>
<td>
<code>shardingSpecs</code><br/>
<em>
<a href="#apps.kubeblocks.io/v1alpha1.ShardingSpec">
[]ShardingSpec
</a>
</em>
</td>
<td>
<em>(Optional)</em>
<p>List of ShardingSpec which is used to define components with a sharding topology structure that make up a cluster.
ShardingSpecs and ComponentSpecs cannot both be empty at the same time.</p>
</td>
</tr>
<tr>
<td>
<code>componentSpecs</code><br/>
<em>
<a href="#apps.kubeblocks.io/v1alpha1.ClusterComponentSpec">
[]ClusterComponentSpec
</a>
</em>
</td>
<td>
<em>(Optional)</em>
<p>List of componentSpec which is used to define the components that make up a cluster.
ComponentSpecs and ShardingSpecs cannot both be empty at the same time.</p>
</td>
</tr>
<tr>
<td>
<code>services</code><br/>
<em>
<a href="#apps.kubeblocks.io/v1alpha1.ClusterService">
[]ClusterService
</a>
</em>
</td>
<td>
<em>(Optional)</em>
<p>services defines the services to access a cluster.</p>
</td>
</tr>
<tr>
<td>
<code>affinity</code><br/>
<em>
<a href="#apps.kubeblocks.io/v1alpha1.Affinity">
Affinity
</a>
</em>
</td>
<td>
<em>(Optional)</em>
<p>affinity is a group of affinity scheduling rules.</p>
</td>
</tr>
<tr>
<td>
<code>tolerations</code><br/>
<em>
<a href="https://kubernetes.io/docs/reference/generated/kubernetes-api/v1.25/#toleration-v1-core">
[]Kubernetes core/v1.Toleration
</a>
</em>
</td>
<td>
<em>(Optional)</em>
<p>tolerations are attached to tolerate any taint that matches the triple <code>key,value,effect</code> using the matching operator <code>operator</code>.</p>
</td>
</tr>
<tr>
<td>
<code>tenancy</code><br/>
<em>
<a href="#apps.kubeblocks.io/v1alpha1.TenancyType">
TenancyType
</a>
</em>
</td>
<td>
<em>(Optional)</em>
<p>tenancy describes how pods are distributed across node.
SharedNode means multiple pods may share the same node.
DedicatedNode means each pod runs on their own dedicated node.</p>
</td>
</tr>
<tr>
<td>
<code>availabilityPolicy</code><br/>
<em>
<a href="#apps.kubeblocks.io/v1alpha1.AvailabilityPolicyType">
AvailabilityPolicyType
</a>
</em>
</td>
<td>
<em>(Optional)</em>
<p>availabilityPolicy describes the availability policy, including zone, node, and none.</p>
</td>
</tr>
<tr>
<td>
<code>replicas</code><br/>
<em>
int32
</em>
</td>
<td>
<em>(Optional)</em>
<p>replicas specifies the replicas of the first componentSpec, if the replicas of the first componentSpec is specified, this value will be ignored.</p>
</td>
</tr>
<tr>
<td>
<code>resources</code><br/>
<em>
<a href="#apps.kubeblocks.io/v1alpha1.ClusterResources">
ClusterResources
</a>
</em>
</td>
<td>
<em>(Optional)</em>
<p>resources specifies the resources of the first componentSpec, if the resources of the first componentSpec is specified, this value will be ignored.</p>
</td>
</tr>
<tr>
<td>
<code>storage</code><br/>
<em>
<a href="#apps.kubeblocks.io/v1alpha1.ClusterStorage">
ClusterStorage
</a>
</em>
</td>
<td>
<em>(Optional)</em>
<p>storage specifies the storage of the first componentSpec, if the storage of the first componentSpec is specified, this value will be ignored.</p>
</td>
</tr>
<tr>
<td>
<code>monitor</code><br/>
<em>
<a href="#apps.kubeblocks.io/v1alpha1.ClusterMonitor">
ClusterMonitor
</a>
</em>
</td>
<td>
<em>(Optional)</em>
<p>monitor specifies the configuration of monitor</p>
</td>
</tr>
<tr>
<td>
<code>network</code><br/>
<em>
<a href="#apps.kubeblocks.io/v1alpha1.ClusterNetwork">
ClusterNetwork
</a>
</em>
</td>
<td>
<em>(Optional)</em>
<p>network specifies the configuration of network</p>
</td>
</tr>
<tr>
<td>
<code>backup</code><br/>
<em>
<a href="#apps.kubeblocks.io/v1alpha1.ClusterBackup">
ClusterBackup
</a>
</em>
</td>
<td>
<em>(Optional)</em>
<p>cluster backup configuration.</p>
</td>
</tr>
</tbody>
</table>
<h3 id="apps.kubeblocks.io/v1alpha1.ClusterStatus">ClusterStatus
</h3>
<p>
(<em>Appears on:</em><a href="#apps.kubeblocks.io/v1alpha1.Cluster">Cluster</a>)
</p>
<div>
<p>ClusterStatus defines the observed state of Cluster.</p>
</div>
<table>
<thead>
<tr>
<th>Field</th>
<th>Description</th>
</tr>
</thead>
<tbody>
<tr>
<td>
<code>observedGeneration</code><br/>
<em>
int64
</em>
</td>
<td>
<em>(Optional)</em>
<p>observedGeneration is the most recent generation observed for this
Cluster. It corresponds to the Cluster&rsquo;s generation, which is
updated on mutation by the API Server.</p>
</td>
</tr>
<tr>
<td>
<code>phase</code><br/>
<em>
<a href="#apps.kubeblocks.io/v1alpha1.ClusterPhase">
ClusterPhase
</a>
</em>
</td>
<td>
<em>(Optional)</em>
<p>phase describes the phase of the Cluster, the detail information of the phases are as following:</p>
<ul>
<li>Creating: all components are in <code>Creating</code> phase.</li>
<li>Running: all components are in <code>Running</code> phase, means the cluster is working well.</li>
<li>Updating: all components are in <code>Creating</code>, <code>Running</code> or <code>Updating</code> phase,
and at least one component is in <code>Creating</code> or <code>Updating</code> phase, means the cluster is doing an update.</li>
<li>Stopping: at least one component is in <code>Stopping</code> phase, means the cluster is in a stop progress.</li>
<li>Stopped: all components are in <code>Stopped</code> phase, means the cluster has stopped and didn&rsquo;t provide any function anymore.</li>
<li>Failed: all components are in <code>Failed</code> phase, means the cluster is unavailable.</li>
<li>Abnormal: some components are in <code>Failed</code> or <code>Abnormal</code> phase, means the cluster in a fragile state. troubleshoot need to be done.</li>
<li>Deleting: the cluster is being deleted.</li>
</ul>
</td>
</tr>
<tr>
<td>
<code>message</code><br/>
<em>
string
</em>
</td>
<td>
<em>(Optional)</em>
<p>message describes cluster details message in current phase.</p>
</td>
</tr>
<tr>
<td>
<code>components</code><br/>
<em>
<a href="#apps.kubeblocks.io/v1alpha1.ClusterComponentStatus">
map[string]github.com/apecloud/kubeblocks/apis/apps/v1alpha1.ClusterComponentStatus
</a>
</em>
</td>
<td>
<em>(Optional)</em>
<p>components record the current status information of all components of the cluster.</p>
</td>
</tr>
<tr>
<td>
<code>clusterDefGeneration</code><br/>
<em>
int64
</em>
</td>
<td>
<em>(Optional)</em>
<p>clusterDefGeneration represents the generation number of ClusterDefinition referenced.</p>
</td>
</tr>
<tr>
<td>
<code>conditions</code><br/>
<em>
<a href="https://kubernetes.io/docs/reference/generated/kubernetes-api/v1.25/#condition-v1-meta">
[]Kubernetes meta/v1.Condition
</a>
</em>
</td>
<td>
<em>(Optional)</em>
<p>Describe current state of cluster API Resource, like warning.</p>
</td>
</tr>
</tbody>
</table>
<h3 id="apps.kubeblocks.io/v1alpha1.ClusterStorage">ClusterStorage
</h3>
<p>
(<em>Appears on:</em><a href="#apps.kubeblocks.io/v1alpha1.ClusterSpec">ClusterSpec</a>)
</p>
<div>
</div>
<table>
<thead>
<tr>
<th>Field</th>
<th>Description</th>
</tr>
</thead>
<tbody>
<tr>
<td>
<code>size</code><br/>
<em>
<a href="https://kubernetes.io/docs/reference/generated/kubernetes-api/v1.25/#quantity-resource-core">
Kubernetes resource.Quantity
</a>
</em>
</td>
<td>
<em>(Optional)</em>
<p>storage size needed, more info: <a href="https://kubernetes.io/docs/concepts/configuration/manage-resources-containers/">https://kubernetes.io/docs/concepts/configuration/manage-resources-containers/</a></p>
</td>
</tr>
</tbody>
</table>
<h3 id="apps.kubeblocks.io/v1alpha1.ClusterSwitchPolicy">ClusterSwitchPolicy
</h3>
<p>
(<em>Appears on:</em><a href="#apps.kubeblocks.io/v1alpha1.ClusterComponentSpec">ClusterComponentSpec</a>)
</p>
<div>
</div>
<table>
<thead>
<tr>
<th>Field</th>
<th>Description</th>
</tr>
</thead>
<tbody>
<tr>
<td>
<code>type</code><br/>
<em>
<a href="#apps.kubeblocks.io/v1alpha1.SwitchPolicyType">
SwitchPolicyType
</a>
</em>
</td>
<td>
<em>(Optional)</em>
<p>clusterSwitchPolicy defines type of the switchPolicy when workloadType is Replication.</p>
<ul>
<li>MaximumAvailability: [WIP] when the primary is active, do switch if the synchronization delay = 0 in the user-defined lagProbe data delay detection logic, otherwise do not switch. The primary is down, switch immediately. It will be available in future versions.</li>
<li>MaximumDataProtection: [WIP] when the primary is active, do switch if synchronization delay = 0 in the user-defined lagProbe data lag detection logic, otherwise do not switch. If the primary is down, if it can be judged that the primary and secondary data are consistent, then do the switch, otherwise do not switch. It will be available in future versions.</li>
<li>Noop: KubeBlocks will not perform high-availability switching on components. Users need to implement HA by themselves or integrate open source HA solution.</li>
</ul>
</td>
</tr>
</tbody>
</table>
<h3 id="apps.kubeblocks.io/v1alpha1.ClusterVersionSpec">ClusterVersionSpec
</h3>
<p>
(<em>Appears on:</em><a href="#apps.kubeblocks.io/v1alpha1.ClusterVersion">ClusterVersion</a>)
</p>
<div>
<p>ClusterVersionSpec defines the desired state of ClusterVersion</p>
</div>
<table>
<thead>
<tr>
<th>Field</th>
<th>Description</th>
</tr>
</thead>
<tbody>
<tr>
<td>
<code>clusterDefinitionRef</code><br/>
<em>
string
</em>
</td>
<td>
<p>ref ClusterDefinition.</p>
</td>
</tr>
<tr>
<td>
<code>componentVersions</code><br/>
<em>
<a href="#apps.kubeblocks.io/v1alpha1.ClusterComponentVersion">
[]ClusterComponentVersion
</a>
</em>
</td>
<td>
<p>List of components&rsquo; containers versioning context, i.e., container image ID, container commands, args, and environments.</p>
</td>
</tr>
</tbody>
</table>
<h3 id="apps.kubeblocks.io/v1alpha1.ClusterVersionStatus">ClusterVersionStatus
</h3>
<p>
(<em>Appears on:</em><a href="#apps.kubeblocks.io/v1alpha1.ClusterVersion">ClusterVersion</a>)
</p>
<div>
<p>ClusterVersionStatus defines the observed state of ClusterVersion</p>
</div>
<table>
<thead>
<tr>
<th>Field</th>
<th>Description</th>
</tr>
</thead>
<tbody>
<tr>
<td>
<code>phase</code><br/>
<em>
<a href="#apps.kubeblocks.io/v1alpha1.Phase">
Phase
</a>
</em>
</td>
<td>
<em>(Optional)</em>
<p>phase - in list of [Available,Unavailable]</p>
</td>
</tr>
<tr>
<td>
<code>message</code><br/>
<em>
string
</em>
</td>
<td>
<em>(Optional)</em>
<p>A human readable message indicating details about why the ClusterVersion is in this phase.</p>
</td>
</tr>
<tr>
<td>
<code>observedGeneration</code><br/>
<em>
int64
</em>
</td>
<td>
<em>(Optional)</em>
<p>generation number</p>
</td>
</tr>
<tr>
<td>
<code>clusterDefGeneration</code><br/>
<em>
int64
</em>
</td>
<td>
<em>(Optional)</em>
<p>clusterDefGeneration represents the generation number of ClusterDefinition referenced.</p>
</td>
</tr>
</tbody>
</table>
<h3 id="apps.kubeblocks.io/v1alpha1.CmdExecutorConfig">CmdExecutorConfig
</h3>
<p>
(<em>Appears on:</em><a href="#apps.kubeblocks.io/v1alpha1.PostStartAction">PostStartAction</a>, <a href="#apps.kubeblocks.io/v1alpha1.SwitchoverAction">SwitchoverAction</a>, <a href="#apps.kubeblocks.io/v1alpha1.SystemAccountSpec">SystemAccountSpec</a>)
</p>
<div>
<p>CmdExecutorConfig specifies how to perform creation and deletion statements.</p>
</div>
<table>
<thead>
<tr>
<th>Field</th>
<th>Description</th>
</tr>
</thead>
<tbody>
<tr>
<td>
<code>CommandExecutorEnvItem</code><br/>
<em>
<a href="#apps.kubeblocks.io/v1alpha1.CommandExecutorEnvItem">
CommandExecutorEnvItem
</a>
</em>
</td>
<td>
<p>
(Members of <code>CommandExecutorEnvItem</code> are embedded into this type.)
</p>
</td>
</tr>
<tr>
<td>
<code>CommandExecutorItem</code><br/>
<em>
<a href="#apps.kubeblocks.io/v1alpha1.CommandExecutorItem">
CommandExecutorItem
</a>
</em>
</td>
<td>
<p>
(Members of <code>CommandExecutorItem</code> are embedded into this type.)
</p>
</td>
</tr>
</tbody>
</table>
<h3 id="apps.kubeblocks.io/v1alpha1.CommandExecutorEnvItem">CommandExecutorEnvItem
</h3>
<p>
(<em>Appears on:</em><a href="#apps.kubeblocks.io/v1alpha1.CmdExecutorConfig">CmdExecutorConfig</a>, <a href="#apps.kubeblocks.io/v1alpha1.SwitchoverShortSpec">SwitchoverShortSpec</a>, <a href="#apps.kubeblocks.io/v1alpha1.SystemAccountShortSpec">SystemAccountShortSpec</a>)
</p>
<div>
</div>
<table>
<thead>
<tr>
<th>Field</th>
<th>Description</th>
</tr>
</thead>
<tbody>
<tr>
<td>
<code>image</code><br/>
<em>
string
</em>
</td>
<td>
<p>image for Connector when executing the command.</p>
</td>
</tr>
<tr>
<td>
<code>env</code><br/>
<em>
<a href="https://kubernetes.io/docs/reference/generated/kubernetes-api/v1.25/#envvar-v1-core">
[]Kubernetes core/v1.EnvVar
</a>
</em>
</td>
<td>
<em>(Optional)</em>
<p>envs is a list of environment variables.</p>
</td>
</tr>
</tbody>
</table>
<h3 id="apps.kubeblocks.io/v1alpha1.CommandExecutorItem">CommandExecutorItem
</h3>
<p>
(<em>Appears on:</em><a href="#apps.kubeblocks.io/v1alpha1.CmdExecutorConfig">CmdExecutorConfig</a>)
</p>
<div>
</div>
<table>
<thead>
<tr>
<th>Field</th>
<th>Description</th>
</tr>
</thead>
<tbody>
<tr>
<td>
<code>command</code><br/>
<em>
[]string
</em>
</td>
<td>
<p>command to perform statements.</p>
</td>
</tr>
<tr>
<td>
<code>args</code><br/>
<em>
[]string
</em>
</td>
<td>
<em>(Optional)</em>
<p>args is used to perform statements.</p>
</td>
</tr>
</tbody>
</table>
<h3 id="apps.kubeblocks.io/v1alpha1.ComponentClass">ComponentClass
</h3>
<p>
(<em>Appears on:</em><a href="#apps.kubeblocks.io/v1alpha1.ComponentClassDefinitionStatus">ComponentClassDefinitionStatus</a>, <a href="#apps.kubeblocks.io/v1alpha1.ComponentClassSeries">ComponentClassSeries</a>)
</p>
<div>
</div>
<table>
<thead>
<tr>
<th>Field</th>
<th>Description</th>
</tr>
</thead>
<tbody>
<tr>
<td>
<code>name</code><br/>
<em>
string
</em>
</td>
<td>
<em>(Optional)</em>
<p>name is the class name</p>
</td>
</tr>
<tr>
<td>
<code>args</code><br/>
<em>
[]string
</em>
</td>
<td>
<em>(Optional)</em>
<p>args are variable&rsquo;s value</p>
</td>
</tr>
<tr>
<td>
<code>cpu</code><br/>
<em>
<a href="https://kubernetes.io/docs/reference/generated/kubernetes-api/v1.25/#quantity-resource-core">
Kubernetes resource.Quantity
</a>
</em>
</td>
<td>
<em>(Optional)</em>
<p>the CPU of the class</p>
</td>
</tr>
<tr>
<td>
<code>memory</code><br/>
<em>
<a href="https://kubernetes.io/docs/reference/generated/kubernetes-api/v1.25/#quantity-resource-core">
Kubernetes resource.Quantity
</a>
</em>
</td>
<td>
<em>(Optional)</em>
<p>the memory of the class</p>
</td>
</tr>
</tbody>
</table>
<h3 id="apps.kubeblocks.io/v1alpha1.ComponentClassDefinitionSpec">ComponentClassDefinitionSpec
</h3>
<p>
(<em>Appears on:</em><a href="#apps.kubeblocks.io/v1alpha1.ComponentClassDefinition">ComponentClassDefinition</a>)
</p>
<div>
<p>ComponentClassDefinitionSpec defines the desired state of ComponentClassDefinition</p>
</div>
<table>
<thead>
<tr>
<th>Field</th>
<th>Description</th>
</tr>
</thead>
<tbody>
<tr>
<td>
<code>groups</code><br/>
<em>
<a href="#apps.kubeblocks.io/v1alpha1.ComponentClassGroup">
[]ComponentClassGroup
</a>
</em>
</td>
<td>
<em>(Optional)</em>
<p>group defines a list of class series that conform to the same constraint.</p>
</td>
</tr>
</tbody>
</table>
<h3 id="apps.kubeblocks.io/v1alpha1.ComponentClassDefinitionStatus">ComponentClassDefinitionStatus
</h3>
<p>
(<em>Appears on:</em><a href="#apps.kubeblocks.io/v1alpha1.ComponentClassDefinition">ComponentClassDefinition</a>)
</p>
<div>
<p>ComponentClassDefinitionStatus defines the observed state of ComponentClassDefinition</p>
</div>
<table>
<thead>
<tr>
<th>Field</th>
<th>Description</th>
</tr>
</thead>
<tbody>
<tr>
<td>
<code>observedGeneration</code><br/>
<em>
int64
</em>
</td>
<td>
<em>(Optional)</em>
<p>observedGeneration is the most recent generation observed for this
ComponentClassDefinition. It corresponds to the ComponentClassDefinition&rsquo;s generation, which is
updated on mutation by the API Server.</p>
</td>
</tr>
<tr>
<td>
<code>classes</code><br/>
<em>
<a href="#apps.kubeblocks.io/v1alpha1.ComponentClass">
[]ComponentClass
</a>
</em>
</td>
<td>
<p>classes is the list of classes that have been observed for this ComponentClassDefinition</p>
</td>
</tr>
</tbody>
</table>
<h3 id="apps.kubeblocks.io/v1alpha1.ComponentClassGroup">ComponentClassGroup
</h3>
<p>
(<em>Appears on:</em><a href="#apps.kubeblocks.io/v1alpha1.ComponentClassDefinitionSpec">ComponentClassDefinitionSpec</a>)
</p>
<div>
</div>
<table>
<thead>
<tr>
<th>Field</th>
<th>Description</th>
</tr>
</thead>
<tbody>
<tr>
<td>
<code>template</code><br/>
<em>
string
</em>
</td>
<td>
<em>(Optional)</em>
<p>template is a class definition template that uses the Go template syntax and allows for variable declaration.
When defining a class in Series, specifying the variable&rsquo;s value is sufficient, as the complete class
definition will be generated through rendering the template.</p>
<p>For example:</p>
<pre><code class="language-yaml">template: |
cpu: &quot;&#123;&#123; or .cpu 1 &#125;&#125;&quot;
memory: &quot;&#123;&#123; or .memory 4 &#125;&#125;Gi&quot;
</code></pre>
</td>
</tr>
<tr>
<td>
<code>vars</code><br/>
<em>
[]string
</em>
</td>
<td>
<em>(Optional)</em>
<p>vars defines the variables declared in the template and will be used to generating the complete class definition by
render the template.</p>
</td>
</tr>
<tr>
<td>
<code>series</code><br/>
<em>
<a href="#apps.kubeblocks.io/v1alpha1.ComponentClassSeries">
[]ComponentClassSeries
</a>
</em>
</td>
<td>
<em>(Optional)</em>
<p>series is a series of class definitions.</p>
</td>
</tr>
</tbody>
</table>
<h3 id="apps.kubeblocks.io/v1alpha1.ComponentClassSeries">ComponentClassSeries
</h3>
<p>
(<em>Appears on:</em><a href="#apps.kubeblocks.io/v1alpha1.ComponentClassGroup">ComponentClassGroup</a>)
</p>
<div>
</div>
<table>
<thead>
<tr>
<th>Field</th>
<th>Description</th>
</tr>
</thead>
<tbody>
<tr>
<td>
<code>namingTemplate</code><br/>
<em>
string
</em>
</td>
<td>
<em>(Optional)</em>
<p>namingTemplate is a template that uses the Go template syntax and allows for referencing variables defined
in ComponentClassGroup.Template. This enables dynamic generation of class names.
For example:
name: &ldquo;general-&#123;&#123; .cpu &#125;&#125;c&#123;&#123; .memory &#125;&#125;g&rdquo;</p>
</td>
</tr>
<tr>
<td>
<code>classes</code><br/>
<em>
<a href="#apps.kubeblocks.io/v1alpha1.ComponentClass">
[]ComponentClass
</a>
</em>
</td>
<td>
<em>(Optional)</em>
<p>classes are definitions of classes that come in two forms. In the first form, only ComponentClass.Args
need to be defined, and the complete class definition is generated by rendering the ComponentClassGroup.Template
and Name. In the second form, the Name, CPU and Memory must be defined.</p>
</td>
</tr>
</tbody>
</table>
<h3 id="apps.kubeblocks.io/v1alpha1.ComponentConfigSpec">ComponentConfigSpec
</h3>
<p>
(<em>Appears on:</em><a href="#apps.kubeblocks.io/v1alpha1.ClusterComponentDefinition">ClusterComponentDefinition</a>, <a href="#apps.kubeblocks.io/v1alpha1.ClusterComponentVersion">ClusterComponentVersion</a>, <a href="#apps.kubeblocks.io/v1alpha1.ComponentDefinitionSpec">ComponentDefinitionSpec</a>, <a href="#apps.kubeblocks.io/v1alpha1.ComponentSpec">ComponentSpec</a>, <a href="#apps.kubeblocks.io/v1alpha1.ConfigurationItemDetail">ConfigurationItemDetail</a>)
</p>
<div>
</div>
<table>
<thead>
<tr>
<th>Field</th>
<th>Description</th>
</tr>
</thead>
<tbody>
<tr>
<td>
<code>ComponentTemplateSpec</code><br/>
<em>
<a href="#apps.kubeblocks.io/v1alpha1.ComponentTemplateSpec">
ComponentTemplateSpec
</a>
</em>
</td>
<td>
<p>
(Members of <code>ComponentTemplateSpec</code> are embedded into this type.)
</p>
</td>
</tr>
<tr>
<td>
<code>keys</code><br/>
<em>
[]string
</em>
</td>
<td>
<em>(Optional)</em>
<p>Specify a list of keys.
If empty, ConfigConstraint takes effect for all keys in configmap.</p>
</td>
</tr>
<tr>
<td>
<code>legacyRenderedConfigSpec</code><br/>
<em>
<a href="#apps.kubeblocks.io/v1alpha1.LegacyRenderedTemplateSpec">
LegacyRenderedTemplateSpec
</a>
</em>
</td>
<td>
<em>(Optional)</em>
<p>lazyRenderedConfigSpec is optional: specify the secondary rendered config spec.</p>
</td>
</tr>
<tr>
<td>
<code>constraintRef</code><br/>
<em>
string
</em>
</td>
<td>
<em>(Optional)</em>
<p>Specify the name of the referenced the configuration constraints object.</p>
</td>
</tr>
<tr>
<td>
<code>asEnvFrom</code><br/>
<em>
[]string
</em>
</td>
<td>
<em>(Optional)</em>
<p>asEnvFrom is optional: the list of containers will be injected into EnvFrom.</p>
</td>
</tr>
</tbody>
</table>
<h3 id="apps.kubeblocks.io/v1alpha1.ComponentDefRef">ComponentDefRef
</h3>
<p>
(<em>Appears on:</em><a href="#apps.kubeblocks.io/v1alpha1.ClusterComponentDefinition">ClusterComponentDefinition</a>)
</p>
<div>
<p>ComponentDefRef is used to select the component and its fields to be referenced.</p>
</div>
<table>
<thead>
<tr>
<th>Field</th>
<th>Description</th>
</tr>
</thead>
<tbody>
<tr>
<td>
<code>componentDefName</code><br/>
<em>
string
</em>
</td>
<td>
<p>componentDefName is the name of the componentDef to select.</p>
</td>
</tr>
<tr>
<td>
<code>failurePolicy</code><br/>
<em>
<a href="#apps.kubeblocks.io/v1alpha1.FailurePolicyType">
FailurePolicyType
</a>
</em>
</td>
<td>
<em>(Optional)</em>
<p>failurePolicy is the failure policy of the component.
If failed to find the component, the failure policy will be used.</p>
</td>
</tr>
<tr>
<td>
<code>componentRefEnv</code><br/>
<em>
<a href="#apps.kubeblocks.io/v1alpha1.ComponentRefEnv">
[]ComponentRefEnv
</a>
</em>
</td>
<td>
<em>(Optional)</em>
<p>componentRefEnv specifies a list of values to be injected as env variables to each component.</p>
</td>
</tr>
</tbody>
</table>
<h3 id="apps.kubeblocks.io/v1alpha1.ComponentDefinitionRef">ComponentDefinitionRef
</h3>
<p>
(<em>Appears on:</em><a href="#apps.kubeblocks.io/v1alpha1.OpsDefinitionSpec">OpsDefinitionSpec</a>)
</p>
<div>
</div>
<table>
<thead>
<tr>
<th>Field</th>
<th>Description</th>
</tr>
</thead>
<tbody>
<tr>
<td>
<code>name</code><br/>
<em>
string
</em>
</td>
<td>
<p>refer to componentDefinition name.</p>
</td>
</tr>
<tr>
<td>
<code>accountName</code><br/>
<em>
string
</em>
</td>
<td>
<em>(Optional)</em>
<p>the account name of the component.
will inject the account username and password to <code>KB_ACCOUNT_USERNAME</code> and <code>KB_ACCOUNT_PASSWORD</code> in env of the job.</p>
</td>
</tr>
<tr>
<td>
<code>serviceName</code><br/>
<em>
string
</em>
</td>
<td>
<em>(Optional)</em>
<p>reference the services[*].name.
will map the service name and ports to <code>KB_COMP_SVC_NAME</code> and <code>KB_COMP_SVC_PORT_$(portName)</code> in env of the job.
portName will replace the characters &lsquo;-&rsquo; to &lsquo;_&rsquo; and convert to uppercase.</p>
</td>
</tr>
<tr>
<td>
<code>varsRef</code><br/>
<em>
<a href="#apps.kubeblocks.io/v1alpha1.VarsRef">
VarsRef
</a>
</em>
</td>
<td>
<em>(Optional)</em>
<p>varsRef defines the envs that need to be referenced from the target component pod, and will inject to job&rsquo;s containers.
if it is set, will ignore the global &ldquo;varsRef&rdquo;.</p>
</td>
</tr>
</tbody>
</table>
<h3 id="apps.kubeblocks.io/v1alpha1.ComponentDefinitionSpec">ComponentDefinitionSpec
</h3>
<p>
(<em>Appears on:</em><a href="#apps.kubeblocks.io/v1alpha1.ComponentDefinition">ComponentDefinition</a>)
</p>
<div>
<p>ComponentDefinitionSpec provides a workload component specification with attributes that strongly work with stateful workloads and day-2 operation behaviors.</p>
</div>
<table>
<thead>
<tr>
<th>Field</th>
<th>Description</th>
</tr>
</thead>
<tbody>
<tr>
<td>
<code>provider</code><br/>
<em>
string
</em>
</td>
<td>
<em>(Optional)</em>
<p>Provider is the name of the component provider.</p>
</td>
</tr>
<tr>
<td>
<code>description</code><br/>
<em>
string
</em>
</td>
<td>
<em>(Optional)</em>
<p>Description is a brief description of the component.</p>
</td>
</tr>
<tr>
<td>
<code>serviceKind</code><br/>
<em>
string
</em>
</td>
<td>
<em>(Optional)</em>
<p>ServiceKind defines what kind of well-known service that the component provides (e.g., MySQL, Redis, ETCD, case insensitive).
Cannot be updated.</p>
</td>
</tr>
<tr>
<td>
<code>serviceVersion</code><br/>
<em>
string
</em>
</td>
<td>
<em>(Optional)</em>
<p>ServiceVersion defines the version of the well-known service that the component provides.
Cannot be updated.</p>
</td>
</tr>
<tr>
<td>
<code>runtime</code><br/>
<em>
<a href="https://kubernetes.io/docs/reference/generated/kubernetes-api/v1.25/#podspec-v1-core">
Kubernetes core/v1.PodSpec
</a>
</em>
</td>
<td>
<p>Runtime defines primarily runtime information for the component, including:</p>
<ul>
<li>Init containers</li>
<li>Containers
<ul>
<li>Image</li>
<li>Commands</li>
<li>Args</li>
<li>Envs</li>
<li>Mounts</li>
<li>Ports</li>
<li>Security context</li>
<li>Probes</li>
<li>Lifecycle</li>
</ul></li>
<li>Volumes</li>
</ul>
<p>CPU and memory resource limits, as well as scheduling settings (affinity, toleration, priority), should not be configured within this structure.
Cannot be updated.</p>
</td>
</tr>
<tr>
<td>
<code>vars</code><br/>
<em>
<a href="#apps.kubeblocks.io/v1alpha1.EnvVar">
[]EnvVar
</a>
</em>
</td>
<td>
<em>(Optional)</em>
<p>Vars represents user-defined variables.</p>
<p>These variables can be utilized as environment variables for Pods and Actions, or to render the templates of config and script.
When used as environment variables, these variables are placed in front of the environment variables declared in the Pod.
Cannot be updated.</p>
</td>
</tr>
<tr>
<td>
<code>volumes</code><br/>
<em>
<a href="#apps.kubeblocks.io/v1alpha1.ComponentVolume">
[]ComponentVolume
</a>
</em>
</td>
<td>
<em>(Optional)</em>
<p>Volumes defines the persistent volumes needed by the component.
The users are responsible for providing these volumes when creating a component instance.
Cannot be updated.</p>
</td>
</tr>
<tr>
<td>
<code>services</code><br/>
<em>
<a href="#apps.kubeblocks.io/v1alpha1.ComponentService">
[]ComponentService
</a>
</em>
</td>
<td>
<em>(Optional)</em>
<p>Services defines endpoints that can be used to access the component service to manage the component.</p>
<p>In addition, a reserved headless service will be created by default, with the name pattern <code>&#123;clusterName&#125;-&#123;componentName&#125;-headless</code>.
Cannot be updated.</p>
</td>
</tr>
<tr>
<td>
<code>configs</code><br/>
<em>
<a href="#apps.kubeblocks.io/v1alpha1.ComponentConfigSpec">
[]ComponentConfigSpec
</a>
</em>
</td>
<td>
<em>(Optional)</em>
<p>The configs field provided by provider, and
finally this configTemplateRefs will be rendered into the user&rsquo;s own configuration file according to the user&rsquo;s cluster.
Cannot be updated.</p>
</td>
</tr>
<tr>
<td>
<code>logConfigs</code><br/>
<em>
<a href="#apps.kubeblocks.io/v1alpha1.LogConfig">
[]LogConfig
</a>
</em>
</td>
<td>
<em>(Optional)</em>
<p>LogConfigs is detail log file config which provided by provider.
Cannot be updated.</p>
</td>
</tr>
<tr>
<td>
<code>monitor</code><br/>
<em>
<a href="#apps.kubeblocks.io/v1alpha1.MonitorConfig">
MonitorConfig
</a>
</em>
</td>
<td>
<em>(Optional)</em>
<p>Monitor is monitoring config which provided by provider.
Cannot be updated.</p>
</td>
</tr>
<tr>
<td>
<code>scripts</code><br/>
<em>
<a href="#apps.kubeblocks.io/v1alpha1.ComponentTemplateSpec">
[]ComponentTemplateSpec
</a>
</em>
</td>
<td>
<em>(Optional)</em>
<p>The scripts field provided by provider, and
finally this configTemplateRefs will be rendered into the user&rsquo;s own configuration file according to the user&rsquo;s cluster.
Cannot be updated.</p>
</td>
</tr>
<tr>
<td>
<code>policyRules</code><br/>
<em>
<a href="https://kubernetes.io/docs/reference/generated/kubernetes-api/v1.25/#policyrule-v1-rbac">
[]Kubernetes rbac/v1.PolicyRule
</a>
</em>
</td>
<td>
<em>(Optional)</em>
<p>PolicyRules defines the namespaced policy rules required by the component.
If any rule application fails (e.g., due to lack of permissions), the provisioning of the component instance will also fail.
Cannot be updated.</p>
</td>
</tr>
<tr>
<td>
<code>labels</code><br/>
<em>
map[string]string
</em>
</td>
<td>
<em>(Optional)</em>
<p>Labels defines static labels that will be patched to all k8s resources created for the component.
If a label key conflicts with any other system labels or user-specified labels, it will be silently ignored.
Cannot be updated.</p>
</td>
</tr>
<tr>
<td>
<code>replicasLimit</code><br/>
<em>
<a href="#apps.kubeblocks.io/v1alpha1.ReplicasLimit">
ReplicasLimit
</a>
</em>
</td>
<td>
<em>(Optional)</em>
<p>ReplicasLimit defines the limit of valid replicas supported.
Cannot be updated.</p>
</td>
</tr>
<tr>
<td>
<code>systemAccounts</code><br/>
<em>
<a href="#apps.kubeblocks.io/v1alpha1.SystemAccount">
[]SystemAccount
</a>
</em>
</td>
<td>
<em>(Optional)</em>
<p>SystemAccounts defines the pre-defined system accounts required to manage the component.
Cannot be updated.</p>
</td>
</tr>
<tr>
<td>
<code>updateStrategy</code><br/>
<em>
<a href="#apps.kubeblocks.io/v1alpha1.UpdateStrategy">
UpdateStrategy
</a>
</em>
</td>
<td>
<em>(Optional)</em>
<p>UpdateStrategy defines the strategy for updating the component instance.
Cannot be updated.</p>
</td>
</tr>
<tr>
<td>
<code>roles</code><br/>
<em>
<a href="#apps.kubeblocks.io/v1alpha1.ReplicaRole">
[]ReplicaRole
</a>
</em>
</td>
<td>
<em>(Optional)</em>
<p>Roles defines all the roles that the component can assume.
Cannot be updated.</p>
</td>
</tr>
<tr>
<td>
<code>roleArbitrator</code><br/>
<em>
<a href="#apps.kubeblocks.io/v1alpha1.RoleArbitrator">
RoleArbitrator
</a>
</em>
</td>
<td>
<em>(Optional)</em>
<p>RoleArbitrator defines the strategy for electing the component&rsquo;s active role.
Cannot be updated.</p>
</td>
</tr>
<tr>
<td>
<code>lifecycleActions</code><br/>
<em>
<a href="#apps.kubeblocks.io/v1alpha1.ComponentLifecycleActions">
ComponentLifecycleActions
</a>
</em>
</td>
<td>
<em>(Optional)</em>
<p>LifecycleActions defines the operational actions that needed to interoperate with the component
service and processes for lifecycle management.
Cannot be updated.</p>
</td>
</tr>
<tr>
<td>
<code>serviceRefDeclarations</code><br/>
<em>
<a href="#apps.kubeblocks.io/v1alpha1.ServiceRefDeclaration">
[]ServiceRefDeclaration
</a>
</em>
</td>
<td>
<em>(Optional)</em>
<p>ServiceRefDeclarations is used to declare the service reference of the current component.
Cannot be updated.</p>
</td>
</tr>
<tr>
<td>
<code>minReadySeconds</code><br/>
<em>
int32
</em>
</td>
<td>
<em>(Optional)</em>
<p>Minimum number of seconds for which a newly created pod should be ready
without any of its container crashing for it to be considered available.
Defaults to 0 (pod will be considered available as soon as it is ready)</p>
</td>
</tr>
</tbody>
</table>
<h3 id="apps.kubeblocks.io/v1alpha1.ComponentDefinitionStatus">ComponentDefinitionStatus
</h3>
<p>
(<em>Appears on:</em><a href="#apps.kubeblocks.io/v1alpha1.ComponentDefinition">ComponentDefinition</a>)
</p>
<div>
<p>ComponentDefinitionStatus defines the observed state of ComponentDefinition.</p>
</div>
<table>
<thead>
<tr>
<th>Field</th>
<th>Description</th>
</tr>
</thead>
<tbody>
<tr>
<td>
<code>observedGeneration</code><br/>
<em>
int64
</em>
</td>
<td>
<em>(Optional)</em>
<p>ObservedGeneration is the most recent generation observed for this ComponentDefinition.</p>
</td>
</tr>
<tr>
<td>
<code>phase</code><br/>
<em>
<a href="#apps.kubeblocks.io/v1alpha1.Phase">
Phase
</a>
</em>
</td>
<td>
<em>(Optional)</em>
<p>Phase valid values are `<code>,</code>Available<code>,</code>Unavailable`.
Available is ComponentDefinition become available, and can be used for co-related objects.</p>
</td>
</tr>
<tr>
<td>
<code>message</code><br/>
<em>
string
</em>
</td>
<td>
<em>(Optional)</em>
<p>Extra message for current phase.</p>
</td>
</tr>
</tbody>
</table>
<h3 id="apps.kubeblocks.io/v1alpha1.ComponentLifecycleActions">ComponentLifecycleActions
</h3>
<p>
(<em>Appears on:</em><a href="#apps.kubeblocks.io/v1alpha1.ComponentDefinitionSpec">ComponentDefinitionSpec</a>)
</p>
<div>
<p>ComponentLifecycleActions defines a set of operational actions for interacting with component services and processes.</p>
</div>
<table>
<thead>
<tr>
<th>Field</th>
<th>Description</th>
</tr>
</thead>
<tbody>
<tr>
<td>
<code>postProvision</code><br/>
<em>
<a href="#apps.kubeblocks.io/v1alpha1.LifecycleActionHandler">
LifecycleActionHandler
</a>
</em>
</td>
<td>
<em>(Optional)</em>
<p>PostProvision defines the actions to be executed and the corresponding policy when a component is created.
You can define the preCondition for executing PostProvision using Action.PreCondition. The default PostProvision action preCondition is ComponentReady.
The PostProvision Action will be executed only once.
Dedicated env vars for the action:</p>
<ul>
<li>KB_CLUSTER_COMPONENT_LIST: The list of all components in the cluster, joined by &lsquo;,&rsquo; (e.g., &ldquo;comp1,comp2&rdquo;).</li>
<li>KB_CLUSTER_COMPONENT_POD_NAME_LIST: The list of all pods name in this component, joined by &lsquo;,&rsquo; (e.g., &ldquo;pod1,pod2&rdquo;).</li>
<li>KB_CLUSTER_COMPONENT_POD_IP_LIST: The list of pod IPs where each pod resides in this component, corresponding one-to-one with each pod in the KB_CLUSTER_COMPONENT_POD_NAME_LIST. joined by &lsquo;,&rsquo; (e.g., &ldquo;podIp1,podIp2&rdquo;).</li>
<li>KB_CLUSTER_COMPONENT_POD_HOST_NAME_LIST: The list of hostName where each pod resides in this component, corresponding one-to-one with each pod in the KB_CLUSTER_COMPONENT_POD_NAME_LIST. joined by &lsquo;,&rsquo; (e.g., &ldquo;hostName1,hostName2&rdquo;).</li>
<li>KB_CLUSTER_COMPONENT_POD_HOST_IP_LIST: The list of host IPs where each pod resides in this component, corresponding one-to-one with each pod in the KB_CLUSTER_COMPONENT_POD_NAME_LIST. joined by &lsquo;,&rsquo; (e.g., &ldquo;hostIp1,hostIp2&rdquo;).</li>
</ul>
<p>Cannot be updated.</p>
</td>
</tr>
<tr>
<td>
<code>preTerminate</code><br/>
<em>
<a href="#apps.kubeblocks.io/v1alpha1.LifecycleActionHandler">
LifecycleActionHandler
</a>
</em>
</td>
<td>
<em>(Optional)</em>
<p>PreTerminate defines the actions to be executed when a component is terminated due to an API request.
The PreTerminate Action will be executed only once. Upon receiving a scale-down command for the Component, it is executed immediately.
Only after the preTerminate action is successfully executed, the destruction of the Component and its underlying resources proceeds.
Cannot be updated.</p>
</td>
</tr>
<tr>
<td>
<code>roleProbe</code><br/>
<em>
<a href="#apps.kubeblocks.io/v1alpha1.RoleProbe">
RoleProbe
</a>
</em>
</td>
<td>
<em>(Optional)</em>
<p>RoleProbe defines how to probe the role of replicas.
Cannot be updated.</p>
</td>
</tr>
<tr>
<td>
<code>switchover</code><br/>
<em>
<a href="#apps.kubeblocks.io/v1alpha1.ComponentSwitchover">
ComponentSwitchover
</a>
</em>
</td>
<td>
<em>(Optional)</em>
<p>Switchover defines how to proactively switch the current leader to a new replica to minimize the impact on availability.
This action is typically invoked when the leader is about to become unavailable due to events, such as:</p>
<ul>
<li>switchover</li>
<li>stop</li>
<li>restart</li>
<li>scale-in</li>
</ul>
<p>Dedicated env vars for the action:</p>
<ul>
<li>KB_SWITCHOVER_CANDIDATE_NAME: The name of the new candidate replica&rsquo;s Pod. It may be empty.</li>
<li>KB_SWITCHOVER_CANDIDATE_FQDN: The FQDN of the new candidate replica. It may be empty.</li>
<li>KB_LEADER_POD_IP: The IP address of the original leader&rsquo;s Pod before switchover.</li>
<li>KB_LEADER_POD_NAME: The name of the original leader&rsquo;s Pod before switchover.</li>
<li>KB_LEADER_POD_FQDN: The FQDN of the original leader&rsquo;s Pod before switchover.</li>
</ul>
<p>The env vars with following prefix are deprecated and will be removed in the future:</p>
<ul>
<li>KB_REPLICATION_PRIMARY<em>POD</em>: The prefix of the environment variables of the original primary&rsquo;s Pod before switchover.</li>
<li>KB_CONSENSUS_LEADER<em>POD</em>: The prefix of the environment variables of the original leader&rsquo;s Pod before switchover.</li>
</ul>
<p>Cannot be updated.</p>
</td>
</tr>
<tr>
<td>
<code>memberJoin</code><br/>
<em>
<a href="#apps.kubeblocks.io/v1alpha1.LifecycleActionHandler">
LifecycleActionHandler
</a>
</em>
</td>
<td>
<em>(Optional)</em>
<p>MemberJoin defines how to add a new replica to the replication group.
This action is typically invoked when a new replica needs to be added, such as during scale-out.
It may involve updating configuration, notifying other members, and ensuring data consistency.
Cannot be updated.</p>
</td>
</tr>
<tr>
<td>
<code>memberLeave</code><br/>
<em>
<a href="#apps.kubeblocks.io/v1alpha1.LifecycleActionHandler">
LifecycleActionHandler
</a>
</em>
</td>
<td>
<em>(Optional)</em>
<p>MemberLeave defines how to remove a replica from the replication group.
This action is typically invoked when a replica needs to be removed, such as during scale-in.
It may involve configuration updates and notifying other members about the departure,
but it is advisable to avoid performing data migration within this action.
Cannot be updated.</p>
</td>
</tr>
<tr>
<td>
<code>readonly</code><br/>
<em>
<a href="#apps.kubeblocks.io/v1alpha1.LifecycleActionHandler">
LifecycleActionHandler
</a>
</em>
</td>
<td>
<em>(Optional)</em>
<p>Readonly defines how to set a replica service as read-only.
This action is used to protect a replica in case of volume space exhaustion or excessive traffic.
Cannot be updated.</p>
</td>
</tr>
<tr>
<td>
<code>readwrite</code><br/>
<em>
<a href="#apps.kubeblocks.io/v1alpha1.LifecycleActionHandler">
LifecycleActionHandler
</a>
</em>
</td>
<td>
<em>(Optional)</em>
<p>Readwrite defines how to set a replica service as read-write.
Cannot be updated.</p>
</td>
</tr>
<tr>
<td>
<code>dataPopulate</code><br/>
<em>
<a href="#apps.kubeblocks.io/v1alpha1.LifecycleActionHandler">
LifecycleActionHandler
</a>
</em>
</td>
<td>
<em>(Optional)</em>
<p>DataPopulate defines how to populate the data to create new replicas.
This action is typically used when a new replica needs to be constructed, such as:</p>
<ul>
<li>scale-out</li>
<li>rebuild</li>
<li>clone</li>
</ul>
<p>It should write the valid data to stdout without including any extraneous information.
Cannot be updated.</p>
</td>
</tr>
<tr>
<td>
<code>dataAssemble</code><br/>
<em>
<a href="#apps.kubeblocks.io/v1alpha1.LifecycleActionHandler">
LifecycleActionHandler
</a>
</em>
</td>
<td>
<em>(Optional)</em>
<p>DataAssemble defines how to assemble data synchronized from external before starting the service for a new replica.
This action is typically used when creating a new replica, such as:</p>
<ul>
<li>scale-out</li>
<li>rebuild</li>
<li>clone</li>
</ul>
<p>The data will be streamed in via stdin. If any error occurs during the assembly process,
the action must be able to guarantee idempotence to allow for retries from the beginning.
Cannot be updated.</p>
</td>
</tr>
<tr>
<td>
<code>reconfigure</code><br/>
<em>
<a href="#apps.kubeblocks.io/v1alpha1.LifecycleActionHandler">
LifecycleActionHandler
</a>
</em>
</td>
<td>
<em>(Optional)</em>
<p>Reconfigure defines how to notify the replica service that there is a configuration update.
Cannot be updated.</p>
</td>
</tr>
<tr>
<td>
<code>accountProvision</code><br/>
<em>
<a href="#apps.kubeblocks.io/v1alpha1.LifecycleActionHandler">
LifecycleActionHandler
</a>
</em>
</td>
<td>
<em>(Optional)</em>
<p>AccountProvision defines how to provision accounts.
Cannot be updated.</p>
</td>
</tr>
</tbody>
</table>
<h3 id="apps.kubeblocks.io/v1alpha1.ComponentMessageMap">ComponentMessageMap
(<code>map[string]string</code> alias)</h3>
<p>
(<em>Appears on:</em><a href="#apps.kubeblocks.io/v1alpha1.ClusterComponentStatus">ClusterComponentStatus</a>, <a href="#apps.kubeblocks.io/v1alpha1.ComponentStatus">ComponentStatus</a>)
</p>
<div>
</div>
<h3 id="apps.kubeblocks.io/v1alpha1.ComponentNameSet">ComponentNameSet
(<code>map[string]struct{}</code> alias)</h3>
<div>
</div>
<h3 id="apps.kubeblocks.io/v1alpha1.ComponentOps">ComponentOps
</h3>
<p>
(<em>Appears on:</em><a href="#apps.kubeblocks.io/v1alpha1.Expose">Expose</a>, <a href="#apps.kubeblocks.io/v1alpha1.HorizontalScaling">HorizontalScaling</a>, <a href="#apps.kubeblocks.io/v1alpha1.OpsRequestSpec">OpsRequestSpec</a>, <a href="#apps.kubeblocks.io/v1alpha1.Reconfigure">Reconfigure</a>, <a href="#apps.kubeblocks.io/v1alpha1.ScriptSpec">ScriptSpec</a>, <a href="#apps.kubeblocks.io/v1alpha1.Switchover">Switchover</a>, <a href="#apps.kubeblocks.io/v1alpha1.VerticalScaling">VerticalScaling</a>, <a href="#apps.kubeblocks.io/v1alpha1.VolumeExpansion">VolumeExpansion</a>)
</p>
<div>
<p>ComponentOps defines the common variables of component scope operations.</p>
</div>
<table>
<thead>
<tr>
<th>Field</th>
<th>Description</th>
</tr>
</thead>
<tbody>
<tr>
<td>
<code>componentName</code><br/>
<em>
string
</em>
</td>
<td>
<p>componentName cluster component name.</p>
</td>
</tr>
</tbody>
</table>
<h3 id="apps.kubeblocks.io/v1alpha1.ComponentRefEnv">ComponentRefEnv
</h3>
<p>
(<em>Appears on:</em><a href="#apps.kubeblocks.io/v1alpha1.ComponentDefRef">ComponentDefRef</a>)
</p>
<div>
<p>ComponentRefEnv specifies name and value of an env.</p>
</div>
<table>
<thead>
<tr>
<th>Field</th>
<th>Description</th>
</tr>
</thead>
<tbody>
<tr>
<td>
<code>name</code><br/>
<em>
string
</em>
</td>
<td>
<p>name is the name of the env to be injected, and it must be a C identifier.</p>
</td>
</tr>
<tr>
<td>
<code>value</code><br/>
<em>
string
</em>
</td>
<td>
<em>(Optional)</em>
<p>value is the value of the env to be injected.</p>
</td>
</tr>
<tr>
<td>
<code>valueFrom</code><br/>
<em>
<a href="#apps.kubeblocks.io/v1alpha1.ComponentValueFrom">
ComponentValueFrom
</a>
</em>
</td>
<td>
<em>(Optional)</em>
<p>valueFrom specifies the source of the env to be injected.</p>
</td>
</tr>
</tbody>
</table>
<h3 id="apps.kubeblocks.io/v1alpha1.ComponentResourceConstraintSelector">ComponentResourceConstraintSelector
</h3>
<p>
(<em>Appears on:</em><a href="#apps.kubeblocks.io/v1alpha1.ClusterResourceConstraintSelector">ClusterResourceConstraintSelector</a>, <a href="#apps.kubeblocks.io/v1alpha1.ComponentResourceConstraintSpec">ComponentResourceConstraintSpec</a>)
</p>
<div>
</div>
<table>
<thead>
<tr>
<th>Field</th>
<th>Description</th>
</tr>
</thead>
<tbody>
<tr>
<td>
<code>componentDefRef</code><br/>
<em>
string
</em>
</td>
<td>
<p>In versions prior to KB 0.8.0, ComponentDefRef is the name of the component definition in the ClusterDefinition.
In KB 0.8.0 and later versions, ComponentDefRef is the name of ComponentDefinition.</p>
</td>
</tr>
<tr>
<td>
<code>rules</code><br/>
<em>
[]string
</em>
</td>
<td>
<p>rules are the constraint rules that will be applied to the component.</p>
</td>
</tr>
</tbody>
</table>
<h3 id="apps.kubeblocks.io/v1alpha1.ComponentResourceConstraintSpec">ComponentResourceConstraintSpec
</h3>
<p>
(<em>Appears on:</em><a href="#apps.kubeblocks.io/v1alpha1.ComponentResourceConstraint">ComponentResourceConstraint</a>)
</p>
<div>
<p>ComponentResourceConstraintSpec defines the desired state of ComponentResourceConstraint</p>
</div>
<table>
<thead>
<tr>
<th>Field</th>
<th>Description</th>
</tr>
</thead>
<tbody>
<tr>
<td>
<code>rules</code><br/>
<em>
<a href="#apps.kubeblocks.io/v1alpha1.ResourceConstraintRule">
[]ResourceConstraintRule
</a>
</em>
</td>
<td>
<p>Component resource constraint rules.</p>
</td>
</tr>
<tr>
<td>
<code>selector</code><br/>
<em>
<a href="#apps.kubeblocks.io/v1alpha1.ClusterResourceConstraintSelector">
[]ClusterResourceConstraintSelector
</a>
</em>
</td>
<td>
<em>(Optional)</em>
<p>selector is used to bind the resource constraint to cluster definitions based on ClusterDefinition API.</p>
</td>
</tr>
<tr>
<td>
<code>componentSelector</code><br/>
<em>
<a href="#apps.kubeblocks.io/v1alpha1.ComponentResourceConstraintSelector">
[]ComponentResourceConstraintSelector
</a>
</em>
</td>
<td>
<em>(Optional)</em>
<p>componentSelector is used to bind the resource constraint to components based on ComponentDefinition API.</p>
</td>
</tr>
</tbody>
</table>
<h3 id="apps.kubeblocks.io/v1alpha1.ComponentResourceKey">ComponentResourceKey
(<code>string</code> alias)</h3>
<div>
<p>ComponentResourceKey defines the resource key of component, such as pod/pvc.</p>
</div>
<table>
<thead>
<tr>
<th>Value</th>
<th>Description</th>
</tr>
</thead>
<tbody><tr><td><p>&#34;pods&#34;</p></td>
<td></td>
</tr></tbody>
</table>
<h3 id="apps.kubeblocks.io/v1alpha1.ComponentService">ComponentService
</h3>
<p>
(<em>Appears on:</em><a href="#apps.kubeblocks.io/v1alpha1.ComponentDefinitionSpec">ComponentDefinitionSpec</a>)
</p>
<div>
</div>
<table>
<thead>
<tr>
<th>Field</th>
<th>Description</th>
</tr>
</thead>
<tbody>
<tr>
<td>
<code>Service</code><br/>
<em>
<a href="#apps.kubeblocks.io/v1alpha1.Service">
Service
</a>
</em>
</td>
<td>
<p>
(Members of <code>Service</code> are embedded into this type.)
</p>
</td>
</tr>
<tr>
<td>
<code>generatePodOrdinalService</code><br/>
<em>
bool
</em>
</td>
<td>
<em>(Optional)</em>
<p>GeneratePodOrdinalService indicates whether to create a corresponding Service for each Pod of the selected Component.
If sets to true, a set of Service will be automatically generated for each Pod. And Service.RoleSelector will be ignored.
They can be referred to by adding the PodOrdinal to the defined ServiceName with named pattern <code>$(Service.ServiceName)-$(PodOrdinal)</code>.
And the Service.Name will also be generated with named pattern <code>$(Service.Name)-$(PodOrdinal)</code>.
The PodOrdinal is zero-based, and the number of generated Services is equal to the number of replicas of the Component.
For example, a Service might be defined as follows:</p>
<pre><code class="language-yaml">name: my-service
serviceName: my-service
generatePodOrdinalService: true
spec:
type: NodePort
ports:
- name: http
port: 80
targetPort: 8080
</code></pre>
<p>Assuming that the Component has 3 replicas, then three services would be generated: my-service-0, my-service-1, and my-service-2, each pointing to its respective Pod.</p>
</td>
</tr>
</tbody>
</table>
<h3 id="apps.kubeblocks.io/v1alpha1.ComponentSpec">ComponentSpec
</h3>
<p>
(<em>Appears on:</em><a href="#apps.kubeblocks.io/v1alpha1.Component">Component</a>)
</p>
<div>
<p>ComponentSpec defines the desired state of Component</p>
</div>
<table>
<thead>
<tr>
<th>Field</th>
<th>Description</th>
</tr>
</thead>
<tbody>
<tr>
<td>
<code>compDef</code><br/>
<em>
string
</em>
</td>
<td>
<p>compDef is the name of the referenced componentDefinition.</p>
</td>
</tr>
<tr>
<td>
<code>classDefRef</code><br/>
<em>
<a href="#apps.kubeblocks.io/v1alpha1.ClassDefRef">
ClassDefRef
</a>
</em>
</td>
<td>
<em>(Optional)</em>
<p>classDefRef references the class defined in ComponentClassDefinition.</p>
</td>
</tr>
<tr>
<td>
<code>serviceRefs</code><br/>
<em>
<a href="#apps.kubeblocks.io/v1alpha1.ServiceRef">
[]ServiceRef
</a>
</em>
</td>
<td>
<em>(Optional)</em>
<p>serviceRefs define service references for the current component. Based on the referenced services, they can be categorized into two types:</p>
<ul>
<li>Service provided by external sources: These services are provided by external sources and are not managed by KubeBlocks. They can be Kubernetes-based or non-Kubernetes services. For external services, you need to provide an additional ServiceDescriptor object to establish the service binding.</li>
<li>Service provided by other KubeBlocks clusters: These services are provided by other KubeBlocks clusters. You can bind to these services by specifying the name of the hosting cluster.</li>
</ul>
<p>Each type of service reference requires specific configurations and bindings to establish the connection and interaction with the respective services.
It should be noted that the ServiceRef has cluster-level semantic consistency, meaning that within the same Cluster, service references with the same ServiceRef.Name are considered to be the same service. It is only allowed to bind to the same Cluster or ServiceDescriptor.</p>
</td>
</tr>
<tr>
<td>
<code>resources</code><br/>
<em>
<a href="https://kubernetes.io/docs/reference/generated/kubernetes-api/v1.25/#resourcerequirements-v1-core">
Kubernetes core/v1.ResourceRequirements
</a>
</em>
</td>
<td>
<em>(Optional)</em>
<p>Resources requests and limits of workload.</p>
</td>
</tr>
<tr>
<td>
<code>volumeClaimTemplates</code><br/>
<em>
<a href="#apps.kubeblocks.io/v1alpha1.ClusterComponentVolumeClaimTemplate">
[]ClusterComponentVolumeClaimTemplate
</a>
</em>
</td>
<td>
<em>(Optional)</em>
<p>VolumeClaimTemplates information for statefulset.spec.volumeClaimTemplates.</p>
</td>
</tr>
<tr>
<td>
<code>replicas</code><br/>
<em>
int32
</em>
</td>
<td>
<p>Replicas specifies the desired number of replicas for the component&rsquo;s workload.</p>
</td>
</tr>
<tr>
<td>
<code>configs</code><br/>
<em>
<a href="#apps.kubeblocks.io/v1alpha1.ComponentConfigSpec">
[]ComponentConfigSpec
</a>
</em>
</td>
<td>
<em>(Optional)</em>
</td>
</tr>
<tr>
<td>
<code>monitor</code><br/>
<em>
bool
</em>
</td>
<td>
<em>(Optional)</em>
<p>monitor is a switch to enable monitoring and is set as false by default.
KubeBlocks provides an extension mechanism to support component level monitoring,
which will scrape metrics auto or manually from servers in component and export
metrics to Time Series Database.</p>
</td>
</tr>
<tr>
<td>
<code>enabledLogs</code><br/>
<em>
[]string
</em>
</td>
<td>
<em>(Optional)</em>
<p>enabledLogs indicates which log file takes effect in the database cluster,
element is the log type which is defined in ComponentDefinition logConfig.name.</p>
</td>
</tr>
<tr>
<td>
<code>serviceAccountName</code><br/>
<em>
string
</em>
</td>
<td>
<em>(Optional)</em>
<p>serviceAccountName is the name of the ServiceAccount that running component depends on.</p>
</td>
</tr>
<tr>
<td>
<code>affinity</code><br/>
<em>
<a href="#apps.kubeblocks.io/v1alpha1.Affinity">
Affinity
</a>
</em>
</td>
<td>
<em>(Optional)</em>
<p>Affinity specifies the scheduling constraints for the component&rsquo;s workload.
If specified, it will override the cluster-wide affinity.</p>
</td>
</tr>
<tr>
<td>
<code>tolerations</code><br/>
<em>
<a href="https://kubernetes.io/docs/reference/generated/kubernetes-api/v1.25/#toleration-v1-core">
[]Kubernetes core/v1.Toleration
</a>
</em>
</td>
<td>
<em>(Optional)</em>
<p>Tolerations specify the tolerations for the component&rsquo;s workload.
If specified, they will override the cluster-wide toleration settings.</p>
</td>
</tr>
<tr>
<td>
<code>tlsConfig</code><br/>
<em>
<a href="#apps.kubeblocks.io/v1alpha1.TLSConfig">
TLSConfig
</a>
</em>
</td>
<td>
<em>(Optional)</em>
</td>
</tr>
<tr>
<td>
<code>rsmTransformPolicy</code><br/>
<em>
<a href="#workloads.kubeblocks.io/v1alpha1.RsmTransformPolicy">
RsmTransformPolicy
</a>
</em>
</td>
<td>
<em>(Optional)</em>
<p>RsmTransformPolicy defines the policy generate sts using rsm.
ToSts: rsm transform to statefulSet
ToPod: rsm transform to pods</p>
</td>
</tr>
<tr>
<td>
<code>nodes</code><br/>
<em>
<a href="https://pkg.go.dev/k8s.io/apimachinery/pkg/types#NodeName">
[]k8s.io/apimachinery/pkg/types.NodeName
</a>
</em>
</td>
<td>
<em>(Optional)</em>
<p>Nodes defines the list of nodes that pods can schedule
If the RsmTransformPolicy is specified as OneToMul,the list of nodes will be used. If the list of nodes is empty,
no specific node will be assigned. However, if the list of node is filled, all pods will be evenly scheduled
across the nodes in the list.</p>
</td>
</tr>
<tr>
<td>
<code>instances</code><br/>
<em>
[]string
</em>
</td>
<td>
<em>(Optional)</em>
<p>Instances defines the list of instance to be deleted priorly</p>
</td>
</tr>
</tbody>
</table>
<h3 id="apps.kubeblocks.io/v1alpha1.ComponentStatus">ComponentStatus
</h3>
<p>
(<em>Appears on:</em><a href="#apps.kubeblocks.io/v1alpha1.Component">Component</a>)
</p>
<div>
<p>ComponentStatus defines the observed state of Component</p>
</div>
<table>
<thead>
<tr>
<th>Field</th>
<th>Description</th>
</tr>
</thead>
<tbody>
<tr>
<td>
<code>observedGeneration</code><br/>
<em>
int64
</em>
</td>
<td>
<em>(Optional)</em>
<p>observedGeneration is the most recent generation observed for this Component.
It corresponds to the Cluster&rsquo;s generation, which is
updated on mutation by the API Server.</p>
</td>
</tr>
<tr>
<td>
<code>conditions</code><br/>
<em>
<a href="https://kubernetes.io/docs/reference/generated/kubernetes-api/v1.25/#condition-v1-meta">
[]Kubernetes meta/v1.Condition
</a>
</em>
</td>
<td>
<em>(Optional)</em>
<p>Describe current state of component API Resource, like warning.</p>
</td>
</tr>
<tr>
<td>
<code>phase</code><br/>
<em>
<a href="#apps.kubeblocks.io/v1alpha1.ClusterComponentPhase">
ClusterComponentPhase
</a>
</em>
</td>
<td>
<p>phase describes the phase of the component and the detail information of the phases are as following:</p>
<ul>
<li>Creating: <code>Creating</code> is a special <code>Updating</code> with previous phase <code>empty</code>(means &ldquo;&rdquo;) or <code>Creating</code>.</li>
<li>Running: component replicas &gt; 0 and all pod specs are latest with a Running state.</li>
<li>Updating: component replicas &gt; 0 and has no failed pods. the component is being updated.</li>
<li>Abnormal: component replicas &gt; 0 but having some failed pods. the component basically works but in a fragile state.</li>
<li>Failed: component replicas &gt; 0 but having some failed pods. the component doesn&rsquo;t work anymore.</li>
<li>Stopping: component replicas = 0 and has terminating pods.</li>
<li>Stopped: component replicas = 0 and all pods have been deleted.</li>
<li>Deleting: the component is being deleted.</li>
</ul>
</td>
</tr>
<tr>
<td>
<code>message</code><br/>
<em>
<a href="#apps.kubeblocks.io/v1alpha1.ComponentMessageMap">
ComponentMessageMap
</a>
</em>
</td>
<td>
<em>(Optional)</em>
<p>message records the component details message in current phase.
Keys are podName or deployName or statefulSetName. The format is <code>ObjectKind/Name</code>.</p>
</td>
</tr>
</tbody>
</table>
<h3 id="apps.kubeblocks.io/v1alpha1.ComponentSwitchover">ComponentSwitchover
</h3>
<p>
(<em>Appears on:</em><a href="#apps.kubeblocks.io/v1alpha1.ComponentLifecycleActions">ComponentLifecycleActions</a>)
</p>
<div>
</div>
<table>
<thead>
<tr>
<th>Field</th>
<th>Description</th>
</tr>
</thead>
<tbody>
<tr>
<td>
<code>withCandidate</code><br/>
<em>
<a href="#apps.kubeblocks.io/v1alpha1.Action">
Action
</a>
</em>
</td>
<td>
<em>(Optional)</em>
<p>withCandidate corresponds to the switchover of the specified candidate primary or leader instance.
Currently, only Action.Exec is supported, Action.HTTP is not supported.</p>
</td>
</tr>
<tr>
<td>
<code>withoutCandidate</code><br/>
<em>
<a href="#apps.kubeblocks.io/v1alpha1.Action">
Action
</a>
</em>
</td>
<td>
<em>(Optional)</em>
<p>withoutCandidate corresponds to a switchover that does not specify a candidate primary or leader instance.
Currently, only Action.Exec is supported, Action.HTTP is not supported.</p>
</td>
</tr>
<tr>
<td>
<code>scriptSpecSelectors</code><br/>
<em>
<a href="#apps.kubeblocks.io/v1alpha1.ScriptSpecSelector">
[]ScriptSpecSelector
</a>
</em>
</td>
<td>
<em>(Optional)</em>
<p>scriptSpecSelectors defines the selector of the scriptSpecs that need to be referenced.
Once ScriptSpecSelectors is defined, the scripts defined in scripts can be referenced in the Action.</p>
</td>
</tr>
</tbody>
</table>
<h3 id="apps.kubeblocks.io/v1alpha1.ComponentTemplateSpec">ComponentTemplateSpec
</h3>
<p>
(<em>Appears on:</em><a href="#apps.kubeblocks.io/v1alpha1.ClusterComponentDefinition">ClusterComponentDefinition</a>, <a href="#apps.kubeblocks.io/v1alpha1.ComponentConfigSpec">ComponentConfigSpec</a>, <a href="#apps.kubeblocks.io/v1alpha1.ComponentDefinitionSpec">ComponentDefinitionSpec</a>)
</p>
<div>
</div>
<table>
<thead>
<tr>
<th>Field</th>
<th>Description</th>
</tr>
</thead>
<tbody>
<tr>
<td>
<code>name</code><br/>
<em>
string
</em>
</td>
<td>
<p>Specify the name of configuration template.</p>
</td>
</tr>
<tr>
<td>
<code>templateRef</code><br/>
<em>
string
</em>
</td>
<td>
<p>Specify the name of the referenced the configuration template ConfigMap object.</p>
</td>
</tr>
<tr>
<td>
<code>namespace</code><br/>
<em>
string
</em>
</td>
<td>
<em>(Optional)</em>
<p>Specify the namespace of the referenced the configuration template ConfigMap object.
An empty namespace is equivalent to the &ldquo;default&rdquo; namespace.</p>
</td>
</tr>
<tr>
<td>
<code>volumeName</code><br/>
<em>
string
</em>
</td>
<td>
<p>volumeName is the volume name of PodTemplate, which the configuration file produced through the configuration
template will be mounted to the corresponding volume. Must be a DNS_LABEL name.
The volume name must be defined in podSpec.containers[*].volumeMounts.</p>
</td>
</tr>
<tr>
<td>
<code>defaultMode</code><br/>
<em>
int32
</em>
</td>
<td>
<em>(Optional)</em>
<p>defaultMode is optional: mode bits used to set permissions on created files by default.</p>
<p>Must be an octal value between 0000 and 0777 or a decimal value between 0 and 511.
YAML accepts both octal and decimal values, JSON requires decimal values for mode bits.
Defaults to 0644.</p>
<p>Directories within the path are not affected by this setting.
This might be in conflict with other options that affect the file
mode, like fsGroup, and the result can be other mode bits set.</p>
</td>
</tr>
</tbody>
</table>
<h3 id="apps.kubeblocks.io/v1alpha1.ComponentValueFrom">ComponentValueFrom
</h3>
<p>
(<em>Appears on:</em><a href="#apps.kubeblocks.io/v1alpha1.ComponentRefEnv">ComponentRefEnv</a>)
</p>
<div>
</div>
<table>
<thead>
<tr>
<th>Field</th>
<th>Description</th>
</tr>
</thead>
<tbody>
<tr>
<td>
<code>type</code><br/>
<em>
<a href="#apps.kubeblocks.io/v1alpha1.ComponentValueFromType">
ComponentValueFromType
</a>
</em>
</td>
<td>
<p>type is the type of the source to select. There are three types: <code>FieldRef</code>, <code>ServiceRef</code>, <code>HeadlessServiceRef</code>.</p>
</td>
</tr>
<tr>
<td>
<code>fieldPath</code><br/>
<em>
string
</em>
</td>
<td>
<em>(Optional)</em>
<p>fieldRef is the jsonpath of the source to select when type is <code>FieldRef</code>.
there are two objects registered in the jsonpath: <code>componentDef</code> and <code>components</code>:</p>
<ul>
<li>componentDef is the component definition object specified in <code>componentRef.componentDefName</code>.</li>
<li>components is the component list objects referring to the component definition object.</li>
</ul>
</td>
</tr>
<tr>
<td>
<code>format</code><br/>
<em>
string
</em>
</td>
<td>
<em>(Optional)</em>
<p>format is the format of each headless service address.
there are three builtin variables can be used as placeholder: $POD_ORDINAL, $POD_FQDN, $POD_NAME</p>
<ul>
<li>$POD_ORDINAL is the ordinal of the pod.</li>
<li>$POD_FQDN is the fully qualified domain name of the pod.</li>
<li>$POD_NAME is the name of the pod</li>
</ul>
</td>
</tr>
<tr>
<td>
<code>joinWith</code><br/>
<em>
string
</em>
</td>
<td>
<em>(Optional)</em>
<p>joinWith is the string to join the values of headless service addresses.</p>
</td>
</tr>
</tbody>
</table>
<h3 id="apps.kubeblocks.io/v1alpha1.ComponentValueFromType">ComponentValueFromType
(<code>string</code> alias)</h3>
<p>
(<em>Appears on:</em><a href="#apps.kubeblocks.io/v1alpha1.ComponentValueFrom">ComponentValueFrom</a>)
</p>
<div>
<p>ComponentValueFromType specifies the type of component value from.</p>
</div>
<table>
<thead>
<tr>
<th>Value</th>
<th>Description</th>
</tr>
</thead>
<tbody><tr><td><p>&#34;FieldRef&#34;</p></td>
<td></td>
</tr><tr><td><p>&#34;HeadlessServiceRef&#34;</p></td>
<td></td>
</tr><tr><td><p>&#34;ServiceRef&#34;</p></td>
<td></td>
</tr></tbody>
</table>
<h3 id="apps.kubeblocks.io/v1alpha1.ComponentVolume">ComponentVolume
</h3>
<p>
(<em>Appears on:</em><a href="#apps.kubeblocks.io/v1alpha1.ComponentDefinitionSpec">ComponentDefinitionSpec</a>)
</p>
<div>
</div>
<table>
<thead>
<tr>
<th>Field</th>
<th>Description</th>
</tr>
</thead>
<tbody>
<tr>
<td>
<code>name</code><br/>
<em>
string
</em>
</td>
<td>
<p>The Name of the volume.
Must be a DNS_LABEL and unique within the pod.
More info: <a href="https://kubernetes.io/docs/concepts/overview/working-with-objects/names/#names">https://kubernetes.io/docs/concepts/overview/working-with-objects/names/#names</a>
Cannot be updated.</p>
</td>
</tr>
<tr>
<td>
<code>needSnapshot</code><br/>
<em>
bool
</em>
</td>
<td>
<em>(Optional)</em>
<p>NeedSnapshot indicates whether the volume need to snapshot when making a backup for the component.
Cannot be updated.</p>
</td>
</tr>
<tr>
<td>
<code>highWatermark</code><br/>
<em>
int
</em>
</td>
<td>
<em>(Optional)</em>
<p>HighWatermark defines the high watermark threshold for the volume space usage.</p>
<p>If there is any specified volumes who&rsquo;s space usage is over the threshold, the pre-defined &ldquo;LOCK&rdquo; action
will be triggered to degrade the service to protect volume from space exhaustion, such as to set the instance
as read-only. And after that, if all volumes&rsquo; space usage drops under the threshold later, the pre-defined
&ldquo;UNLOCK&rdquo; action will be performed to recover the service normally.
Cannot be updated.</p>
</td>
</tr>
</tbody>
</table>
<h3 id="apps.kubeblocks.io/v1alpha1.ConfigConstraintPhase">ConfigConstraintPhase
(<code>string</code> alias)</h3>
<p>
(<em>Appears on:</em><a href="#apps.kubeblocks.io/v1alpha1.ConfigConstraintStatus">ConfigConstraintStatus</a>)
</p>
<div>
<p>ConfigConstraintPhase defines the ConfigConstraint  CR .status.phase</p>
</div>
<table>
<thead>
<tr>
<th>Value</th>
<th>Description</th>
</tr>
</thead>
<tbody><tr><td><p>&#34;Available&#34;</p></td>
<td></td>
</tr><tr><td><p>&#34;Deleting&#34;</p></td>
<td></td>
</tr><tr><td><p>&#34;Unavailable&#34;</p></td>
<td></td>
</tr></tbody>
</table>
<h3 id="apps.kubeblocks.io/v1alpha1.ConfigConstraintSpec">ConfigConstraintSpec
</h3>
<p>
(<em>Appears on:</em><a href="#apps.kubeblocks.io/v1alpha1.ConfigConstraint">ConfigConstraint</a>)
</p>
<div>
<p>ConfigConstraintSpec defines the desired state of ConfigConstraint</p>
</div>
<table>
<thead>
<tr>
<th>Field</th>
<th>Description</th>
</tr>
</thead>
<tbody>
<tr>
<td>
<code>reloadOptions</code><br/>
<em>
<a href="#apps.kubeblocks.io/v1alpha1.ReloadOptions">
ReloadOptions
</a>
</em>
</td>
<td>
<em>(Optional)</em>
<p>reloadOptions indicates whether the process supports reload.</p>
<p>if set, the controller will determine the behavior of the engine instance based on the configuration templates,
restart or reload depending on whether any parameters in the StaticParameters have been modified.</p>
</td>
</tr>
<tr>
<td>
<code>toolsImageSpec</code><br/>
<em>
<a href="#apps.kubeblocks.io/v1alpha1.ToolsImageSpec">
ToolsImageSpec
</a>
</em>
</td>
<td>
<em>(Optional)</em>
<p>toolConfig used to config init container.</p>
</td>
</tr>
<tr>
<td>
<code>downwardAPIOptions</code><br/>
<em>
<a href="#apps.kubeblocks.io/v1alpha1.DownwardAPIOption">
[]DownwardAPIOption
</a>
</em>
</td>
<td>
<em>(Optional)</em>
<p>downwardAPIOptions is used to watch pod fields.</p>
</td>
</tr>
<tr>
<td>
<code>scriptConfigs</code><br/>
<em>
<a href="#apps.kubeblocks.io/v1alpha1.ScriptConfig">
[]ScriptConfig
</a>
</em>
</td>
<td>
<em>(Optional)</em>
<p>scriptConfigs, list of ScriptConfig, witch these scripts can be used by volume trigger,downward trigger, or tool image</p>
</td>
</tr>
<tr>
<td>
<code>cfgSchemaTopLevelName</code><br/>
<em>
string
</em>
</td>
<td>
<em>(Optional)</em>
<p>cfgSchemaTopLevelName is cue type name, which generates openapi schema.</p>
</td>
</tr>
<tr>
<td>
<code>configurationSchema</code><br/>
<em>
<a href="#apps.kubeblocks.io/v1alpha1.CustomParametersValidation">
CustomParametersValidation
</a>
</em>
</td>
<td>
<em>(Optional)</em>
<p>configurationSchema imposes restrictions on database parameter&rsquo;s rule.</p>
</td>
</tr>
<tr>
<td>
<code>staticParameters</code><br/>
<em>
[]string
</em>
</td>
<td>
<em>(Optional)</em>
<p>staticParameters, list of StaticParameter, modifications of them trigger a process restart.</p>
</td>
</tr>
<tr>
<td>
<code>dynamicParameters</code><br/>
<em>
[]string
</em>
</td>
<td>
<em>(Optional)</em>
<p>dynamicParameters, list of DynamicParameter, modifications of them trigger a config dynamic reload without process restart.</p>
</td>
</tr>
<tr>
<td>
<code>immutableParameters</code><br/>
<em>
[]string
</em>
</td>
<td>
<em>(Optional)</em>
<p>immutableParameters describes parameters that prohibit user from modification.</p>
</td>
</tr>
<tr>
<td>
<code>selector</code><br/>
<em>
<a href="https://kubernetes.io/docs/reference/generated/kubernetes-api/v1.25/#labelselector-v1-meta">
Kubernetes meta/v1.LabelSelector
</a>
</em>
</td>
<td>
<p>selector is used to match the label on the pod,
for example, a pod of the primary is match on the patroni cluster.</p>
</td>
</tr>
<tr>
<td>
<code>formatterConfig</code><br/>
<em>
<a href="#apps.kubeblocks.io/v1alpha1.FormatterConfig">
FormatterConfig
</a>
</em>
</td>
<td>
<p>formatterConfig describes the format of the configuration file, the controller will:</p>
<ol>
<li>parses configuration file</li>
<li>analyzes the modified parameters</li>
<li>applies corresponding policies.</li>
</ol>
</td>
</tr>
</tbody>
</table>
<h3 id="apps.kubeblocks.io/v1alpha1.ConfigConstraintStatus">ConfigConstraintStatus
</h3>
<p>
(<em>Appears on:</em><a href="#apps.kubeblocks.io/v1alpha1.ConfigConstraint">ConfigConstraint</a>)
</p>
<div>
<p>ConfigConstraintStatus defines the observed state of ConfigConstraint.</p>
</div>
<table>
<thead>
<tr>
<th>Field</th>
<th>Description</th>
</tr>
</thead>
<tbody>
<tr>
<td>
<code>phase</code><br/>
<em>
<a href="#apps.kubeblocks.io/v1alpha1.ConfigConstraintPhase">
ConfigConstraintPhase
</a>
</em>
</td>
<td>
<em>(Optional)</em>
<p>phase is status of configuration template, when set to CCAvailablePhase, it can be referenced by ClusterDefinition or ClusterVersion.</p>
</td>
</tr>
<tr>
<td>
<code>message</code><br/>
<em>
string
</em>
</td>
<td>
<em>(Optional)</em>
<p>message field describes the reasons of abnormal status.</p>
</td>
</tr>
<tr>
<td>
<code>observedGeneration</code><br/>
<em>
int64
</em>
</td>
<td>
<em>(Optional)</em>
<p>observedGeneration is the latest generation observed for this
ClusterDefinition. It refers to the ConfigConstraint&rsquo;s generation, which is
updated by the API Server.</p>
</td>
</tr>
</tbody>
</table>
<h3 id="apps.kubeblocks.io/v1alpha1.ConfigMapRef">ConfigMapRef
</h3>
<p>
(<em>Appears on:</em><a href="#apps.kubeblocks.io/v1alpha1.UserResourceRefs">UserResourceRefs</a>)
</p>
<div>
</div>
<table>
<thead>
<tr>
<th>Field</th>
<th>Description</th>
</tr>
</thead>
<tbody>
<tr>
<td>
<code>ResourceMeta</code><br/>
<em>
<a href="#apps.kubeblocks.io/v1alpha1.ResourceMeta">
ResourceMeta
</a>
</em>
</td>
<td>
<p>
(Members of <code>ResourceMeta</code> are embedded into this type.)
</p>
</td>
</tr>
<tr>
<td>
<code>configMap</code><br/>
<em>
<a href="https://kubernetes.io/docs/reference/generated/kubernetes-api/v1.25/#configmapvolumesource-v1-core">
Kubernetes core/v1.ConfigMapVolumeSource
</a>
</em>
</td>
<td>
<p>configMap defines the configmap volume source.</p>
</td>
</tr>
</tbody>
</table>
<h3 id="apps.kubeblocks.io/v1alpha1.ConfigParams">ConfigParams
</h3>
<p>
(<em>Appears on:</em><a href="#apps.kubeblocks.io/v1alpha1.ConfigurationItemDetail">ConfigurationItemDetail</a>)
</p>
<div>
</div>
<table>
<thead>
<tr>
<th>Field</th>
<th>Description</th>
</tr>
</thead>
<tbody>
<tr>
<td>
<code>content</code><br/>
<em>
string
</em>
</td>
<td>
<em>(Optional)</em>
<p>fileContent indicates the configuration file content.</p>
</td>
</tr>
<tr>
<td>
<code>parameters</code><br/>
<em>
map[string]*string
</em>
</td>
<td>
<em>(Optional)</em>
<p>updated parameters for a single configuration file.</p>
</td>
</tr>
</tbody>
</table>
<h3 id="apps.kubeblocks.io/v1alpha1.ConfigTemplateExtension">ConfigTemplateExtension
</h3>
<p>
(<em>Appears on:</em><a href="#apps.kubeblocks.io/v1alpha1.ConfigurationItemDetail">ConfigurationItemDetail</a>, <a href="#apps.kubeblocks.io/v1alpha1.LegacyRenderedTemplateSpec">LegacyRenderedTemplateSpec</a>)
</p>
<div>
</div>
<table>
<thead>
<tr>
<th>Field</th>
<th>Description</th>
</tr>
</thead>
<tbody>
<tr>
<td>
<code>templateRef</code><br/>
<em>
string
</em>
</td>
<td>
<p>Specify the name of the referenced the configuration template ConfigMap object.</p>
</td>
</tr>
<tr>
<td>
<code>namespace</code><br/>
<em>
string
</em>
</td>
<td>
<em>(Optional)</em>
<p>Specify the namespace of the referenced the configuration template ConfigMap object.
An empty namespace is equivalent to the &ldquo;default&rdquo; namespace.</p>
</td>
</tr>
<tr>
<td>
<code>policy</code><br/>
<em>
<a href="#apps.kubeblocks.io/v1alpha1.MergedPolicy">
MergedPolicy
</a>
</em>
</td>
<td>
<em>(Optional)</em>
<p>policy defines how to merge external imported templates into component templates.</p>
</td>
</tr>
</tbody>
</table>
<h3 id="apps.kubeblocks.io/v1alpha1.ConfigurationItem">ConfigurationItem
</h3>
<p>
(<em>Appears on:</em><a href="#apps.kubeblocks.io/v1alpha1.Reconfigure">Reconfigure</a>)
</p>
<div>
</div>
<table>
<thead>
<tr>
<th>Field</th>
<th>Description</th>
</tr>
</thead>
<tbody>
<tr>
<td>
<code>name</code><br/>
<em>
string
</em>
</td>
<td>
<p>name is a config template name.</p>
</td>
</tr>
<tr>
<td>
<code>policy</code><br/>
<em>
<a href="#apps.kubeblocks.io/v1alpha1.UpgradePolicy">
UpgradePolicy
</a>
</em>
</td>
<td>
<em>(Optional)</em>
<p>policy defines the upgrade policy.</p>
</td>
</tr>
<tr>
<td>
<code>keys</code><br/>
<em>
<a href="#apps.kubeblocks.io/v1alpha1.ParameterConfig">
[]ParameterConfig
</a>
</em>
</td>
<td>
<p>keys is used to set the parameters to be updated.</p>
</td>
</tr>
</tbody>
</table>
<h3 id="apps.kubeblocks.io/v1alpha1.ConfigurationItemDetail">ConfigurationItemDetail
</h3>
<p>
(<em>Appears on:</em><a href="#apps.kubeblocks.io/v1alpha1.ConfigurationSpec">ConfigurationSpec</a>)
</p>
<div>
</div>
<table>
<thead>
<tr>
<th>Field</th>
<th>Description</th>
</tr>
</thead>
<tbody>
<tr>
<td>
<code>name</code><br/>
<em>
string
</em>
</td>
<td>
<p>Specify the name of configuration template.</p>
</td>
</tr>
<tr>
<td>
<code>version</code><br/>
<em>
string
</em>
</td>
<td>
<em>(Optional)</em>
<p>Deprecated: Please use payload instead.
version is the version of configuration template.</p>
</td>
</tr>
<tr>
<td>
<code>payload</code><br/>
<em>
<a href="#apps.kubeblocks.io/v1alpha1.Payload">
Payload
</a>
</em>
</td>
<td>
<em>(Optional)</em>
<p>Payload holds the configuration-related rerender.</p>
</td>
</tr>
<tr>
<td>
<code>configSpec</code><br/>
<em>
<a href="#apps.kubeblocks.io/v1alpha1.ComponentConfigSpec">
ComponentConfigSpec
</a>
</em>
</td>
<td>
<em>(Optional)</em>
<p>configSpec is used to set the configuration template.</p>
</td>
</tr>
<tr>
<td>
<code>importTemplateRef</code><br/>
<em>
<a href="#apps.kubeblocks.io/v1alpha1.ConfigTemplateExtension">
ConfigTemplateExtension
</a>
</em>
</td>
<td>
<em>(Optional)</em>
<p>Specify the configuration template.</p>
</td>
</tr>
<tr>
<td>
<code>configFileParams</code><br/>
<em>
<a href="#apps.kubeblocks.io/v1alpha1.ConfigParams">
map[string]github.com/apecloud/kubeblocks/apis/apps/v1alpha1.ConfigParams
</a>
</em>
</td>
<td>
<em>(Optional)</em>
<p>configFileParams is used to set the parameters to be updated.</p>
</td>
</tr>
</tbody>
</table>
<h3 id="apps.kubeblocks.io/v1alpha1.ConfigurationItemDetailStatus">ConfigurationItemDetailStatus
</h3>
<p>
(<em>Appears on:</em><a href="#apps.kubeblocks.io/v1alpha1.ConfigurationStatus">ConfigurationStatus</a>)
</p>
<div>
</div>
<table>
<thead>
<tr>
<th>Field</th>
<th>Description</th>
</tr>
</thead>
<tbody>
<tr>
<td>
<code>name</code><br/>
<em>
string
</em>
</td>
<td>
<p>name is a config template name.</p>
</td>
</tr>
<tr>
<td>
<code>phase</code><br/>
<em>
<a href="#apps.kubeblocks.io/v1alpha1.ConfigurationPhase">
ConfigurationPhase
</a>
</em>
</td>
<td>
<em>(Optional)</em>
<p>phase is status of configurationItem.</p>
</td>
</tr>
<tr>
<td>
<code>lastDoneRevision</code><br/>
<em>
string
</em>
</td>
<td>
<em>(Optional)</em>
<p>lastDoneRevision is the last done revision of configurationItem.</p>
</td>
</tr>
<tr>
<td>
<code>updateRevision</code><br/>
<em>
string
</em>
</td>
<td>
<em>(Optional)</em>
<p>updateRevision is the update revision of configurationItem.</p>
</td>
</tr>
<tr>
<td>
<code>message</code><br/>
<em>
string
</em>
</td>
<td>
<em>(Optional)</em>
<p>message field describes the reasons of abnormal status.</p>
</td>
</tr>
<tr>
<td>
<code>reconcileDetail</code><br/>
<em>
<a href="#apps.kubeblocks.io/v1alpha1.ReconcileDetail">
ReconcileDetail
</a>
</em>
</td>
<td>
<em>(Optional)</em>
<p>reconcileDetail describes the details of the configuration change execution.</p>
</td>
</tr>
</tbody>
</table>
<h3 id="apps.kubeblocks.io/v1alpha1.ConfigurationItemStatus">ConfigurationItemStatus
</h3>
<p>
(<em>Appears on:</em><a href="#apps.kubeblocks.io/v1alpha1.ReconfiguringStatus">ReconfiguringStatus</a>)
</p>
<div>
</div>
<table>
<thead>
<tr>
<th>Field</th>
<th>Description</th>
</tr>
</thead>
<tbody>
<tr>
<td>
<code>name</code><br/>
<em>
string
</em>
</td>
<td>
<p>name is a config template name.</p>
</td>
</tr>
<tr>
<td>
<code>updatePolicy</code><br/>
<em>
<a href="#apps.kubeblocks.io/v1alpha1.UpgradePolicy">
UpgradePolicy
</a>
</em>
</td>
<td>
<em>(Optional)</em>
<p>updatePolicy describes the policy of reconfiguring.</p>
</td>
</tr>
<tr>
<td>
<code>status</code><br/>
<em>
string
</em>
</td>
<td>
<em>(Optional)</em>
<p>status describes the current state of the reconfiguring state machine.</p>
</td>
</tr>
<tr>
<td>
<code>message</code><br/>
<em>
string
</em>
</td>
<td>
<em>(Optional)</em>
<p>message describes the details about this operation.</p>
</td>
</tr>
<tr>
<td>
<code>succeedCount</code><br/>
<em>
int32
</em>
</td>
<td>
<em>(Optional)</em>
<p>succeedCount describes the number of successful reconfiguring.</p>
</td>
</tr>
<tr>
<td>
<code>expectedCount</code><br/>
<em>
int32
</em>
</td>
<td>
<em>(Optional)</em>
<p>expectedCount describes the number of expected reconfiguring.</p>
</td>
</tr>
<tr>
<td>
<code>lastStatus</code><br/>
<em>
string
</em>
</td>
<td>
<em>(Optional)</em>
<p>lastStatus describes the last status for the reconfiguring controller.</p>
</td>
</tr>
<tr>
<td>
<code>lastAppliedConfiguration</code><br/>
<em>
map[string]string
</em>
</td>
<td>
<em>(Optional)</em>
<p>LastAppliedConfiguration describes the last configuration.</p>
</td>
</tr>
<tr>
<td>
<code>updatedParameters</code><br/>
<em>
<a href="#apps.kubeblocks.io/v1alpha1.UpdatedParameters">
UpdatedParameters
</a>
</em>
</td>
<td>
<em>(Optional)</em>
<p>updatedParameters describes the updated parameters.</p>
</td>
</tr>
</tbody>
</table>
<h3 id="apps.kubeblocks.io/v1alpha1.ConfigurationPhase">ConfigurationPhase
(<code>string</code> alias)</h3>
<p>
(<em>Appears on:</em><a href="#apps.kubeblocks.io/v1alpha1.ConfigurationItemDetailStatus">ConfigurationItemDetailStatus</a>)
</p>
<div>
<p>ConfigurationPhase defines the Configuration FSM phase</p>
</div>
<table>
<thead>
<tr>
<th>Value</th>
<th>Description</th>
</tr>
</thead>
<tbody><tr><td><p>&#34;Creating&#34;</p></td>
<td></td>
</tr><tr><td><p>&#34;Deleting&#34;</p></td>
<td></td>
</tr><tr><td><p>&#34;FailedAndPause&#34;</p></td>
<td></td>
</tr><tr><td><p>&#34;FailedAndRetry&#34;</p></td>
<td></td>
</tr><tr><td><p>&#34;Finished&#34;</p></td>
<td></td>
</tr><tr><td><p>&#34;Init&#34;</p></td>
<td></td>
</tr><tr><td><p>&#34;MergeFailed&#34;</p></td>
<td></td>
</tr><tr><td><p>&#34;Merged&#34;</p></td>
<td></td>
</tr><tr><td><p>&#34;Pending&#34;</p></td>
<td></td>
</tr><tr><td><p>&#34;Running&#34;</p></td>
<td></td>
</tr><tr><td><p>&#34;Upgrading&#34;</p></td>
<td></td>
</tr></tbody>
</table>
<h3 id="apps.kubeblocks.io/v1alpha1.ConfigurationSpec">ConfigurationSpec
</h3>
<p>
(<em>Appears on:</em><a href="#apps.kubeblocks.io/v1alpha1.Configuration">Configuration</a>)
</p>
<div>
<p>ConfigurationSpec defines the desired state of Configuration</p>
</div>
<table>
<thead>
<tr>
<th>Field</th>
<th>Description</th>
</tr>
</thead>
<tbody>
<tr>
<td>
<code>clusterRef</code><br/>
<em>
string
</em>
</td>
<td>
<p>clusterRef references Cluster name.</p>
</td>
</tr>
<tr>
<td>
<code>componentName</code><br/>
<em>
string
</em>
</td>
<td>
<p>componentName is cluster component name.</p>
</td>
</tr>
<tr>
<td>
<code>configItemDetails</code><br/>
<em>
<a href="#apps.kubeblocks.io/v1alpha1.ConfigurationItemDetail">
[]ConfigurationItemDetail
</a>
</em>
</td>
<td>
<em>(Optional)</em>
<p>customConfigurationItems describes user-defined config template.</p>
</td>
</tr>
</tbody>
</table>
<h3 id="apps.kubeblocks.io/v1alpha1.ConfigurationStatus">ConfigurationStatus
</h3>
<p>
(<em>Appears on:</em><a href="#apps.kubeblocks.io/v1alpha1.Configuration">Configuration</a>)
</p>
<div>
<p>ConfigurationStatus defines the observed state of Configuration</p>
</div>
<table>
<thead>
<tr>
<th>Field</th>
<th>Description</th>
</tr>
</thead>
<tbody>
<tr>
<td>
<code>message</code><br/>
<em>
string
</em>
</td>
<td>
<em>(Optional)</em>
<p>message field describes the reasons of abnormal status.</p>
</td>
</tr>
<tr>
<td>
<code>observedGeneration</code><br/>
<em>
int64
</em>
</td>
<td>
<em>(Optional)</em>
<p>observedGeneration is the latest generation observed for this
ClusterDefinition. It refers to the ConfigConstraint&rsquo;s generation, which is
updated by the API Server.</p>
</td>
</tr>
<tr>
<td>
<code>conditions</code><br/>
<em>
<a href="https://kubernetes.io/docs/reference/generated/kubernetes-api/v1.25/#condition-v1-meta">
[]Kubernetes meta/v1.Condition
</a>
</em>
</td>
<td>
<em>(Optional)</em>
<p>conditions describes opsRequest detail status.</p>
</td>
</tr>
<tr>
<td>
<code>configurationStatus</code><br/>
<em>
<a href="#apps.kubeblocks.io/v1alpha1.ConfigurationItemDetailStatus">
[]ConfigurationItemDetailStatus
</a>
</em>
</td>
<td>
<p>configurationStatus describes the status of the component reconfiguring.</p>
</td>
</tr>
</tbody>
</table>
<h3 id="apps.kubeblocks.io/v1alpha1.ConnectionCredentialAuth">ConnectionCredentialAuth
</h3>
<p>
(<em>Appears on:</em><a href="#apps.kubeblocks.io/v1alpha1.ServiceDescriptorSpec">ServiceDescriptorSpec</a>)
</p>
<div>
</div>
<table>
<thead>
<tr>
<th>Field</th>
<th>Description</th>
</tr>
</thead>
<tbody>
<tr>
<td>
<code>username</code><br/>
<em>
<a href="#apps.kubeblocks.io/v1alpha1.CredentialVar">
CredentialVar
</a>
</em>
</td>
<td>
<em>(Optional)</em>
<p>service connection based-on username and password credential.</p>
</td>
</tr>
<tr>
<td>
<code>password</code><br/>
<em>
<a href="#apps.kubeblocks.io/v1alpha1.CredentialVar">
CredentialVar
</a>
</em>
</td>
<td>
<em>(Optional)</em>
<p>service connection based-on username and password credential.</p>
</td>
</tr>
</tbody>
</table>
<h3 id="apps.kubeblocks.io/v1alpha1.ConnectionCredentialKey">ConnectionCredentialKey
</h3>
<p>
(<em>Appears on:</em><a href="#apps.kubeblocks.io/v1alpha1.TargetInstance">TargetInstance</a>)
</p>
<div>
</div>
<table>
<thead>
<tr>
<th>Field</th>
<th>Description</th>
</tr>
</thead>
<tbody>
<tr>
<td>
<code>passwordKey</code><br/>
<em>
string
</em>
</td>
<td>
<em>(Optional)</em>
<<<<<<< HEAD
<p>Represents the key of the password in the ConnectionCredential secret.<br />If not specified, the default key &ldquo;password&rdquo; is used.</p><br />
=======
<p>the key of password in the ConnectionCredential secret.
if not set, the default key is &ldquo;password&rdquo;.</p>
>>>>>>> ce2f5fa8
</td>
</tr>
<tr>
<td>
<code>usernameKey</code><br/>
<em>
string
</em>
</td>
<td>
<em>(Optional)</em>
<<<<<<< HEAD
<p>Represents the key of the username in the ConnectionCredential secret.<br />If not specified, the default key &ldquo;username&rdquo; is used.</p><br />
=======
<p>the key of username in the ConnectionCredential secret.
if not set, the default key is &ldquo;username&rdquo;.</p>
>>>>>>> ce2f5fa8
</td>
</tr>
<tr>
<td>
<code>hostKey</code><br/>
<em>
string
</em>
</td>
<td>
<<<<<<< HEAD
<p>Defines the map key of the host in the connection credential secret.</p><br />
=======
<p>hostKey specifies the map key of the host in the connection credential secret.</p>
>>>>>>> ce2f5fa8
</td>
</tr>
<tr>
<td>
<code>portKey</code><br/>
<em>
string
</em>
</td>
<td>
<<<<<<< HEAD
<p>Indicates the map key of the port in the connection credential secret.</p><br />
=======
<p>portKey specifies the map key of the port in the connection credential secret.</p>
>>>>>>> ce2f5fa8
</td>
</tr>
</tbody>
</table>
<h3 id="apps.kubeblocks.io/v1alpha1.ConsensusMember">ConsensusMember
</h3>
<p>
(<em>Appears on:</em><a href="#apps.kubeblocks.io/v1alpha1.ConsensusSetSpec">ConsensusSetSpec</a>)
</p>
<div>
</div>
<table>
<thead>
<tr>
<th>Field</th>
<th>Description</th>
</tr>
</thead>
<tbody>
<tr>
<td>
<code>name</code><br/>
<em>
string
</em>
</td>
<td>
<p>name, role name.</p>
</td>
</tr>
<tr>
<td>
<code>accessMode</code><br/>
<em>
<a href="#apps.kubeblocks.io/v1alpha1.AccessMode">
AccessMode
</a>
</em>
</td>
<td>
<p>accessMode, what service this member capable.</p>
</td>
</tr>
<tr>
<td>
<code>replicas</code><br/>
<em>
int32
</em>
</td>
<td>
<em>(Optional)</em>
<p>replicas, number of Pods of this role.</p>
<ul>
<li>default 1 for Leader</li>
<li>default 0 for Learner</li>
<li>default <code>Cluster.spec.componentSpec[*].Replicas - Leader.Replicas - Learner.Replicas</code> for Followers</li>
</ul>
</td>
</tr>
</tbody>
</table>
<h3 id="apps.kubeblocks.io/v1alpha1.ConsensusSetSpec">ConsensusSetSpec
</h3>
<p>
(<em>Appears on:</em><a href="#apps.kubeblocks.io/v1alpha1.ClusterComponentDefinition">ClusterComponentDefinition</a>)
</p>
<div>
</div>
<table>
<thead>
<tr>
<th>Field</th>
<th>Description</th>
</tr>
</thead>
<tbody>
<tr>
<td>
<code>StatefulSetSpec</code><br/>
<em>
<a href="#apps.kubeblocks.io/v1alpha1.StatefulSetSpec">
StatefulSetSpec
</a>
</em>
</td>
<td>
<p>
(Members of <code>StatefulSetSpec</code> are embedded into this type.)
</p>
</td>
</tr>
<tr>
<td>
<code>leader</code><br/>
<em>
<a href="#apps.kubeblocks.io/v1alpha1.ConsensusMember">
ConsensusMember
</a>
</em>
</td>
<td>
<p>leader, one single leader.</p>
</td>
</tr>
<tr>
<td>
<code>followers</code><br/>
<em>
<a href="#apps.kubeblocks.io/v1alpha1.ConsensusMember">
[]ConsensusMember
</a>
</em>
</td>
<td>
<em>(Optional)</em>
<p>followers, has voting right but not Leader.</p>
</td>
</tr>
<tr>
<td>
<code>learner</code><br/>
<em>
<a href="#apps.kubeblocks.io/v1alpha1.ConsensusMember">
ConsensusMember
</a>
</em>
</td>
<td>
<em>(Optional)</em>
<p>learner, no voting right.</p>
</td>
</tr>
</tbody>
</table>
<h3 id="apps.kubeblocks.io/v1alpha1.CredentialVar">CredentialVar
</h3>
<p>
(<em>Appears on:</em><a href="#apps.kubeblocks.io/v1alpha1.ConnectionCredentialAuth">ConnectionCredentialAuth</a>, <a href="#apps.kubeblocks.io/v1alpha1.ServiceDescriptorSpec">ServiceDescriptorSpec</a>)
</p>
<div>
</div>
<table>
<thead>
<tr>
<th>Field</th>
<th>Description</th>
</tr>
</thead>
<tbody>
<tr>
<td>
<code>value</code><br/>
<em>
string
</em>
</td>
<td>
<em>(Optional)</em>
<p>Variable references $(VAR_NAME) are expanded
using the previously defined environment variables in the container and
any service environment variables. If a variable cannot be resolved,
the reference in the input string will be unchanged. Double $$ are reduced
to a single $, which allows for escaping the $(VAR_NAME) syntax: i.e.
&ldquo;$$(VAR_NAME)&rdquo; will produce the string literal &ldquo;$(VAR_NAME)&rdquo;.
Escaped references will never be expanded, regardless of whether the variable
exists or not.
Defaults to &ldquo;&rdquo;.</p>
</td>
</tr>
<tr>
<td>
<code>valueFrom</code><br/>
<em>
<a href="https://kubernetes.io/docs/reference/generated/kubernetes-api/v1.25/#envvarsource-v1-core">
Kubernetes core/v1.EnvVarSource
</a>
</em>
</td>
<td>
<em>(Optional)</em>
<p>Source for the environment variable&rsquo;s value. Cannot be used if value is not empty.</p>
</td>
</tr>
</tbody>
</table>
<h3 id="apps.kubeblocks.io/v1alpha1.CredentialVarSelector">CredentialVarSelector
</h3>
<p>
(<em>Appears on:</em><a href="#apps.kubeblocks.io/v1alpha1.VarSource">VarSource</a>)
</p>
<div>
<p>CredentialVarSelector selects a var from a Credential (SystemAccount).</p>
</div>
<table>
<thead>
<tr>
<th>Field</th>
<th>Description</th>
</tr>
</thead>
<tbody>
<tr>
<td>
<code>ClusterObjectReference</code><br/>
<em>
<a href="#apps.kubeblocks.io/v1alpha1.ClusterObjectReference">
ClusterObjectReference
</a>
</em>
</td>
<td>
<p>
(Members of <code>ClusterObjectReference</code> are embedded into this type.)
</p>
<p>The Credential (SystemAccount) to select from.</p>
</td>
</tr>
<tr>
<td>
<code>CredentialVars</code><br/>
<em>
<a href="#apps.kubeblocks.io/v1alpha1.CredentialVars">
CredentialVars
</a>
</em>
</td>
<td>
<p>
(Members of <code>CredentialVars</code> are embedded into this type.)
</p>
</td>
</tr>
</tbody>
</table>
<h3 id="apps.kubeblocks.io/v1alpha1.CredentialVars">CredentialVars
</h3>
<p>
(<em>Appears on:</em><a href="#apps.kubeblocks.io/v1alpha1.CredentialVarSelector">CredentialVarSelector</a>, <a href="#apps.kubeblocks.io/v1alpha1.ServiceRefVars">ServiceRefVars</a>)
</p>
<div>
<p>CredentialVars defines the vars can be referenced from a Credential (SystemAccount).
!!!!! CredentialVars will only be used as environment variables for Pods &amp; Actions, and will not be used to render the templates.</p>
</div>
<table>
<thead>
<tr>
<th>Field</th>
<th>Description</th>
</tr>
</thead>
<tbody>
<tr>
<td>
<code>username</code><br/>
<em>
<a href="#apps.kubeblocks.io/v1alpha1.VarOption">
VarOption
</a>
</em>
</td>
<td>
<em>(Optional)</em>
</td>
</tr>
<tr>
<td>
<code>password</code><br/>
<em>
<a href="#apps.kubeblocks.io/v1alpha1.VarOption">
VarOption
</a>
</em>
</td>
<td>
<em>(Optional)</em>
</td>
</tr>
</tbody>
</table>
<h3 id="apps.kubeblocks.io/v1alpha1.CustomLabelSpec">CustomLabelSpec
</h3>
<p>
(<em>Appears on:</em><a href="#apps.kubeblocks.io/v1alpha1.ClusterComponentDefinition">ClusterComponentDefinition</a>)
</p>
<div>
</div>
<table>
<thead>
<tr>
<th>Field</th>
<th>Description</th>
</tr>
</thead>
<tbody>
<tr>
<td>
<code>key</code><br/>
<em>
string
</em>
</td>
<td>
<p>key name of label</p>
</td>
</tr>
<tr>
<td>
<code>value</code><br/>
<em>
string
</em>
</td>
<td>
<p>value of label</p>
</td>
</tr>
<tr>
<td>
<code>resources</code><br/>
<em>
<a href="#apps.kubeblocks.io/v1alpha1.GVKResource">
[]GVKResource
</a>
</em>
</td>
<td>
<p>resources defines the resources to be labeled.</p>
</td>
</tr>
</tbody>
</table>
<h3 id="apps.kubeblocks.io/v1alpha1.CustomOpsSpec">CustomOpsSpec
</h3>
<p>
(<em>Appears on:</em><a href="#apps.kubeblocks.io/v1alpha1.OpsRequestSpec">OpsRequestSpec</a>)
</p>
<div>
</div>
<table>
<thead>
<tr>
<th>Field</th>
<th>Description</th>
</tr>
</thead>
<tbody>
<tr>
<td>
<code>componentName</code><br/>
<em>
string
</em>
</td>
<td>
<p>cluster component name.</p>
</td>
</tr>
<tr>
<td>
<code>opsDefinitionRef</code><br/>
<em>
string
</em>
</td>
<td>
<p>reference a opsDefinition</p>
</td>
</tr>
<tr>
<td>
<code>params</code><br/>
<em>
[]string
</em>
</td>
<td>
<em>(Optional)</em>
<p>the input for this operation declared in the opsDefinition.spec.parametersSchema.
will create corresponding jobs for each array element.
if the param type is array, the format must be &ldquo;v1,v2,v3&rdquo;.</p>
</td>
</tr>
</tbody>
</table>
<h3 id="apps.kubeblocks.io/v1alpha1.CustomParametersValidation">CustomParametersValidation
</h3>
<p>
(<em>Appears on:</em><a href="#apps.kubeblocks.io/v1alpha1.ConfigConstraintSpec">ConfigConstraintSpec</a>)
</p>
<div>
</div>
<table>
<thead>
<tr>
<th>Field</th>
<th>Description</th>
</tr>
</thead>
<tbody>
<tr>
<td>
<code>schema</code><br/>
<em>
<a href="https://kubernetes.io/docs/reference/generated/kubernetes-api/v1.25/#jsonschemaprops-v1-apiextensions-k8s-io">
Kubernetes api extensions v1.JSONSchemaProps
</a>
</em>
</td>
<td>
<p>schema provides a way for providers to validate the changed parameters through json.</p>
</td>
</tr>
<tr>
<td>
<code>cue</code><br/>
<em>
string
</em>
</td>
<td>
<em>(Optional)</em>
<p>cue that to let provider verify user configuration through cue language.</p>
</td>
</tr>
</tbody>
</table>
<h3 id="apps.kubeblocks.io/v1alpha1.DownwardAPIOption">DownwardAPIOption
</h3>
<p>
(<em>Appears on:</em><a href="#apps.kubeblocks.io/v1alpha1.ConfigConstraintSpec">ConfigConstraintSpec</a>)
</p>
<div>
</div>
<table>
<thead>
<tr>
<th>Field</th>
<th>Description</th>
</tr>
</thead>
<tbody>
<tr>
<td>
<code>name</code><br/>
<em>
string
</em>
</td>
<td>
<p>Specify the name of the field.</p>
</td>
</tr>
<tr>
<td>
<code>mountPoint</code><br/>
<em>
string
</em>
</td>
<td>
<p>mountPoint is the mount point of the scripts file.</p>
</td>
</tr>
<tr>
<td>
<code>items</code><br/>
<em>
<a href="https://kubernetes.io/docs/reference/generated/kubernetes-api/v1.25/#downwardapivolumefile-v1-core">
[]Kubernetes core/v1.DownwardAPIVolumeFile
</a>
</em>
</td>
<td>
<p>Items is a list of downward API volume file</p>
</td>
</tr>
<tr>
<td>
<code>command</code><br/>
<em>
[]string
</em>
</td>
<td>
<em>(Optional)</em>
<p>command used to execute for downwrad api.</p>
</td>
</tr>
</tbody>
</table>
<h3 id="apps.kubeblocks.io/v1alpha1.EnvMappingVar">EnvMappingVar
</h3>
<p>
(<em>Appears on:</em><a href="#apps.kubeblocks.io/v1alpha1.BackupMethod">BackupMethod</a>)
</p>
<div>
</div>
<table>
<thead>
<tr>
<th>Field</th>
<th>Description</th>
</tr>
</thead>
<tbody>
<tr>
<td>
<code>key</code><br/>
<em>
string
</em>
</td>
<td>
<<<<<<< HEAD
<p>Specifies the environment variable key that requires mapping.</p><br />
=======
<p>env key which needs to mapping.</p>
>>>>>>> ce2f5fa8
</td>
</tr>
<tr>
<td>
<code>valueFrom</code><br/>
<em>
<a href="#apps.kubeblocks.io/v1alpha1.ValueFrom">
ValueFrom
</a>
</em>
</td>
<td>
<<<<<<< HEAD
<p>Defines the source from which the environment variable value is derived.</p><br />
=======
<p>valueFrom defines source of the env value.</p>
>>>>>>> ce2f5fa8
</td>
</tr>
</tbody>
</table>
<h3 id="apps.kubeblocks.io/v1alpha1.EnvVar">EnvVar
</h3>
<p>
(<em>Appears on:</em><a href="#apps.kubeblocks.io/v1alpha1.ComponentDefinitionSpec">ComponentDefinitionSpec</a>)
</p>
<div>
<p>EnvVar represents a variable present in the env of Pod/Action or the template of config/script.</p>
</div>
<table>
<thead>
<tr>
<th>Field</th>
<th>Description</th>
</tr>
</thead>
<tbody>
<tr>
<td>
<code>name</code><br/>
<em>
string
</em>
</td>
<td>
<p>Name of the variable. Must be a C_IDENTIFIER.</p>
</td>
</tr>
<tr>
<td>
<code>value</code><br/>
<em>
string
</em>
</td>
<td>
<em>(Optional)</em>
<p>Variable references $(VAR_NAME) are expanded using the previously defined variables in the current context.</p>
<p>If a variable cannot be resolved, the reference in the input string will be unchanged.
Double $$ are reduced to a single $, which allows for escaping the $(VAR_NAME) syntax: i.e.</p>
<ul>
<li>&rdquo;$$(VAR_NAME)&rdquo; will produce the string literal &ldquo;$(VAR_NAME)&rdquo;.</li>
</ul>
<p>Escaped references will never be expanded, regardless of whether the variable exists or not.
Defaults to &ldquo;&rdquo;.</p>
</td>
</tr>
<tr>
<td>
<code>valueFrom</code><br/>
<em>
<a href="#apps.kubeblocks.io/v1alpha1.VarSource">
VarSource
</a>
</em>
</td>
<td>
<em>(Optional)</em>
<p>Source for the variable&rsquo;s value. Cannot be used if value is not empty.</p>
</td>
</tr>
</tbody>
</table>
<h3 id="apps.kubeblocks.io/v1alpha1.EnvVarRef">EnvVarRef
</h3>
<p>
(<em>Appears on:</em><a href="#apps.kubeblocks.io/v1alpha1.OpsVarSource">OpsVarSource</a>)
</p>
<div>
</div>
<table>
<thead>
<tr>
<th>Field</th>
<th>Description</th>
</tr>
</thead>
<tbody>
<tr>
<td>
<code>containerName</code><br/>
<em>
string
</em>
</td>
<td>
<em>(Optional)</em>
<p>container name which defines in componentDefinition or is injected by kubeBlocks controller.
if not specified, will use the first container by default.</p>
</td>
</tr>
<tr>
<td>
<code>envName</code><br/>
<em>
string
</em>
</td>
<td>
<p>env name, it will .</p>
</td>
</tr>
</tbody>
</table>
<h3 id="apps.kubeblocks.io/v1alpha1.ExecAction">ExecAction
</h3>
<p>
(<em>Appears on:</em><a href="#apps.kubeblocks.io/v1alpha1.Action">Action</a>)
</p>
<div>
</div>
<table>
<thead>
<tr>
<th>Field</th>
<th>Description</th>
</tr>
</thead>
<tbody>
<tr>
<td>
<code>command</code><br/>
<em>
[]string
</em>
</td>
<td>
<em>(Optional)</em>
<p>Command is the command line to execute inside the container, the working directory for the
command  is root (&lsquo;/&rsquo;) in the container&rsquo;s filesystem. The command is simply exec&rsquo;d, it is
not run inside a shell, so traditional shell instructions (&lsquo;|&rsquo;, etc) won&rsquo;t work. To use
a shell, you need to explicitly call out to that shell.
Exit status of 0 is treated as live/healthy and non-zero is unhealthy.</p>
</td>
</tr>
<tr>
<td>
<code>args</code><br/>
<em>
[]string
</em>
</td>
<td>
<em>(Optional)</em>
<p>args is used to perform statements.</p>
</td>
</tr>
</tbody>
</table>
<h3 id="apps.kubeblocks.io/v1alpha1.ExporterConfig">ExporterConfig
</h3>
<p>
(<em>Appears on:</em><a href="#apps.kubeblocks.io/v1alpha1.MonitorConfig">MonitorConfig</a>)
</p>
<div>
</div>
<table>
<thead>
<tr>
<th>Field</th>
<th>Description</th>
</tr>
</thead>
<tbody>
<tr>
<td>
<code>scrapePort</code><br/>
<em>
<a href="https://pkg.go.dev/k8s.io/apimachinery/pkg/util/intstr#IntOrString">
Kubernetes api utils intstr.IntOrString
</a>
</em>
</td>
<td>
<p>scrapePort is exporter port for Time Series Database to scrape metrics.</p>
</td>
</tr>
<tr>
<td>
<code>scrapePath</code><br/>
<em>
string
</em>
</td>
<td>
<em>(Optional)</em>
<p>scrapePath is exporter url path for Time Series Database to scrape metrics.</p>
</td>
</tr>
</tbody>
</table>
<h3 id="apps.kubeblocks.io/v1alpha1.Expose">Expose
</h3>
<p>
(<em>Appears on:</em><a href="#apps.kubeblocks.io/v1alpha1.OpsRequestSpec">OpsRequestSpec</a>)
</p>
<div>
</div>
<table>
<thead>
<tr>
<th>Field</th>
<th>Description</th>
</tr>
</thead>
<tbody>
<tr>
<td>
<code>ComponentOps</code><br/>
<em>
<a href="#apps.kubeblocks.io/v1alpha1.ComponentOps">
ComponentOps
</a>
</em>
</td>
<td>
<p>
(Members of <code>ComponentOps</code> are embedded into this type.)
</p>
</td>
</tr>
<tr>
<td>
<code>switch</code><br/>
<em>
<a href="#apps.kubeblocks.io/v1alpha1.ExposeSwitch">
ExposeSwitch
</a>
</em>
</td>
<td>
<p>switch defines the switch of expose operation.
if switch is set to Enable, the service will be exposed. if switch is set to Disable, the service will be removed.</p>
</td>
</tr>
<tr>
<td>
<code>services</code><br/>
<em>
<a href="#apps.kubeblocks.io/v1alpha1.OpsService">
[]OpsService
</a>
</em>
</td>
<td>
<p>Setting the list of services to be exposed or removed.</p>
</td>
</tr>
</tbody>
</table>
<h3 id="apps.kubeblocks.io/v1alpha1.ExposeSwitch">ExposeSwitch
(<code>string</code> alias)</h3>
<p>
(<em>Appears on:</em><a href="#apps.kubeblocks.io/v1alpha1.Expose">Expose</a>)
</p>
<div>
<p>ExposeSwitch defines the switch of expose operation.</p>
</div>
<table>
<thead>
<tr>
<th>Value</th>
<th>Description</th>
</tr>
</thead>
<tbody><tr><td><p>&#34;Disable&#34;</p></td>
<td></td>
</tr><tr><td><p>&#34;Enable&#34;</p></td>
<td></td>
</tr></tbody>
</table>
<h3 id="apps.kubeblocks.io/v1alpha1.FailurePolicyType">FailurePolicyType
(<code>string</code> alias)</h3>
<p>
(<em>Appears on:</em><a href="#apps.kubeblocks.io/v1alpha1.ComponentDefRef">ComponentDefRef</a>)
</p>
<div>
<p>FailurePolicyType specifies the type of failure policy</p>
</div>
<table>
<thead>
<tr>
<th>Value</th>
<th>Description</th>
</tr>
</thead>
<tbody><tr><td><p>&#34;Fail&#34;</p></td>
<td><p>ReportError means that an error will be reported.</p>
</td>
</tr><tr><td><p>&#34;Ignore&#34;</p></td>
<td><p>Ignore means that an error will be ignored but logged.</p>
</td>
</tr></tbody>
</table>
<h3 id="apps.kubeblocks.io/v1alpha1.FormatterConfig">FormatterConfig
</h3>
<p>
(<em>Appears on:</em><a href="#apps.kubeblocks.io/v1alpha1.ConfigConstraintSpec">ConfigConstraintSpec</a>)
</p>
<div>
</div>
<table>
<thead>
<tr>
<th>Field</th>
<th>Description</th>
</tr>
</thead>
<tbody>
<tr>
<td>
<code>FormatterOptions</code><br/>
<em>
<a href="#apps.kubeblocks.io/v1alpha1.FormatterOptions">
FormatterOptions
</a>
</em>
</td>
<td>
<p>
(Members of <code>FormatterOptions</code> are embedded into this type.)
</p>
<em>(Optional)</em>
<p>The FormatterOptions represents the special options of configuration file.
This is optional for now. If not specified.</p>
</td>
</tr>
<tr>
<td>
<code>format</code><br/>
<em>
<a href="#apps.kubeblocks.io/v1alpha1.CfgFileFormat">
CfgFileFormat
</a>
</em>
</td>
<td>
<p>The configuration file format. Valid values are <code>ini</code>, <code>xml</code>, <code>yaml</code>, <code>json</code>,
<code>hcl</code>, <code>dotenv</code>, <code>properties</code> and <code>toml</code>.</p>
<ul>
<li>ini: a configuration file that consists of a text-based content with a structure and syntax comprising key–value pairs for properties, reference wiki: <a href="https://en.wikipedia.org/wiki/INI_file">https://en.wikipedia.org/wiki/INI_file</a></li>
<li>xml: reference wiki: <a href="https://en.wikipedia.org/wiki/XML">https://en.wikipedia.org/wiki/XML</a></li>
<li>yaml: a configuration file support for complex data types and structures.</li>
<li>json: reference wiki: <a href="https://en.wikipedia.org/wiki/JSON">https://en.wikipedia.org/wiki/JSON</a></li>
<li>hcl: The HashiCorp Configuration Language (HCL) is a configuration language authored by HashiCorp, reference url: <a href="https://www.linode.com/docs/guides/introduction-to-hcl/">https://www.linode.com/docs/guides/introduction-to-hcl/</a></li>
<li>dotenv: this was a plain text file with simple key–value pairs, reference wiki: <a href="https://en.wikipedia.org/wiki/Configuration_file#MS-DOS">https://en.wikipedia.org/wiki/Configuration_file#MS-DOS</a></li>
<li>properties: a file extension mainly used in Java, reference wiki: <a href="https://en.wikipedia.org/wiki/.properties">https://en.wikipedia.org/wiki/.properties</a></li>
<li>toml: reference wiki: <a href="https://en.wikipedia.org/wiki/TOML">https://en.wikipedia.org/wiki/TOML</a></li>
<li>props-plus: a file extension mainly used in Java, support CamelCase(e.g: brokerMaxConnectionsPerIp)</li>
</ul>
</td>
</tr>
</tbody>
</table>
<h3 id="apps.kubeblocks.io/v1alpha1.FormatterOptions">FormatterOptions
</h3>
<p>
(<em>Appears on:</em><a href="#apps.kubeblocks.io/v1alpha1.FormatterConfig">FormatterConfig</a>)
</p>
<div>
<p>FormatterOptions represents the special options of configuration file.
Only one of its members may be specified.</p>
</div>
<table>
<thead>
<tr>
<th>Field</th>
<th>Description</th>
</tr>
</thead>
<tbody>
<tr>
<td>
<code>iniConfig</code><br/>
<em>
<a href="#apps.kubeblocks.io/v1alpha1.IniConfig">
IniConfig
</a>
</em>
</td>
<td>
<em>(Optional)</em>
<p>iniConfig represents the ini options.</p>
</td>
</tr>
</tbody>
</table>
<h3 id="apps.kubeblocks.io/v1alpha1.GVKResource">GVKResource
</h3>
<p>
(<em>Appears on:</em><a href="#apps.kubeblocks.io/v1alpha1.CustomLabelSpec">CustomLabelSpec</a>)
</p>
<div>
</div>
<table>
<thead>
<tr>
<th>Field</th>
<th>Description</th>
</tr>
</thead>
<tbody>
<tr>
<td>
<code>gvk</code><br/>
<em>
string
</em>
</td>
<td>
<p>gvk is Group/Version/Kind, for example &ldquo;v1/Pod&rdquo;, &ldquo;apps/v1/StatefulSet&rdquo;, etc.</p>
<p>when the gvk resource filtered by the selector already exists, if there is no corresponding custom label, it will be added, and if label already exists, it will be updated.</p>
</td>
</tr>
<tr>
<td>
<code>selector</code><br/>
<em>
map[string]string
</em>
</td>
<td>
<em>(Optional)</em>
<p>selector is a label query over a set of resources.</p>
</td>
</tr>
</tbody>
</table>
<h3 id="apps.kubeblocks.io/v1alpha1.HScaleDataClonePolicyType">HScaleDataClonePolicyType
(<code>string</code> alias)</h3>
<p>
(<em>Appears on:</em><a href="#apps.kubeblocks.io/v1alpha1.HorizontalScalePolicy">HorizontalScalePolicy</a>)
</p>
<div>
<p>HScaleDataClonePolicyType defines data clone policy when horizontal scaling.</p>
</div>
<table>
<thead>
<tr>
<th>Value</th>
<th>Description</th>
</tr>
</thead>
<tbody><tr><td><p>&#34;CloneVolume&#34;</p></td>
<td></td>
</tr><tr><td><p>&#34;Snapshot&#34;</p></td>
<td></td>
</tr><tr><td><p>&#34;None&#34;</p></td>
<td></td>
</tr></tbody>
</table>
<h3 id="apps.kubeblocks.io/v1alpha1.HTTPAction">HTTPAction
</h3>
<p>
(<em>Appears on:</em><a href="#apps.kubeblocks.io/v1alpha1.Action">Action</a>)
</p>
<div>
<p>HTTPAction describes an action based on HTTP requests.</p>
</div>
<table>
<thead>
<tr>
<th>Field</th>
<th>Description</th>
</tr>
</thead>
<tbody>
<tr>
<td>
<code>path</code><br/>
<em>
string
</em>
</td>
<td>
<em>(Optional)</em>
<p>Path to access on the HTTP server.</p>
</td>
</tr>
<tr>
<td>
<code>port</code><br/>
<em>
<a href="https://pkg.go.dev/k8s.io/apimachinery/pkg/util/intstr#IntOrString">
Kubernetes api utils intstr.IntOrString
</a>
</em>
</td>
<td>
<p>Name or number of the port to access on the container.
Number must be in the range 1 to 65535.
Name must be an IANA_SVC_NAME.</p>
</td>
</tr>
<tr>
<td>
<code>host</code><br/>
<em>
string
</em>
</td>
<td>
<em>(Optional)</em>
<p>Host name to connect to, defaults to the pod IP. You probably want to set
&ldquo;Host&rdquo; in httpHeaders instead.</p>
</td>
</tr>
<tr>
<td>
<code>scheme</code><br/>
<em>
<a href="https://kubernetes.io/docs/reference/generated/kubernetes-api/v1.25/#urischeme-v1-core">
Kubernetes core/v1.URIScheme
</a>
</em>
</td>
<td>
<em>(Optional)</em>
<p>Scheme to use for connecting to the host.
Defaults to HTTP.</p>
</td>
</tr>
<tr>
<td>
<code>method</code><br/>
<em>
string
</em>
</td>
<td>
<em>(Optional)</em>
<p>Method represents the HTTP request method, which can be one of the standard HTTP methods like &ldquo;GET,&rdquo; &ldquo;POST,&rdquo; &ldquo;PUT,&rdquo; etc.
Defaults to Get.</p>
</td>
</tr>
<tr>
<td>
<code>httpHeaders</code><br/>
<em>
<a href="https://kubernetes.io/docs/reference/generated/kubernetes-api/v1.25/#httpheader-v1-core">
[]Kubernetes core/v1.HTTPHeader
</a>
</em>
</td>
<td>
<em>(Optional)</em>
<p>Custom headers to set in the request. HTTP allows repeated headers.</p>
</td>
</tr>
</tbody>
</table>
<h3 id="apps.kubeblocks.io/v1alpha1.HorizontalScalePolicy">HorizontalScalePolicy
</h3>
<p>
(<em>Appears on:</em><a href="#apps.kubeblocks.io/v1alpha1.ClusterComponentDefinition">ClusterComponentDefinition</a>)
</p>
<div>
</div>
<table>
<thead>
<tr>
<th>Field</th>
<th>Description</th>
</tr>
</thead>
<tbody>
<tr>
<td>
<code>type</code><br/>
<em>
<a href="#apps.kubeblocks.io/v1alpha1.HScaleDataClonePolicyType">
HScaleDataClonePolicyType
</a>
</em>
</td>
<td>
<em>(Optional)</em>
<p>type controls what kind of data synchronization do when component scale out.
Policy is in enum of &#123;None, CloneVolume&#125;. The default policy is <code>None</code>.</p>
<ul>
<li>None: Default policy, create empty volume and no data clone.</li>
<li>CloneVolume: Do data clone to newly scaled pods. Prefer to use volume snapshot first,
and will try backup tool if volume snapshot is not enabled, finally report error if both above cannot work.</li>
<li>Snapshot: Deprecated, alias for CloneVolume.</li>
</ul>
</td>
</tr>
<tr>
<td>
<code>backupPolicyTemplateName</code><br/>
<em>
string
</em>
</td>
<td>
<em>(Optional)</em>
<p>BackupPolicyTemplateName reference the backup policy template.</p>
</td>
</tr>
<tr>
<td>
<code>volumeMountsName</code><br/>
<em>
string
</em>
</td>
<td>
<em>(Optional)</em>
<p>volumeMountsName defines which volumeMount of the container to do backup,
only work if Type is not None
if not specified, the 1st volumeMount will be chosen</p>
</td>
</tr>
</tbody>
</table>
<h3 id="apps.kubeblocks.io/v1alpha1.HorizontalScaling">HorizontalScaling
</h3>
<p>
(<em>Appears on:</em><a href="#apps.kubeblocks.io/v1alpha1.OpsRequestSpec">OpsRequestSpec</a>)
</p>
<div>
<p>HorizontalScaling defines the variables of horizontal scaling operation</p>
</div>
<table>
<thead>
<tr>
<th>Field</th>
<th>Description</th>
</tr>
</thead>
<tbody>
<tr>
<td>
<code>ComponentOps</code><br/>
<em>
<a href="#apps.kubeblocks.io/v1alpha1.ComponentOps">
ComponentOps
</a>
</em>
</td>
<td>
<p>
(Members of <code>ComponentOps</code> are embedded into this type.)
</p>
</td>
</tr>
<tr>
<td>
<code>replicas</code><br/>
<em>
int32
</em>
</td>
<td>
<p>replicas for the workloads.</p>
</td>
</tr>
<tr>
<td>
<code>nodes</code><br/>
<em>
<a href="https://pkg.go.dev/k8s.io/apimachinery/pkg/types#NodeName">
[]k8s.io/apimachinery/pkg/types.NodeName
</a>
</em>
</td>
<td>
<em>(Optional)</em>
<p>Nodes defines the list of nodes that pods can schedule when scale up
If the RsmTransformPolicy is specified as ToPod and expected replicas is more than current replicas,the list of
Nodes will be used. If the list of Nodes is empty, no specific node will be assigned. However, if the list of Nodes
is filled, all pods will be evenly scheduled across the Nodes in the list when scale up.</p>
</td>
</tr>
<tr>
<td>
<code>instances</code><br/>
<em>
[]string
</em>
</td>
<td>
<em>(Optional)</em>
<p>Instances defines the name of instance that rsm scale down priorly.
If the RsmTransformPolicy is specified as ToPod and expected replicas is less than current replicas, the list of
Instances will be used.</p>
<ul>
<li><code>current replicas - expected replicas &gt; len(Instances)</code>: Scale down from the list of Instances priorly, the others
will select from NodeAssignment.</li>
<li><code>current replicas - expected replicas &lt; len(Instances)</code>: Scale down from the list of Instances.</li>
<li><code>current replicas - expected replicas &lt; len(Instances)</code>: Scale down from a part of Instances.</li>
</ul>
</td>
</tr>
</tbody>
</table>
<h3 id="apps.kubeblocks.io/v1alpha1.IniConfig">IniConfig
</h3>
<p>
(<em>Appears on:</em><a href="#apps.kubeblocks.io/v1alpha1.FormatterOptions">FormatterOptions</a>)
</p>
<div>
</div>
<table>
<thead>
<tr>
<th>Field</th>
<th>Description</th>
</tr>
</thead>
<tbody>
<tr>
<td>
<code>sectionName</code><br/>
<em>
string
</em>
</td>
<td>
<em>(Optional)</em>
<p>sectionName describes ini section.</p>
</td>
</tr>
</tbody>
</table>
<h3 id="apps.kubeblocks.io/v1alpha1.Issuer">Issuer
</h3>
<p>
(<em>Appears on:</em><a href="#apps.kubeblocks.io/v1alpha1.ClusterComponentSpec">ClusterComponentSpec</a>, <a href="#apps.kubeblocks.io/v1alpha1.TLSConfig">TLSConfig</a>)
</p>
<div>
<p>Issuer defines Tls certs issuer</p>
</div>
<table>
<thead>
<tr>
<th>Field</th>
<th>Description</th>
</tr>
</thead>
<tbody>
<tr>
<td>
<code>name</code><br/>
<em>
<a href="#apps.kubeblocks.io/v1alpha1.IssuerName">
IssuerName
</a>
</em>
</td>
<td>
<p>Name of issuer.
Options supported:</p>
<ul>
<li>KubeBlocks - Certificates signed by KubeBlocks Operator.</li>
<li>UserProvided - User provided own CA-signed certificates.</li>
</ul>
</td>
</tr>
<tr>
<td>
<code>secretRef</code><br/>
<em>
<a href="#apps.kubeblocks.io/v1alpha1.TLSSecretRef">
TLSSecretRef
</a>
</em>
</td>
<td>
<em>(Optional)</em>
<p>secretRef. TLS certs Secret reference
required when from is UserProvided</p>
</td>
</tr>
</tbody>
</table>
<h3 id="apps.kubeblocks.io/v1alpha1.IssuerName">IssuerName
(<code>string</code> alias)</h3>
<p>
(<em>Appears on:</em><a href="#apps.kubeblocks.io/v1alpha1.Issuer">Issuer</a>)
</p>
<div>
<p>IssuerName defines Tls certs issuer name</p>
</div>
<table>
<thead>
<tr>
<th>Value</th>
<th>Description</th>
</tr>
</thead>
<tbody><tr><td><p>&#34;KubeBlocks&#34;</p></td>
<td><p>IssuerKubeBlocks Certificates signed by KubeBlocks Operator.</p>
</td>
</tr><tr><td><p>&#34;UserProvided&#34;</p></td>
<td><p>IssuerUserProvided User provided own CA-signed certificates.</p>
</td>
</tr></tbody>
</table>
<h3 id="apps.kubeblocks.io/v1alpha1.KBAccountType">KBAccountType
(<code>byte</code> alias)</h3>
<div>
<p>KBAccountType is used for bitwise operation.</p>
</div>
<table>
<thead>
<tr>
<th>Value</th>
<th>Description</th>
</tr>
</thead>
<tbody><tr><td><p>0</p></td>
<td></td>
</tr></tbody>
</table>
<h3 id="apps.kubeblocks.io/v1alpha1.LastComponentConfiguration">LastComponentConfiguration
</h3>
<p>
(<em>Appears on:</em><a href="#apps.kubeblocks.io/v1alpha1.LastConfiguration">LastConfiguration</a>)
</p>
<div>
</div>
<table>
<thead>
<tr>
<th>Field</th>
<th>Description</th>
</tr>
</thead>
<tbody>
<tr>
<td>
<code>replicas</code><br/>
<em>
int32
</em>
</td>
<td>
<em>(Optional)</em>
<p>replicas are the last replicas of the component.</p>
</td>
</tr>
<tr>
<td>
<code>ResourceRequirements</code><br/>
<em>
<a href="https://kubernetes.io/docs/reference/generated/kubernetes-api/v1.25/#resourcerequirements-v1-core">
Kubernetes core/v1.ResourceRequirements
</a>
</em>
</td>
<td>
<p>
(Members of <code>ResourceRequirements</code> are embedded into this type.)
</p>
<em>(Optional)</em>
<p>the last resources of the component.</p>
</td>
</tr>
<tr>
<td>
<code>classDefRef</code><br/>
<em>
<a href="#apps.kubeblocks.io/v1alpha1.ClassDefRef">
ClassDefRef
</a>
</em>
</td>
<td>
<em>(Optional)</em>
<p>classDefRef reference class defined in ComponentClassDefinition.</p>
</td>
</tr>
<tr>
<td>
<code>volumeClaimTemplates</code><br/>
<em>
<a href="#apps.kubeblocks.io/v1alpha1.OpsRequestVolumeClaimTemplate">
[]OpsRequestVolumeClaimTemplate
</a>
</em>
</td>
<td>
<em>(Optional)</em>
<p>volumeClaimTemplates records the last volumeClaimTemplates of the component.</p>
</td>
</tr>
<tr>
<td>
<code>services</code><br/>
<em>
<a href="#apps.kubeblocks.io/v1alpha1.ClusterComponentService">
[]ClusterComponentService
</a>
</em>
</td>
<td>
<em>(Optional)</em>
<p>services records the last services of the component.</p>
</td>
</tr>
<tr>
<td>
<code>targetResources</code><br/>
<em>
map[github.com/apecloud/kubeblocks/apis/apps/v1alpha1.ComponentResourceKey][]string
</em>
</td>
<td>
<em>(Optional)</em>
<p>targetResources records the affecting target resources information for the component.
resource key is in list of [pods].</p>
</td>
</tr>
</tbody>
</table>
<h3 id="apps.kubeblocks.io/v1alpha1.LastConfiguration">LastConfiguration
</h3>
<p>
(<em>Appears on:</em><a href="#apps.kubeblocks.io/v1alpha1.OpsRequestStatus">OpsRequestStatus</a>)
</p>
<div>
</div>
<table>
<thead>
<tr>
<th>Field</th>
<th>Description</th>
</tr>
</thead>
<tbody>
<tr>
<td>
<code>clusterVersionRef</code><br/>
<em>
string
</em>
</td>
<td>
<em>(Optional)</em>
<p>clusterVersionRef references ClusterVersion name.</p>
</td>
</tr>
<tr>
<td>
<code>components</code><br/>
<em>
<a href="#apps.kubeblocks.io/v1alpha1.LastComponentConfiguration">
map[string]github.com/apecloud/kubeblocks/apis/apps/v1alpha1.LastComponentConfiguration
</a>
</em>
</td>
<td>
<em>(Optional)</em>
<p>components records last configuration of the component.</p>
</td>
</tr>
</tbody>
</table>
<h3 id="apps.kubeblocks.io/v1alpha1.LegacyRenderedTemplateSpec">LegacyRenderedTemplateSpec
</h3>
<p>
(<em>Appears on:</em><a href="#apps.kubeblocks.io/v1alpha1.ComponentConfigSpec">ComponentConfigSpec</a>)
</p>
<div>
</div>
<table>
<thead>
<tr>
<th>Field</th>
<th>Description</th>
</tr>
</thead>
<tbody>
<tr>
<td>
<code>ConfigTemplateExtension</code><br/>
<em>
<a href="#apps.kubeblocks.io/v1alpha1.ConfigTemplateExtension">
ConfigTemplateExtension
</a>
</em>
</td>
<td>
<p>
(Members of <code>ConfigTemplateExtension</code> are embedded into this type.)
</p>
</td>
</tr>
</tbody>
</table>
<h3 id="apps.kubeblocks.io/v1alpha1.LetterCase">LetterCase
(<code>string</code> alias)</h3>
<p>
(<em>Appears on:</em><a href="#apps.kubeblocks.io/v1alpha1.PasswordConfig">PasswordConfig</a>)
</p>
<div>
<p>LetterCase defines cases to use in password generation.</p>
</div>
<table>
<thead>
<tr>
<th>Value</th>
<th>Description</th>
</tr>
</thead>
<tbody><tr><td><p>&#34;LowerCases&#34;</p></td>
<td></td>
</tr><tr><td><p>&#34;MixedCases&#34;</p></td>
<td></td>
</tr><tr><td><p>&#34;UpperCases&#34;</p></td>
<td></td>
</tr></tbody>
</table>
<h3 id="apps.kubeblocks.io/v1alpha1.LifecycleActionHandler">LifecycleActionHandler
</h3>
<p>
(<em>Appears on:</em><a href="#apps.kubeblocks.io/v1alpha1.ComponentLifecycleActions">ComponentLifecycleActions</a>, <a href="#apps.kubeblocks.io/v1alpha1.RoleProbe">RoleProbe</a>)
</p>
<div>
</div>
<table>
<thead>
<tr>
<th>Field</th>
<th>Description</th>
</tr>
</thead>
<tbody>
<tr>
<td>
<code>builtinHandler</code><br/>
<em>
<a href="#apps.kubeblocks.io/v1alpha1.BuiltinActionHandlerType">
BuiltinActionHandlerType
</a>
</em>
</td>
<td>
<em>(Optional)</em>
<p>builtinHandler specifies the builtin action handler name to do the action.
the BuiltinHandler within the same ComponentLifecycleActions should be consistent. Details can be queried through official documentation in the future.
use CustomHandler to define your own actions if none of them satisfies the requirement.</p>
</td>
</tr>
<tr>
<td>
<code>customHandler</code><br/>
<em>
<a href="#apps.kubeblocks.io/v1alpha1.Action">
Action
</a>
</em>
</td>
<td>
<em>(Optional)</em>
<p>customHandler defines the custom way to do action.</p>
</td>
</tr>
</tbody>
</table>
<h3 id="apps.kubeblocks.io/v1alpha1.LogConfig">LogConfig
</h3>
<p>
(<em>Appears on:</em><a href="#apps.kubeblocks.io/v1alpha1.ClusterComponentDefinition">ClusterComponentDefinition</a>, <a href="#apps.kubeblocks.io/v1alpha1.ComponentDefinitionSpec">ComponentDefinitionSpec</a>)
</p>
<div>
</div>
<table>
<thead>
<tr>
<th>Field</th>
<th>Description</th>
</tr>
</thead>
<tbody>
<tr>
<td>
<code>name</code><br/>
<em>
string
</em>
</td>
<td>
<p>name log type name, such as slow for MySQL slow log file.</p>
</td>
</tr>
<tr>
<td>
<code>filePathPattern</code><br/>
<em>
string
</em>
</td>
<td>
<p>filePathPattern log file path pattern which indicate how to find this file
corresponding to variable (log path) in database kernel. please don&rsquo;t set this casually.</p>
</td>
</tr>
</tbody>
</table>
<h3 id="apps.kubeblocks.io/v1alpha1.MemoryConstraint">MemoryConstraint
</h3>
<p>
(<em>Appears on:</em><a href="#apps.kubeblocks.io/v1alpha1.ResourceConstraintRule">ResourceConstraintRule</a>)
</p>
<div>
</div>
<table>
<thead>
<tr>
<th>Field</th>
<th>Description</th>
</tr>
</thead>
<tbody>
<tr>
<td>
<code>sizePerCPU</code><br/>
<em>
<a href="https://kubernetes.io/docs/reference/generated/kubernetes-api/v1.25/#quantity-resource-core">
Kubernetes resource.Quantity
</a>
</em>
</td>
<td>
<em>(Optional)</em>
<p>The size of memory per vcpu core.
For example: 1Gi, 200Mi.
If SizePerCPU is specified, MinPerCPU and MaxPerCPU are ignore.</p>
</td>
</tr>
<tr>
<td>
<code>maxPerCPU</code><br/>
<em>
<a href="https://kubernetes.io/docs/reference/generated/kubernetes-api/v1.25/#quantity-resource-core">
Kubernetes resource.Quantity
</a>
</em>
</td>
<td>
<em>(Optional)</em>
<p>The maximum size of memory per vcpu core, [MinPerCPU, MaxPerCPU] defines a range for valid memory size per vcpu core.
It is useful on GCP as the ratio between the CPU and memory may be a range.
If SizePerCPU is specified, MinPerCPU and MaxPerCPU are ignored.
Reference: <a href="https://cloud.google.com/compute/docs/general-purpose-machines#custom_machine_types">https://cloud.google.com/compute/docs/general-purpose-machines#custom_machine_types</a></p>
</td>
</tr>
<tr>
<td>
<code>minPerCPU</code><br/>
<em>
<a href="https://kubernetes.io/docs/reference/generated/kubernetes-api/v1.25/#quantity-resource-core">
Kubernetes resource.Quantity
</a>
</em>
</td>
<td>
<em>(Optional)</em>
<p>The minimum size of memory per vcpu core, [MinPerCPU, MaxPerCPU] defines a range for valid memory size per vcpu core.
It is useful on GCP as the ratio between the CPU and memory may be a range.
If SizePerCPU is specified, MinPerCPU and MaxPerCPU are ignored.
Reference: <a href="https://cloud.google.com/compute/docs/general-purpose-machines#custom_machine_types">https://cloud.google.com/compute/docs/general-purpose-machines#custom_machine_types</a></p>
</td>
</tr>
</tbody>
</table>
<h3 id="apps.kubeblocks.io/v1alpha1.MergedPolicy">MergedPolicy
(<code>string</code> alias)</h3>
<p>
(<em>Appears on:</em><a href="#apps.kubeblocks.io/v1alpha1.ConfigTemplateExtension">ConfigTemplateExtension</a>)
</p>
<div>
<p>MergedPolicy defines how to merge external imported templates into component templates.</p>
</div>
<table>
<thead>
<tr>
<th>Value</th>
<th>Description</th>
</tr>
</thead>
<tbody><tr><td><p>&#34;none&#34;</p></td>
<td></td>
</tr><tr><td><p>&#34;add&#34;</p></td>
<td></td>
</tr><tr><td><p>&#34;patch&#34;</p></td>
<td></td>
</tr><tr><td><p>&#34;replace&#34;</p></td>
<td></td>
</tr></tbody>
</table>
<h3 id="apps.kubeblocks.io/v1alpha1.MonitorConfig">MonitorConfig
</h3>
<p>
(<em>Appears on:</em><a href="#apps.kubeblocks.io/v1alpha1.ClusterComponentDefinition">ClusterComponentDefinition</a>, <a href="#apps.kubeblocks.io/v1alpha1.ComponentDefinitionSpec">ComponentDefinitionSpec</a>)
</p>
<div>
</div>
<table>
<thead>
<tr>
<th>Field</th>
<th>Description</th>
</tr>
</thead>
<tbody>
<tr>
<td>
<code>builtIn</code><br/>
<em>
bool
</em>
</td>
<td>
<em>(Optional)</em>
<p>builtIn is a switch to enable KubeBlocks builtIn monitoring.
If BuiltIn is set to true, monitor metrics will be scraped automatically.
If BuiltIn is set to false, the provider should set ExporterConfig and Sidecar container own.</p>
</td>
</tr>
<tr>
<td>
<code>exporterConfig</code><br/>
<em>
<a href="#apps.kubeblocks.io/v1alpha1.ExporterConfig">
ExporterConfig
</a>
</em>
</td>
<td>
<em>(Optional)</em>
<p>exporterConfig provided by provider, which specify necessary information to Time Series Database.
exporterConfig is valid when builtIn is false.</p>
</td>
</tr>
</tbody>
</table>
<h3 id="apps.kubeblocks.io/v1alpha1.NamedVar">NamedVar
</h3>
<p>
(<em>Appears on:</em><a href="#apps.kubeblocks.io/v1alpha1.ServiceVars">ServiceVars</a>)
</p>
<div>
</div>
<table>
<thead>
<tr>
<th>Field</th>
<th>Description</th>
</tr>
</thead>
<tbody>
<tr>
<td>
<code>name</code><br/>
<em>
string
</em>
</td>
<td>
<em>(Optional)</em>
</td>
</tr>
<tr>
<td>
<code>option</code><br/>
<em>
<a href="#apps.kubeblocks.io/v1alpha1.VarOption">
VarOption
</a>
</em>
</td>
<td>
<em>(Optional)</em>
</td>
</tr>
</tbody>
</table>
<h3 id="apps.kubeblocks.io/v1alpha1.OpsDefinitionSpec">OpsDefinitionSpec
</h3>
<p>
(<em>Appears on:</em><a href="#apps.kubeblocks.io/v1alpha1.OpsDefinition">OpsDefinition</a>)
</p>
<div>
<p>OpsDefinitionSpec defines the desired state of OpsDefinition</p>
</div>
<table>
<thead>
<tr>
<th>Field</th>
<th>Description</th>
</tr>
</thead>
<tbody>
<tr>
<td>
<code>componentDefinitionRefs</code><br/>
<em>
<a href="#apps.kubeblocks.io/v1alpha1.ComponentDefinitionRef">
[]ComponentDefinitionRef
</a>
</em>
</td>
<td>
<p>componentDefinitionRefs indicates which types of componentDefinitions are supported by the operation,
and can refer some vars of the componentDefinition.
if it is set, the component that does not meet the conditions will be intercepted.</p>
</td>
</tr>
<tr>
<td>
<code>varsRef</code><br/>
<em>
<a href="#apps.kubeblocks.io/v1alpha1.VarsRef">
VarsRef
</a>
</em>
</td>
<td>
<em>(Optional)</em>
<p>varsRef defines the envs that need to be referenced from the target component pod, and will inject to job&rsquo;s containers.</p>
</td>
</tr>
<tr>
<td>
<code>parametersSchema</code><br/>
<em>
<a href="#apps.kubeblocks.io/v1alpha1.ParametersSchema">
ParametersSchema
</a>
</em>
</td>
<td>
<em>(Optional)</em>
<p>parametersSchema describes the schema used for validation, pruning, and defaulting.</p>
</td>
</tr>
<tr>
<td>
<code>jobSpec</code><br/>
<em>
<a href="https://kubernetes.io/docs/reference/generated/kubernetes-api/v1.25/#jobspec-v1-batch">
Kubernetes batch/v1.JobSpec
</a>
</em>
</td>
<td>
<p>jobSpec describes the job spec for the operation.</p>
</td>
</tr>
<tr>
<td>
<code>preConditions</code><br/>
<em>
<a href="#apps.kubeblocks.io/v1alpha1.PreCondition">
[]PreCondition
</a>
</em>
</td>
<td>
<em>(Optional)</em>
<p>preCondition if it meets the requirements to run the job for the operation.</p>
</td>
</tr>
</tbody>
</table>
<h3 id="apps.kubeblocks.io/v1alpha1.OpsDefinitionStatus">OpsDefinitionStatus
</h3>
<p>
(<em>Appears on:</em><a href="#apps.kubeblocks.io/v1alpha1.OpsDefinition">OpsDefinition</a>)
</p>
<div>
<p>OpsDefinitionStatus defines the observed state of OpsDefinition</p>
</div>
<table>
<thead>
<tr>
<th>Field</th>
<th>Description</th>
</tr>
</thead>
<tbody>
<tr>
<td>
<code>observedGeneration</code><br/>
<em>
int64
</em>
</td>
<td>
<em>(Optional)</em>
<p>ObservedGeneration is the most recent generation observed for this OpsDefinition.</p>
</td>
</tr>
<tr>
<td>
<code>phase</code><br/>
<em>
<a href="#apps.kubeblocks.io/v1alpha1.Phase">
Phase
</a>
</em>
</td>
<td>
<em>(Optional)</em>
<p>Phase valid values are `<code>,</code>Available<code>,</code>Unavailable`.
Available is OpsDefinition become available, and can be used for co-related objects.</p>
</td>
</tr>
<tr>
<td>
<code>message</code><br/>
<em>
string
</em>
</td>
<td>
<em>(Optional)</em>
<p>Extra message for current phase.</p>
</td>
</tr>
</tbody>
</table>
<h3 id="apps.kubeblocks.io/v1alpha1.OpsEnvVar">OpsEnvVar
</h3>
<p>
(<em>Appears on:</em><a href="#apps.kubeblocks.io/v1alpha1.VarsRef">VarsRef</a>)
</p>
<div>
</div>
<table>
<thead>
<tr>
<th>Field</th>
<th>Description</th>
</tr>
</thead>
<tbody>
<tr>
<td>
<code>name</code><br/>
<em>
string
</em>
</td>
<td>
<p>Name of the variable. Must be a C_IDENTIFIER.</p>
</td>
</tr>
<tr>
<td>
<code>valueFrom</code><br/>
<em>
<a href="#apps.kubeblocks.io/v1alpha1.OpsVarSource">
OpsVarSource
</a>
</em>
</td>
<td>
<p>Source for the variable&rsquo;s value. Cannot be used if value is not empty.</p>
</td>
</tr>
</tbody>
</table>
<h3 id="apps.kubeblocks.io/v1alpha1.OpsPhase">OpsPhase
(<code>string</code> alias)</h3>
<p>
(<em>Appears on:</em><a href="#apps.kubeblocks.io/v1alpha1.OpsRequestStatus">OpsRequestStatus</a>)
</p>
<div>
<p>OpsPhase defines opsRequest phase.</p>
</div>
<table>
<thead>
<tr>
<th>Value</th>
<th>Description</th>
</tr>
</thead>
<tbody><tr><td><p>&#34;Cancelled&#34;</p></td>
<td></td>
</tr><tr><td><p>&#34;Cancelling&#34;</p></td>
<td></td>
</tr><tr><td><p>&#34;Creating&#34;</p></td>
<td></td>
</tr><tr><td><p>&#34;Failed&#34;</p></td>
<td></td>
</tr><tr><td><p>&#34;Pending&#34;</p></td>
<td></td>
</tr><tr><td><p>&#34;Running&#34;</p></td>
<td></td>
</tr><tr><td><p>&#34;Succeed&#34;</p></td>
<td></td>
</tr></tbody>
</table>
<h3 id="apps.kubeblocks.io/v1alpha1.OpsRecorder">OpsRecorder
</h3>
<div>
</div>
<table>
<thead>
<tr>
<th>Field</th>
<th>Description</th>
</tr>
</thead>
<tbody>
<tr>
<td>
<code>name</code><br/>
<em>
string
</em>
</td>
<td>
<p>name OpsRequest name</p>
</td>
</tr>
<tr>
<td>
<code>type</code><br/>
<em>
<a href="#apps.kubeblocks.io/v1alpha1.OpsType">
OpsType
</a>
</em>
</td>
<td>
<p>opsRequest type</p>
</td>
</tr>
<tr>
<td>
<code>inQueue</code><br/>
<em>
bool
</em>
</td>
<td>
<p>indicates whether the current opsRequest is in the queue</p>
</td>
</tr>
</tbody>
</table>
<h3 id="apps.kubeblocks.io/v1alpha1.OpsRequestBehaviour">OpsRequestBehaviour
</h3>
<div>
</div>
<table>
<thead>
<tr>
<th>Field</th>
<th>Description</th>
</tr>
</thead>
<tbody>
<tr>
<td>
<code>FromClusterPhases</code><br/>
<em>
<a href="#apps.kubeblocks.io/v1alpha1.ClusterPhase">
[]ClusterPhase
</a>
</em>
</td>
<td>
</td>
</tr>
<tr>
<td>
<code>ToClusterPhase</code><br/>
<em>
<a href="#apps.kubeblocks.io/v1alpha1.ClusterPhase">
ClusterPhase
</a>
</em>
</td>
<td>
</td>
</tr>
</tbody>
</table>
<h3 id="apps.kubeblocks.io/v1alpha1.OpsRequestComponentStatus">OpsRequestComponentStatus
</h3>
<p>
(<em>Appears on:</em><a href="#apps.kubeblocks.io/v1alpha1.OpsRequestStatus">OpsRequestStatus</a>)
</p>
<div>
</div>
<table>
<thead>
<tr>
<th>Field</th>
<th>Description</th>
</tr>
</thead>
<tbody>
<tr>
<td>
<code>phase</code><br/>
<em>
<a href="#apps.kubeblocks.io/v1alpha1.ClusterComponentPhase">
ClusterComponentPhase
</a>
</em>
</td>
<td>
<em>(Optional)</em>
<p>phase describes the component phase, reference Cluster.status.component.phase.</p>
</td>
</tr>
<tr>
<td>
<code>lastFailedTime</code><br/>
<em>
<a href="https://kubernetes.io/docs/reference/generated/kubernetes-api/v1.25/#time-v1-meta">
Kubernetes meta/v1.Time
</a>
</em>
</td>
<td>
<em>(Optional)</em>
<p>lastFailedTime is the last time the component phase transitioned to Failed or Abnormal.</p>
</td>
</tr>
<tr>
<td>
<code>progressDetails</code><br/>
<em>
<a href="#apps.kubeblocks.io/v1alpha1.ProgressStatusDetail">
[]ProgressStatusDetail
</a>
</em>
</td>
<td>
<em>(Optional)</em>
<p>progressDetails describes the progress details of the component for this operation.</p>
</td>
</tr>
<tr>
<td>
<code>workloadType</code><br/>
<em>
<a href="#apps.kubeblocks.io/v1alpha1.WorkloadType">
WorkloadType
</a>
</em>
</td>
<td>
<em>(Optional)</em>
<p>workloadType references workload type of component in ClusterDefinition.</p>
</td>
</tr>
<tr>
<td>
<code>reason</code><br/>
<em>
string
</em>
</td>
<td>
<em>(Optional)</em>
<p>reason describes the reason for the component phase.</p>
</td>
</tr>
<tr>
<td>
<code>message</code><br/>
<em>
string
</em>
</td>
<td>
<em>(Optional)</em>
<p>message is a human-readable message indicating details about this operation.</p>
</td>
</tr>
</tbody>
</table>
<h3 id="apps.kubeblocks.io/v1alpha1.OpsRequestSpec">OpsRequestSpec
</h3>
<p>
(<em>Appears on:</em><a href="#apps.kubeblocks.io/v1alpha1.OpsRequest">OpsRequest</a>)
</p>
<div>
<p>OpsRequestSpec defines the desired state of OpsRequest</p>
</div>
<table>
<thead>
<tr>
<th>Field</th>
<th>Description</th>
</tr>
</thead>
<tbody>
<tr>
<td>
<code>clusterRef</code><br/>
<em>
string
</em>
</td>
<td>
<p>clusterRef references cluster object.</p>
</td>
</tr>
<tr>
<td>
<code>cancel</code><br/>
<em>
bool
</em>
</td>
<td>
<em>(Optional)</em>
<p>cancel defines the action to cancel the <code>Pending/Creating/Running</code> opsRequest, supported types: <code>VerticalScaling/HorizontalScaling</code>.
once cancel is set to true, this opsRequest will be canceled and modifying this property again will not take effect.</p>
</td>
</tr>
<tr>
<td>
<code>type</code><br/>
<em>
<a href="#apps.kubeblocks.io/v1alpha1.OpsType">
OpsType
</a>
</em>
</td>
<td>
<p>type defines the operation type.</p>
</td>
</tr>
<tr>
<td>
<code>ttlSecondsAfterSucceed</code><br/>
<em>
int32
</em>
</td>
<td>
<em>(Optional)</em>
<p>ttlSecondsAfterSucceed OpsRequest will be deleted after TTLSecondsAfterSucceed second when OpsRequest.status.phase is Succeed.</p>
</td>
</tr>
<tr>
<td>
<code>upgrade</code><br/>
<em>
<a href="#apps.kubeblocks.io/v1alpha1.Upgrade">
Upgrade
</a>
</em>
</td>
<td>
<em>(Optional)</em>
<p>upgrade specifies the cluster version by specifying clusterVersionRef.</p>
</td>
</tr>
<tr>
<td>
<code>horizontalScaling</code><br/>
<em>
<a href="#apps.kubeblocks.io/v1alpha1.HorizontalScaling">
[]HorizontalScaling
</a>
</em>
</td>
<td>
<em>(Optional)</em>
<p>horizontalScaling defines what component need to horizontal scale the specified replicas.</p>
</td>
</tr>
<tr>
<td>
<code>volumeExpansion</code><br/>
<em>
<a href="#apps.kubeblocks.io/v1alpha1.VolumeExpansion">
[]VolumeExpansion
</a>
</em>
</td>
<td>
<em>(Optional)</em>
<p>volumeExpansion defines what component and volumeClaimTemplate need to expand the specified storage.</p>
</td>
</tr>
<tr>
<td>
<code>restart</code><br/>
<em>
<a href="#apps.kubeblocks.io/v1alpha1.ComponentOps">
[]ComponentOps
</a>
</em>
</td>
<td>
<em>(Optional)</em>
<p>restart the specified components.</p>
</td>
</tr>
<tr>
<td>
<code>switchover</code><br/>
<em>
<a href="#apps.kubeblocks.io/v1alpha1.Switchover">
[]Switchover
</a>
</em>
</td>
<td>
<em>(Optional)</em>
<p>switchover the specified components.</p>
</td>
</tr>
<tr>
<td>
<code>verticalScaling</code><br/>
<em>
<a href="#apps.kubeblocks.io/v1alpha1.VerticalScaling">
[]VerticalScaling
</a>
</em>
</td>
<td>
<em>(Optional)</em>
<p>verticalScaling defines what component need to vertical scale the specified compute resources.</p>
</td>
</tr>
<tr>
<td>
<code>reconfigure</code><br/>
<em>
<a href="#apps.kubeblocks.io/v1alpha1.Reconfigure">
Reconfigure
</a>
</em>
</td>
<td>
<em>(Optional)</em>
<p>reconfigure defines the variables that need to input when updating configuration.</p>
</td>
</tr>
<tr>
<td>
<code>reconfigures</code><br/>
<em>
<a href="#apps.kubeblocks.io/v1alpha1.Reconfigure">
[]Reconfigure
</a>
</em>
</td>
<td>
<em>(Optional)</em>
<p>reconfigure defines the variables that need to input when updating configuration.</p>
</td>
</tr>
<tr>
<td>
<code>expose</code><br/>
<em>
<a href="#apps.kubeblocks.io/v1alpha1.Expose">
[]Expose
</a>
</em>
</td>
<td>
<em>(Optional)</em>
<p>expose defines services the component needs to expose.</p>
</td>
</tr>
<tr>
<td>
<code>restoreFrom</code><br/>
<em>
<a href="#apps.kubeblocks.io/v1alpha1.RestoreFromSpec">
RestoreFromSpec
</a>
</em>
</td>
<td>
<em>(Optional)</em>
<p>cluster RestoreFrom backup or point in time</p>
</td>
</tr>
<tr>
<td>
<code>ttlSecondsBeforeAbort</code><br/>
<em>
int32
</em>
</td>
<td>
<em>(Optional)</em>
<p>ttlSecondsBeforeAbort OpsRequest will wait at most TTLSecondsBeforeAbort seconds for start-conditions to be met.
If not specified, the default value is 0, which means that the start-conditions must be met immediately.</p>
</td>
</tr>
<tr>
<td>
<code>scriptSpec</code><br/>
<em>
<a href="#apps.kubeblocks.io/v1alpha1.ScriptSpec">
ScriptSpec
</a>
</em>
</td>
<td>
<em>(Optional)</em>
<p>scriptSpec defines the script to be executed.</p>
</td>
</tr>
<tr>
<td>
<code>backupSpec</code><br/>
<em>
<a href="#apps.kubeblocks.io/v1alpha1.BackupSpec">
BackupSpec
</a>
</em>
</td>
<td>
<em>(Optional)</em>
<p>backupSpec defines how to backup the cluster.</p>
</td>
</tr>
<tr>
<td>
<code>restoreSpec</code><br/>
<em>
<a href="#apps.kubeblocks.io/v1alpha1.RestoreSpec">
RestoreSpec
</a>
</em>
</td>
<td>
<em>(Optional)</em>
<p>restoreSpec defines how to restore the cluster.
note that this restore operation will roll back cluster services.</p>
</td>
</tr>
<tr>
<td>
<code>customSpec</code><br/>
<em>
<a href="#apps.kubeblocks.io/v1alpha1.CustomOpsSpec">
CustomOpsSpec
</a>
</em>
</td>
<td>
</td>
</tr>
</tbody>
</table>
<h3 id="apps.kubeblocks.io/v1alpha1.OpsRequestStatus">OpsRequestStatus
</h3>
<p>
(<em>Appears on:</em><a href="#apps.kubeblocks.io/v1alpha1.OpsRequest">OpsRequest</a>)
</p>
<div>
<p>OpsRequestStatus defines the observed state of OpsRequest</p>
</div>
<table>
<thead>
<tr>
<th>Field</th>
<th>Description</th>
</tr>
</thead>
<tbody>
<tr>
<td>
<code>clusterGeneration</code><br/>
<em>
int64
</em>
</td>
<td>
<em>(Optional)</em>
<p>ClusterGeneration records the cluster generation after handling the opsRequest action.</p>
</td>
</tr>
<tr>
<td>
<code>phase</code><br/>
<em>
<a href="#apps.kubeblocks.io/v1alpha1.OpsPhase">
OpsPhase
</a>
</em>
</td>
<td>
<p>phase describes OpsRequest phase.</p>
</td>
</tr>
<tr>
<td>
<code>progress</code><br/>
<em>
string
</em>
</td>
<td>
</td>
</tr>
<tr>
<td>
<code>lastConfiguration</code><br/>
<em>
<a href="#apps.kubeblocks.io/v1alpha1.LastConfiguration">
LastConfiguration
</a>
</em>
</td>
<td>
<em>(Optional)</em>
<p>lastConfiguration records the last configuration before this operation take effected.</p>
</td>
</tr>
<tr>
<td>
<code>components</code><br/>
<em>
<a href="#apps.kubeblocks.io/v1alpha1.OpsRequestComponentStatus">
map[string]github.com/apecloud/kubeblocks/apis/apps/v1alpha1.OpsRequestComponentStatus
</a>
</em>
</td>
<td>
<em>(Optional)</em>
<p>components defines the recorded the status information of changed components for operation request.</p>
</td>
</tr>
<tr>
<td>
<code>startTimestamp</code><br/>
<em>
<a href="https://kubernetes.io/docs/reference/generated/kubernetes-api/v1.25/#time-v1-meta">
Kubernetes meta/v1.Time
</a>
</em>
</td>
<td>
<em>(Optional)</em>
<p>startTimestamp The time when the OpsRequest started processing.</p>
</td>
</tr>
<tr>
<td>
<code>completionTimestamp</code><br/>
<em>
<a href="https://kubernetes.io/docs/reference/generated/kubernetes-api/v1.25/#time-v1-meta">
Kubernetes meta/v1.Time
</a>
</em>
</td>
<td>
<em>(Optional)</em>
<p>completionTimestamp defines the OpsRequest completion time.</p>
</td>
</tr>
<tr>
<td>
<code>cancelTimestamp</code><br/>
<em>
<a href="https://kubernetes.io/docs/reference/generated/kubernetes-api/v1.25/#time-v1-meta">
Kubernetes meta/v1.Time
</a>
</em>
</td>
<td>
<em>(Optional)</em>
<p>CancelTimestamp defines cancel time.</p>
</td>
</tr>
<tr>
<td>
<code>reconfiguringStatus</code><br/>
<em>
<a href="#apps.kubeblocks.io/v1alpha1.ReconfiguringStatus">
ReconfiguringStatus
</a>
</em>
</td>
<td>
<em>(Optional)</em>
<p>reconfiguringStatus defines the status information of reconfiguring.</p>
</td>
</tr>
<tr>
<td>
<code>reconfiguringStatusAsComponent</code><br/>
<em>
<a href="#apps.kubeblocks.io/v1alpha1.ReconfiguringStatus">
map[string]*github.com/apecloud/kubeblocks/apis/apps/v1alpha1.ReconfiguringStatus
</a>
</em>
</td>
<td>
<em>(Optional)</em>
<p>reconfiguringStatus defines the status information of reconfiguring.</p>
</td>
</tr>
<tr>
<td>
<code>conditions</code><br/>
<em>
<a href="https://kubernetes.io/docs/reference/generated/kubernetes-api/v1.25/#condition-v1-meta">
[]Kubernetes meta/v1.Condition
</a>
</em>
</td>
<td>
<em>(Optional)</em>
<p>conditions describes opsRequest detail status.</p>
</td>
</tr>
</tbody>
</table>
<h3 id="apps.kubeblocks.io/v1alpha1.OpsRequestVolumeClaimTemplate">OpsRequestVolumeClaimTemplate
</h3>
<p>
(<em>Appears on:</em><a href="#apps.kubeblocks.io/v1alpha1.LastComponentConfiguration">LastComponentConfiguration</a>, <a href="#apps.kubeblocks.io/v1alpha1.VolumeExpansion">VolumeExpansion</a>)
</p>
<div>
</div>
<table>
<thead>
<tr>
<th>Field</th>
<th>Description</th>
</tr>
</thead>
<tbody>
<tr>
<td>
<code>storage</code><br/>
<em>
<a href="https://kubernetes.io/docs/reference/generated/kubernetes-api/v1.25/#quantity-resource-core">
Kubernetes resource.Quantity
</a>
</em>
</td>
<td>
<p>Request storage size.</p>
</td>
</tr>
<tr>
<td>
<code>name</code><br/>
<em>
string
</em>
</td>
<td>
<p>name references volumeClaimTemplate name from cluster components.</p>
</td>
</tr>
</tbody>
</table>
<h3 id="apps.kubeblocks.io/v1alpha1.OpsService">OpsService
</h3>
<p>
(<em>Appears on:</em><a href="#apps.kubeblocks.io/v1alpha1.Expose">Expose</a>)
</p>
<div>
</div>
<table>
<thead>
<tr>
<th>Field</th>
<th>Description</th>
</tr>
</thead>
<tbody>
<tr>
<td>
<code>name</code><br/>
<em>
string
</em>
</td>
<td>
<p>Name defines the name of the service.
otherwise, it indicates the name of the service.
Others can refer to this service by its name. (e.g., connection credential)
Cannot be updated.</p>
</td>
</tr>
<tr>
<td>
<code>annotations</code><br/>
<em>
map[string]string
</em>
</td>
<td>
<em>(Optional)</em>
<p>If ServiceType is LoadBalancer, cloud provider related parameters can be put here
More info: <a href="https://kubernetes.io/docs/concepts/services-networking/service/#loadbalancer">https://kubernetes.io/docs/concepts/services-networking/service/#loadbalancer</a>.</p>
</td>
</tr>
<tr>
<td>
<code>ports</code><br/>
<em>
<a href="https://kubernetes.io/docs/reference/generated/kubernetes-api/v1.25/#serviceport-v1-core">
[]Kubernetes core/v1.ServicePort
</a>
</em>
</td>
<td>
<em>(Optional)</em>
<p>The list of ports that are exposed by this service.
If Ports are not provided, the default Services Ports defined in the ClusterDefinition or ComponentDefinition that are neither of NodePort nor LoadBalancer service type will be used.
If there is no corresponding Service defined in the ClusterDefinition or ComponentDefinition, the expose operation will fail.
More info: <a href="https://kubernetes.io/docs/concepts/services-networking/service/#virtual-ips-and-service-proxies">https://kubernetes.io/docs/concepts/services-networking/service/#virtual-ips-and-service-proxies</a></p>
</td>
</tr>
<tr>
<td>
<code>roleSelector</code><br/>
<em>
string
</em>
</td>
<td>
<em>(Optional)</em>
<p>RoleSelector extends the ServiceSpec.Selector by allowing you to specify defined role as selector for the service.</p>
</td>
</tr>
<tr>
<td>
<code>selector</code><br/>
<em>
map[string]string
</em>
</td>
<td>
<em>(Optional)</em>
<p>Route service traffic to pods with label keys and values matching this
selector.</p>
<p>If empty or not present, the service is assumed to have an
external process managing its endpoints, which Kubernetes will not
modify. Only applies to types ClusterIP, NodePort, and LoadBalancer.
Ignored if type is ExternalName.</p>
<p>More info: <a href="https://kubernetes.io/docs/concepts/services-networking/service/">https://kubernetes.io/docs/concepts/services-networking/service/</a></p>
</td>
</tr>
<tr>
<td>
<code>serviceType</code><br/>
<em>
<a href="https://kubernetes.io/docs/reference/generated/kubernetes-api/v1.25/#servicetype-v1-core">
Kubernetes core/v1.ServiceType
</a>
</em>
</td>
<td>
<em>(Optional)</em>
<p>type determines how the Service is exposed. Defaults to ClusterIP. Valid
options are ExternalName, ClusterIP, NodePort, and LoadBalancer.</p>
<ul>
<li><code>ClusterIP</code> allocates a cluster-internal IP address for load-balancing
to endpoints. Endpoints are determined by the selector or if that is not
specified, they are determined by manual construction of an Endpoints object or
EndpointSlice objects. If clusterIP is &ldquo;None&rdquo;, no virtual IP is
allocated and the endpoints are published as a set of endpoints rather
than a virtual IP.</li>
<li><code>NodePort</code> builds on ClusterIP and allocates a port on every node which
routes to the same endpoints as the clusterIP.</li>
<li><code>LoadBalancer</code> builds on NodePort and creates an external load-balancer
(if supported in the current cloud) which routes to the same endpoints
as the clusterIP.</li>
</ul>
<p>More info: <a href="https://kubernetes.io/docs/concepts/services-networking/service/#publishing-services-service-types">https://kubernetes.io/docs/concepts/services-networking/service/#publishing-services-service-types</a>.</p>
</td>
</tr>
</tbody>
</table>
<h3 id="apps.kubeblocks.io/v1alpha1.OpsType">OpsType
(<code>string</code> alias)</h3>
<p>
(<em>Appears on:</em><a href="#apps.kubeblocks.io/v1alpha1.OpsRecorder">OpsRecorder</a>, <a href="#apps.kubeblocks.io/v1alpha1.OpsRequestSpec">OpsRequestSpec</a>)
</p>
<div>
<p>OpsType defines operation types.</p>
</div>
<table>
<thead>
<tr>
<th>Value</th>
<th>Description</th>
</tr>
</thead>
<tbody><tr><td><p>&#34;Backup&#34;</p></td>
<td><p>DataScriptType the data script operation will execute the data script against the cluster.</p>
</td>
</tr><tr><td><p>&#34;Custom&#34;</p></td>
<td></td>
</tr><tr><td><p>&#34;DataScript&#34;</p></td>
<td></td>
</tr><tr><td><p>&#34;Expose&#34;</p></td>
<td><p>StartType the start operation will start the pods which is deleted in stop operation.</p>
</td>
</tr><tr><td><p>&#34;HorizontalScaling&#34;</p></td>
<td></td>
</tr><tr><td><p>&#34;Reconfiguring&#34;</p></td>
<td></td>
</tr><tr><td><p>&#34;Restart&#34;</p></td>
<td></td>
</tr><tr><td><p>&#34;Restore&#34;</p></td>
<td></td>
</tr><tr><td><p>&#34;Start&#34;</p></td>
<td><p>StopType the stop operation will delete all pods in a cluster concurrently.</p>
</td>
</tr><tr><td><p>&#34;Stop&#34;</p></td>
<td><p>RestartType the restart operation is a special case of the rolling update operation.</p>
</td>
</tr><tr><td><p>&#34;Switchover&#34;</p></td>
<td></td>
</tr><tr><td><p>&#34;Upgrade&#34;</p></td>
<td></td>
</tr><tr><td><p>&#34;VerticalScaling&#34;</p></td>
<td></td>
</tr><tr><td><p>&#34;VolumeExpansion&#34;</p></td>
<td></td>
</tr></tbody>
</table>
<h3 id="apps.kubeblocks.io/v1alpha1.OpsVarSource">OpsVarSource
</h3>
<p>
(<em>Appears on:</em><a href="#apps.kubeblocks.io/v1alpha1.OpsEnvVar">OpsEnvVar</a>)
</p>
<div>
</div>
<table>
<thead>
<tr>
<th>Field</th>
<th>Description</th>
</tr>
</thead>
<tbody>
<tr>
<td>
<code>envVarRef</code><br/>
<em>
<a href="#apps.kubeblocks.io/v1alpha1.EnvVarRef">
EnvVarRef
</a>
</em>
</td>
<td>
<p>envVarRef defines which container and env that the variable references from.
source: &ldquo;env&rdquo; or &ldquo;envFrom&rdquo; of the container.</p>
</td>
</tr>
</tbody>
</table>
<h3 id="apps.kubeblocks.io/v1alpha1.ParameterConfig">ParameterConfig
</h3>
<p>
(<em>Appears on:</em><a href="#apps.kubeblocks.io/v1alpha1.ConfigurationItem">ConfigurationItem</a>)
</p>
<div>
</div>
<table>
<thead>
<tr>
<th>Field</th>
<th>Description</th>
</tr>
</thead>
<tbody>
<tr>
<td>
<code>key</code><br/>
<em>
string
</em>
</td>
<td>
<p>key indicates the key name of ConfigMap.</p>
</td>
</tr>
<tr>
<td>
<code>parameters</code><br/>
<em>
<a href="#apps.kubeblocks.io/v1alpha1.ParameterPair">
[]ParameterPair
</a>
</em>
</td>
<td>
<em>(Optional)</em>
<p>Setting the list of parameters for a single configuration file.
update specified the parameters.</p>
</td>
</tr>
<tr>
<td>
<code>fileContent</code><br/>
<em>
string
</em>
</td>
<td>
<em>(Optional)</em>
<p>fileContent indicates the configuration file content.
update whole file.</p>
</td>
</tr>
</tbody>
</table>
<h3 id="apps.kubeblocks.io/v1alpha1.ParameterPair">ParameterPair
</h3>
<p>
(<em>Appears on:</em><a href="#apps.kubeblocks.io/v1alpha1.ParameterConfig">ParameterConfig</a>)
</p>
<div>
</div>
<table>
<thead>
<tr>
<th>Field</th>
<th>Description</th>
</tr>
</thead>
<tbody>
<tr>
<td>
<code>key</code><br/>
<em>
string
</em>
</td>
<td>
<p>key is name of the parameter to be updated.</p>
</td>
</tr>
<tr>
<td>
<code>value</code><br/>
<em>
string
</em>
</td>
<td>
<em>(Optional)</em>
<p>parameter values to be updated.
if set nil, the parameter defined by the key field will be deleted from the configuration file.</p>
</td>
</tr>
</tbody>
</table>
<h3 id="apps.kubeblocks.io/v1alpha1.ParametersSchema">ParametersSchema
</h3>
<p>
(<em>Appears on:</em><a href="#apps.kubeblocks.io/v1alpha1.OpsDefinitionSpec">OpsDefinitionSpec</a>)
</p>
<div>
</div>
<table>
<thead>
<tr>
<th>Field</th>
<th>Description</th>
</tr>
</thead>
<tbody>
<tr>
<td>
<code>openAPIV3Schema</code><br/>
<em>
<a href="https://kubernetes.io/docs/reference/generated/kubernetes-api/v1.25/#jsonschemaprops-v1-apiextensions-k8s-io">
Kubernetes api extensions v1.JSONSchemaProps
</a>
</em>
</td>
<td>
<em>(Optional)</em>
<p>openAPIV3Schema is the OpenAPI v3 schema to use for parameter schema.
supported properties types:</p>
<ul>
<li>string</li>
<li>number</li>
<li>integer</li>
<li>array: only supported the item with string type.</li>
</ul>
</td>
</tr>
</tbody>
</table>
<h3 id="apps.kubeblocks.io/v1alpha1.PasswordConfig">PasswordConfig
</h3>
<p>
(<em>Appears on:</em><a href="#apps.kubeblocks.io/v1alpha1.SystemAccount">SystemAccount</a>, <a href="#apps.kubeblocks.io/v1alpha1.SystemAccountSpec">SystemAccountSpec</a>)
</p>
<div>
<p>PasswordConfig helps provide to customize complexity of password generation pattern.</p>
</div>
<table>
<thead>
<tr>
<th>Field</th>
<th>Description</th>
</tr>
</thead>
<tbody>
<tr>
<td>
<code>length</code><br/>
<em>
int32
</em>
</td>
<td>
<em>(Optional)</em>
<p>length defines the length of password.</p>
</td>
</tr>
<tr>
<td>
<code>numDigits</code><br/>
<em>
int32
</em>
</td>
<td>
<em>(Optional)</em>
<p>numDigits defines number of digits.</p>
</td>
</tr>
<tr>
<td>
<code>numSymbols</code><br/>
<em>
int32
</em>
</td>
<td>
<em>(Optional)</em>
<p>numSymbols defines number of symbols.</p>
</td>
</tr>
<tr>
<td>
<code>letterCase</code><br/>
<em>
<a href="#apps.kubeblocks.io/v1alpha1.LetterCase">
LetterCase
</a>
</em>
</td>
<td>
<em>(Optional)</em>
<p>letterCase defines to use lower-cases, upper-cases or mixed-cases of letters.</p>
</td>
</tr>
<tr>
<td>
<code>seed</code><br/>
<em>
string
</em>
</td>
<td>
<em>(Optional)</em>
<p>seed specifies the seed used to generate the account&rsquo;s password.
Cannot be updated.</p>
</td>
</tr>
</tbody>
</table>
<h3 id="apps.kubeblocks.io/v1alpha1.Payload">Payload
</h3>
<p>
(<em>Appears on:</em><a href="#apps.kubeblocks.io/v1alpha1.ConfigurationItemDetail">ConfigurationItemDetail</a>)
</p>
<div>
</div>
<table>
<thead>
<tr>
<th>Field</th>
<th>Description</th>
</tr>
</thead>
<tbody>
<tr>
<td>
<code>-</code><br/>
<em>
map[string]any
</em>
</td>
<td>
<em>(Optional)</em>
</td>
</tr>
</tbody>
</table>
<h3 id="apps.kubeblocks.io/v1alpha1.PersistentVolumeClaimSpec">PersistentVolumeClaimSpec
</h3>
<p>
(<em>Appears on:</em><a href="#apps.kubeblocks.io/v1alpha1.ClusterComponentVolumeClaimTemplate">ClusterComponentVolumeClaimTemplate</a>)
</p>
<div>
</div>
<table>
<thead>
<tr>
<th>Field</th>
<th>Description</th>
</tr>
</thead>
<tbody>
<tr>
<td>
<code>accessModes</code><br/>
<em>
<a href="https://kubernetes.io/docs/reference/generated/kubernetes-api/v1.25/#persistentvolumeaccessmode-v1-core">
[]Kubernetes core/v1.PersistentVolumeAccessMode
</a>
</em>
</td>
<td>
<em>(Optional)</em>
<p>accessModes contains the desired access modes the volume should have.
More info: <a href="https://kubernetes.io/docs/concepts/storage/persistent-volumes#access-modes-1">https://kubernetes.io/docs/concepts/storage/persistent-volumes#access-modes-1</a>.</p>
</td>
</tr>
<tr>
<td>
<code>resources</code><br/>
<em>
<a href="https://kubernetes.io/docs/reference/generated/kubernetes-api/v1.25/#resourcerequirements-v1-core">
Kubernetes core/v1.ResourceRequirements
</a>
</em>
</td>
<td>
<em>(Optional)</em>
<p>resources represents the minimum resources the volume should have.
If RecoverVolumeExpansionFailure feature is enabled users are allowed to specify resource requirements
that are lower than previous value but must still be higher than capacity recorded in the
status field of the claim.
More info: <a href="https://kubernetes.io/docs/concepts/storage/persistent-volumes#resources">https://kubernetes.io/docs/concepts/storage/persistent-volumes#resources</a>.</p>
</td>
</tr>
<tr>
<td>
<code>storageClassName</code><br/>
<em>
string
</em>
</td>
<td>
<em>(Optional)</em>
<p>storageClassName is the name of the StorageClass required by the claim.
More info: <a href="https://kubernetes.io/docs/concepts/storage/persistent-volumes#class-1">https://kubernetes.io/docs/concepts/storage/persistent-volumes#class-1</a>.</p>
</td>
</tr>
<tr>
<td>
<code>volumeMode</code><br/>
<em>
<a href="https://kubernetes.io/docs/reference/generated/kubernetes-api/v1.25/#persistentvolumemode-v1-core">
Kubernetes core/v1.PersistentVolumeMode
</a>
</em>
</td>
<td>
<em>(Optional)</em>
<p>volumeMode defines what type of volume is required by the claim.</p>
</td>
</tr>
</tbody>
</table>
<h3 id="apps.kubeblocks.io/v1alpha1.Phase">Phase
(<code>string</code> alias)</h3>
<p>
(<em>Appears on:</em><a href="#apps.kubeblocks.io/v1alpha1.ClusterDefinitionStatus">ClusterDefinitionStatus</a>, <a href="#apps.kubeblocks.io/v1alpha1.ClusterVersionStatus">ClusterVersionStatus</a>, <a href="#apps.kubeblocks.io/v1alpha1.ComponentDefinitionStatus">ComponentDefinitionStatus</a>, <a href="#apps.kubeblocks.io/v1alpha1.OpsDefinitionStatus">OpsDefinitionStatus</a>, <a href="#apps.kubeblocks.io/v1alpha1.ServiceDescriptorStatus">ServiceDescriptorStatus</a>)
</p>
<div>
<p>Phase defines the ClusterDefinition and ClusterVersion  CR .status.phase</p>
</div>
<table>
<thead>
<tr>
<th>Value</th>
<th>Description</th>
</tr>
</thead>
<tbody><tr><td><p>&#34;Available&#34;</p></td>
<td></td>
</tr><tr><td><p>&#34;Unavailable&#34;</p></td>
<td></td>
</tr></tbody>
</table>
<h3 id="apps.kubeblocks.io/v1alpha1.PodAntiAffinity">PodAntiAffinity
(<code>string</code> alias)</h3>
<p>
(<em>Appears on:</em><a href="#apps.kubeblocks.io/v1alpha1.Affinity">Affinity</a>)
</p>
<div>
<p>PodAntiAffinity defines pod anti-affinity strategy.</p>
</div>
<table>
<thead>
<tr>
<th>Value</th>
<th>Description</th>
</tr>
</thead>
<tbody><tr><td><p>&#34;Preferred&#34;</p></td>
<td></td>
</tr><tr><td><p>&#34;Required&#34;</p></td>
<td></td>
</tr></tbody>
</table>
<h3 id="apps.kubeblocks.io/v1alpha1.PodSelectionStrategy">PodSelectionStrategy
(<code>string</code> alias)</h3>
<p>
(<em>Appears on:</em><a href="#apps.kubeblocks.io/v1alpha1.VarsRef">VarsRef</a>)
</p>
<div>
<p>PodSelectionStrategy pod selection strategy.</p>
</div>
<table>
<thead>
<tr>
<th>Value</th>
<th>Description</th>
</tr>
</thead>
<tbody><tr><td><p>&#34;Available&#34;</p></td>
<td></td>
</tr><tr><td><p>&#34;PreferredAvailable&#34;</p></td>
<td></td>
</tr></tbody>
</table>
<h3 id="apps.kubeblocks.io/v1alpha1.PointInTimeRefSpec">PointInTimeRefSpec
</h3>
<p>
(<em>Appears on:</em><a href="#apps.kubeblocks.io/v1alpha1.RestoreFromSpec">RestoreFromSpec</a>)
</p>
<div>
</div>
<table>
<thead>
<tr>
<th>Field</th>
<th>Description</th>
</tr>
</thead>
<tbody>
<tr>
<td>
<code>time</code><br/>
<em>
<a href="https://kubernetes.io/docs/reference/generated/kubernetes-api/v1.25/#time-v1-meta">
Kubernetes meta/v1.Time
</a>
</em>
</td>
<td>
<em>(Optional)</em>
<p>specify the time point to restore, with UTC as the time zone.</p>
</td>
</tr>
<tr>
<td>
<code>ref</code><br/>
<em>
<a href="#apps.kubeblocks.io/v1alpha1.RefNamespaceName">
RefNamespaceName
</a>
</em>
</td>
<td>
<em>(Optional)</em>
<p>specify a reference source cluster to restore</p>
</td>
</tr>
</tbody>
</table>
<h3 id="apps.kubeblocks.io/v1alpha1.PostStartAction">PostStartAction
</h3>
<p>
(<em>Appears on:</em><a href="#apps.kubeblocks.io/v1alpha1.ClusterComponentDefinition">ClusterComponentDefinition</a>)
</p>
<div>
</div>
<table>
<thead>
<tr>
<th>Field</th>
<th>Description</th>
</tr>
</thead>
<tbody>
<tr>
<td>
<code>cmdExecutorConfig</code><br/>
<em>
<a href="#apps.kubeblocks.io/v1alpha1.CmdExecutorConfig">
CmdExecutorConfig
</a>
</em>
</td>
<td>
<p>cmdExecutorConfig is the executor configuration of the post-start command.</p>
</td>
</tr>
<tr>
<td>
<code>scriptSpecSelectors</code><br/>
<em>
<a href="#apps.kubeblocks.io/v1alpha1.ScriptSpecSelector">
[]ScriptSpecSelector
</a>
</em>
</td>
<td>
<em>(Optional)</em>
<p>scriptSpecSelectors defines the selector of the scriptSpecs that need to be referenced.
Once ScriptSpecSelectors is defined, the scripts defined in scriptSpecs can be referenced in the PostStartAction.CmdExecutorConfig.</p>
</td>
</tr>
</tbody>
</table>
<h3 id="apps.kubeblocks.io/v1alpha1.PreCondition">PreCondition
</h3>
<p>
(<em>Appears on:</em><a href="#apps.kubeblocks.io/v1alpha1.OpsDefinitionSpec">OpsDefinitionSpec</a>)
</p>
<div>
</div>
<table>
<thead>
<tr>
<th>Field</th>
<th>Description</th>
</tr>
</thead>
<tbody>
<tr>
<td>
<code>rule</code><br/>
<em>
<a href="#apps.kubeblocks.io/v1alpha1.Rule">
Rule
</a>
</em>
</td>
<td>
<p>condition declares how the operation can be executed.</p>
</td>
</tr>
<tr>
<td>
<code>exec</code><br/>
<em>
<a href="#apps.kubeblocks.io/v1alpha1.PreConditionExec">
PreConditionExec
</a>
</em>
</td>
<td>
<em>(Optional)</em>
<p>a job will be run to execute preCondition.
and the operation will be executed when the exec job is succeed.</p>
</td>
</tr>
</tbody>
</table>
<h3 id="apps.kubeblocks.io/v1alpha1.PreConditionExec">PreConditionExec
</h3>
<p>
(<em>Appears on:</em><a href="#apps.kubeblocks.io/v1alpha1.PreCondition">PreCondition</a>)
</p>
<div>
</div>
<table>
<thead>
<tr>
<th>Field</th>
<th>Description</th>
</tr>
</thead>
<tbody>
<tr>
<td>
<code>image</code><br/>
<em>
string
</em>
</td>
<td>
<p>image name.</p>
</td>
</tr>
<tr>
<td>
<code>env</code><br/>
<em>
<a href="https://kubernetes.io/docs/reference/generated/kubernetes-api/v1.25/#envvar-v1-core">
[]Kubernetes core/v1.EnvVar
</a>
</em>
</td>
<td>
<em>(Optional)</em>
<p>container env.</p>
</td>
</tr>
<tr>
<td>
<code>command</code><br/>
<em>
[]string
</em>
</td>
<td>
<em>(Optional)</em>
<p>container commands.</p>
</td>
</tr>
<tr>
<td>
<code>args</code><br/>
<em>
[]string
</em>
</td>
<td>
<em>(Optional)</em>
<p>container args.</p>
</td>
</tr>
</tbody>
</table>
<h3 id="apps.kubeblocks.io/v1alpha1.PreConditionType">PreConditionType
(<code>string</code> alias)</h3>
<p>
(<em>Appears on:</em><a href="#apps.kubeblocks.io/v1alpha1.Action">Action</a>)
</p>
<div>
<p>PreConditionType defines the preCondition type of the action execution.</p>
</div>
<table>
<thead>
<tr>
<th>Value</th>
<th>Description</th>
</tr>
</thead>
<tbody><tr><td><p>&#34;ClusterReady&#34;</p></td>
<td></td>
</tr><tr><td><p>&#34;ComponentReady&#34;</p></td>
<td></td>
</tr><tr><td><p>&#34;Immediately&#34;</p></td>
<td></td>
</tr><tr><td><p>&#34;RuntimeReady&#34;</p></td>
<td></td>
</tr></tbody>
</table>
<h3 id="apps.kubeblocks.io/v1alpha1.ProgressStatus">ProgressStatus
(<code>string</code> alias)</h3>
<p>
(<em>Appears on:</em><a href="#apps.kubeblocks.io/v1alpha1.ProgressStatusDetail">ProgressStatusDetail</a>)
</p>
<div>
<p>ProgressStatus defines the status of the opsRequest progress.</p>
</div>
<table>
<thead>
<tr>
<th>Value</th>
<th>Description</th>
</tr>
</thead>
<tbody><tr><td><p>&#34;Failed&#34;</p></td>
<td></td>
</tr><tr><td><p>&#34;Pending&#34;</p></td>
<td></td>
</tr><tr><td><p>&#34;Processing&#34;</p></td>
<td></td>
</tr><tr><td><p>&#34;Succeed&#34;</p></td>
<td></td>
</tr></tbody>
</table>
<h3 id="apps.kubeblocks.io/v1alpha1.ProgressStatusDetail">ProgressStatusDetail
</h3>
<p>
(<em>Appears on:</em><a href="#apps.kubeblocks.io/v1alpha1.OpsRequestComponentStatus">OpsRequestComponentStatus</a>)
</p>
<div>
</div>
<table>
<thead>
<tr>
<th>Field</th>
<th>Description</th>
</tr>
</thead>
<tbody>
<tr>
<td>
<code>group</code><br/>
<em>
string
</em>
</td>
<td>
<em>(Optional)</em>
<p>group describes which group the current object belongs to.
if the objects of a component belong to the same group, we can ignore it.</p>
</td>
</tr>
<tr>
<td>
<code>objectKey</code><br/>
<em>
string
</em>
</td>
<td>
<p>objectKey is the unique key of the object.</p>
</td>
</tr>
<tr>
<td>
<code>status</code><br/>
<em>
<a href="#apps.kubeblocks.io/v1alpha1.ProgressStatus">
ProgressStatus
</a>
</em>
</td>
<td>
<p>status describes the state of processing the object.</p>
</td>
</tr>
<tr>
<td>
<code>message</code><br/>
<em>
string
</em>
</td>
<td>
<em>(Optional)</em>
<p>message is a human readable message indicating details about the object condition.</p>
</td>
</tr>
<tr>
<td>
<code>startTime</code><br/>
<em>
<a href="https://kubernetes.io/docs/reference/generated/kubernetes-api/v1.25/#time-v1-meta">
Kubernetes meta/v1.Time
</a>
</em>
</td>
<td>
<em>(Optional)</em>
<p>startTime is the start time of object processing.</p>
</td>
</tr>
<tr>
<td>
<code>endTime</code><br/>
<em>
<a href="https://kubernetes.io/docs/reference/generated/kubernetes-api/v1.25/#time-v1-meta">
Kubernetes meta/v1.Time
</a>
</em>
</td>
<td>
<em>(Optional)</em>
<p>endTime is the completion time of object processing.</p>
</td>
</tr>
</tbody>
</table>
<h3 id="apps.kubeblocks.io/v1alpha1.ProtectedVolume">ProtectedVolume
</h3>
<p>
(<em>Appears on:</em><a href="#apps.kubeblocks.io/v1alpha1.VolumeProtectionSpec">VolumeProtectionSpec</a>)
</p>
<div>
</div>
<table>
<thead>
<tr>
<th>Field</th>
<th>Description</th>
</tr>
</thead>
<tbody>
<tr>
<td>
<code>name</code><br/>
<em>
string
</em>
</td>
<td>
<em>(Optional)</em>
<p>Name of volume to protect.</p>
</td>
</tr>
<tr>
<td>
<code>highWatermark</code><br/>
<em>
int
</em>
</td>
<td>
<em>(Optional)</em>
<p>Volume specified high watermark threshold, it will override the component level threshold.
If the value is invalid, it will be ignored and the component level threshold will be used.</p>
</td>
</tr>
</tbody>
</table>
<h3 id="apps.kubeblocks.io/v1alpha1.ProvisionPolicy">ProvisionPolicy
</h3>
<p>
(<em>Appears on:</em><a href="#apps.kubeblocks.io/v1alpha1.SystemAccountConfig">SystemAccountConfig</a>)
</p>
<div>
<p>ProvisionPolicy defines the policy details for creating accounts.</p>
</div>
<table>
<thead>
<tr>
<th>Field</th>
<th>Description</th>
</tr>
</thead>
<tbody>
<tr>
<td>
<code>type</code><br/>
<em>
<a href="#apps.kubeblocks.io/v1alpha1.ProvisionPolicyType">
ProvisionPolicyType
</a>
</em>
</td>
<td>
<p>type defines the way to provision an account, either <code>CreateByStmt</code> or <code>ReferToExisting</code>.</p>
</td>
</tr>
<tr>
<td>
<code>scope</code><br/>
<em>
<a href="#apps.kubeblocks.io/v1alpha1.ProvisionScope">
ProvisionScope
</a>
</em>
</td>
<td>
<p>scope is the scope to provision account, and the scope could be <code>AnyPods</code> or <code>AllPods</code>.</p>
</td>
</tr>
<tr>
<td>
<code>statements</code><br/>
<em>
<a href="#apps.kubeblocks.io/v1alpha1.ProvisionStatements">
ProvisionStatements
</a>
</em>
</td>
<td>
<em>(Optional)</em>
<p>statements will be used when Type is CreateByStmt.</p>
</td>
</tr>
<tr>
<td>
<code>secretRef</code><br/>
<em>
<a href="#apps.kubeblocks.io/v1alpha1.ProvisionSecretRef">
ProvisionSecretRef
</a>
</em>
</td>
<td>
<em>(Optional)</em>
<p>secretRef will be used when Type is ReferToExisting.</p>
</td>
</tr>
</tbody>
</table>
<h3 id="apps.kubeblocks.io/v1alpha1.ProvisionPolicyType">ProvisionPolicyType
(<code>string</code> alias)</h3>
<p>
(<em>Appears on:</em><a href="#apps.kubeblocks.io/v1alpha1.ProvisionPolicy">ProvisionPolicy</a>)
</p>
<div>
<p>ProvisionPolicyType defines the policy for creating accounts.</p>
</div>
<table>
<thead>
<tr>
<th>Value</th>
<th>Description</th>
</tr>
</thead>
<tbody><tr><td><p>&#34;CreateByStmt&#34;</p></td>
<td><p>CreateByStmt will create account w.r.t. deletion and creation statement given by provider.</p>
</td>
</tr><tr><td><p>&#34;ReferToExisting&#34;</p></td>
<td><p>ReferToExisting will not create account, but create a secret by copying data from referred secret file.</p>
</td>
</tr></tbody>
</table>
<h3 id="apps.kubeblocks.io/v1alpha1.ProvisionScope">ProvisionScope
(<code>string</code> alias)</h3>
<p>
(<em>Appears on:</em><a href="#apps.kubeblocks.io/v1alpha1.ProvisionPolicy">ProvisionPolicy</a>)
</p>
<div>
<p>ProvisionScope defines the scope (within component) of provision.</p>
</div>
<table>
<thead>
<tr>
<th>Value</th>
<th>Description</th>
</tr>
</thead>
<tbody><tr><td><p>&#34;AllPods&#34;</p></td>
<td><p>AllPods will create accounts for all pods belong to the component.</p>
</td>
</tr><tr><td><p>&#34;AnyPods&#34;</p></td>
<td><p>AnyPods will only create accounts on one pod.</p>
</td>
</tr></tbody>
</table>
<h3 id="apps.kubeblocks.io/v1alpha1.ProvisionSecretRef">ProvisionSecretRef
</h3>
<p>
(<em>Appears on:</em><a href="#apps.kubeblocks.io/v1alpha1.ProvisionPolicy">ProvisionPolicy</a>, <a href="#apps.kubeblocks.io/v1alpha1.SystemAccount">SystemAccount</a>)
</p>
<div>
<p>ProvisionSecretRef defines the information of secret referred to.</p>
</div>
<table>
<thead>
<tr>
<th>Field</th>
<th>Description</th>
</tr>
</thead>
<tbody>
<tr>
<td>
<code>name</code><br/>
<em>
string
</em>
</td>
<td>
<p>name refers to the name of the secret.</p>
</td>
</tr>
<tr>
<td>
<code>namespace</code><br/>
<em>
string
</em>
</td>
<td>
<p>namespace refers to the namespace of the secret.</p>
</td>
</tr>
</tbody>
</table>
<h3 id="apps.kubeblocks.io/v1alpha1.ProvisionStatements">ProvisionStatements
</h3>
<p>
(<em>Appears on:</em><a href="#apps.kubeblocks.io/v1alpha1.ProvisionPolicy">ProvisionPolicy</a>)
</p>
<div>
<p>ProvisionStatements defines the statements used to create accounts.</p>
</div>
<table>
<thead>
<tr>
<th>Field</th>
<th>Description</th>
</tr>
</thead>
<tbody>
<tr>
<td>
<code>creation</code><br/>
<em>
string
</em>
</td>
<td>
<p>creation specifies statement how to create this account with required privileges.</p>
</td>
</tr>
<tr>
<td>
<code>update</code><br/>
<em>
string
</em>
</td>
<td>
<em>(Optional)</em>
<p>update specifies statement how to update account&rsquo;s password.</p>
</td>
</tr>
<tr>
<td>
<code>deletion</code><br/>
<em>
string
</em>
</td>
<td>
<em>(Optional)</em>
<p>deletion specifies statement how to delete this account.
Used in combination with <code>CreateionStatement</code> to delete the account before create it.
For instance, one usually uses <code>drop user if exists</code> statement followed by <code>create user</code> statement to create an account.
Deprecated: this field is deprecated, use <code>update</code> instead.</p>
</td>
</tr>
</tbody>
</table>
<h3 id="apps.kubeblocks.io/v1alpha1.RSMSpec">RSMSpec
</h3>
<p>
(<em>Appears on:</em><a href="#apps.kubeblocks.io/v1alpha1.ClusterComponentDefinition">ClusterComponentDefinition</a>)
</p>
<div>
</div>
<table>
<thead>
<tr>
<th>Field</th>
<th>Description</th>
</tr>
</thead>
<tbody>
<tr>
<td>
<code>roles</code><br/>
<em>
<a href="#workloads.kubeblocks.io/v1alpha1.ReplicaRole">
[]ReplicaRole
</a>
</em>
</td>
<td>
<em>(Optional)</em>
<p>Roles, a list of roles defined in the system.</p>
</td>
</tr>
<tr>
<td>
<code>roleProbe</code><br/>
<em>
<a href="#workloads.kubeblocks.io/v1alpha1.RoleProbe">
RoleProbe
</a>
</em>
</td>
<td>
<em>(Optional)</em>
<p>RoleProbe provides method to probe role.</p>
</td>
</tr>
<tr>
<td>
<code>membershipReconfiguration</code><br/>
<em>
<a href="#workloads.kubeblocks.io/v1alpha1.MembershipReconfiguration">
MembershipReconfiguration
</a>
</em>
</td>
<td>
<em>(Optional)</em>
<p>MembershipReconfiguration provides actions to do membership dynamic reconfiguration.</p>
</td>
</tr>
<tr>
<td>
<code>memberUpdateStrategy</code><br/>
<em>
<a href="#workloads.kubeblocks.io/v1alpha1.MemberUpdateStrategy">
MemberUpdateStrategy
</a>
</em>
</td>
<td>
<em>(Optional)</em>
<p>MemberUpdateStrategy, Members(Pods) update strategy.</p>
<ul>
<li>serial: update Members one by one that guarantee minimum component unavailable time.
<code>Learner -&gt; Follower(with AccessMode=none) -&gt; Follower(with AccessMode=readonly) -&gt; Follower(with AccessMode=readWrite) -&gt; Leader</code></li>
<li>bestEffortParallel: update Members in parallel that guarantee minimum component un-writable time.
<code>Learner, Follower(minority) in parallel -&gt; Follower(majority) -&gt; Leader</code>, keep majority online all the time.</li>
<li>parallel: force parallel</li>
</ul>
</td>
</tr>
</tbody>
</table>
<h3 id="apps.kubeblocks.io/v1alpha1.ReconcileDetail">ReconcileDetail
</h3>
<p>
(<em>Appears on:</em><a href="#apps.kubeblocks.io/v1alpha1.ConfigurationItemDetailStatus">ConfigurationItemDetailStatus</a>)
</p>
<div>
</div>
<table>
<thead>
<tr>
<th>Field</th>
<th>Description</th>
</tr>
</thead>
<tbody>
<tr>
<td>
<code>policy</code><br/>
<em>
string
</em>
</td>
<td>
<em>(Optional)</em>
<p>policy is the policy of the latest execution.</p>
</td>
</tr>
<tr>
<td>
<code>execResult</code><br/>
<em>
string
</em>
</td>
<td>
<em>(Optional)</em>
<p>execResult is the result of the latest execution.</p>
</td>
</tr>
<tr>
<td>
<code>currentRevision</code><br/>
<em>
string
</em>
</td>
<td>
<em>(Optional)</em>
<p>currentRevision is the current revision of configurationItem.</p>
</td>
</tr>
<tr>
<td>
<code>succeedCount</code><br/>
<em>
int32
</em>
</td>
<td>
<em>(Optional)</em>
<p>succeedCount is the number of pods for which configuration changes were successfully executed.</p>
</td>
</tr>
<tr>
<td>
<code>expectedCount</code><br/>
<em>
int32
</em>
</td>
<td>
<em>(Optional)</em>
<p>expectedCount is the number of pods that need to be executed for configuration changes.</p>
</td>
</tr>
<tr>
<td>
<code>errMessage</code><br/>
<em>
string
</em>
</td>
<td>
<em>(Optional)</em>
<p>errMessage is the error message when the configuration change execution fails.</p>
</td>
</tr>
</tbody>
</table>
<h3 id="apps.kubeblocks.io/v1alpha1.Reconfigure">Reconfigure
</h3>
<p>
(<em>Appears on:</em><a href="#apps.kubeblocks.io/v1alpha1.OpsRequestSpec">OpsRequestSpec</a>)
</p>
<div>
<p>Reconfigure defines the variables that need to input when updating configuration.</p>
</div>
<table>
<thead>
<tr>
<th>Field</th>
<th>Description</th>
</tr>
</thead>
<tbody>
<tr>
<td>
<code>ComponentOps</code><br/>
<em>
<a href="#apps.kubeblocks.io/v1alpha1.ComponentOps">
ComponentOps
</a>
</em>
</td>
<td>
<p>
(Members of <code>ComponentOps</code> are embedded into this type.)
</p>
</td>
</tr>
<tr>
<td>
<code>configurations</code><br/>
<em>
<a href="#apps.kubeblocks.io/v1alpha1.ConfigurationItem">
[]ConfigurationItem
</a>
</em>
</td>
<td>
<p>configurations defines which components perform the operation.</p>
</td>
</tr>
</tbody>
</table>
<h3 id="apps.kubeblocks.io/v1alpha1.ReconfiguringStatus">ReconfiguringStatus
</h3>
<p>
(<em>Appears on:</em><a href="#apps.kubeblocks.io/v1alpha1.OpsRequestStatus">OpsRequestStatus</a>)
</p>
<div>
</div>
<table>
<thead>
<tr>
<th>Field</th>
<th>Description</th>
</tr>
</thead>
<tbody>
<tr>
<td>
<code>conditions</code><br/>
<em>
<a href="https://kubernetes.io/docs/reference/generated/kubernetes-api/v1.25/#condition-v1-meta">
[]Kubernetes meta/v1.Condition
</a>
</em>
</td>
<td>
<em>(Optional)</em>
<p>conditions describes reconfiguring detail status.</p>
</td>
</tr>
<tr>
<td>
<code>configurationStatus</code><br/>
<em>
<a href="#apps.kubeblocks.io/v1alpha1.ConfigurationItemStatus">
[]ConfigurationItemStatus
</a>
</em>
</td>
<td>
<p>configurationStatus describes the status of the component reconfiguring.</p>
</td>
</tr>
</tbody>
</table>
<h3 id="apps.kubeblocks.io/v1alpha1.RefNamespaceName">RefNamespaceName
</h3>
<p>
(<em>Appears on:</em><a href="#apps.kubeblocks.io/v1alpha1.BackupRefSpec">BackupRefSpec</a>, <a href="#apps.kubeblocks.io/v1alpha1.PointInTimeRefSpec">PointInTimeRefSpec</a>)
</p>
<div>
</div>
<table>
<thead>
<tr>
<th>Field</th>
<th>Description</th>
</tr>
</thead>
<tbody>
<tr>
<td>
<code>name</code><br/>
<em>
string
</em>
</td>
<td>
<em>(Optional)</em>
<p>specified the name</p>
</td>
</tr>
<tr>
<td>
<code>namespace</code><br/>
<em>
string
</em>
</td>
<td>
<em>(Optional)</em>
<p>specified the namespace</p>
</td>
</tr>
</tbody>
</table>
<h3 id="apps.kubeblocks.io/v1alpha1.ReloadOptions">ReloadOptions
</h3>
<p>
(<em>Appears on:</em><a href="#apps.kubeblocks.io/v1alpha1.ConfigConstraintSpec">ConfigConstraintSpec</a>)
</p>
<div>
<p>ReloadOptions defines reload options
Only one of its members may be specified.</p>
</div>
<table>
<thead>
<tr>
<th>Field</th>
<th>Description</th>
</tr>
</thead>
<tbody>
<tr>
<td>
<code>unixSignalTrigger</code><br/>
<em>
<a href="#apps.kubeblocks.io/v1alpha1.UnixSignalTrigger">
UnixSignalTrigger
</a>
</em>
</td>
<td>
<em>(Optional)</em>
<p>unixSignalTrigger used to reload by sending a signal.</p>
</td>
</tr>
<tr>
<td>
<code>shellTrigger</code><br/>
<em>
<a href="#apps.kubeblocks.io/v1alpha1.ShellTrigger">
ShellTrigger
</a>
</em>
</td>
<td>
<em>(Optional)</em>
<p>shellTrigger performs the reload command.</p>
</td>
</tr>
<tr>
<td>
<code>tplScriptTrigger</code><br/>
<em>
<a href="#apps.kubeblocks.io/v1alpha1.TPLScriptTrigger">
TPLScriptTrigger
</a>
</em>
</td>
<td>
<em>(Optional)</em>
<p>goTplTrigger performs the reload command.</p>
</td>
</tr>
<tr>
<td>
<code>autoTrigger</code><br/>
<em>
<a href="#apps.kubeblocks.io/v1alpha1.AutoTrigger">
AutoTrigger
</a>
</em>
</td>
<td>
<em>(Optional)</em>
<p>autoTrigger performs the reload command.</p>
</td>
</tr>
</tbody>
</table>
<h3 id="apps.kubeblocks.io/v1alpha1.ReplicaRole">ReplicaRole
</h3>
<p>
(<em>Appears on:</em><a href="#apps.kubeblocks.io/v1alpha1.ComponentDefinitionSpec">ComponentDefinitionSpec</a>)
</p>
<div>
<p>ReplicaRole represents a role that can be assumed by a component instance.</p>
</div>
<table>
<thead>
<tr>
<th>Field</th>
<th>Description</th>
</tr>
</thead>
<tbody>
<tr>
<td>
<code>name</code><br/>
<em>
string
</em>
</td>
<td>
<p>Name of the role. It will apply to &ldquo;apps.kubeblocks.io/role&rdquo; object label value.
Cannot be updated.</p>
</td>
</tr>
<tr>
<td>
<code>serviceable</code><br/>
<em>
bool
</em>
</td>
<td>
<em>(Optional)</em>
<p>Serviceable indicates whether a replica with this role can provide services.
Cannot be updated.</p>
</td>
</tr>
<tr>
<td>
<code>writable</code><br/>
<em>
bool
</em>
</td>
<td>
<em>(Optional)</em>
<p>Writable indicates whether a replica with this role is allowed to write data.
Cannot be updated.</p>
</td>
</tr>
<tr>
<td>
<code>votable</code><br/>
<em>
bool
</em>
</td>
<td>
<em>(Optional)</em>
<p>Votable indicates whether a replica with this role is allowed to vote.
Cannot be updated.</p>
</td>
</tr>
</tbody>
</table>
<h3 id="apps.kubeblocks.io/v1alpha1.ReplicasLimit">ReplicasLimit
</h3>
<p>
(<em>Appears on:</em><a href="#apps.kubeblocks.io/v1alpha1.ComponentDefinitionSpec">ComponentDefinitionSpec</a>)
</p>
<div>
<p>ReplicasLimit defines the limit of valid replicas supported.</p>
</div>
<table>
<thead>
<tr>
<th>Field</th>
<th>Description</th>
</tr>
</thead>
<tbody>
<tr>
<td>
<code>minReplicas</code><br/>
<em>
int32
</em>
</td>
<td>
<p>The minimum limit of replicas.</p>
</td>
</tr>
<tr>
<td>
<code>maxReplicas</code><br/>
<em>
int32
</em>
</td>
<td>
<p>The maximum limit of replicas.</p>
</td>
</tr>
</tbody>
</table>
<h3 id="apps.kubeblocks.io/v1alpha1.ReplicationSetSpec">ReplicationSetSpec
</h3>
<p>
(<em>Appears on:</em><a href="#apps.kubeblocks.io/v1alpha1.ClusterComponentDefinition">ClusterComponentDefinition</a>)
</p>
<div>
</div>
<table>
<thead>
<tr>
<th>Field</th>
<th>Description</th>
</tr>
</thead>
<tbody>
<tr>
<td>
<code>StatefulSetSpec</code><br/>
<em>
<a href="#apps.kubeblocks.io/v1alpha1.StatefulSetSpec">
StatefulSetSpec
</a>
</em>
</td>
<td>
<p>
(Members of <code>StatefulSetSpec</code> are embedded into this type.)
</p>
</td>
</tr>
</tbody>
</table>
<h3 id="apps.kubeblocks.io/v1alpha1.ResourceConstraintRule">ResourceConstraintRule
</h3>
<p>
(<em>Appears on:</em><a href="#apps.kubeblocks.io/v1alpha1.ComponentResourceConstraintSpec">ComponentResourceConstraintSpec</a>)
</p>
<div>
</div>
<table>
<thead>
<tr>
<th>Field</th>
<th>Description</th>
</tr>
</thead>
<tbody>
<tr>
<td>
<code>name</code><br/>
<em>
string
</em>
</td>
<td>
<p>The name of the constraint.</p>
</td>
</tr>
<tr>
<td>
<code>cpu</code><br/>
<em>
<a href="#apps.kubeblocks.io/v1alpha1.CPUConstraint">
CPUConstraint
</a>
</em>
</td>
<td>
<p>The constraint for vcpu cores.</p>
</td>
</tr>
<tr>
<td>
<code>memory</code><br/>
<em>
<a href="#apps.kubeblocks.io/v1alpha1.MemoryConstraint">
MemoryConstraint
</a>
</em>
</td>
<td>
<p>The constraint for memory size.</p>
</td>
</tr>
<tr>
<td>
<code>storage</code><br/>
<em>
<a href="#apps.kubeblocks.io/v1alpha1.StorageConstraint">
StorageConstraint
</a>
</em>
</td>
<td>
<em>(Optional)</em>
<p>The constraint for storage size.</p>
</td>
</tr>
</tbody>
</table>
<h3 id="apps.kubeblocks.io/v1alpha1.ResourceMeta">ResourceMeta
</h3>
<p>
(<em>Appears on:</em><a href="#apps.kubeblocks.io/v1alpha1.ConfigMapRef">ConfigMapRef</a>, <a href="#apps.kubeblocks.io/v1alpha1.SecretRef">SecretRef</a>)
</p>
<div>
</div>
<table>
<thead>
<tr>
<th>Field</th>
<th>Description</th>
</tr>
</thead>
<tbody>
<tr>
<td>
<code>name</code><br/>
<em>
string
</em>
</td>
<td>
<p>name is the name of the referenced the Configmap/Secret object.</p>
</td>
</tr>
<tr>
<td>
<code>mountPoint</code><br/>
<em>
string
</em>
</td>
<td>
<p>mountPath is the path at which to mount the volume.</p>
</td>
</tr>
<tr>
<td>
<code>subPath</code><br/>
<em>
string
</em>
</td>
<td>
<em>(Optional)</em>
<p>subPath is a relative file path within the volume to mount.</p>
</td>
</tr>
<tr>
<td>
<code>asVolumeFrom</code><br/>
<em>
[]string
</em>
</td>
<td>
<em>(Optional)</em>
<p>asVolumeFrom defines the list of containers where volumeMounts will be injected into.</p>
</td>
</tr>
</tbody>
</table>
<h3 id="apps.kubeblocks.io/v1alpha1.RestoreFromSpec">RestoreFromSpec
</h3>
<p>
(<em>Appears on:</em><a href="#apps.kubeblocks.io/v1alpha1.OpsRequestSpec">OpsRequestSpec</a>)
</p>
<div>
</div>
<table>
<thead>
<tr>
<th>Field</th>
<th>Description</th>
</tr>
</thead>
<tbody>
<tr>
<td>
<code>backup</code><br/>
<em>
<a href="#apps.kubeblocks.io/v1alpha1.BackupRefSpec">
[]BackupRefSpec
</a>
</em>
</td>
<td>
<em>(Optional)</em>
<p>use the backup name and component name for restore, support for multiple components&rsquo; recovery.</p>
</td>
</tr>
<tr>
<td>
<code>pointInTime</code><br/>
<em>
<a href="#apps.kubeblocks.io/v1alpha1.PointInTimeRefSpec">
PointInTimeRefSpec
</a>
</em>
</td>
<td>
<em>(Optional)</em>
<p>specified the point in time to recovery</p>
</td>
</tr>
</tbody>
</table>
<h3 id="apps.kubeblocks.io/v1alpha1.RestoreSpec">RestoreSpec
</h3>
<p>
(<em>Appears on:</em><a href="#apps.kubeblocks.io/v1alpha1.OpsRequestSpec">OpsRequestSpec</a>)
</p>
<div>
</div>
<table>
<thead>
<tr>
<th>Field</th>
<th>Description</th>
</tr>
</thead>
<tbody>
<tr>
<td>
<code>backupName</code><br/>
<em>
string
</em>
</td>
<td>
<p>backupName is the name of the backup.</p>
</td>
</tr>
<tr>
<td>
<code>effectiveCommonComponentDef</code><br/>
<em>
bool
</em>
</td>
<td>
<p>effectiveCommonComponentDef describes this backup will be restored for all components which refer to common ComponentDefinition.</p>
</td>
</tr>
<tr>
<td>
<code>restoreTimeStr</code><br/>
<em>
string
</em>
</td>
<td>
<p>restoreTime point in time to restore</p>
</td>
</tr>
<tr>
<td>
<code>volumeRestorePolicy</code><br/>
<em>
string
</em>
</td>
<td>
<p>the volume claim restore policy, support values: [Serial, Parallel]</p>
</td>
</tr>
</tbody>
</table>
<h3 id="apps.kubeblocks.io/v1alpha1.RetryPolicy">RetryPolicy
</h3>
<p>
(<em>Appears on:</em><a href="#apps.kubeblocks.io/v1alpha1.Action">Action</a>)
</p>
<div>
</div>
<table>
<thead>
<tr>
<th>Field</th>
<th>Description</th>
</tr>
</thead>
<tbody>
<tr>
<td>
<code>maxRetries</code><br/>
<em>
int
</em>
</td>
<td>
<em>(Optional)</em>
<p>MaxRetries specifies the maximum number of times the action should be retried.</p>
</td>
</tr>
<tr>
<td>
<code>retryInterval</code><br/>
<em>
time.Duration
</em>
</td>
<td>
<em>(Optional)</em>
<p>RetryInterval specifies the interval between retry attempts.</p>
</td>
</tr>
</tbody>
</table>
<h3 id="apps.kubeblocks.io/v1alpha1.RoleArbitrator">RoleArbitrator
(<code>string</code> alias)</h3>
<p>
(<em>Appears on:</em><a href="#apps.kubeblocks.io/v1alpha1.ComponentDefinitionSpec">ComponentDefinitionSpec</a>)
</p>
<div>
<p>RoleArbitrator defines how to arbitrate the role of replicas.</p>
</div>
<table>
<thead>
<tr>
<th>Value</th>
<th>Description</th>
</tr>
</thead>
<tbody><tr><td><p>&#34;External&#34;</p></td>
<td></td>
</tr><tr><td><p>&#34;Lorry&#34;</p></td>
<td></td>
</tr></tbody>
</table>
<h3 id="apps.kubeblocks.io/v1alpha1.RoleProbe">RoleProbe
</h3>
<p>
(<em>Appears on:</em><a href="#apps.kubeblocks.io/v1alpha1.ComponentLifecycleActions">ComponentLifecycleActions</a>)
</p>
<div>
</div>
<table>
<thead>
<tr>
<th>Field</th>
<th>Description</th>
</tr>
</thead>
<tbody>
<tr>
<td>
<code>LifecycleActionHandler</code><br/>
<em>
<a href="#apps.kubeblocks.io/v1alpha1.LifecycleActionHandler">
LifecycleActionHandler
</a>
</em>
</td>
<td>
<p>
(Members of <code>LifecycleActionHandler</code> are embedded into this type.)
</p>
</td>
</tr>
<tr>
<td>
<code>initialDelaySeconds</code><br/>
<em>
int32
</em>
</td>
<td>
<em>(Optional)</em>
<p>Number of seconds after the container has started before liveness probes are initiated.
More info: <a href="https://kubernetes.io/docs/concepts/workloads/pods/pod-lifecycle#container-probes">https://kubernetes.io/docs/concepts/workloads/pods/pod-lifecycle#container-probes</a></p>
</td>
</tr>
<tr>
<td>
<code>timeoutSeconds</code><br/>
<em>
int32
</em>
</td>
<td>
<em>(Optional)</em>
<p>Number of seconds after which the probe times out.
Defaults to 1 second. Minimum value is 1.
More info: <a href="https://kubernetes.io/docs/concepts/workloads/pods/pod-lifecycle#container-probes">https://kubernetes.io/docs/concepts/workloads/pods/pod-lifecycle#container-probes</a></p>
</td>
</tr>
<tr>
<td>
<code>periodSeconds</code><br/>
<em>
int32
</em>
</td>
<td>
<em>(Optional)</em>
<p>How often (in seconds) to perform the probe.
Default to 10 seconds. Minimum value is 1.</p>
</td>
</tr>
<tr>
<td>
<code>successThreshold</code><br/>
<em>
int32
</em>
</td>
<td>
<em>(Optional)</em>
<p>Minimum consecutive successes for the probe to be considered successful after having failed.
Defaults to 1. Must be 1 for liveness and startup. Minimum value is 1.</p>
</td>
</tr>
<tr>
<td>
<code>failureThreshold</code><br/>
<em>
int32
</em>
</td>
<td>
<em>(Optional)</em>
<p>Minimum consecutive failures for the probe to be considered failed after having succeeded.
Defaults to 3. Minimum value is 1.</p>
</td>
</tr>
<tr>
<td>
<code>terminationGracePeriodSeconds</code><br/>
<em>
int64
</em>
</td>
<td>
<em>(Optional)</em>
<p>Optional duration in seconds the pod needs to terminate gracefully upon probe failure.</p>
<p>The grace period is the duration in seconds after the processes running in the pod are sent
a termination signal and the time when the processes are forcibly halted with a kill signal.
Set this value longer than the expected cleanup time for your process.</p>
<p>If this value is nil, the pod&rsquo;s terminationGracePeriodSeconds will be used. Otherwise, this
value overrides the value provided by the pod spec.
Value must be non-negative integer. The value zero indicates stop immediately via
the kill signal (no opportunity to shut down).</p>
<p>This is a beta field and requires enabling ProbeTerminationGracePeriod feature gate.
Minimum value is 1. spec.terminationGracePeriodSeconds is used if unset.</p>
</td>
</tr>
</tbody>
</table>
<h3 id="apps.kubeblocks.io/v1alpha1.Rule">Rule
</h3>
<p>
(<em>Appears on:</em><a href="#apps.kubeblocks.io/v1alpha1.PreCondition">PreCondition</a>)
</p>
<div>
</div>
<table>
<thead>
<tr>
<th>Field</th>
<th>Description</th>
</tr>
</thead>
<tbody>
<tr>
<td>
<code>expression</code><br/>
<em>
string
</em>
</td>
<td>
<p>expression declares how the operation can be executed using go template expression.
it should return <code>true</code> or <code>false</code>, built-in objects:</p>
<ul>
<li><code>params</code> are input parameters.</li>
<li><code>cluster</code> is referenced cluster object.</li>
<li><code>component</code> is referenced the component Object.</li>
</ul>
</td>
</tr>
<tr>
<td>
<code>message</code><br/>
<em>
string
</em>
</td>
<td>
<p>report the message if the rule is not matched.</p>
</td>
</tr>
</tbody>
</table>
<h3 id="apps.kubeblocks.io/v1alpha1.SchedulePolicy">SchedulePolicy
</h3>
<p>
(<em>Appears on:</em><a href="#apps.kubeblocks.io/v1alpha1.BackupPolicy">BackupPolicy</a>)
</p>
<div>
</div>
<table>
<thead>
<tr>
<th>Field</th>
<th>Description</th>
</tr>
</thead>
<tbody>
<tr>
<td>
<code>enabled</code><br/>
<em>
bool
</em>
</td>
<td>
<em>(Optional)</em>
<<<<<<< HEAD
<p>Specifies whether the backup schedule is enabled or not.</p><br />
=======
<p>enabled specifies whether the backup schedule is enabled or not.</p>
>>>>>>> ce2f5fa8
</td>
</tr>
<tr>
<td>
<code>backupMethod</code><br/>
<em>
string
</em>
</td>
<td>
<<<<<<< HEAD
<p>Defines the backup method name that is defined in backupPolicy.</p><br />
=======
<p>backupMethod specifies the backup method name that is defined in backupPolicy.</p>
>>>>>>> ce2f5fa8
</td>
</tr>
<tr>
<td>
<code>cronExpression</code><br/>
<em>
string
</em>
</td>
<td>
<<<<<<< HEAD
<p>Represents the cron expression for schedule, with the timezone set in UTC.<br />Refer to <a href="https://en.wikipedia.org/wiki/Cron">https://en.wikipedia.org/wiki/Cron</a> for more details.</p><br />
=======
<p>the cron expression for schedule, the timezone is in UTC.
see <a href="https://en.wikipedia.org/wiki/Cron">https://en.wikipedia.org/wiki/Cron</a>.</p>
>>>>>>> ce2f5fa8
</td>
</tr>
<tr>
<td>
<code>retentionPeriod</code><br/>
<em>
github.com/apecloud/kubeblocks/apis/dataprotection/v1alpha1.RetentionPeriod
</em>
</td>
<td>
<em>(Optional)</em>
<<<<<<< HEAD
<p>Determines the duration for which the backup should be retained.<br />The controller will remove all backups that are older than the RetentionPeriod.<br />For instance, a RetentionPeriod of <code>30d</code> will retain only the backups from the last 30 days.</p><br /><br /><p>The duration format can be in years (2y), months (6mo), days (30d), hours (12h), or minutes (30m).<br />These durations can also be combined, for example: 30d12h30m.</p><br />
=======
<p>retentionPeriod determines a duration up to which the backup should be kept.
controller will remove all backups that are older than the RetentionPeriod.
For example, RetentionPeriod of <code>30d</code> will keep only the backups of last 30 days.
Sample duration format:</p>
<ul>
<li>years: 	2y</li>
<li>months: 	6mo</li>
<li>days: 		30d</li>
<li>hours: 	12h</li>
<li>minutes: 	30m
You can also combine the above durations. For example: 30d12h30m</li>
</ul>
>>>>>>> ce2f5fa8
</td>
</tr>
</tbody>
</table>
<h3 id="apps.kubeblocks.io/v1alpha1.ScriptConfig">ScriptConfig
</h3>
<p>
(<em>Appears on:</em><a href="#apps.kubeblocks.io/v1alpha1.ConfigConstraintSpec">ConfigConstraintSpec</a>, <a href="#apps.kubeblocks.io/v1alpha1.TPLScriptTrigger">TPLScriptTrigger</a>)
</p>
<div>
</div>
<table>
<thead>
<tr>
<th>Field</th>
<th>Description</th>
</tr>
</thead>
<tbody>
<tr>
<td>
<code>scriptConfigMapRef</code><br/>
<em>
string
</em>
</td>
<td>
<p>scriptConfigMapRef used to execute for reload.</p>
</td>
</tr>
<tr>
<td>
<code>namespace</code><br/>
<em>
string
</em>
</td>
<td>
<em>(Optional)</em>
<p>Specify the namespace of the referenced the tpl script ConfigMap object.
An empty namespace is equivalent to the &ldquo;default&rdquo; namespace.</p>
</td>
</tr>
</tbody>
</table>
<h3 id="apps.kubeblocks.io/v1alpha1.ScriptFrom">ScriptFrom
</h3>
<p>
(<em>Appears on:</em><a href="#apps.kubeblocks.io/v1alpha1.ScriptSpec">ScriptSpec</a>)
</p>
<div>
<p>ScriptFrom defines the script to be executed from configMap or secret.</p>
</div>
<table>
<thead>
<tr>
<th>Field</th>
<th>Description</th>
</tr>
</thead>
<tbody>
<tr>
<td>
<code>configMapRef</code><br/>
<em>
<a href="https://kubernetes.io/docs/reference/generated/kubernetes-api/v1.25/#configmapkeyselector-v1-core">
[]Kubernetes core/v1.ConfigMapKeySelector
</a>
</em>
</td>
<td>
<em>(Optional)</em>
<p>configMapRef defines the configMap to be executed.</p>
</td>
</tr>
<tr>
<td>
<code>secretRef</code><br/>
<em>
<a href="https://kubernetes.io/docs/reference/generated/kubernetes-api/v1.25/#secretkeyselector-v1-core">
[]Kubernetes core/v1.SecretKeySelector
</a>
</em>
</td>
<td>
<em>(Optional)</em>
<p>secretRef defines the secret to be executed.</p>
</td>
</tr>
</tbody>
</table>
<h3 id="apps.kubeblocks.io/v1alpha1.ScriptSecret">ScriptSecret
</h3>
<p>
(<em>Appears on:</em><a href="#apps.kubeblocks.io/v1alpha1.ScriptSpec">ScriptSpec</a>)
</p>
<div>
<p>ScriptSecret defines the secret to be used to execute the script.</p>
</div>
<table>
<thead>
<tr>
<th>Field</th>
<th>Description</th>
</tr>
</thead>
<tbody>
<tr>
<td>
<code>name</code><br/>
<em>
string
</em>
</td>
<td>
<p>name is the name of the secret.</p>
</td>
</tr>
<tr>
<td>
<code>usernameKey</code><br/>
<em>
string
</em>
</td>
<td>
<em>(Optional)</em>
<p>usernameKey field is used to specify the username of the secret.</p>
</td>
</tr>
<tr>
<td>
<code>passwordKey</code><br/>
<em>
string
</em>
</td>
<td>
<em>(Optional)</em>
<p>passwordKey field is used to specify the password of the secret.</p>
</td>
</tr>
</tbody>
</table>
<h3 id="apps.kubeblocks.io/v1alpha1.ScriptSpec">ScriptSpec
</h3>
<p>
(<em>Appears on:</em><a href="#apps.kubeblocks.io/v1alpha1.OpsRequestSpec">OpsRequestSpec</a>)
</p>
<div>
<p>ScriptSpec defines the script to be executed. It is not a general purpose script executor.
It is designed to execute the script to perform some specific operations, such as create database, create user, etc.
It is applicable for engines, such as MySQL, PostgreSQL, Redis, MongoDB, etc.</p>
</div>
<table>
<thead>
<tr>
<th>Field</th>
<th>Description</th>
</tr>
</thead>
<tbody>
<tr>
<td>
<code>ComponentOps</code><br/>
<em>
<a href="#apps.kubeblocks.io/v1alpha1.ComponentOps">
ComponentOps
</a>
</em>
</td>
<td>
<p>
(Members of <code>ComponentOps</code> are embedded into this type.)
</p>
</td>
</tr>
<tr>
<td>
<code>image</code><br/>
<em>
string
</em>
</td>
<td>
<em>(Optional)</em>
<p>exec command with image, by default use the image of kubeblocks-datascript.</p>
</td>
</tr>
<tr>
<td>
<code>secret</code><br/>
<em>
<a href="#apps.kubeblocks.io/v1alpha1.ScriptSecret">
ScriptSecret
</a>
</em>
</td>
<td>
<em>(Optional)</em>
<p>secret defines the secret to be used to execute the script.
If not specified, the default cluster root credential secret will be used.</p>
</td>
</tr>
<tr>
<td>
<code>script</code><br/>
<em>
[]string
</em>
</td>
<td>
<em>(Optional)</em>
<p>script defines the script to be executed.</p>
</td>
</tr>
<tr>
<td>
<code>scriptFrom</code><br/>
<em>
<a href="#apps.kubeblocks.io/v1alpha1.ScriptFrom">
ScriptFrom
</a>
</em>
</td>
<td>
<em>(Optional)</em>
<p>scriptFrom defines the script to be executed from configMap or secret.</p>
</td>
</tr>
<tr>
<td>
<code>selector</code><br/>
<em>
<a href="https://kubernetes.io/docs/reference/generated/kubernetes-api/v1.25/#labelselector-v1-meta">
Kubernetes meta/v1.LabelSelector
</a>
</em>
</td>
<td>
<em>(Optional)</em>
<p>KubeBlocks, by default, will execute the script on the primary pod, with role=leader.
There are some exceptions, such as Redis, which does not synchronize accounts info between primary and secondary.
In this case, we need to execute the script on all pods, matching the selector.
selector indicates the components on which the script is executed.</p>
</td>
</tr>
</tbody>
</table>
<h3 id="apps.kubeblocks.io/v1alpha1.ScriptSpecSelector">ScriptSpecSelector
</h3>
<p>
(<em>Appears on:</em><a href="#apps.kubeblocks.io/v1alpha1.ComponentSwitchover">ComponentSwitchover</a>, <a href="#apps.kubeblocks.io/v1alpha1.PostStartAction">PostStartAction</a>, <a href="#apps.kubeblocks.io/v1alpha1.SwitchoverAction">SwitchoverAction</a>)
</p>
<div>
</div>
<table>
<thead>
<tr>
<th>Field</th>
<th>Description</th>
</tr>
</thead>
<tbody>
<tr>
<td>
<code>name</code><br/>
<em>
string
</em>
</td>
<td>
<p>ScriptSpec name of the referent, refer to componentDefs[x].scriptSpecs[y].Name.</p>
</td>
</tr>
</tbody>
</table>
<h3 id="apps.kubeblocks.io/v1alpha1.SecretRef">SecretRef
</h3>
<p>
(<em>Appears on:</em><a href="#apps.kubeblocks.io/v1alpha1.UserResourceRefs">UserResourceRefs</a>)
</p>
<div>
</div>
<table>
<thead>
<tr>
<th>Field</th>
<th>Description</th>
</tr>
</thead>
<tbody>
<tr>
<td>
<code>ResourceMeta</code><br/>
<em>
<a href="#apps.kubeblocks.io/v1alpha1.ResourceMeta">
ResourceMeta
</a>
</em>
</td>
<td>
<p>
(Members of <code>ResourceMeta</code> are embedded into this type.)
</p>
</td>
</tr>
<tr>
<td>
<code>secret</code><br/>
<em>
<a href="https://kubernetes.io/docs/reference/generated/kubernetes-api/v1.25/#secretvolumesource-v1-core">
Kubernetes core/v1.SecretVolumeSource
</a>
</em>
</td>
<td>
<p>secret defines the secret volume source.</p>
</td>
</tr>
</tbody>
</table>
<h3 id="apps.kubeblocks.io/v1alpha1.Service">Service
</h3>
<p>
(<em>Appears on:</em><a href="#apps.kubeblocks.io/v1alpha1.ClusterService">ClusterService</a>, <a href="#apps.kubeblocks.io/v1alpha1.ComponentService">ComponentService</a>)
</p>
<div>
</div>
<table>
<thead>
<tr>
<th>Field</th>
<th>Description</th>
</tr>
</thead>
<tbody>
<tr>
<td>
<code>name</code><br/>
<em>
string
</em>
</td>
<td>
<p>Name defines the name of the service.
otherwise, it indicates the name of the service.
Others can refer to this service by its name. (e.g., connection credential)
Cannot be updated.</p>
</td>
</tr>
<tr>
<td>
<code>serviceName</code><br/>
<em>
string
</em>
</td>
<td>
<em>(Optional)</em>
<p>ServiceName defines the name of the underlying service object.
If not specified, the default service name with different patterns will be used:</p>
<ul>
<li>CLUSTER_NAME: for cluster-level services</li>
<li>CLUSTER_NAME-COMPONENT_NAME: for component-level services</li>
</ul>
<p>Only one default service name is allowed.
Cannot be updated.</p>
</td>
</tr>
<tr>
<td>
<code>annotations</code><br/>
<em>
map[string]string
</em>
</td>
<td>
<em>(Optional)</em>
<p>If ServiceType is LoadBalancer, cloud provider related parameters can be put here
More info: <a href="https://kubernetes.io/docs/concepts/services-networking/service/#loadbalancer">https://kubernetes.io/docs/concepts/services-networking/service/#loadbalancer</a>.</p>
</td>
</tr>
<tr>
<td>
<code>spec</code><br/>
<em>
<a href="https://kubernetes.io/docs/reference/generated/kubernetes-api/v1.25/#servicespec-v1-core">
Kubernetes core/v1.ServiceSpec
</a>
</em>
</td>
<td>
<em>(Optional)</em>
<p>Spec defines the behavior of a service.
<a href="https://git.k8s.io/community/contributors/devel/sig-architecture/api-conventions.md#spec-and-status">https://git.k8s.io/community/contributors/devel/sig-architecture/api-conventions.md#spec-and-status</a></p>
<br/>
<br/>
<table>
<tr>
<td>
<code>ports</code><br/>
<em>
<a href="https://kubernetes.io/docs/reference/generated/kubernetes-api/v1.25/#serviceport-v1-core">
[]Kubernetes core/v1.ServicePort
</a>
</em>
</td>
<td>
<p>The list of ports that are exposed by this service.
More info: <a href="https://kubernetes.io/docs/concepts/services-networking/service/#virtual-ips-and-service-proxies">https://kubernetes.io/docs/concepts/services-networking/service/#virtual-ips-and-service-proxies</a></p>
</td>
</tr>
<tr>
<td>
<code>selector</code><br/>
<em>
map[string]string
</em>
</td>
<td>
<em>(Optional)</em>
<p>Route service traffic to pods with label keys and values matching this
selector. If empty or not present, the service is assumed to have an
external process managing its endpoints, which Kubernetes will not
modify. Only applies to types ClusterIP, NodePort, and LoadBalancer.
Ignored if type is ExternalName.
More info: <a href="https://kubernetes.io/docs/concepts/services-networking/service/">https://kubernetes.io/docs/concepts/services-networking/service/</a></p>
</td>
</tr>
<tr>
<td>
<code>clusterIP</code><br/>
<em>
string
</em>
</td>
<td>
<em>(Optional)</em>
<p>clusterIP is the IP address of the service and is usually assigned
randomly. If an address is specified manually, is in-range (as per
system configuration), and is not in use, it will be allocated to the
service; otherwise creation of the service will fail. This field may not
be changed through updates unless the type field is also being changed
to ExternalName (which requires this field to be blank) or the type
field is being changed from ExternalName (in which case this field may
optionally be specified, as describe above).  Valid values are &ldquo;None&rdquo;,
empty string (&ldquo;&rdquo;), or a valid IP address. Setting this to &ldquo;None&rdquo; makes a
&ldquo;headless service&rdquo; (no virtual IP), which is useful when direct endpoint
connections are preferred and proxying is not required.  Only applies to
types ClusterIP, NodePort, and LoadBalancer. If this field is specified
when creating a Service of type ExternalName, creation will fail. This
field will be wiped when updating a Service to type ExternalName.
More info: <a href="https://kubernetes.io/docs/concepts/services-networking/service/#virtual-ips-and-service-proxies">https://kubernetes.io/docs/concepts/services-networking/service/#virtual-ips-and-service-proxies</a></p>
</td>
</tr>
<tr>
<td>
<code>clusterIPs</code><br/>
<em>
[]string
</em>
</td>
<td>
<em>(Optional)</em>
<p>ClusterIPs is a list of IP addresses assigned to this service, and are
usually assigned randomly.  If an address is specified manually, is
in-range (as per system configuration), and is not in use, it will be
allocated to the service; otherwise creation of the service will fail.
This field may not be changed through updates unless the type field is
also being changed to ExternalName (which requires this field to be
empty) or the type field is being changed from ExternalName (in which
case this field may optionally be specified, as describe above).  Valid
values are &ldquo;None&rdquo;, empty string (&ldquo;&rdquo;), or a valid IP address.  Setting
this to &ldquo;None&rdquo; makes a &ldquo;headless service&rdquo; (no virtual IP), which is
useful when direct endpoint connections are preferred and proxying is
not required.  Only applies to types ClusterIP, NodePort, and
LoadBalancer. If this field is specified when creating a Service of type
ExternalName, creation will fail. This field will be wiped when updating
a Service to type ExternalName.  If this field is not specified, it will
be initialized from the clusterIP field.  If this field is specified,
clients must ensure that clusterIPs[0] and clusterIP have the same
value.</p>
<p>This field may hold a maximum of two entries (dual-stack IPs, in either order).
These IPs must correspond to the values of the ipFamilies field. Both
clusterIPs and ipFamilies are governed by the ipFamilyPolicy field.
More info: <a href="https://kubernetes.io/docs/concepts/services-networking/service/#virtual-ips-and-service-proxies">https://kubernetes.io/docs/concepts/services-networking/service/#virtual-ips-and-service-proxies</a></p>
</td>
</tr>
<tr>
<td>
<code>type</code><br/>
<em>
<a href="https://kubernetes.io/docs/reference/generated/kubernetes-api/v1.25/#servicetype-v1-core">
Kubernetes core/v1.ServiceType
</a>
</em>
</td>
<td>
<em>(Optional)</em>
<p>type determines how the Service is exposed. Defaults to ClusterIP. Valid
options are ExternalName, ClusterIP, NodePort, and LoadBalancer.
&ldquo;ClusterIP&rdquo; allocates a cluster-internal IP address for load-balancing
to endpoints. Endpoints are determined by the selector or if that is not
specified, by manual construction of an Endpoints object or
EndpointSlice objects. If clusterIP is &ldquo;None&rdquo;, no virtual IP is
allocated and the endpoints are published as a set of endpoints rather
than a virtual IP.
&ldquo;NodePort&rdquo; builds on ClusterIP and allocates a port on every node which
routes to the same endpoints as the clusterIP.
&ldquo;LoadBalancer&rdquo; builds on NodePort and creates an external load-balancer
(if supported in the current cloud) which routes to the same endpoints
as the clusterIP.
&ldquo;ExternalName&rdquo; aliases this service to the specified externalName.
Several other fields do not apply to ExternalName services.
More info: <a href="https://kubernetes.io/docs/concepts/services-networking/service/#publishing-services-service-types">https://kubernetes.io/docs/concepts/services-networking/service/#publishing-services-service-types</a></p>
</td>
</tr>
<tr>
<td>
<code>externalIPs</code><br/>
<em>
[]string
</em>
</td>
<td>
<em>(Optional)</em>
<p>externalIPs is a list of IP addresses for which nodes in the cluster
will also accept traffic for this service.  These IPs are not managed by
Kubernetes.  The user is responsible for ensuring that traffic arrives
at a node with this IP.  A common example is external load-balancers
that are not part of the Kubernetes system.</p>
</td>
</tr>
<tr>
<td>
<code>sessionAffinity</code><br/>
<em>
<a href="https://kubernetes.io/docs/reference/generated/kubernetes-api/v1.25/#serviceaffinity-v1-core">
Kubernetes core/v1.ServiceAffinity
</a>
</em>
</td>
<td>
<em>(Optional)</em>
<p>Supports &ldquo;ClientIP&rdquo; and &ldquo;None&rdquo;. Used to maintain session affinity.
Enable client IP based session affinity.
Must be ClientIP or None.
Defaults to None.
More info: <a href="https://kubernetes.io/docs/concepts/services-networking/service/#virtual-ips-and-service-proxies">https://kubernetes.io/docs/concepts/services-networking/service/#virtual-ips-and-service-proxies</a></p>
</td>
</tr>
<tr>
<td>
<code>loadBalancerIP</code><br/>
<em>
string
</em>
</td>
<td>
<em>(Optional)</em>
<p>Only applies to Service Type: LoadBalancer.
This feature depends on whether the underlying cloud-provider supports specifying
the loadBalancerIP when a load balancer is created.
This field will be ignored if the cloud-provider does not support the feature.
Deprecated: This field was under-specified and its meaning varies across implementations.
Using it is non-portable and it may not support dual-stack.
Users are encouraged to use implementation-specific annotations when available.</p>
</td>
</tr>
<tr>
<td>
<code>loadBalancerSourceRanges</code><br/>
<em>
[]string
</em>
</td>
<td>
<em>(Optional)</em>
<p>If specified and supported by the platform, this will restrict traffic through the cloud-provider
load-balancer will be restricted to the specified client IPs. This field will be ignored if the
cloud-provider does not support the feature.&rdquo;
More info: <a href="https://kubernetes.io/docs/tasks/access-application-cluster/create-external-load-balancer/">https://kubernetes.io/docs/tasks/access-application-cluster/create-external-load-balancer/</a></p>
</td>
</tr>
<tr>
<td>
<code>externalName</code><br/>
<em>
string
</em>
</td>
<td>
<em>(Optional)</em>
<p>externalName is the external reference that discovery mechanisms will
return as an alias for this service (e.g. a DNS CNAME record). No
proxying will be involved.  Must be a lowercase RFC-1123 hostname
(<a href="https://tools.ietf.org/html/rfc1123">https://tools.ietf.org/html/rfc1123</a>) and requires <code>type</code> to be &ldquo;ExternalName&rdquo;.</p>
</td>
</tr>
<tr>
<td>
<code>externalTrafficPolicy</code><br/>
<em>
<a href="https://kubernetes.io/docs/reference/generated/kubernetes-api/v1.25/#serviceexternaltrafficpolicy-v1-core">
Kubernetes core/v1.ServiceExternalTrafficPolicy
</a>
</em>
</td>
<td>
<em>(Optional)</em>
<p>externalTrafficPolicy describes how nodes distribute service traffic they
receive on one of the Service&rsquo;s &ldquo;externally-facing&rdquo; addresses (NodePorts,
ExternalIPs, and LoadBalancer IPs). If set to &ldquo;Local&rdquo;, the proxy will configure
the service in a way that assumes that external load balancers will take care
of balancing the service traffic between nodes, and so each node will deliver
traffic only to the node-local endpoints of the service, without masquerading
the client source IP. (Traffic mistakenly sent to a node with no endpoints will
be dropped.) The default value, &ldquo;Cluster&rdquo;, uses the standard behavior of
routing to all endpoints evenly (possibly modified by topology and other
features). Note that traffic sent to an External IP or LoadBalancer IP from
within the cluster will always get &ldquo;Cluster&rdquo; semantics, but clients sending to
a NodePort from within the cluster may need to take traffic policy into account
when picking a node.</p>
</td>
</tr>
<tr>
<td>
<code>healthCheckNodePort</code><br/>
<em>
int32
</em>
</td>
<td>
<em>(Optional)</em>
<p>healthCheckNodePort specifies the healthcheck nodePort for the service.
This only applies when type is set to LoadBalancer and
externalTrafficPolicy is set to Local. If a value is specified, is
in-range, and is not in use, it will be used.  If not specified, a value
will be automatically allocated.  External systems (e.g. load-balancers)
can use this port to determine if a given node holds endpoints for this
service or not.  If this field is specified when creating a Service
which does not need it, creation will fail. This field will be wiped
when updating a Service to no longer need it (e.g. changing type).
This field cannot be updated once set.</p>
</td>
</tr>
<tr>
<td>
<code>publishNotReadyAddresses</code><br/>
<em>
bool
</em>
</td>
<td>
<em>(Optional)</em>
<p>publishNotReadyAddresses indicates that any agent which deals with endpoints for this
Service should disregard any indications of ready/not-ready.
The primary use case for setting this field is for a StatefulSet&rsquo;s Headless Service to
propagate SRV DNS records for its Pods for the purpose of peer discovery.
The Kubernetes controllers that generate Endpoints and EndpointSlice resources for
Services interpret this to mean that all endpoints are considered &ldquo;ready&rdquo; even if the
Pods themselves are not. Agents which consume only Kubernetes generated endpoints
through the Endpoints or EndpointSlice resources can safely assume this behavior.</p>
</td>
</tr>
<tr>
<td>
<code>sessionAffinityConfig</code><br/>
<em>
<a href="https://kubernetes.io/docs/reference/generated/kubernetes-api/v1.25/#sessionaffinityconfig-v1-core">
Kubernetes core/v1.SessionAffinityConfig
</a>
</em>
</td>
<td>
<em>(Optional)</em>
<p>sessionAffinityConfig contains the configurations of session affinity.</p>
</td>
</tr>
<tr>
<td>
<code>ipFamilies</code><br/>
<em>
<a href="https://kubernetes.io/docs/reference/generated/kubernetes-api/v1.25/#ipfamily-v1-core">
[]Kubernetes core/v1.IPFamily
</a>
</em>
</td>
<td>
<em>(Optional)</em>
<p>IPFamilies is a list of IP families (e.g. IPv4, IPv6) assigned to this
service. This field is usually assigned automatically based on cluster
configuration and the ipFamilyPolicy field. If this field is specified
manually, the requested family is available in the cluster,
and ipFamilyPolicy allows it, it will be used; otherwise creation of
the service will fail. This field is conditionally mutable: it allows
for adding or removing a secondary IP family, but it does not allow
changing the primary IP family of the Service. Valid values are &ldquo;IPv4&rdquo;
and &ldquo;IPv6&rdquo;.  This field only applies to Services of types ClusterIP,
NodePort, and LoadBalancer, and does apply to &ldquo;headless&rdquo; services.
This field will be wiped when updating a Service to type ExternalName.</p>
<p>This field may hold a maximum of two entries (dual-stack families, in
either order).  These families must correspond to the values of the
clusterIPs field, if specified. Both clusterIPs and ipFamilies are
governed by the ipFamilyPolicy field.</p>
</td>
</tr>
<tr>
<td>
<code>ipFamilyPolicy</code><br/>
<em>
<a href="https://kubernetes.io/docs/reference/generated/kubernetes-api/v1.25/#ipfamilypolicy-v1-core">
Kubernetes core/v1.IPFamilyPolicy
</a>
</em>
</td>
<td>
<em>(Optional)</em>
<p>IPFamilyPolicy represents the dual-stack-ness requested or required by
this Service. If there is no value provided, then this field will be set
to SingleStack. Services can be &ldquo;SingleStack&rdquo; (a single IP family),
&ldquo;PreferDualStack&rdquo; (two IP families on dual-stack configured clusters or
a single IP family on single-stack clusters), or &ldquo;RequireDualStack&rdquo;
(two IP families on dual-stack configured clusters, otherwise fail). The
ipFamilies and clusterIPs fields depend on the value of this field. This
field will be wiped when updating a service to type ExternalName.</p>
</td>
</tr>
<tr>
<td>
<code>allocateLoadBalancerNodePorts</code><br/>
<em>
bool
</em>
</td>
<td>
<em>(Optional)</em>
<p>allocateLoadBalancerNodePorts defines if NodePorts will be automatically
allocated for services with type LoadBalancer.  Default is &ldquo;true&rdquo;. It
may be set to &ldquo;false&rdquo; if the cluster load-balancer does not rely on
NodePorts.  If the caller requests specific NodePorts (by specifying a
value), those requests will be respected, regardless of this field.
This field may only be set for services with type LoadBalancer and will
be cleared if the type is changed to any other type.</p>
</td>
</tr>
<tr>
<td>
<code>loadBalancerClass</code><br/>
<em>
string
</em>
</td>
<td>
<em>(Optional)</em>
<p>loadBalancerClass is the class of the load balancer implementation this Service belongs to.
If specified, the value of this field must be a label-style identifier, with an optional prefix,
e.g. &ldquo;internal-vip&rdquo; or &ldquo;example.com/internal-vip&rdquo;. Unprefixed names are reserved for end-users.
This field can only be set when the Service type is &lsquo;LoadBalancer&rsquo;. If not set, the default load
balancer implementation is used, today this is typically done through the cloud provider integration,
but should apply for any default implementation. If set, it is assumed that a load balancer
implementation is watching for Services with a matching class. Any default load balancer
implementation (e.g. cloud providers) should ignore Services that set this field.
This field can only be set when creating or updating a Service to type &lsquo;LoadBalancer&rsquo;.
Once set, it can not be changed. This field will be wiped when a service is updated to a non &lsquo;LoadBalancer&rsquo; type.</p>
</td>
</tr>
<tr>
<td>
<code>internalTrafficPolicy</code><br/>
<em>
<a href="https://kubernetes.io/docs/reference/generated/kubernetes-api/v1.25/#serviceinternaltrafficpolicy-v1-core">
Kubernetes core/v1.ServiceInternalTrafficPolicy
</a>
</em>
</td>
<td>
<em>(Optional)</em>
<p>InternalTrafficPolicy describes how nodes distribute service traffic they
receive on the ClusterIP. If set to &ldquo;Local&rdquo;, the proxy will assume that pods
only want to talk to endpoints of the service on the same node as the pod,
dropping the traffic if there are no local endpoints. The default value,
&ldquo;Cluster&rdquo;, uses the standard behavior of routing to all endpoints evenly
(possibly modified by topology and other features).</p>
</td>
</tr>
</table>
</td>
</tr>
<tr>
<td>
<code>roleSelector</code><br/>
<em>
string
</em>
</td>
<td>
<em>(Optional)</em>
<p>RoleSelector extends the ServiceSpec.Selector by allowing you to specify defined role as selector for the service.
if GeneratePodOrdinalService sets to true, RoleSelector will be ignored.</p>
</td>
</tr>
</tbody>
</table>
<h3 id="apps.kubeblocks.io/v1alpha1.ServiceDescriptorSpec">ServiceDescriptorSpec
</h3>
<p>
(<em>Appears on:</em><a href="#apps.kubeblocks.io/v1alpha1.ServiceDescriptor">ServiceDescriptor</a>)
</p>
<div>
<p>ServiceDescriptorSpec defines the desired state of ServiceDescriptor</p>
</div>
<table>
<thead>
<tr>
<th>Field</th>
<th>Description</th>
</tr>
</thead>
<tbody>
<tr>
<td>
<code>serviceKind</code><br/>
<em>
string
</em>
</td>
<td>
<p>service kind, indicating the type or nature of the service. It should be well-known application cluster type, e.g. &#123;mysql, redis, mongodb&#125;.
The serviceKind is case-insensitive and supports abbreviations for some well-known databases.
For example, both <code>zk</code> and <code>zookeeper</code> will be considered as a ZooKeeper cluster, and <code>pg</code>, <code>postgres</code>, <code>postgresql</code> will all be considered as a PostgreSQL cluster.</p>
</td>
</tr>
<tr>
<td>
<code>serviceVersion</code><br/>
<em>
string
</em>
</td>
<td>
<p>The version of the service reference.</p>
</td>
</tr>
<tr>
<td>
<code>endpoint</code><br/>
<em>
<a href="#apps.kubeblocks.io/v1alpha1.CredentialVar">
CredentialVar
</a>
</em>
</td>
<td>
<em>(Optional)</em>
<p>endpoint is the endpoint of the service connection credential.</p>
</td>
</tr>
<tr>
<td>
<code>auth</code><br/>
<em>
<a href="#apps.kubeblocks.io/v1alpha1.ConnectionCredentialAuth">
ConnectionCredentialAuth
</a>
</em>
</td>
<td>
<em>(Optional)</em>
<p>auth is the auth of the service connection credential.</p>
</td>
</tr>
<tr>
<td>
<code>port</code><br/>
<em>
<a href="#apps.kubeblocks.io/v1alpha1.CredentialVar">
CredentialVar
</a>
</em>
</td>
<td>
<em>(Optional)</em>
<p>port is the port of the service connection credential.</p>
</td>
</tr>
</tbody>
</table>
<h3 id="apps.kubeblocks.io/v1alpha1.ServiceDescriptorStatus">ServiceDescriptorStatus
</h3>
<p>
(<em>Appears on:</em><a href="#apps.kubeblocks.io/v1alpha1.ServiceDescriptor">ServiceDescriptor</a>)
</p>
<div>
<p>ServiceDescriptorStatus defines the observed state of ServiceDescriptor</p>
</div>
<table>
<thead>
<tr>
<th>Field</th>
<th>Description</th>
</tr>
</thead>
<tbody>
<tr>
<td>
<code>phase</code><br/>
<em>
<a href="#apps.kubeblocks.io/v1alpha1.Phase">
Phase
</a>
</em>
</td>
<td>
<em>(Optional)</em>
<p>phase - in list of [Available,Unavailable]</p>
</td>
</tr>
<tr>
<td>
<code>message</code><br/>
<em>
string
</em>
</td>
<td>
<em>(Optional)</em>
<p>A human-readable message indicating details about why the ServiceConnectionCredential is in this phase.</p>
</td>
</tr>
<tr>
<td>
<code>observedGeneration</code><br/>
<em>
int64
</em>
</td>
<td>
<em>(Optional)</em>
<p>generation number</p>
</td>
</tr>
</tbody>
</table>
<h3 id="apps.kubeblocks.io/v1alpha1.ServicePort">ServicePort
</h3>
<p>
(<em>Appears on:</em><a href="#apps.kubeblocks.io/v1alpha1.ServiceSpec">ServiceSpec</a>)
</p>
<div>
</div>
<table>
<thead>
<tr>
<th>Field</th>
<th>Description</th>
</tr>
</thead>
<tbody>
<tr>
<td>
<code>name</code><br/>
<em>
string
</em>
</td>
<td>
<p>The name of this port within the service. This must be a DNS_LABEL.
All ports within a ServiceSpec must have unique names. When considering
the endpoints for a Service, this must match the &lsquo;name&rsquo; field in the
EndpointPort.</p>
</td>
</tr>
<tr>
<td>
<code>protocol</code><br/>
<em>
<a href="https://kubernetes.io/docs/reference/generated/kubernetes-api/v1.25/#protocol-v1-core">
Kubernetes core/v1.Protocol
</a>
</em>
</td>
<td>
<em>(Optional)</em>
<p>The IP protocol for this port. Supports &ldquo;TCP&rdquo;, &ldquo;UDP&rdquo;, and &ldquo;SCTP&rdquo;.
Default is TCP.</p>
</td>
</tr>
<tr>
<td>
<code>appProtocol</code><br/>
<em>
string
</em>
</td>
<td>
<em>(Optional)</em>
<p>The application protocol for this port.
This field follows standard Kubernetes label syntax.
Un-prefixed names are reserved for IANA standard service names (as per
RFC-6335 and <a href="https://www.iana.org/assignments/service-names)">https://www.iana.org/assignments/service-names)</a>.
Non-standard protocols should use prefixed names such as
mycompany.com/my-custom-protocol.</p>
</td>
</tr>
<tr>
<td>
<code>port</code><br/>
<em>
int32
</em>
</td>
<td>
<p>The port that will be exposed by this service.</p>
</td>
</tr>
<tr>
<td>
<code>targetPort</code><br/>
<em>
<a href="https://pkg.go.dev/k8s.io/apimachinery/pkg/util/intstr#IntOrString">
Kubernetes api utils intstr.IntOrString
</a>
</em>
</td>
<td>
<em>(Optional)</em>
<p>Number or name of the port to access on the pods targeted by the service.</p>
<p>Number must be in the range 1 to 65535. Name must be an IANA_SVC_NAME.</p>
<ul>
<li>If this is a string, it will be looked up as a named port in the target Pod&rsquo;s container ports.</li>
<li>If this is not specified, the value of the <code>port</code> field is used (an identity map).</li>
</ul>
<p>This field is ignored for services with clusterIP=None, and should be
omitted or set equal to the <code>port</code> field.</p>
<p>More info: <a href="https://kubernetes.io/docs/concepts/services-networking/service/#defining-a-service">https://kubernetes.io/docs/concepts/services-networking/service/#defining-a-service</a></p>
</td>
</tr>
</tbody>
</table>
<h3 id="apps.kubeblocks.io/v1alpha1.ServiceRef">ServiceRef
</h3>
<p>
(<em>Appears on:</em><a href="#apps.kubeblocks.io/v1alpha1.ClusterComponentSpec">ClusterComponentSpec</a>, <a href="#apps.kubeblocks.io/v1alpha1.ComponentSpec">ComponentSpec</a>)
</p>
<div>
</div>
<table>
<thead>
<tr>
<th>Field</th>
<th>Description</th>
</tr>
</thead>
<tbody>
<tr>
<td>
<code>name</code><br/>
<em>
string
</em>
</td>
<td>
<p>name of the service reference declaration. references the serviceRefDeclaration name defined in clusterDefinition.componentDefs[<em>].serviceRefDeclarations[</em>].name</p>
</td>
</tr>
<tr>
<td>
<code>namespace</code><br/>
<em>
string
</em>
</td>
<td>
<em>(Optional)</em>
<p>namespace defines the namespace of the referenced Cluster or the namespace of the referenced ServiceDescriptor object.
If not set, the referenced Cluster and ServiceDescriptor will be searched in the namespace of the current cluster by default.</p>
</td>
</tr>
<tr>
<td>
<code>cluster</code><br/>
<em>
string
</em>
</td>
<td>
<em>(Optional)</em>
<p>When referencing a service provided by other KubeBlocks cluster, you need to provide the name of the Cluster being referenced.</p>
<p>By default, when other KubeBlocks Cluster are referenced, the ClusterDefinition.spec.connectionCredential secret corresponding to the referenced Cluster will be used to bind to the current component.
Currently, if a KubeBlocks cluster is to be referenced, the connection credential secret should include and correspond to the following fields: endpoint, port, username, and password.</p>
<p>Under this referencing approach, the ServiceKind and ServiceVersion of service reference declaration defined in the ClusterDefinition will not be validated.
If both Cluster and ServiceDescriptor are specified, the Cluster takes precedence.</p>
</td>
</tr>
<tr>
<td>
<code>serviceDescriptor</code><br/>
<em>
string
</em>
</td>
<td>
<em>(Optional)</em>
<p>serviceDescriptor defines the service descriptor of the service provided by external sources.</p>
<p>When referencing a service provided by external sources, you need to provide the ServiceDescriptor object name to establish the service binding.
And serviceDescriptor is the name of the ServiceDescriptor object, furthermore, the <code>ServiceDescriptor.spec.serviceKind</code> and <code>ServiceDescriptor.spec.serviceVersion</code>
should match <code>clusterDefinition.componentDefs[*].serviceRefDeclarations[*].serviceRefDeclarationSpecs[*].serviceKind</code>
and the regular expression defines in <code>clusterDefinition.componentDefs[*].serviceRefDeclarations[*].serviceRefDeclarationSpecs[*].serviceVersion</code>.</p>
<p>If both Cluster and ServiceDescriptor are specified, the Cluster takes precedence.</p>
</td>
</tr>
</tbody>
</table>
<h3 id="apps.kubeblocks.io/v1alpha1.ServiceRefDeclaration">ServiceRefDeclaration
</h3>
<p>
(<em>Appears on:</em><a href="#apps.kubeblocks.io/v1alpha1.ClusterComponentDefinition">ClusterComponentDefinition</a>, <a href="#apps.kubeblocks.io/v1alpha1.ComponentDefinitionSpec">ComponentDefinitionSpec</a>)
</p>
<div>
</div>
<table>
<thead>
<tr>
<th>Field</th>
<th>Description</th>
</tr>
</thead>
<tbody>
<tr>
<td>
<code>name</code><br/>
<em>
string
</em>
</td>
<td>
<p>The name of the service reference declaration.
The service reference can come from an external service that is not part of KubeBlocks, or services provided by other KubeBlocks Cluster objects.
The specific type of service reference depends on the binding declaration when creates a Cluster.</p>
</td>
</tr>
<tr>
<td>
<code>serviceRefDeclarationSpecs</code><br/>
<em>
<a href="#apps.kubeblocks.io/v1alpha1.ServiceRefDeclarationSpec">
[]ServiceRefDeclarationSpec
</a>
</em>
</td>
<td>
<p>serviceRefDeclarationSpecs is a collection of service descriptions for a service reference declaration.</p>
<p>Each ServiceRefDeclarationSpec defines a service Kind and Version. When multiple ServiceRefDeclarationSpecs are defined,
it indicates that the ServiceRefDeclaration can be any one of the specified ServiceRefDeclarationSpecs.</p>
<p>For example, when the ServiceRefDeclaration is declared to require an OLTP database, which can be either MySQL or PostgreSQL,
you can define a ServiceRefDeclarationSpec for MySQL and another ServiceRefDeclarationSpec for PostgreSQL,
when referencing the service within the cluster, as long as the serviceKind and serviceVersion match either MySQL or PostgreSQL, it can be used.</p>
</td>
</tr>
</tbody>
</table>
<h3 id="apps.kubeblocks.io/v1alpha1.ServiceRefDeclarationSpec">ServiceRefDeclarationSpec
</h3>
<p>
(<em>Appears on:</em><a href="#apps.kubeblocks.io/v1alpha1.ServiceRefDeclaration">ServiceRefDeclaration</a>)
</p>
<div>
</div>
<table>
<thead>
<tr>
<th>Field</th>
<th>Description</th>
</tr>
</thead>
<tbody>
<tr>
<td>
<code>serviceKind</code><br/>
<em>
string
</em>
</td>
<td>
<p>service kind, indicating the type or nature of the service. It should be well-known application cluster type, e.g. &#123;mysql, redis, mongodb&#125;.
The serviceKind is case-insensitive and supports abbreviations for some well-known databases.
For example, both <code>zk</code> and <code>zookeeper</code> will be considered as a ZooKeeper cluster, and <code>pg</code>, <code>postgres</code>, <code>postgresql</code> will all be considered as a PostgreSQL cluster.</p>
</td>
</tr>
<tr>
<td>
<code>serviceVersion</code><br/>
<em>
string
</em>
</td>
<td>
<p>The service version of the service reference. It is a regular expression that matches a version number pattern.
For example, <code>^8.0.8$</code>, <code>8.0.\d&#123;1,2&#125;$</code>, <code>^[v\-]*?(\d&#123;1,2&#125;\.)&#123;0,3&#125;\d&#123;1,2&#125;$</code></p>
</td>
</tr>
</tbody>
</table>
<h3 id="apps.kubeblocks.io/v1alpha1.ServiceRefVarSelector">ServiceRefVarSelector
</h3>
<p>
(<em>Appears on:</em><a href="#apps.kubeblocks.io/v1alpha1.VarSource">VarSource</a>)
</p>
<div>
<p>ServiceRefVarSelector selects a var from a ServiceRefDeclaration.</p>
</div>
<table>
<thead>
<tr>
<th>Field</th>
<th>Description</th>
</tr>
</thead>
<tbody>
<tr>
<td>
<code>ClusterObjectReference</code><br/>
<em>
<a href="#apps.kubeblocks.io/v1alpha1.ClusterObjectReference">
ClusterObjectReference
</a>
</em>
</td>
<td>
<p>
(Members of <code>ClusterObjectReference</code> are embedded into this type.)
</p>
<p>The ServiceRefDeclaration to select from.</p>
</td>
</tr>
<tr>
<td>
<code>ServiceRefVars</code><br/>
<em>
<a href="#apps.kubeblocks.io/v1alpha1.ServiceRefVars">
ServiceRefVars
</a>
</em>
</td>
<td>
<p>
(Members of <code>ServiceRefVars</code> are embedded into this type.)
</p>
</td>
</tr>
</tbody>
</table>
<h3 id="apps.kubeblocks.io/v1alpha1.ServiceRefVars">ServiceRefVars
</h3>
<p>
(<em>Appears on:</em><a href="#apps.kubeblocks.io/v1alpha1.ServiceRefVarSelector">ServiceRefVarSelector</a>)
</p>
<div>
<p>ServiceRefVars defines the vars can be referenced from a ServiceRef.</p>
</div>
<table>
<thead>
<tr>
<th>Field</th>
<th>Description</th>
</tr>
</thead>
<tbody>
<tr>
<td>
<code>endpoint</code><br/>
<em>
<a href="#apps.kubeblocks.io/v1alpha1.VarOption">
VarOption
</a>
</em>
</td>
<td>
<em>(Optional)</em>
</td>
</tr>
<tr>
<td>
<code>port</code><br/>
<em>
<a href="#apps.kubeblocks.io/v1alpha1.VarOption">
VarOption
</a>
</em>
</td>
<td>
<em>(Optional)</em>
</td>
</tr>
<tr>
<td>
<code>CredentialVars</code><br/>
<em>
<a href="#apps.kubeblocks.io/v1alpha1.CredentialVars">
CredentialVars
</a>
</em>
</td>
<td>
<p>
(Members of <code>CredentialVars</code> are embedded into this type.)
</p>
</td>
</tr>
</tbody>
</table>
<h3 id="apps.kubeblocks.io/v1alpha1.ServiceSpec">ServiceSpec
</h3>
<p>
(<em>Appears on:</em><a href="#apps.kubeblocks.io/v1alpha1.ClusterComponentDefinition">ClusterComponentDefinition</a>)
</p>
<div>
</div>
<table>
<thead>
<tr>
<th>Field</th>
<th>Description</th>
</tr>
</thead>
<tbody>
<tr>
<td>
<code>ports</code><br/>
<em>
<a href="#apps.kubeblocks.io/v1alpha1.ServicePort">
[]ServicePort
</a>
</em>
</td>
<td>
<em>(Optional)</em>
<p>The list of ports that are exposed by this service.
More info: <a href="https://kubernetes.io/docs/concepts/services-networking/service/#virtual-ips-and-service-proxies">https://kubernetes.io/docs/concepts/services-networking/service/#virtual-ips-and-service-proxies</a></p>
</td>
</tr>
</tbody>
</table>
<h3 id="apps.kubeblocks.io/v1alpha1.ServiceVarSelector">ServiceVarSelector
</h3>
<p>
(<em>Appears on:</em><a href="#apps.kubeblocks.io/v1alpha1.VarSource">VarSource</a>)
</p>
<div>
<p>ServiceVarSelector selects a var from a Service.</p>
</div>
<table>
<thead>
<tr>
<th>Field</th>
<th>Description</th>
</tr>
</thead>
<tbody>
<tr>
<td>
<code>ClusterObjectReference</code><br/>
<em>
<a href="#apps.kubeblocks.io/v1alpha1.ClusterObjectReference">
ClusterObjectReference
</a>
</em>
</td>
<td>
<p>
(Members of <code>ClusterObjectReference</code> are embedded into this type.)
</p>
<p>The Service to select from.
It can be referenced from the default headless service by setting the name to &ldquo;headless&rdquo;.</p>
</td>
</tr>
<tr>
<td>
<code>ServiceVars</code><br/>
<em>
<a href="#apps.kubeblocks.io/v1alpha1.ServiceVars">
ServiceVars
</a>
</em>
</td>
<td>
<p>
(Members of <code>ServiceVars</code> are embedded into this type.)
</p>
</td>
</tr>
<tr>
<td>
<code>generatePodOrdinalServiceVar</code><br/>
<em>
bool
</em>
</td>
<td>
<em>(Optional)</em>
<p>GeneratePodOrdinalServiceVar indicates whether to create a corresponding ServiceVars reference variable for each Pod.
If set to true, a set of ServiceVars that can be referenced will be automatically generated for each Pod Ordinal.
They can be referred to by adding the PodOrdinal to the defined name template with named pattern <code>$(Vars[x].Name)_$(PodOrdinal)</code>.
For example, a ServiceVarRef might be defined as follows:</p>
<pre><code class="language-yaml">
name: MY_SERVICE_PORT
valueFrom:
serviceVarRef:
compDef: my-component-definition
name: my-service
optional: true
generatePodOrdinalServiceVar: true
port:
name: redis-sentinel
</code></pre>
<p>Assuming that the Component has 3 replicas, then you can reference the port of existing services named my-service-0, my-service-1,
and my-service-2 with $MY_SERVICE_PORT_0, $MY_SERVICE_PORT_1, and $MY_SERVICE_PORT_2, respectively.
It should be used in conjunction with Service.GeneratePodOrdinalService.</p>
</td>
</tr>
</tbody>
</table>
<h3 id="apps.kubeblocks.io/v1alpha1.ServiceVars">ServiceVars
</h3>
<p>
(<em>Appears on:</em><a href="#apps.kubeblocks.io/v1alpha1.ServiceVarSelector">ServiceVarSelector</a>)
</p>
<div>
<p>ServiceVars defines the vars can be referenced from a Service.</p>
</div>
<table>
<thead>
<tr>
<th>Field</th>
<th>Description</th>
</tr>
</thead>
<tbody>
<tr>
<td>
<code>host</code><br/>
<em>
<a href="#apps.kubeblocks.io/v1alpha1.VarOption">
VarOption
</a>
</em>
</td>
<td>
<em>(Optional)</em>
</td>
</tr>
<tr>
<td>
<code>port</code><br/>
<em>
<a href="#apps.kubeblocks.io/v1alpha1.NamedVar">
NamedVar
</a>
</em>
</td>
<td>
<em>(Optional)</em>
</td>
</tr>
<tr>
<td>
<code>nodePort</code><br/>
<em>
<a href="#apps.kubeblocks.io/v1alpha1.NamedVar">
NamedVar
</a>
</em>
</td>
<td>
<em>(Optional)</em>
</td>
</tr>
</tbody>
</table>
<h3 id="apps.kubeblocks.io/v1alpha1.ShardingSpec">ShardingSpec
</h3>
<p>
(<em>Appears on:</em><a href="#apps.kubeblocks.io/v1alpha1.ClusterSpec">ClusterSpec</a>)
</p>
<div>
<p>ShardingSpec defines the sharding spec.</p>
</div>
<table>
<thead>
<tr>
<th>Field</th>
<th>Description</th>
</tr>
</thead>
<tbody>
<tr>
<td>
<code>name</code><br/>
<em>
string
</em>
</td>
<td>
<p>name defines sharding name, this name is also part of Service DNS name, so this name will comply with IANA Service Naming rule.
The name is also used to generate the name of the underlying components with the naming pattern <code>$(ShardingSpec.Name)-$(ShardID)</code>.
At the same time, the name of component template defined in ShardingSpec.Template.Name will be ignored.</p>
</td>
</tr>
<tr>
<td>
<code>template</code><br/>
<em>
<a href="#apps.kubeblocks.io/v1alpha1.ClusterComponentSpec">
ClusterComponentSpec
</a>
</em>
</td>
<td>
<p>template defines the component template.
A ShardingSpec generates a set of components (also called shards) based on the component template, and this group of components or shards have the same specifications and definitions.</p>
</td>
</tr>
<tr>
<td>
<code>shards</code><br/>
<em>
int32
</em>
</td>
<td>
<p>shards indicates the number of component, and these components have the same specifications and definitions.</p>
<p>It should be noted that the number of replicas for each component should be defined by template.replicas.
Moreover, the logical relationship between these components should be maintained by the components themselves,
KubeBlocks only provides the following capabilities for managing the lifecycle of sharding:</p>
<ol>
<li>When the number of shards increases, the postProvision Action defined in the ComponentDefinition will be executed if the conditions are met.</li>
<li>When the number of shards decreases, the preTerminate Action defined in the ComponentDefinition will be executed if the conditions are met.
Additionally, the resources and data associated with the corresponding Component will be deleted as well.</li>
</ol>
</td>
</tr>
</tbody>
</table>
<h3 id="apps.kubeblocks.io/v1alpha1.ShellTrigger">ShellTrigger
</h3>
<p>
(<em>Appears on:</em><a href="#apps.kubeblocks.io/v1alpha1.ReloadOptions">ReloadOptions</a>)
</p>
<div>
</div>
<table>
<thead>
<tr>
<th>Field</th>
<th>Description</th>
</tr>
</thead>
<tbody>
<tr>
<td>
<code>command</code><br/>
<em>
[]string
</em>
</td>
<td>
<p>command used to execute for reload.</p>
</td>
</tr>
<tr>
<td>
<code>sync</code><br/>
<em>
bool
</em>
</td>
<td>
<em>(Optional)</em>
<p>Specify synchronize updates parameters to the config manager.</p>
</td>
</tr>
</tbody>
</table>
<h3 id="apps.kubeblocks.io/v1alpha1.SignalType">SignalType
(<code>string</code> alias)</h3>
<p>
(<em>Appears on:</em><a href="#apps.kubeblocks.io/v1alpha1.UnixSignalTrigger">UnixSignalTrigger</a>)
</p>
<div>
<p>SignalType defines which signals are valid.</p>
</div>
<table>
<thead>
<tr>
<th>Value</th>
<th>Description</th>
</tr>
</thead>
<tbody><tr><td><p>&#34;SIGABRT&#34;</p></td>
<td></td>
</tr><tr><td><p>&#34;SIGALRM&#34;</p></td>
<td></td>
</tr><tr><td><p>&#34;SIGBUS&#34;</p></td>
<td></td>
</tr><tr><td><p>&#34;SIGCHLD&#34;</p></td>
<td></td>
</tr><tr><td><p>&#34;SIGCONT&#34;</p></td>
<td></td>
</tr><tr><td><p>&#34;SIGFPE&#34;</p></td>
<td></td>
</tr><tr><td><p>&#34;SIGHUP&#34;</p></td>
<td></td>
</tr><tr><td><p>&#34;SIGILL&#34;</p></td>
<td></td>
</tr><tr><td><p>&#34;SIGINT&#34;</p></td>
<td></td>
</tr><tr><td><p>&#34;SIGIO&#34;</p></td>
<td></td>
</tr><tr><td><p>&#34;SIGKILL&#34;</p></td>
<td></td>
</tr><tr><td><p>&#34;SIGPIPE&#34;</p></td>
<td></td>
</tr><tr><td><p>&#34;SIGPROF&#34;</p></td>
<td></td>
</tr><tr><td><p>&#34;SIGPWR&#34;</p></td>
<td></td>
</tr><tr><td><p>&#34;SIGQUIT&#34;</p></td>
<td></td>
</tr><tr><td><p>&#34;SIGSEGV&#34;</p></td>
<td></td>
</tr><tr><td><p>&#34;SIGSTKFLT&#34;</p></td>
<td></td>
</tr><tr><td><p>&#34;SIGSTOP&#34;</p></td>
<td></td>
</tr><tr><td><p>&#34;SIGSYS&#34;</p></td>
<td></td>
</tr><tr><td><p>&#34;SIGTERM&#34;</p></td>
<td></td>
</tr><tr><td><p>&#34;SIGTRAP&#34;</p></td>
<td></td>
</tr><tr><td><p>&#34;SIGTSTP&#34;</p></td>
<td></td>
</tr><tr><td><p>&#34;SIGTTIN&#34;</p></td>
<td></td>
</tr><tr><td><p>&#34;SIGTTOU&#34;</p></td>
<td></td>
</tr><tr><td><p>&#34;SIGURG&#34;</p></td>
<td></td>
</tr><tr><td><p>&#34;SIGUSR1&#34;</p></td>
<td></td>
</tr><tr><td><p>&#34;SIGUSR2&#34;</p></td>
<td></td>
</tr><tr><td><p>&#34;SIGVTALRM&#34;</p></td>
<td></td>
</tr><tr><td><p>&#34;SIGWINCH&#34;</p></td>
<td></td>
</tr><tr><td><p>&#34;SIGXCPU&#34;</p></td>
<td></td>
</tr><tr><td><p>&#34;SIGXFSZ&#34;</p></td>
<td></td>
</tr></tbody>
</table>
<h3 id="apps.kubeblocks.io/v1alpha1.StatefulSetSpec">StatefulSetSpec
</h3>
<p>
(<em>Appears on:</em><a href="#apps.kubeblocks.io/v1alpha1.ClusterComponentDefinition">ClusterComponentDefinition</a>, <a href="#apps.kubeblocks.io/v1alpha1.ConsensusSetSpec">ConsensusSetSpec</a>, <a href="#apps.kubeblocks.io/v1alpha1.ReplicationSetSpec">ReplicationSetSpec</a>)
</p>
<div>
</div>
<table>
<thead>
<tr>
<th>Field</th>
<th>Description</th>
</tr>
</thead>
<tbody>
<tr>
<td>
<code>updateStrategy</code><br/>
<em>
<a href="#apps.kubeblocks.io/v1alpha1.UpdateStrategy">
UpdateStrategy
</a>
</em>
</td>
<td>
<em>(Optional)</em>
<p>updateStrategy, Pods update strategy.
In case of workloadType=Consensus the update strategy will be following:</p>
<ul>
<li>serial: update Members one by one that guarantee minimum component unavailable time.
<code>Learner -&gt; Follower(with AccessMode=none) -&gt; Follower(with AccessMode=readonly) -&gt; Follower(with AccessMode=readWrite) -&gt; Leader</code></li>
<li>bestEffortParallel: update Members in parallel that guarantee minimum component un-writable time.
<code>Learner, Follower(minority) in parallel -&gt; Follower(majority) -&gt; Leader</code>, keep majority online all the time.</li>
<li>parallel: force parallel</li>
</ul>
</td>
</tr>
<tr>
<td>
<code>llPodManagementPolicy</code><br/>
<em>
<a href="https://kubernetes.io/docs/reference/generated/kubernetes-api/v1.25/#podmanagementpolicytype-v1-apps">
Kubernetes apps/v1.PodManagementPolicyType
</a>
</em>
</td>
<td>
<em>(Optional)</em>
<p>llPodManagementPolicy is the low-level controls how pods are created during initial scale up,
when replacing pods on nodes, or when scaling down.</p>
<ul>
<li><code>OrderedReady</code> policy specify where pods are created in increasing order (pod-0, then
pod-1, etc) and the controller will wait until each pod is ready before
continuing. When scaling down, the pods are removed in the opposite order.</li>
<li><code>Parallel</code> policy specify create pods in parallel
to match the desired scale without waiting, and on scale down will delete
all pods at once.</li>
</ul>
</td>
</tr>
<tr>
<td>
<code>llUpdateStrategy</code><br/>
<em>
<a href="https://kubernetes.io/docs/reference/generated/kubernetes-api/v1.25/#statefulsetupdatestrategy-v1-apps">
Kubernetes apps/v1.StatefulSetUpdateStrategy
</a>
</em>
</td>
<td>
<em>(Optional)</em>
<p>llUpdateStrategy indicates the low-level StatefulSetUpdateStrategy that will be
employed to update Pods in the StatefulSet when a revision is made to
Template. Will ignore <code>updateStrategy</code> attribute if provided.</p>
</td>
</tr>
</tbody>
</table>
<h3 id="apps.kubeblocks.io/v1alpha1.StatefulSetWorkload">StatefulSetWorkload
</h3>
<div>
<p>StatefulSetWorkload interface</p>
</div>
<h3 id="apps.kubeblocks.io/v1alpha1.StatelessSetSpec">StatelessSetSpec
</h3>
<p>
(<em>Appears on:</em><a href="#apps.kubeblocks.io/v1alpha1.ClusterComponentDefinition">ClusterComponentDefinition</a>)
</p>
<div>
</div>
<table>
<thead>
<tr>
<th>Field</th>
<th>Description</th>
</tr>
</thead>
<tbody>
<tr>
<td>
<code>updateStrategy</code><br/>
<em>
<a href="https://kubernetes.io/docs/reference/generated/kubernetes-api/v1.25/#deploymentstrategy-v1-apps">
Kubernetes apps/v1.DeploymentStrategy
</a>
</em>
</td>
<td>
<em>(Optional)</em>
<p>updateStrategy defines the underlying deployment strategy to use to replace existing pods with new ones.</p>
</td>
</tr>
</tbody>
</table>
<h3 id="apps.kubeblocks.io/v1alpha1.StorageConstraint">StorageConstraint
</h3>
<p>
(<em>Appears on:</em><a href="#apps.kubeblocks.io/v1alpha1.ResourceConstraintRule">ResourceConstraintRule</a>)
</p>
<div>
</div>
<table>
<thead>
<tr>
<th>Field</th>
<th>Description</th>
</tr>
</thead>
<tbody>
<tr>
<td>
<code>min</code><br/>
<em>
<a href="https://kubernetes.io/docs/reference/generated/kubernetes-api/v1.25/#quantity-resource-core">
Kubernetes resource.Quantity
</a>
</em>
</td>
<td>
<em>(Optional)</em>
<p>The minimum size of storage.</p>
</td>
</tr>
<tr>
<td>
<code>max</code><br/>
<em>
<a href="https://kubernetes.io/docs/reference/generated/kubernetes-api/v1.25/#quantity-resource-core">
Kubernetes resource.Quantity
</a>
</em>
</td>
<td>
<em>(Optional)</em>
<p>The maximum size of storage.</p>
</td>
</tr>
</tbody>
</table>
<h3 id="apps.kubeblocks.io/v1alpha1.SwitchPolicyType">SwitchPolicyType
(<code>string</code> alias)</h3>
<p>
(<em>Appears on:</em><a href="#apps.kubeblocks.io/v1alpha1.ClusterSwitchPolicy">ClusterSwitchPolicy</a>)
</p>
<div>
<p>SwitchPolicyType defines switchPolicy type.
Currently, only Noop is supported. MaximumAvailability and MaximumDataProtection will be supported in the future.</p>
</div>
<table>
<thead>
<tr>
<th>Value</th>
<th>Description</th>
</tr>
</thead>
<tbody><tr><td><p>&#34;MaximumAvailability&#34;</p></td>
<td></td>
</tr><tr><td><p>&#34;MaximumDataProtection&#34;</p></td>
<td></td>
</tr><tr><td><p>&#34;Noop&#34;</p></td>
<td></td>
</tr></tbody>
</table>
<h3 id="apps.kubeblocks.io/v1alpha1.Switchover">Switchover
</h3>
<p>
(<em>Appears on:</em><a href="#apps.kubeblocks.io/v1alpha1.OpsRequestSpec">OpsRequestSpec</a>)
</p>
<div>
</div>
<table>
<thead>
<tr>
<th>Field</th>
<th>Description</th>
</tr>
</thead>
<tbody>
<tr>
<td>
<code>ComponentOps</code><br/>
<em>
<a href="#apps.kubeblocks.io/v1alpha1.ComponentOps">
ComponentOps
</a>
</em>
</td>
<td>
<p>
(Members of <code>ComponentOps</code> are embedded into this type.)
</p>
</td>
</tr>
<tr>
<td>
<code>instanceName</code><br/>
<em>
string
</em>
</td>
<td>
<p>instanceName is used to specify the candidate primary or leader instanceName for switchover.</p>
<p>If instanceName is set to &ldquo;*&rdquo;, it means that no specific primary or leader is specified for the switchover,
and the switchoverAction defined in <code>clusterDefinition.componentDefs[x].switchoverSpec.withoutCandidate</code> will be executed.</p>
<p>It is required that <code>clusterDefinition.componentDefs[x].switchoverSpec.withoutCandidate</code> is not empty.</p>
<p>If instanceName is set to a valid instanceName other than &ldquo;*&rdquo;, it means that a specific candidate primary or leader is specified for the switchover.
the value of instanceName can be obtained using <code>kbcli cluster list-instances</code>, any other value is invalid.
In this case, the <code>switchoverAction</code> defined in clusterDefinition.componentDefs[x].switchoverSpec.withCandidate will be executed,
and it is required that clusterDefinition.componentDefs[x].switchoverSpec.withCandidate is not empty.</p>
</td>
</tr>
</tbody>
</table>
<h3 id="apps.kubeblocks.io/v1alpha1.SwitchoverAction">SwitchoverAction
</h3>
<p>
(<em>Appears on:</em><a href="#apps.kubeblocks.io/v1alpha1.SwitchoverSpec">SwitchoverSpec</a>)
</p>
<div>
</div>
<table>
<thead>
<tr>
<th>Field</th>
<th>Description</th>
</tr>
</thead>
<tbody>
<tr>
<td>
<code>cmdExecutorConfig</code><br/>
<em>
<a href="#apps.kubeblocks.io/v1alpha1.CmdExecutorConfig">
CmdExecutorConfig
</a>
</em>
</td>
<td>
<p>cmdExecutorConfig is the executor configuration of the switchover command.</p>
</td>
</tr>
<tr>
<td>
<code>scriptSpecSelectors</code><br/>
<em>
<a href="#apps.kubeblocks.io/v1alpha1.ScriptSpecSelector">
[]ScriptSpecSelector
</a>
</em>
</td>
<td>
<em>(Optional)</em>
<p>scriptSpecSelectors defines the selector of the scriptSpecs that need to be referenced.
Once ScriptSpecSelectors is defined, the scripts defined in scriptSpecs can be referenced in the SwitchoverAction.CmdExecutorConfig.</p>
</td>
</tr>
</tbody>
</table>
<h3 id="apps.kubeblocks.io/v1alpha1.SwitchoverShortSpec">SwitchoverShortSpec
</h3>
<p>
(<em>Appears on:</em><a href="#apps.kubeblocks.io/v1alpha1.ClusterComponentVersion">ClusterComponentVersion</a>)
</p>
<div>
<p>SwitchoverShortSpec is a short version of SwitchoverSpec, with only CommandExecutorEnvItem field.</p>
</div>
<table>
<thead>
<tr>
<th>Field</th>
<th>Description</th>
</tr>
</thead>
<tbody>
<tr>
<td>
<code>cmdExecutorConfig</code><br/>
<em>
<a href="#apps.kubeblocks.io/v1alpha1.CommandExecutorEnvItem">
CommandExecutorEnvItem
</a>
</em>
</td>
<td>
<p>CmdExecutorConfig is the command executor config.</p>
</td>
</tr>
</tbody>
</table>
<h3 id="apps.kubeblocks.io/v1alpha1.SwitchoverSpec">SwitchoverSpec
</h3>
<p>
(<em>Appears on:</em><a href="#apps.kubeblocks.io/v1alpha1.ClusterComponentDefinition">ClusterComponentDefinition</a>)
</p>
<div>
</div>
<table>
<thead>
<tr>
<th>Field</th>
<th>Description</th>
</tr>
</thead>
<tbody>
<tr>
<td>
<code>withCandidate</code><br/>
<em>
<a href="#apps.kubeblocks.io/v1alpha1.SwitchoverAction">
SwitchoverAction
</a>
</em>
</td>
<td>
<em>(Optional)</em>
<p>withCandidate corresponds to the switchover of the specified candidate primary or leader instance.</p>
</td>
</tr>
<tr>
<td>
<code>withoutCandidate</code><br/>
<em>
<a href="#apps.kubeblocks.io/v1alpha1.SwitchoverAction">
SwitchoverAction
</a>
</em>
</td>
<td>
<em>(Optional)</em>
<p>withoutCandidate corresponds to a switchover that does not specify a candidate primary or leader instance.</p>
</td>
</tr>
</tbody>
</table>
<h3 id="apps.kubeblocks.io/v1alpha1.SystemAccount">SystemAccount
</h3>
<p>
(<em>Appears on:</em><a href="#apps.kubeblocks.io/v1alpha1.ComponentDefinitionSpec">ComponentDefinitionSpec</a>)
</p>
<div>
</div>
<table>
<thead>
<tr>
<th>Field</th>
<th>Description</th>
</tr>
</thead>
<tbody>
<tr>
<td>
<code>name</code><br/>
<em>
string
</em>
</td>
<td>
<p>The name of the account.
Others can refer to this account by the name.
Cannot be updated.</p>
</td>
</tr>
<tr>
<td>
<code>initAccount</code><br/>
<em>
bool
</em>
</td>
<td>
<em>(Optional)</em>
<p>InitAccount indicates whether this is the unique system initialization account (e.g., MySQL root).
Only one system init account is allowed.
Cannot be updated.</p>
</td>
</tr>
<tr>
<td>
<code>statement</code><br/>
<em>
string
</em>
</td>
<td>
<em>(Optional)</em>
<p>Statement specifies the statement used to create the account with required privileges.
Cannot be updated.</p>
</td>
</tr>
<tr>
<td>
<code>passwordGenerationPolicy</code><br/>
<em>
<a href="#apps.kubeblocks.io/v1alpha1.PasswordConfig">
PasswordConfig
</a>
</em>
</td>
<td>
<em>(Optional)</em>
<p>PasswordGenerationPolicy defines the policy for generating the account&rsquo;s password.
Cannot be updated.</p>
</td>
</tr>
<tr>
<td>
<code>secretRef</code><br/>
<em>
<a href="#apps.kubeblocks.io/v1alpha1.ProvisionSecretRef">
ProvisionSecretRef
</a>
</em>
</td>
<td>
<em>(Optional)</em>
<p>SecretRef specifies the secret from which data will be copied to create the new account.
Cannot be updated.</p>
</td>
</tr>
</tbody>
</table>
<h3 id="apps.kubeblocks.io/v1alpha1.SystemAccountConfig">SystemAccountConfig
</h3>
<p>
(<em>Appears on:</em><a href="#apps.kubeblocks.io/v1alpha1.SystemAccountSpec">SystemAccountSpec</a>)
</p>
<div>
<p>SystemAccountConfig specifies how to create and delete system accounts.</p>
</div>
<table>
<thead>
<tr>
<th>Field</th>
<th>Description</th>
</tr>
</thead>
<tbody>
<tr>
<td>
<code>name</code><br/>
<em>
<a href="#apps.kubeblocks.io/v1alpha1.AccountName">
AccountName
</a>
</em>
</td>
<td>
<p>name is the name of a system account.</p>
</td>
</tr>
<tr>
<td>
<code>provisionPolicy</code><br/>
<em>
<a href="#apps.kubeblocks.io/v1alpha1.ProvisionPolicy">
ProvisionPolicy
</a>
</em>
</td>
<td>
<p>provisionPolicy defines how to create account.</p>
</td>
</tr>
</tbody>
</table>
<h3 id="apps.kubeblocks.io/v1alpha1.SystemAccountShortSpec">SystemAccountShortSpec
</h3>
<p>
(<em>Appears on:</em><a href="#apps.kubeblocks.io/v1alpha1.ClusterComponentVersion">ClusterComponentVersion</a>)
</p>
<div>
<p>SystemAccountShortSpec is a short version of SystemAccountSpec, with only CmdExecutorConfig field.</p>
</div>
<table>
<thead>
<tr>
<th>Field</th>
<th>Description</th>
</tr>
</thead>
<tbody>
<tr>
<td>
<code>cmdExecutorConfig</code><br/>
<em>
<a href="#apps.kubeblocks.io/v1alpha1.CommandExecutorEnvItem">
CommandExecutorEnvItem
</a>
</em>
</td>
<td>
<p>cmdExecutorConfig configs how to get client SDK and perform statements.</p>
</td>
</tr>
</tbody>
</table>
<h3 id="apps.kubeblocks.io/v1alpha1.SystemAccountSpec">SystemAccountSpec
</h3>
<p>
(<em>Appears on:</em><a href="#apps.kubeblocks.io/v1alpha1.ClusterComponentDefinition">ClusterComponentDefinition</a>)
</p>
<div>
<p>SystemAccountSpec specifies information to create system accounts.</p>
</div>
<table>
<thead>
<tr>
<th>Field</th>
<th>Description</th>
</tr>
</thead>
<tbody>
<tr>
<td>
<code>cmdExecutorConfig</code><br/>
<em>
<a href="#apps.kubeblocks.io/v1alpha1.CmdExecutorConfig">
CmdExecutorConfig
</a>
</em>
</td>
<td>
<p>cmdExecutorConfig configs how to get client SDK and perform statements.</p>
</td>
</tr>
<tr>
<td>
<code>passwordConfig</code><br/>
<em>
<a href="#apps.kubeblocks.io/v1alpha1.PasswordConfig">
PasswordConfig
</a>
</em>
</td>
<td>
<p>passwordConfig defines the pattern to generate password.</p>
</td>
</tr>
<tr>
<td>
<code>accounts</code><br/>
<em>
<a href="#apps.kubeblocks.io/v1alpha1.SystemAccountConfig">
[]SystemAccountConfig
</a>
</em>
</td>
<td>
<p>accounts defines system account config settings.</p>
</td>
</tr>
</tbody>
</table>
<h3 id="apps.kubeblocks.io/v1alpha1.TLSConfig">TLSConfig
</h3>
<p>
(<em>Appears on:</em><a href="#apps.kubeblocks.io/v1alpha1.ComponentSpec">ComponentSpec</a>)
</p>
<div>
</div>
<table>
<thead>
<tr>
<th>Field</th>
<th>Description</th>
</tr>
</thead>
<tbody>
<tr>
<td>
<code>enable</code><br/>
<em>
bool
</em>
</td>
<td>
<em>(Optional)</em>
</td>
</tr>
<tr>
<td>
<code>issuer</code><br/>
<em>
<a href="#apps.kubeblocks.io/v1alpha1.Issuer">
Issuer
</a>
</em>
</td>
<td>
<em>(Optional)</em>
</td>
</tr>
</tbody>
</table>
<h3 id="apps.kubeblocks.io/v1alpha1.TLSSecretRef">TLSSecretRef
</h3>
<p>
(<em>Appears on:</em><a href="#apps.kubeblocks.io/v1alpha1.Issuer">Issuer</a>)
</p>
<div>
<p>TLSSecretRef defines Secret contains Tls certs</p>
</div>
<table>
<thead>
<tr>
<th>Field</th>
<th>Description</th>
</tr>
</thead>
<tbody>
<tr>
<td>
<code>name</code><br/>
<em>
string
</em>
</td>
<td>
<p>Name of the Secret</p>
</td>
</tr>
<tr>
<td>
<code>ca</code><br/>
<em>
string
</em>
</td>
<td>
<p>CA cert key in Secret</p>
</td>
</tr>
<tr>
<td>
<code>cert</code><br/>
<em>
string
</em>
</td>
<td>
<p>Cert key in Secret</p>
</td>
</tr>
<tr>
<td>
<code>key</code><br/>
<em>
string
</em>
</td>
<td>
<p>Key of TLS private key in Secret</p>
</td>
</tr>
</tbody>
</table>
<h3 id="apps.kubeblocks.io/v1alpha1.TPLScriptTrigger">TPLScriptTrigger
</h3>
<p>
(<em>Appears on:</em><a href="#apps.kubeblocks.io/v1alpha1.ReloadOptions">ReloadOptions</a>)
</p>
<div>
</div>
<table>
<thead>
<tr>
<th>Field</th>
<th>Description</th>
</tr>
</thead>
<tbody>
<tr>
<td>
<code>ScriptConfig</code><br/>
<em>
<a href="#apps.kubeblocks.io/v1alpha1.ScriptConfig">
ScriptConfig
</a>
</em>
</td>
<td>
<p>
(Members of <code>ScriptConfig</code> are embedded into this type.)
</p>
</td>
</tr>
<tr>
<td>
<code>sync</code><br/>
<em>
bool
</em>
</td>
<td>
<em>(Optional)</em>
<p>Specify synchronize updates parameters to the config manager.</p>
</td>
</tr>
</tbody>
</table>
<h3 id="apps.kubeblocks.io/v1alpha1.TargetInstance">TargetInstance
</h3>
<p>
(<em>Appears on:</em><a href="#apps.kubeblocks.io/v1alpha1.BackupMethod">BackupMethod</a>, <a href="#apps.kubeblocks.io/v1alpha1.BackupPolicy">BackupPolicy</a>)
</p>
<div>
</div>
<table>
<thead>
<tr>
<th>Field</th>
<th>Description</th>
</tr>
</thead>
<tbody>
<tr>
<td>
<code>role</code><br/>
<em>
string
</em>
</td>
<td>
<<<<<<< HEAD
<p>Specifies the instance of the corresponding role for backup. The roles can be:<br />- Leader, Follower, or Leaner for the Consensus component.<br />- Primary or Secondary for the Replication component.</p><br /><br /><p>Invalid roles of the component will be ignored. For example, if the workload type is Replication and the component&rsquo;s replicas is 1,<br />the secondary role is invalid. It will also be ignored when the component is Stateful or Stateless.</p><br /><br /><p>The role will be transformed into a role LabelSelector for the BackupPolicy&rsquo;s target attribute.</p><br />
=======
<p>select instance of corresponding role for backup, role are:</p>
<ul>
<li>the name of Leader/Follower/Leaner for Consensus component.</li>
<li>primary or secondary for Replication component.</li>
</ul>
<p>finally, invalid role of the component will be ignored.
such as if workload type is Replication and component&rsquo;s replicas is 1,
the secondary role is invalid. and it also will be ignored when component is Stateful/Stateless.
the role will be transformed to a role LabelSelector for BackupPolicy&rsquo;s target attribute.</p>
>>>>>>> ce2f5fa8
</td>
</tr>
<tr>
<td>
<code>account</code><br/>
<em>
string
</em>
</td>
<td>
<em>(Optional)</em>
<<<<<<< HEAD
<p>Refers to spec.componentDef.systemAccounts.accounts[*].name in the ClusterDefinition.<br />The secret created by this account will be used to connect to the database.<br />If not set, the secret created by spec.ConnectionCredential of the ClusterDefinition will be used.</p><br /><br /><p>It will be transformed into a secret for the BackupPolicy&rsquo;s target secret.</p><br />
=======
<p>refer to spec.componentDef.systemAccounts.accounts[*].name in ClusterDefinition.
the secret created by this account will be used to connect the database.
if not set, the secret created by spec.ConnectionCredential of the ClusterDefinition will be used.
it will be transformed to a secret for BackupPolicy&rsquo;s target secret.</p>
>>>>>>> ce2f5fa8
</td>
</tr>
<tr>
<td>
<code>strategy</code><br/>
<em>
github.com/apecloud/kubeblocks/apis/dataprotection/v1alpha1.PodSelectionStrategy
</em>
</td>
<td>
<em>(Optional)</em>
<<<<<<< HEAD
<p>Specifies the PodSelectionStrategy to use when multiple pods are<br />selected for the backup target.<br />Valid values are:<br />- Any: Selects any one pod that matches the labelsSelector.<br />- All: Selects all pods that match the labelsSelector.</p><br />
=======
<p>PodSelectionStrategy specifies the strategy to select when multiple pods are
selected for backup target.
Valid values are:</p>
<ul>
<li>Any: select any one pod that match the labelsSelector.</li>
<li>All: select all pods that match the labelsSelector.</li>
</ul>
>>>>>>> ce2f5fa8
</td>
</tr>
<tr>
<td>
<code>connectionCredentialKey</code><br/>
<em>
<a href="#apps.kubeblocks.io/v1alpha1.ConnectionCredentialKey">
ConnectionCredentialKey
</a>
</em>
</td>
<td>
<em>(Optional)</em>
<<<<<<< HEAD
<p>Defines the connection credential key in the secret<br />created by spec.ConnectionCredential of the ClusterDefinition.<br />It will be ignored when the &ldquo;account&rdquo; is set.</p><br />
=======
<p>connectionCredentialKey defines connection credential key in secret
which created by spec.ConnectionCredential of the ClusterDefinition.
it will be ignored when &ldquo;account&rdquo; is set.</p>
>>>>>>> ce2f5fa8
</td>
</tr>
</tbody>
</table>
<h3 id="apps.kubeblocks.io/v1alpha1.TargetPodSelector">TargetPodSelector
(<code>string</code> alias)</h3>
<p>
(<em>Appears on:</em><a href="#apps.kubeblocks.io/v1alpha1.Action">Action</a>)
</p>
<div>
<p>TargetPodSelector defines how to select pod(s) to execute a action.</p>
</div>
<table>
<thead>
<tr>
<th>Value</th>
<th>Description</th>
</tr>
</thead>
<tbody><tr><td><p>&#34;All&#34;</p></td>
<td></td>
</tr><tr><td><p>&#34;Any&#34;</p></td>
<td></td>
</tr><tr><td><p>&#34;Ordinal&#34;</p></td>
<td></td>
</tr><tr><td><p>&#34;Role&#34;</p></td>
<td></td>
</tr></tbody>
</table>
<h3 id="apps.kubeblocks.io/v1alpha1.TenancyType">TenancyType
(<code>string</code> alias)</h3>
<p>
(<em>Appears on:</em><a href="#apps.kubeblocks.io/v1alpha1.Affinity">Affinity</a>, <a href="#apps.kubeblocks.io/v1alpha1.ClusterSpec">ClusterSpec</a>)
</p>
<div>
<p>TenancyType for cluster tenant resources.</p>
</div>
<table>
<thead>
<tr>
<th>Value</th>
<th>Description</th>
</tr>
</thead>
<tbody><tr><td><p>&#34;DedicatedNode&#34;</p></td>
<td></td>
</tr><tr><td><p>&#34;SharedNode&#34;</p></td>
<td></td>
</tr></tbody>
</table>
<h3 id="apps.kubeblocks.io/v1alpha1.TerminationPolicyType">TerminationPolicyType
(<code>string</code> alias)</h3>
<p>
(<em>Appears on:</em><a href="#apps.kubeblocks.io/v1alpha1.ClusterSpec">ClusterSpec</a>)
</p>
<div>
<p>TerminationPolicyType defines termination policy types.</p>
</div>
<table>
<thead>
<tr>
<th>Value</th>
<th>Description</th>
</tr>
</thead>
<tbody><tr><td><p>&#34;Delete&#34;</p></td>
<td><p>Delete is based on Halt and deletes PVCs.</p>
</td>
</tr><tr><td><p>&#34;DoNotTerminate&#34;</p></td>
<td><p>DoNotTerminate will block delete operation.</p>
</td>
</tr><tr><td><p>&#34;Halt&#34;</p></td>
<td><p>Halt will delete workload resources such as statefulset, deployment workloads but keep PVCs.</p>
</td>
</tr><tr><td><p>&#34;WipeOut&#34;</p></td>
<td><p>WipeOut is based on Delete and wipe out all volume snapshots and snapshot data from backup storage location.</p>
</td>
</tr></tbody>
</table>
<h3 id="apps.kubeblocks.io/v1alpha1.ToolConfig">ToolConfig
</h3>
<p>
(<em>Appears on:</em><a href="#apps.kubeblocks.io/v1alpha1.ToolsImageSpec">ToolsImageSpec</a>)
</p>
<div>
</div>
<table>
<thead>
<tr>
<th>Field</th>
<th>Description</th>
</tr>
</thead>
<tbody>
<tr>
<td>
<code>name</code><br/>
<em>
string
</em>
</td>
<td>
<p>Specify the name of initContainer. Must be a DNS_LABEL name.</p>
</td>
</tr>
<tr>
<td>
<code>image</code><br/>
<em>
string
</em>
</td>
<td>
<em>(Optional)</em>
<p>tools Container image name.</p>
</td>
</tr>
<tr>
<td>
<code>command</code><br/>
<em>
[]string
</em>
</td>
<td>
<p>exec used to execute for init containers.</p>
</td>
</tr>
</tbody>
</table>
<h3 id="apps.kubeblocks.io/v1alpha1.ToolsImageSpec">ToolsImageSpec
</h3>
<p>
(<em>Appears on:</em><a href="#apps.kubeblocks.io/v1alpha1.ConfigConstraintSpec">ConfigConstraintSpec</a>)
</p>
<div>
</div>
<table>
<thead>
<tr>
<th>Field</th>
<th>Description</th>
</tr>
</thead>
<tbody>
<tr>
<td>
<code>mountPoint</code><br/>
<em>
string
</em>
</td>
<td>
<p>mountPoint is the mount point of the scripts file.</p>
</td>
</tr>
<tr>
<td>
<code>toolConfigs</code><br/>
<em>
<a href="#apps.kubeblocks.io/v1alpha1.ToolConfig">
[]ToolConfig
</a>
</em>
</td>
<td>
<em>(Optional)</em>
<p>toolConfig used to config init container.</p>
</td>
</tr>
</tbody>
</table>
<h3 id="apps.kubeblocks.io/v1alpha1.UnixSignalTrigger">UnixSignalTrigger
</h3>
<p>
(<em>Appears on:</em><a href="#apps.kubeblocks.io/v1alpha1.ReloadOptions">ReloadOptions</a>)
</p>
<div>
</div>
<table>
<thead>
<tr>
<th>Field</th>
<th>Description</th>
</tr>
</thead>
<tbody>
<tr>
<td>
<code>signal</code><br/>
<em>
<a href="#apps.kubeblocks.io/v1alpha1.SignalType">
SignalType
</a>
</em>
</td>
<td>
<p>signal is valid for unix signal.
e.g: SIGHUP
url: ../../pkg/configuration/configmap/handler.go:allUnixSignals</p>
</td>
</tr>
<tr>
<td>
<code>processName</code><br/>
<em>
string
</em>
</td>
<td>
<p>processName is process name, sends unix signal to proc.</p>
</td>
</tr>
</tbody>
</table>
<h3 id="apps.kubeblocks.io/v1alpha1.UpdateStrategy">UpdateStrategy
(<code>string</code> alias)</h3>
<p>
(<em>Appears on:</em><a href="#apps.kubeblocks.io/v1alpha1.ClusterComponentSpec">ClusterComponentSpec</a>, <a href="#apps.kubeblocks.io/v1alpha1.ComponentDefinitionSpec">ComponentDefinitionSpec</a>, <a href="#apps.kubeblocks.io/v1alpha1.StatefulSetSpec">StatefulSetSpec</a>)
</p>
<div>
<p>UpdateStrategy defines Cluster Component update strategy.</p>
</div>
<table>
<thead>
<tr>
<th>Value</th>
<th>Description</th>
</tr>
</thead>
<tbody><tr><td><p>&#34;BestEffortParallel&#34;</p></td>
<td></td>
</tr><tr><td><p>&#34;Parallel&#34;</p></td>
<td></td>
</tr><tr><td><p>&#34;Serial&#34;</p></td>
<td></td>
</tr></tbody>
</table>
<h3 id="apps.kubeblocks.io/v1alpha1.UpdatedParameters">UpdatedParameters
</h3>
<p>
(<em>Appears on:</em><a href="#apps.kubeblocks.io/v1alpha1.ConfigurationItemStatus">ConfigurationItemStatus</a>)
</p>
<div>
</div>
<table>
<thead>
<tr>
<th>Field</th>
<th>Description</th>
</tr>
</thead>
<tbody>
<tr>
<td>
<code>addedKeys</code><br/>
<em>
map[string]string
</em>
</td>
<td>
<em>(Optional)</em>
<p>addedKeys describes the key added.</p>
</td>
</tr>
<tr>
<td>
<code>deletedKeys</code><br/>
<em>
map[string]string
</em>
</td>
<td>
<em>(Optional)</em>
<p>deletedKeys describes the key deleted.</p>
</td>
</tr>
<tr>
<td>
<code>updatedKeys</code><br/>
<em>
map[string]string
</em>
</td>
<td>
<em>(Optional)</em>
<p>updatedKeys describes the key updated.</p>
</td>
</tr>
</tbody>
</table>
<h3 id="apps.kubeblocks.io/v1alpha1.Upgrade">Upgrade
</h3>
<p>
(<em>Appears on:</em><a href="#apps.kubeblocks.io/v1alpha1.OpsRequestSpec">OpsRequestSpec</a>)
</p>
<div>
<p>Upgrade defines the variables of upgrade operation.</p>
</div>
<table>
<thead>
<tr>
<th>Field</th>
<th>Description</th>
</tr>
</thead>
<tbody>
<tr>
<td>
<code>clusterVersionRef</code><br/>
<em>
string
</em>
</td>
<td>
<p>clusterVersionRef references ClusterVersion name.</p>
</td>
</tr>
</tbody>
</table>
<h3 id="apps.kubeblocks.io/v1alpha1.UpgradePolicy">UpgradePolicy
(<code>string</code> alias)</h3>
<p>
(<em>Appears on:</em><a href="#apps.kubeblocks.io/v1alpha1.ConfigurationItem">ConfigurationItem</a>, <a href="#apps.kubeblocks.io/v1alpha1.ConfigurationItemStatus">ConfigurationItemStatus</a>)
</p>
<div>
<p>UpgradePolicy defines the policy of reconfiguring.</p>
</div>
<table>
<thead>
<tr>
<th>Value</th>
<th>Description</th>
</tr>
</thead>
<tbody><tr><td><p>&#34;autoReload&#34;</p></td>
<td></td>
</tr><tr><td><p>&#34;none&#34;</p></td>
<td></td>
</tr><tr><td><p>&#34;simple&#34;</p></td>
<td></td>
</tr><tr><td><p>&#34;operatorSyncUpdate&#34;</p></td>
<td></td>
</tr><tr><td><p>&#34;parallel&#34;</p></td>
<td></td>
</tr><tr><td><p>&#34;rolling&#34;</p></td>
<td></td>
</tr></tbody>
</table>
<h3 id="apps.kubeblocks.io/v1alpha1.UserResourceRefs">UserResourceRefs
</h3>
<p>
(<em>Appears on:</em><a href="#apps.kubeblocks.io/v1alpha1.ClusterComponentSpec">ClusterComponentSpec</a>)
</p>
<div>
</div>
<table>
<thead>
<tr>
<th>Field</th>
<th>Description</th>
</tr>
</thead>
<tbody>
<tr>
<td>
<code>secretRefs</code><br/>
<em>
<a href="#apps.kubeblocks.io/v1alpha1.SecretRef">
[]SecretRef
</a>
</em>
</td>
<td>
<em>(Optional)</em>
<p>secretRefs defines the user-defined secrets.</p>
</td>
</tr>
<tr>
<td>
<code>configMapRefs</code><br/>
<em>
<a href="#apps.kubeblocks.io/v1alpha1.ConfigMapRef">
[]ConfigMapRef
</a>
</em>
</td>
<td>
<em>(Optional)</em>
<p>configMapRefs defines the user-defined configmaps.</p>
</td>
</tr>
</tbody>
</table>
<h3 id="apps.kubeblocks.io/v1alpha1.ValueFrom">ValueFrom
</h3>
<p>
(<em>Appears on:</em><a href="#apps.kubeblocks.io/v1alpha1.EnvMappingVar">EnvMappingVar</a>)
</p>
<div>
</div>
<table>
<thead>
<tr>
<th>Field</th>
<th>Description</th>
</tr>
</thead>
<tbody>
<tr>
<td>
<code>clusterVersionRef</code><br/>
<em>
<a href="#apps.kubeblocks.io/v1alpha1.ValueMapping">
[]ValueMapping
</a>
</em>
</td>
<td>
<em>(Optional)</em>
<<<<<<< HEAD
<p>Maps to the environment value. This is an optional field.</p><br />
=======
<p>mapped ClusterVersionRef to env value.</p>
>>>>>>> ce2f5fa8
</td>
</tr>
<tr>
<td>
<code>componentDef</code><br/>
<em>
<a href="#apps.kubeblocks.io/v1alpha1.ValueMapping">
[]ValueMapping
</a>
</em>
</td>
<td>
<em>(Optional)</em>
<<<<<<< HEAD
<p>Maps to the environment value. This is also an optional field.</p><br />
=======
<p>mapped ComponentDefinition to env value.</p>
>>>>>>> ce2f5fa8
</td>
</tr>
</tbody>
</table>
<h3 id="apps.kubeblocks.io/v1alpha1.ValueMapping">ValueMapping
</h3>
<p>
(<em>Appears on:</em><a href="#apps.kubeblocks.io/v1alpha1.ValueFrom">ValueFrom</a>)
</p>
<div>
</div>
<table>
<thead>
<tr>
<th>Field</th>
<th>Description</th>
</tr>
</thead>
<tbody>
<tr>
<td>
<code>names</code><br/>
<em>
[]string
</em>
</td>
<td>
<<<<<<< HEAD
<p>Represents an array of ClusterVersion names that can be mapped to an environment variable value.</p><br />
=======
<p>the array of ClusterVersion name which can be mapped to the env value.</p>
>>>>>>> ce2f5fa8
</td>
</tr>
<tr>
<td>
<code>mappingValue</code><br/>
<em>
string
</em>
</td>
<td>
<<<<<<< HEAD
<p>The value that corresponds to the specified ClusterVersion names.</p><br />
=======
<p>mapping value for the specified ClusterVersion names.</p>
>>>>>>> ce2f5fa8
</td>
</tr>
</tbody>
</table>
<h3 id="apps.kubeblocks.io/v1alpha1.VarOption">VarOption
(<code>string</code> alias)</h3>
<p>
(<em>Appears on:</em><a href="#apps.kubeblocks.io/v1alpha1.CredentialVars">CredentialVars</a>, <a href="#apps.kubeblocks.io/v1alpha1.NamedVar">NamedVar</a>, <a href="#apps.kubeblocks.io/v1alpha1.ServiceRefVars">ServiceRefVars</a>, <a href="#apps.kubeblocks.io/v1alpha1.ServiceVars">ServiceVars</a>)
</p>
<div>
<p>VarOption defines whether a variable is required or optional.</p>
</div>
<h3 id="apps.kubeblocks.io/v1alpha1.VarSource">VarSource
</h3>
<p>
(<em>Appears on:</em><a href="#apps.kubeblocks.io/v1alpha1.EnvVar">EnvVar</a>)
</p>
<div>
<p>VarSource represents a source for the value of an EnvVar.</p>
</div>
<table>
<thead>
<tr>
<th>Field</th>
<th>Description</th>
</tr>
</thead>
<tbody>
<tr>
<td>
<code>configMapKeyRef</code><br/>
<em>
<a href="https://kubernetes.io/docs/reference/generated/kubernetes-api/v1.25/#configmapkeyselector-v1-core">
Kubernetes core/v1.ConfigMapKeySelector
</a>
</em>
</td>
<td>
<em>(Optional)</em>
<p>Selects a key of a ConfigMap.</p>
</td>
</tr>
<tr>
<td>
<code>secretKeyRef</code><br/>
<em>
<a href="https://kubernetes.io/docs/reference/generated/kubernetes-api/v1.25/#secretkeyselector-v1-core">
Kubernetes core/v1.SecretKeySelector
</a>
</em>
</td>
<td>
<em>(Optional)</em>
<p>Selects a key of a Secret.</p>
</td>
</tr>
<tr>
<td>
<code>serviceVarRef</code><br/>
<em>
<a href="#apps.kubeblocks.io/v1alpha1.ServiceVarSelector">
ServiceVarSelector
</a>
</em>
</td>
<td>
<em>(Optional)</em>
<p>Selects a defined var of a Service.</p>
</td>
</tr>
<tr>
<td>
<code>credentialVarRef</code><br/>
<em>
<a href="#apps.kubeblocks.io/v1alpha1.CredentialVarSelector">
CredentialVarSelector
</a>
</em>
</td>
<td>
<em>(Optional)</em>
<p>Selects a defined var of a Credential (SystemAccount).</p>
</td>
</tr>
<tr>
<td>
<code>serviceRefVarRef</code><br/>
<em>
<a href="#apps.kubeblocks.io/v1alpha1.ServiceRefVarSelector">
ServiceRefVarSelector
</a>
</em>
</td>
<td>
<em>(Optional)</em>
<p>Selects a defined var of a ServiceRef.</p>
</td>
</tr>
</tbody>
</table>
<h3 id="apps.kubeblocks.io/v1alpha1.VarsRef">VarsRef
</h3>
<p>
(<em>Appears on:</em><a href="#apps.kubeblocks.io/v1alpha1.ComponentDefinitionRef">ComponentDefinitionRef</a>, <a href="#apps.kubeblocks.io/v1alpha1.OpsDefinitionSpec">OpsDefinitionSpec</a>)
</p>
<div>
</div>
<table>
<thead>
<tr>
<th>Field</th>
<th>Description</th>
</tr>
</thead>
<tbody>
<tr>
<td>
<code>podSelectionStrategy</code><br/>
<em>
<a href="#apps.kubeblocks.io/v1alpha1.PodSelectionStrategy">
PodSelectionStrategy
</a>
</em>
</td>
<td>
<p>podSelectionStrategy how to select the target component pod for variable references based on the strategy.</p>
<ul>
<li>PreferredAvailable: prioritize the selection of available pod.</li>
<li>Available: only select available pod. if not found, terminating the operation.</li>
</ul>
</td>
</tr>
<tr>
<td>
<code>vars</code><br/>
<em>
<a href="#apps.kubeblocks.io/v1alpha1.OpsEnvVar">
[]OpsEnvVar
</a>
</em>
</td>
<td>
<p>List of environment variables to set in the job&rsquo;s container.</p>
</td>
</tr>
</tbody>
</table>
<h3 id="apps.kubeblocks.io/v1alpha1.VersionsContext">VersionsContext
</h3>
<p>
(<em>Appears on:</em><a href="#apps.kubeblocks.io/v1alpha1.ClusterComponentVersion">ClusterComponentVersion</a>)
</p>
<div>
</div>
<table>
<thead>
<tr>
<th>Field</th>
<th>Description</th>
</tr>
</thead>
<tbody>
<tr>
<td>
<code>initContainers</code><br/>
<em>
<a href="https://kubernetes.io/docs/reference/generated/kubernetes-api/v1.25/#container-v1-core">
[]Kubernetes core/v1.Container
</a>
</em>
</td>
<td>
<em>(Optional)</em>
<p>Provide ClusterDefinition.spec.componentDefs.podSpec.initContainers override
values, typical scenarios are application container image updates.</p>
</td>
</tr>
<tr>
<td>
<code>containers</code><br/>
<em>
<a href="https://kubernetes.io/docs/reference/generated/kubernetes-api/v1.25/#container-v1-core">
[]Kubernetes core/v1.Container
</a>
</em>
</td>
<td>
<em>(Optional)</em>
<p>Provide ClusterDefinition.spec.componentDefs.podSpec.containers override
values, typical scenarios are application container image updates.</p>
</td>
</tr>
</tbody>
</table>
<h3 id="apps.kubeblocks.io/v1alpha1.VerticalScaling">VerticalScaling
</h3>
<p>
(<em>Appears on:</em><a href="#apps.kubeblocks.io/v1alpha1.OpsRequestSpec">OpsRequestSpec</a>)
</p>
<div>
<p>VerticalScaling defines the variables that need to input when scaling compute resources.</p>
</div>
<table>
<thead>
<tr>
<th>Field</th>
<th>Description</th>
</tr>
</thead>
<tbody>
<tr>
<td>
<code>ComponentOps</code><br/>
<em>
<a href="#apps.kubeblocks.io/v1alpha1.ComponentOps">
ComponentOps
</a>
</em>
</td>
<td>
<p>
(Members of <code>ComponentOps</code> are embedded into this type.)
</p>
</td>
</tr>
<tr>
<td>
<code>ResourceRequirements</code><br/>
<em>
<a href="https://kubernetes.io/docs/reference/generated/kubernetes-api/v1.25/#resourcerequirements-v1-core">
Kubernetes core/v1.ResourceRequirements
</a>
</em>
</td>
<td>
<p>
(Members of <code>ResourceRequirements</code> are embedded into this type.)
</p>
<p>resources specifies the computing resource size of verticalScaling.</p>
</td>
</tr>
<tr>
<td>
<code>classDefRef</code><br/>
<em>
<a href="#apps.kubeblocks.io/v1alpha1.ClassDefRef">
ClassDefRef
</a>
</em>
</td>
<td>
<em>(Optional)</em>
<p>classDefRef reference class defined in ComponentClassDefinition.</p>
</td>
</tr>
</tbody>
</table>
<h3 id="apps.kubeblocks.io/v1alpha1.VolumeExpansion">VolumeExpansion
</h3>
<p>
(<em>Appears on:</em><a href="#apps.kubeblocks.io/v1alpha1.OpsRequestSpec">OpsRequestSpec</a>)
</p>
<div>
<p>VolumeExpansion defines the variables of volume expansion operation.</p>
</div>
<table>
<thead>
<tr>
<th>Field</th>
<th>Description</th>
</tr>
</thead>
<tbody>
<tr>
<td>
<code>ComponentOps</code><br/>
<em>
<a href="#apps.kubeblocks.io/v1alpha1.ComponentOps">
ComponentOps
</a>
</em>
</td>
<td>
<p>
(Members of <code>ComponentOps</code> are embedded into this type.)
</p>
</td>
</tr>
<tr>
<td>
<code>volumeClaimTemplates</code><br/>
<em>
<a href="#apps.kubeblocks.io/v1alpha1.OpsRequestVolumeClaimTemplate">
[]OpsRequestVolumeClaimTemplate
</a>
</em>
</td>
<td>
<p>volumeClaimTemplates specifies the storage size and volumeClaimTemplate name.</p>
</td>
</tr>
</tbody>
</table>
<h3 id="apps.kubeblocks.io/v1alpha1.VolumeProtectionSpec">VolumeProtectionSpec
</h3>
<p>
(<em>Appears on:</em><a href="#apps.kubeblocks.io/v1alpha1.ClusterComponentDefinition">ClusterComponentDefinition</a>)
</p>
<div>
</div>
<table>
<thead>
<tr>
<th>Field</th>
<th>Description</th>
</tr>
</thead>
<tbody>
<tr>
<td>
<code>highWatermark</code><br/>
<em>
int
</em>
</td>
<td>
<em>(Optional)</em>
<p>The high watermark threshold for volume space usage.
If there is any specified volumes who&rsquo;s space usage is over the threshold, the pre-defined &ldquo;LOCK&rdquo; action
will be triggered to degrade the service to protect volume from space exhaustion, such as to set the instance
as read-only. And after that, if all volumes&rsquo; space usage drops under the threshold later, the pre-defined
&ldquo;UNLOCK&rdquo; action will be performed to recover the service normally.</p>
</td>
</tr>
<tr>
<td>
<code>volumes</code><br/>
<em>
<a href="#apps.kubeblocks.io/v1alpha1.ProtectedVolume">
[]ProtectedVolume
</a>
</em>
</td>
<td>
<em>(Optional)</em>
<p>Volumes to protect.</p>
</td>
</tr>
</tbody>
</table>
<h3 id="apps.kubeblocks.io/v1alpha1.VolumeType">VolumeType
(<code>string</code> alias)</h3>
<p>
(<em>Appears on:</em><a href="#apps.kubeblocks.io/v1alpha1.VolumeTypeSpec">VolumeTypeSpec</a>)
</p>
<div>
<p>VolumeType defines volume type for backup data or log.</p>
</div>
<table>
<thead>
<tr>
<th>Value</th>
<th>Description</th>
</tr>
</thead>
<tbody><tr><td><p>&#34;data&#34;</p></td>
<td></td>
</tr><tr><td><p>&#34;log&#34;</p></td>
<td></td>
</tr></tbody>
</table>
<h3 id="apps.kubeblocks.io/v1alpha1.VolumeTypeSpec">VolumeTypeSpec
</h3>
<p>
(<em>Appears on:</em><a href="#apps.kubeblocks.io/v1alpha1.ClusterComponentDefinition">ClusterComponentDefinition</a>)
</p>
<div>
</div>
<table>
<thead>
<tr>
<th>Field</th>
<th>Description</th>
</tr>
</thead>
<tbody>
<tr>
<td>
<code>name</code><br/>
<em>
string
</em>
</td>
<td>
<p>name definition is the same as the name of the VolumeMounts field in PodSpec.Container,
similar to the relations of Volumes[<em>].name and VolumesMounts[</em>].name in Pod.Spec.</p>
</td>
</tr>
<tr>
<td>
<code>type</code><br/>
<em>
<a href="#apps.kubeblocks.io/v1alpha1.VolumeType">
VolumeType
</a>
</em>
</td>
<td>
<em>(Optional)</em>
<p>type is in enum of &#123;data, log&#125;.
VolumeTypeData: the volume is for the persistent data storage.
VolumeTypeLog: the volume is for the persistent log storage.</p>
</td>
</tr>
</tbody>
</table>
<h3 id="apps.kubeblocks.io/v1alpha1.WorkloadType">WorkloadType
(<code>string</code> alias)</h3>
<p>
(<em>Appears on:</em><a href="#apps.kubeblocks.io/v1alpha1.ClusterComponentDefinition">ClusterComponentDefinition</a>, <a href="#apps.kubeblocks.io/v1alpha1.OpsRequestComponentStatus">OpsRequestComponentStatus</a>)
</p>
<div>
<p>WorkloadType defines ClusterDefinition&rsquo;s component workload type.</p>
</div>
<table>
<thead>
<tr>
<th>Value</th>
<th>Description</th>
</tr>
</thead>
<tbody><tr><td><p>&#34;Consensus&#34;</p></td>
<td></td>
</tr><tr><td><p>&#34;Replication&#34;</p></td>
<td></td>
</tr><tr><td><p>&#34;Stateful&#34;</p></td>
<td></td>
</tr><tr><td><p>&#34;Stateless&#34;</p></td>
<td></td>
</tr></tbody>
</table>
<hr/>
<h2 id="workloads.kubeblocks.io/v1alpha1">workloads.kubeblocks.io/v1alpha1</h2>
<div>
</div>
Resource Types:
<ul><li>
<a href="#workloads.kubeblocks.io/v1alpha1.ReplicatedStateMachine">ReplicatedStateMachine</a>
</li></ul>
<h3 id="workloads.kubeblocks.io/v1alpha1.ReplicatedStateMachine">ReplicatedStateMachine
</h3>
<div>
<p>ReplicatedStateMachine is the Schema for the replicatedstatemachines API.</p>
</div>
<table>
<thead>
<tr>
<th>Field</th>
<th>Description</th>
</tr>
</thead>
<tbody>
<tr>
<td>
<code>apiVersion</code><br/>
string</td>
<td>
<code>workloads.kubeblocks.io/v1alpha1</code>
</td>
</tr>
<tr>
<td>
<code>kind</code><br/>
string
</td>
<td><code>ReplicatedStateMachine</code></td>
</tr>
<tr>
<td>
<code>metadata</code><br/>
<em>
<a href="https://kubernetes.io/docs/reference/generated/kubernetes-api/v1.25/#objectmeta-v1-meta">
Kubernetes meta/v1.ObjectMeta
</a>
</em>
</td>
<td>
Refer to the Kubernetes API documentation for the fields of the
<code>metadata</code> field.
</td>
</tr>
<tr>
<td>
<code>spec</code><br/>
<em>
<a href="#workloads.kubeblocks.io/v1alpha1.ReplicatedStateMachineSpec">
ReplicatedStateMachineSpec
</a>
</em>
</td>
<td>
<br/>
<br/>
<table>
<tr>
<td>
<code>replicas</code><br/>
<em>
int32
</em>
</td>
<td>
<em>(Optional)</em>
<p>replicas is the desired number of replicas of the given Template.
These are replicas in the sense that they are instantiations of the
same Template, but individual replicas also have a consistent identity.
If unspecified, defaults to 1.</p>
</td>
</tr>
<tr>
<td>
<code>minReadySeconds</code><br/>
<em>
int32
</em>
</td>
<td>
<em>(Optional)</em>
<p>Minimum number of seconds for which a newly created pod should be ready
without any of its container crashing for it to be considered available.
Defaults to 0 (pod will be considered available as soon as it is ready)</p>
</td>
</tr>
<tr>
<td>
<code>selector</code><br/>
<em>
<a href="https://kubernetes.io/docs/reference/generated/kubernetes-api/v1.25/#labelselector-v1-meta">
Kubernetes meta/v1.LabelSelector
</a>
</em>
</td>
<td>
<p>selector is a label query over pods that should match the replica count.
It must match the pod template&rsquo;s labels.
More info: <a href="https://kubernetes.io/docs/concepts/overview/working-with-objects/labels/#label-selectors">https://kubernetes.io/docs/concepts/overview/working-with-objects/labels/#label-selectors</a></p>
</td>
</tr>
<tr>
<td>
<code>serviceName</code><br/>
<em>
string
</em>
</td>
<td>
<p>serviceName is the name of the service that governs this StatefulSet.
This service must exist before the StatefulSet, and is responsible for
the network identity of the set. Pods get DNS/hostnames that follow the
pattern: pod-specific-string.serviceName.default.svc.cluster.local
where &ldquo;pod-specific-string&rdquo; is managed by the StatefulSet controller.</p>
</td>
</tr>
<tr>
<td>
<code>service</code><br/>
<em>
<a href="https://kubernetes.io/docs/reference/generated/kubernetes-api/v1.25/#service-v1-core">
Kubernetes core/v1.Service
</a>
</em>
</td>
<td>
<em>(Optional)</em>
<p>service defines the behavior of a service spec.
provides read-write service
<a href="https://git.k8s.io/community/contributors/devel/sig-architecture/api-conventions.md#spec-and-status">https://git.k8s.io/community/contributors/devel/sig-architecture/api-conventions.md#spec-and-status</a></p>
</td>
</tr>
<tr>
<td>
<code>alternativeServices</code><br/>
<em>
<a href="https://kubernetes.io/docs/reference/generated/kubernetes-api/v1.25/#service-v1-core">
[]Kubernetes core/v1.Service
</a>
</em>
</td>
<td>
<em>(Optional)</em>
<p>AlternativeServices defines Alternative Services selector pattern specifier.
can be used for creating Readonly service.</p>
</td>
</tr>
<tr>
<td>
<code>template</code><br/>
<em>
<a href="https://kubernetes.io/docs/reference/generated/kubernetes-api/v1.25/#podtemplatespec-v1-core">
Kubernetes core/v1.PodTemplateSpec
</a>
</em>
</td>
<td>
</td>
</tr>
<tr>
<td>
<code>volumeClaimTemplates</code><br/>
<em>
<a href="https://kubernetes.io/docs/reference/generated/kubernetes-api/v1.25/#persistentvolumeclaim-v1-core">
[]Kubernetes core/v1.PersistentVolumeClaim
</a>
</em>
</td>
<td>
<em>(Optional)</em>
<p>volumeClaimTemplates is a list of claims that pods are allowed to reference.
The ReplicatedStateMachine controller is responsible for mapping network identities to
claims in a way that maintains the identity of a pod. Every claim in
this list must have at least one matching (by name) volumeMount in one
container in the template. A claim in this list takes precedence over
any volumes in the template, with the same name.</p>
</td>
</tr>
<tr>
<td>
<code>podManagementPolicy</code><br/>
<em>
<a href="https://kubernetes.io/docs/reference/generated/kubernetes-api/v1.25/#podmanagementpolicytype-v1-apps">
Kubernetes apps/v1.PodManagementPolicyType
</a>
</em>
</td>
<td>
<em>(Optional)</em>
<p>podManagementPolicy controls how pods are created during initial scale up,
when replacing pods on nodes, or when scaling down.</p>
<ul>
<li>The default policy is <code>OrderedReady</code>, where pods are created in increasing order (pod-0, then
pod-1, etc) and the controller will wait until each pod is ready before
continuing. When scaling down, the pods are removed in the opposite order.</li>
<li>The alternative policy is <code>Parallel</code> which will create pods in parallel
to match the desired scale without waiting, and on scale down will delete
all pods at once.</li>
</ul>
</td>
</tr>
<tr>
<td>
<code>updateStrategy</code><br/>
<em>
<a href="https://kubernetes.io/docs/reference/generated/kubernetes-api/v1.25/#statefulsetupdatestrategy-v1-apps">
Kubernetes apps/v1.StatefulSetUpdateStrategy
</a>
</em>
</td>
<td>
<p>updateStrategy indicates the StatefulSetUpdateStrategy that will be
employed to update Pods in the RSM when a revision is made to
Template.
UpdateStrategy.Type will be set to appsv1.OnDeleteStatefulSetStrategyType if MemberUpdateStrategy is not nil</p>
</td>
</tr>
<tr>
<td>
<code>roles</code><br/>
<em>
<a href="#workloads.kubeblocks.io/v1alpha1.ReplicaRole">
[]ReplicaRole
</a>
</em>
</td>
<td>
<em>(Optional)</em>
<p>Roles, a list of roles defined in the system.</p>
</td>
</tr>
<tr>
<td>
<code>roleProbe</code><br/>
<em>
<a href="#workloads.kubeblocks.io/v1alpha1.RoleProbe">
RoleProbe
</a>
</em>
</td>
<td>
<em>(Optional)</em>
<p>RoleProbe provides method to probe role.</p>
</td>
</tr>
<tr>
<td>
<code>membershipReconfiguration</code><br/>
<em>
<a href="#workloads.kubeblocks.io/v1alpha1.MembershipReconfiguration">
MembershipReconfiguration
</a>
</em>
</td>
<td>
<em>(Optional)</em>
<p>MembershipReconfiguration provides actions to do membership dynamic reconfiguration.</p>
</td>
</tr>
<tr>
<td>
<code>memberUpdateStrategy</code><br/>
<em>
<a href="#workloads.kubeblocks.io/v1alpha1.MemberUpdateStrategy">
MemberUpdateStrategy
</a>
</em>
</td>
<td>
<em>(Optional)</em>
<p>MemberUpdateStrategy, Members(Pods) update strategy.</p>
<ul>
<li>serial: update Members one by one that guarantee minimum component unavailable time.
<code>Learner -&gt; Follower(with AccessMode=none) -&gt; Follower(with AccessMode=readonly) -&gt; Follower(with AccessMode=readWrite) -&gt; Leader</code></li>
<li>bestEffortParallel: update Members in parallel that guarantee minimum component un-writable time.
<code>Learner, Follower(minority) in parallel -&gt; Follower(majority) -&gt; Leader</code>, keep majority online all the time.</li>
<li>parallel: force parallel</li>
</ul>
</td>
</tr>
<tr>
<td>
<code>paused</code><br/>
<em>
bool
</em>
</td>
<td>
<em>(Optional)</em>
<p>Paused indicates that the rsm is paused, means the reconciliation of this rsm object will be paused.</p>
</td>
</tr>
<tr>
<td>
<code>credential</code><br/>
<em>
<a href="#workloads.kubeblocks.io/v1alpha1.Credential">
Credential
</a>
</em>
</td>
<td>
<em>(Optional)</em>
<p>Credential used to connect to DB engine</p>
</td>
</tr>
<tr>
<td>
<code>rsmTransformPolicy</code><br/>
<em>
<a href="#workloads.kubeblocks.io/v1alpha1.RsmTransformPolicy">
RsmTransformPolicy
</a>
</em>
</td>
<td>
<em>(Optional)</em>
<p>RsmTransformPolicy defines the policy generate sts using rsm. Passed from cluster.
ToSts: rsm transform to statefulSet
ToPod: rsm transform to pod</p>
</td>
</tr>
<tr>
<td>
<code>nodeAssignment</code><br/>
<em>
<a href="#workloads.kubeblocks.io/v1alpha1.NodeAssignment">
[]NodeAssignment
</a>
</em>
</td>
<td>
<em>(Optional)</em>
<p>NodeAssignment defines the expected assignment of nodes.</p>
</td>
</tr>
</table>
</td>
</tr>
<tr>
<td>
<code>status</code><br/>
<em>
<a href="#workloads.kubeblocks.io/v1alpha1.ReplicatedStateMachineStatus">
ReplicatedStateMachineStatus
</a>
</em>
</td>
<td>
</td>
</tr>
</tbody>
</table>
<h3 id="workloads.kubeblocks.io/v1alpha1.AccessMode">AccessMode
(<code>string</code> alias)</h3>
<p>
(<em>Appears on:</em><a href="#workloads.kubeblocks.io/v1alpha1.ReplicaRole">ReplicaRole</a>)
</p>
<div>
<p>AccessMode defines SVC access mode enums.</p>
</div>
<table>
<thead>
<tr>
<th>Value</th>
<th>Description</th>
</tr>
</thead>
<tbody><tr><td><p>&#34;None&#34;</p></td>
<td></td>
</tr><tr><td><p>&#34;ReadWrite&#34;</p></td>
<td></td>
</tr><tr><td><p>&#34;Readonly&#34;</p></td>
<td></td>
</tr></tbody>
</table>
<h3 id="workloads.kubeblocks.io/v1alpha1.Action">Action
</h3>
<p>
(<em>Appears on:</em><a href="#workloads.kubeblocks.io/v1alpha1.MembershipReconfiguration">MembershipReconfiguration</a>, <a href="#workloads.kubeblocks.io/v1alpha1.RoleProbe">RoleProbe</a>)
</p>
<div>
</div>
<table>
<thead>
<tr>
<th>Field</th>
<th>Description</th>
</tr>
</thead>
<tbody>
<tr>
<td>
<code>image</code><br/>
<em>
string
</em>
</td>
<td>
<em>(Optional)</em>
<p>utility image contains command that can be used to retrieve of process role info</p>
</td>
</tr>
<tr>
<td>
<code>command</code><br/>
<em>
[]string
</em>
</td>
<td>
<p>Command will be executed in Container to retrieve or process role info</p>
</td>
</tr>
<tr>
<td>
<code>args</code><br/>
<em>
[]string
</em>
</td>
<td>
<em>(Optional)</em>
<p>Args is used to perform statements.</p>
</td>
</tr>
</tbody>
</table>
<h3 id="workloads.kubeblocks.io/v1alpha1.Credential">Credential
</h3>
<p>
(<em>Appears on:</em><a href="#workloads.kubeblocks.io/v1alpha1.ReplicatedStateMachineSpec">ReplicatedStateMachineSpec</a>)
</p>
<div>
</div>
<table>
<thead>
<tr>
<th>Field</th>
<th>Description</th>
</tr>
</thead>
<tbody>
<tr>
<td>
<code>username</code><br/>
<em>
<a href="#workloads.kubeblocks.io/v1alpha1.CredentialVar">
CredentialVar
</a>
</em>
</td>
<td>
<p>Username
variable name will be KB_RSM_USERNAME</p>
</td>
</tr>
<tr>
<td>
<code>password</code><br/>
<em>
<a href="#workloads.kubeblocks.io/v1alpha1.CredentialVar">
CredentialVar
</a>
</em>
</td>
<td>
<p>Password
variable name will be KB_RSM_PASSWORD</p>
</td>
</tr>
</tbody>
</table>
<h3 id="workloads.kubeblocks.io/v1alpha1.CredentialVar">CredentialVar
</h3>
<p>
(<em>Appears on:</em><a href="#workloads.kubeblocks.io/v1alpha1.Credential">Credential</a>)
</p>
<div>
</div>
<table>
<thead>
<tr>
<th>Field</th>
<th>Description</th>
</tr>
</thead>
<tbody>
<tr>
<td>
<code>value</code><br/>
<em>
string
</em>
</td>
<td>
<em>(Optional)</em>
<p>Variable references $(VAR_NAME) are expanded
using the previously defined environment variables in the container and
any service environment variables. If a variable cannot be resolved,
the reference in the input string will be unchanged. Double $$ are reduced
to a single $, which allows for escaping the $(VAR_NAME) syntax: i.e.
&ldquo;$$(VAR_NAME)&rdquo; will produce the string literal &ldquo;$(VAR_NAME)&rdquo;.
Escaped references will never be expanded, regardless of whether the variable
exists or not.
Defaults to &ldquo;&rdquo;.</p>
</td>
</tr>
<tr>
<td>
<code>valueFrom</code><br/>
<em>
<a href="https://kubernetes.io/docs/reference/generated/kubernetes-api/v1.25/#envvarsource-v1-core">
Kubernetes core/v1.EnvVarSource
</a>
</em>
</td>
<td>
<em>(Optional)</em>
<p>Source for the environment variable&rsquo;s value. Cannot be used if value is not empty.</p>
</td>
</tr>
</tbody>
</table>
<h3 id="workloads.kubeblocks.io/v1alpha1.MemberStatus">MemberStatus
</h3>
<p>
(<em>Appears on:</em><a href="#apps.kubeblocks.io/v1alpha1.ClusterComponentStatus">ClusterComponentStatus</a>, <a href="#workloads.kubeblocks.io/v1alpha1.ReplicatedStateMachineStatus">ReplicatedStateMachineStatus</a>)
</p>
<div>
</div>
<table>
<thead>
<tr>
<th>Field</th>
<th>Description</th>
</tr>
</thead>
<tbody>
<tr>
<td>
<code>podName</code><br/>
<em>
string
</em>
</td>
<td>
<p>PodName pod name.</p>
</td>
</tr>
<tr>
<td>
<code>role</code><br/>
<em>
<a href="#workloads.kubeblocks.io/v1alpha1.ReplicaRole">
ReplicaRole
</a>
</em>
</td>
<td>
</td>
</tr>
<tr>
<td>
<code>readyWithoutPrimary</code><br/>
<em>
bool
</em>
</td>
<td>
<em>(Optional)</em>
<p>Is it required for rsm to have at least one primary pod to be ready.</p>
</td>
</tr>
</tbody>
</table>
<h3 id="workloads.kubeblocks.io/v1alpha1.MemberUpdateStrategy">MemberUpdateStrategy
(<code>string</code> alias)</h3>
<p>
(<em>Appears on:</em><a href="#apps.kubeblocks.io/v1alpha1.RSMSpec">RSMSpec</a>, <a href="#workloads.kubeblocks.io/v1alpha1.ReplicatedStateMachineSpec">ReplicatedStateMachineSpec</a>)
</p>
<div>
<p>MemberUpdateStrategy defines Cluster Component update strategy.</p>
</div>
<table>
<thead>
<tr>
<th>Value</th>
<th>Description</th>
</tr>
</thead>
<tbody><tr><td><p>&#34;BestEffortParallel&#34;</p></td>
<td></td>
</tr><tr><td><p>&#34;Parallel&#34;</p></td>
<td></td>
</tr><tr><td><p>&#34;Serial&#34;</p></td>
<td></td>
</tr></tbody>
</table>
<h3 id="workloads.kubeblocks.io/v1alpha1.MembershipReconfiguration">MembershipReconfiguration
</h3>
<p>
(<em>Appears on:</em><a href="#apps.kubeblocks.io/v1alpha1.RSMSpec">RSMSpec</a>, <a href="#workloads.kubeblocks.io/v1alpha1.ReplicatedStateMachineSpec">ReplicatedStateMachineSpec</a>)
</p>
<div>
</div>
<table>
<thead>
<tr>
<th>Field</th>
<th>Description</th>
</tr>
</thead>
<tbody>
<tr>
<td>
<code>switchoverAction</code><br/>
<em>
<a href="#workloads.kubeblocks.io/v1alpha1.Action">
Action
</a>
</em>
</td>
<td>
<em>(Optional)</em>
<p>Environment variables can be used in all following Actions:</p>
<ul>
<li>KB_RSM_USERNAME username part of credential</li>
<li>KB_RSM_PASSWORD password part of credential</li>
<li>KB_RSM_LEADER_HOST leader host</li>
<li>KB_RSM_TARGET_HOST target host</li>
<li>KB_RSM_SERVICE_PORT port</li>
</ul>
<p>SwitchoverAction specifies how to do switchover
latest <a href="https://busybox.net/">BusyBox</a> image will be used if Image not configured</p>
</td>
</tr>
<tr>
<td>
<code>memberJoinAction</code><br/>
<em>
<a href="#workloads.kubeblocks.io/v1alpha1.Action">
Action
</a>
</em>
</td>
<td>
<em>(Optional)</em>
<p>MemberJoinAction specifies how to add member
previous none-nil action&rsquo;s Image will be used if not configured</p>
</td>
</tr>
<tr>
<td>
<code>memberLeaveAction</code><br/>
<em>
<a href="#workloads.kubeblocks.io/v1alpha1.Action">
Action
</a>
</em>
</td>
<td>
<em>(Optional)</em>
<p>MemberLeaveAction specifies how to remove member
previous none-nil action&rsquo;s Image will be used if not configured</p>
</td>
</tr>
<tr>
<td>
<code>logSyncAction</code><br/>
<em>
<a href="#workloads.kubeblocks.io/v1alpha1.Action">
Action
</a>
</em>
</td>
<td>
<em>(Optional)</em>
<p>LogSyncAction specifies how to trigger the new member to start log syncing
previous none-nil action&rsquo;s Image will be used if not configured</p>
</td>
</tr>
<tr>
<td>
<code>promoteAction</code><br/>
<em>
<a href="#workloads.kubeblocks.io/v1alpha1.Action">
Action
</a>
</em>
</td>
<td>
<em>(Optional)</em>
<p>PromoteAction specifies how to tell the cluster that the new member can join voting now
previous none-nil action&rsquo;s Image will be used if not configured</p>
</td>
</tr>
</tbody>
</table>
<h3 id="workloads.kubeblocks.io/v1alpha1.NodeAssignment">NodeAssignment
</h3>
<p>
(<em>Appears on:</em><a href="#workloads.kubeblocks.io/v1alpha1.ReplicatedStateMachineSpec">ReplicatedStateMachineSpec</a>)
</p>
<div>
</div>
<table>
<thead>
<tr>
<th>Field</th>
<th>Description</th>
</tr>
</thead>
<tbody>
<tr>
<td>
<code>name</code><br/>
<em>
string
</em>
</td>
<td>
<em>(Optional)</em>
<p>Name defines the name of statefulSet that needs to allocate node.</p>
</td>
</tr>
<tr>
<td>
<code>nodeSpec</code><br/>
<em>
<a href="#workloads.kubeblocks.io/v1alpha1.NodeSpec">
NodeSpec
</a>
</em>
</td>
<td>
<em>(Optional)</em>
<p>NodeSpec defines the detailed node info that will assign to the statefulSet.</p>
</td>
</tr>
</tbody>
</table>
<h3 id="workloads.kubeblocks.io/v1alpha1.NodeSpec">NodeSpec
</h3>
<p>
(<em>Appears on:</em><a href="#workloads.kubeblocks.io/v1alpha1.NodeAssignment">NodeAssignment</a>)
</p>
<div>
</div>
<table>
<thead>
<tr>
<th>Field</th>
<th>Description</th>
</tr>
</thead>
<tbody>
<tr>
<td>
<code>nodeName</code><br/>
<em>
<a href="https://pkg.go.dev/k8s.io/apimachinery/pkg/types#NodeName">
k8s.io/apimachinery/pkg/types.NodeName
</a>
</em>
</td>
<td>
<em>(Optional)</em>
</td>
</tr>
</tbody>
</table>
<h3 id="workloads.kubeblocks.io/v1alpha1.ReplicaRole">ReplicaRole
</h3>
<p>
(<em>Appears on:</em><a href="#apps.kubeblocks.io/v1alpha1.RSMSpec">RSMSpec</a>, <a href="#workloads.kubeblocks.io/v1alpha1.MemberStatus">MemberStatus</a>, <a href="#workloads.kubeblocks.io/v1alpha1.ReplicatedStateMachineSpec">ReplicatedStateMachineSpec</a>)
</p>
<div>
</div>
<table>
<thead>
<tr>
<th>Field</th>
<th>Description</th>
</tr>
</thead>
<tbody>
<tr>
<td>
<code>name</code><br/>
<em>
string
</em>
</td>
<td>
<p>Name, role name.</p>
</td>
</tr>
<tr>
<td>
<code>accessMode</code><br/>
<em>
<a href="#workloads.kubeblocks.io/v1alpha1.AccessMode">
AccessMode
</a>
</em>
</td>
<td>
<p>AccessMode, what service this member capable.</p>
</td>
</tr>
<tr>
<td>
<code>canVote</code><br/>
<em>
bool
</em>
</td>
<td>
<em>(Optional)</em>
<p>CanVote, whether this member has voting rights</p>
</td>
</tr>
<tr>
<td>
<code>isLeader</code><br/>
<em>
bool
</em>
</td>
<td>
<em>(Optional)</em>
<p>IsLeader, whether this member is the leader</p>
</td>
</tr>
</tbody>
</table>
<h3 id="workloads.kubeblocks.io/v1alpha1.ReplicatedStateMachineSpec">ReplicatedStateMachineSpec
</h3>
<p>
(<em>Appears on:</em><a href="#workloads.kubeblocks.io/v1alpha1.ReplicatedStateMachine">ReplicatedStateMachine</a>)
</p>
<div>
<p>ReplicatedStateMachineSpec defines the desired state of ReplicatedStateMachine</p>
</div>
<table>
<thead>
<tr>
<th>Field</th>
<th>Description</th>
</tr>
</thead>
<tbody>
<tr>
<td>
<code>replicas</code><br/>
<em>
int32
</em>
</td>
<td>
<em>(Optional)</em>
<p>replicas is the desired number of replicas of the given Template.
These are replicas in the sense that they are instantiations of the
same Template, but individual replicas also have a consistent identity.
If unspecified, defaults to 1.</p>
</td>
</tr>
<tr>
<td>
<code>minReadySeconds</code><br/>
<em>
int32
</em>
</td>
<td>
<em>(Optional)</em>
<p>Minimum number of seconds for which a newly created pod should be ready
without any of its container crashing for it to be considered available.
Defaults to 0 (pod will be considered available as soon as it is ready)</p>
</td>
</tr>
<tr>
<td>
<code>selector</code><br/>
<em>
<a href="https://kubernetes.io/docs/reference/generated/kubernetes-api/v1.25/#labelselector-v1-meta">
Kubernetes meta/v1.LabelSelector
</a>
</em>
</td>
<td>
<p>selector is a label query over pods that should match the replica count.
It must match the pod template&rsquo;s labels.
More info: <a href="https://kubernetes.io/docs/concepts/overview/working-with-objects/labels/#label-selectors">https://kubernetes.io/docs/concepts/overview/working-with-objects/labels/#label-selectors</a></p>
</td>
</tr>
<tr>
<td>
<code>serviceName</code><br/>
<em>
string
</em>
</td>
<td>
<p>serviceName is the name of the service that governs this StatefulSet.
This service must exist before the StatefulSet, and is responsible for
the network identity of the set. Pods get DNS/hostnames that follow the
pattern: pod-specific-string.serviceName.default.svc.cluster.local
where &ldquo;pod-specific-string&rdquo; is managed by the StatefulSet controller.</p>
</td>
</tr>
<tr>
<td>
<code>service</code><br/>
<em>
<a href="https://kubernetes.io/docs/reference/generated/kubernetes-api/v1.25/#service-v1-core">
Kubernetes core/v1.Service
</a>
</em>
</td>
<td>
<em>(Optional)</em>
<p>service defines the behavior of a service spec.
provides read-write service
<a href="https://git.k8s.io/community/contributors/devel/sig-architecture/api-conventions.md#spec-and-status">https://git.k8s.io/community/contributors/devel/sig-architecture/api-conventions.md#spec-and-status</a></p>
</td>
</tr>
<tr>
<td>
<code>alternativeServices</code><br/>
<em>
<a href="https://kubernetes.io/docs/reference/generated/kubernetes-api/v1.25/#service-v1-core">
[]Kubernetes core/v1.Service
</a>
</em>
</td>
<td>
<em>(Optional)</em>
<p>AlternativeServices defines Alternative Services selector pattern specifier.
can be used for creating Readonly service.</p>
</td>
</tr>
<tr>
<td>
<code>template</code><br/>
<em>
<a href="https://kubernetes.io/docs/reference/generated/kubernetes-api/v1.25/#podtemplatespec-v1-core">
Kubernetes core/v1.PodTemplateSpec
</a>
</em>
</td>
<td>
</td>
</tr>
<tr>
<td>
<code>volumeClaimTemplates</code><br/>
<em>
<a href="https://kubernetes.io/docs/reference/generated/kubernetes-api/v1.25/#persistentvolumeclaim-v1-core">
[]Kubernetes core/v1.PersistentVolumeClaim
</a>
</em>
</td>
<td>
<em>(Optional)</em>
<p>volumeClaimTemplates is a list of claims that pods are allowed to reference.
The ReplicatedStateMachine controller is responsible for mapping network identities to
claims in a way that maintains the identity of a pod. Every claim in
this list must have at least one matching (by name) volumeMount in one
container in the template. A claim in this list takes precedence over
any volumes in the template, with the same name.</p>
</td>
</tr>
<tr>
<td>
<code>podManagementPolicy</code><br/>
<em>
<a href="https://kubernetes.io/docs/reference/generated/kubernetes-api/v1.25/#podmanagementpolicytype-v1-apps">
Kubernetes apps/v1.PodManagementPolicyType
</a>
</em>
</td>
<td>
<em>(Optional)</em>
<p>podManagementPolicy controls how pods are created during initial scale up,
when replacing pods on nodes, or when scaling down.</p>
<ul>
<li>The default policy is <code>OrderedReady</code>, where pods are created in increasing order (pod-0, then
pod-1, etc) and the controller will wait until each pod is ready before
continuing. When scaling down, the pods are removed in the opposite order.</li>
<li>The alternative policy is <code>Parallel</code> which will create pods in parallel
to match the desired scale without waiting, and on scale down will delete
all pods at once.</li>
</ul>
</td>
</tr>
<tr>
<td>
<code>updateStrategy</code><br/>
<em>
<a href="https://kubernetes.io/docs/reference/generated/kubernetes-api/v1.25/#statefulsetupdatestrategy-v1-apps">
Kubernetes apps/v1.StatefulSetUpdateStrategy
</a>
</em>
</td>
<td>
<p>updateStrategy indicates the StatefulSetUpdateStrategy that will be
employed to update Pods in the RSM when a revision is made to
Template.
UpdateStrategy.Type will be set to appsv1.OnDeleteStatefulSetStrategyType if MemberUpdateStrategy is not nil</p>
</td>
</tr>
<tr>
<td>
<code>roles</code><br/>
<em>
<a href="#workloads.kubeblocks.io/v1alpha1.ReplicaRole">
[]ReplicaRole
</a>
</em>
</td>
<td>
<em>(Optional)</em>
<p>Roles, a list of roles defined in the system.</p>
</td>
</tr>
<tr>
<td>
<code>roleProbe</code><br/>
<em>
<a href="#workloads.kubeblocks.io/v1alpha1.RoleProbe">
RoleProbe
</a>
</em>
</td>
<td>
<em>(Optional)</em>
<p>RoleProbe provides method to probe role.</p>
</td>
</tr>
<tr>
<td>
<code>membershipReconfiguration</code><br/>
<em>
<a href="#workloads.kubeblocks.io/v1alpha1.MembershipReconfiguration">
MembershipReconfiguration
</a>
</em>
</td>
<td>
<em>(Optional)</em>
<p>MembershipReconfiguration provides actions to do membership dynamic reconfiguration.</p>
</td>
</tr>
<tr>
<td>
<code>memberUpdateStrategy</code><br/>
<em>
<a href="#workloads.kubeblocks.io/v1alpha1.MemberUpdateStrategy">
MemberUpdateStrategy
</a>
</em>
</td>
<td>
<em>(Optional)</em>
<p>MemberUpdateStrategy, Members(Pods) update strategy.</p>
<ul>
<li>serial: update Members one by one that guarantee minimum component unavailable time.
<code>Learner -&gt; Follower(with AccessMode=none) -&gt; Follower(with AccessMode=readonly) -&gt; Follower(with AccessMode=readWrite) -&gt; Leader</code></li>
<li>bestEffortParallel: update Members in parallel that guarantee minimum component un-writable time.
<code>Learner, Follower(minority) in parallel -&gt; Follower(majority) -&gt; Leader</code>, keep majority online all the time.</li>
<li>parallel: force parallel</li>
</ul>
</td>
</tr>
<tr>
<td>
<code>paused</code><br/>
<em>
bool
</em>
</td>
<td>
<em>(Optional)</em>
<p>Paused indicates that the rsm is paused, means the reconciliation of this rsm object will be paused.</p>
</td>
</tr>
<tr>
<td>
<code>credential</code><br/>
<em>
<a href="#workloads.kubeblocks.io/v1alpha1.Credential">
Credential
</a>
</em>
</td>
<td>
<em>(Optional)</em>
<p>Credential used to connect to DB engine</p>
</td>
</tr>
<tr>
<td>
<code>rsmTransformPolicy</code><br/>
<em>
<a href="#workloads.kubeblocks.io/v1alpha1.RsmTransformPolicy">
RsmTransformPolicy
</a>
</em>
</td>
<td>
<em>(Optional)</em>
<p>RsmTransformPolicy defines the policy generate sts using rsm. Passed from cluster.
ToSts: rsm transform to statefulSet
ToPod: rsm transform to pod</p>
</td>
</tr>
<tr>
<td>
<code>nodeAssignment</code><br/>
<em>
<a href="#workloads.kubeblocks.io/v1alpha1.NodeAssignment">
[]NodeAssignment
</a>
</em>
</td>
<td>
<em>(Optional)</em>
<p>NodeAssignment defines the expected assignment of nodes.</p>
</td>
</tr>
</tbody>
</table>
<h3 id="workloads.kubeblocks.io/v1alpha1.ReplicatedStateMachineStatus">ReplicatedStateMachineStatus
</h3>
<p>
(<em>Appears on:</em><a href="#workloads.kubeblocks.io/v1alpha1.ReplicatedStateMachine">ReplicatedStateMachine</a>)
</p>
<div>
<p>ReplicatedStateMachineStatus defines the observed state of ReplicatedStateMachine</p>
</div>
<table>
<thead>
<tr>
<th>Field</th>
<th>Description</th>
</tr>
</thead>
<tbody>
<tr>
<td>
<code>StatefulSetStatus</code><br/>
<em>
<a href="https://kubernetes.io/docs/reference/generated/kubernetes-api/v1.25/#statefulsetstatus-v1-apps">
Kubernetes apps/v1.StatefulSetStatus
</a>
</em>
</td>
<td>
<p>
(Members of <code>StatefulSetStatus</code> are embedded into this type.)
</p>
</td>
</tr>
<tr>
<td>
<code>initReplicas</code><br/>
<em>
int32
</em>
</td>
<td>
<p>InitReplicas is the number of pods(members) when cluster first initialized
it&rsquo;s set to spec.Replicas at object creation time and never changes</p>
</td>
</tr>
<tr>
<td>
<code>readyInitReplicas</code><br/>
<em>
int32
</em>
</td>
<td>
<em>(Optional)</em>
<p>ReadyInitReplicas is the number of pods(members) already in MembersStatus in the cluster initialization stage
will never change once equals to InitReplicas</p>
</td>
</tr>
<tr>
<td>
<code>currentGeneration</code><br/>
<em>
int64
</em>
</td>
<td>
<em>(Optional)</em>
<p>CurrentGeneration, if not empty, indicates the version of the RSM used to generate the underlying workload</p>
</td>
</tr>
<tr>
<td>
<code>membersStatus</code><br/>
<em>
<a href="#workloads.kubeblocks.io/v1alpha1.MemberStatus">
[]MemberStatus
</a>
</em>
</td>
<td>
<em>(Optional)</em>
<p>members&rsquo; status.</p>
</td>
</tr>
</tbody>
</table>
<h3 id="workloads.kubeblocks.io/v1alpha1.RoleProbe">RoleProbe
</h3>
<p>
(<em>Appears on:</em><a href="#apps.kubeblocks.io/v1alpha1.RSMSpec">RSMSpec</a>, <a href="#workloads.kubeblocks.io/v1alpha1.ReplicatedStateMachineSpec">ReplicatedStateMachineSpec</a>)
</p>
<div>
<p>RoleProbe defines how to observe role</p>
</div>
<table>
<thead>
<tr>
<th>Field</th>
<th>Description</th>
</tr>
</thead>
<tbody>
<tr>
<td>
<code>builtinHandlerName</code><br/>
<em>
string
</em>
</td>
<td>
<em>(Optional)</em>
<p>BuiltinHandler specifies the builtin handler name to use to probe the role of the main container.
current available handlers: mysql, postgres, mongodb, redis, etcd, kafka.
use CustomHandler to define your own role probe function if none of them satisfies the requirement.</p>
</td>
</tr>
<tr>
<td>
<code>customHandler</code><br/>
<em>
<a href="#workloads.kubeblocks.io/v1alpha1.Action">
[]Action
</a>
</em>
</td>
<td>
<em>(Optional)</em>
<p>CustomHandler defines the custom way to do role probe.
if the BuiltinHandler satisfies the requirement, use it instead.</p>
<p>how the actions defined here works:</p>
<p>Actions will be taken in serial.
after all actions done, the final output should be a single string of the role name defined in spec.Roles
latest <a href="https://busybox.net/">BusyBox</a> image will be used if Image not configured
Environment variables can be used in Command:</p>
<ul>
<li>v_KB_RSM_LAST<em>STDOUT stdout from last action, watch &lsquo;v</em>&rsquo; prefixed</li>
<li>KB_RSM_USERNAME username part of credential</li>
<li>KB_RSM_PASSWORD password part of credential</li>
</ul>
</td>
</tr>
<tr>
<td>
<code>initialDelaySeconds</code><br/>
<em>
int32
</em>
</td>
<td>
<em>(Optional)</em>
<p>Number of seconds after the container has started before role probe has started.</p>
</td>
</tr>
<tr>
<td>
<code>timeoutSeconds</code><br/>
<em>
int32
</em>
</td>
<td>
<em>(Optional)</em>
<p>Number of seconds after which the probe times out.
Defaults to 1 second. Minimum value is 1.</p>
</td>
</tr>
<tr>
<td>
<code>periodSeconds</code><br/>
<em>
int32
</em>
</td>
<td>
<em>(Optional)</em>
<p>How often (in seconds) to perform the probe.
Default to 2 seconds. Minimum value is 1.</p>
</td>
</tr>
<tr>
<td>
<code>successThreshold</code><br/>
<em>
int32
</em>
</td>
<td>
<em>(Optional)</em>
<p>Minimum consecutive successes for the probe to be considered successful after having failed.
Defaults to 1. Minimum value is 1.</p>
</td>
</tr>
<tr>
<td>
<code>failureThreshold</code><br/>
<em>
int32
</em>
</td>
<td>
<em>(Optional)</em>
<p>Minimum consecutive failures for the probe to be considered failed after having succeeded.
Defaults to 3. Minimum value is 1.</p>
</td>
</tr>
<tr>
<td>
<code>roleUpdateMechanism</code><br/>
<em>
<a href="#workloads.kubeblocks.io/v1alpha1.RoleUpdateMechanism">
RoleUpdateMechanism
</a>
</em>
</td>
<td>
<em>(Optional)</em>
<p>RoleUpdateMechanism specifies the way how pod role label being updated.</p>
</td>
</tr>
</tbody>
</table>
<h3 id="workloads.kubeblocks.io/v1alpha1.RoleUpdateMechanism">RoleUpdateMechanism
(<code>string</code> alias)</h3>
<p>
(<em>Appears on:</em><a href="#workloads.kubeblocks.io/v1alpha1.RoleProbe">RoleProbe</a>)
</p>
<div>
<p>RoleUpdateMechanism defines the way how pod role label being updated.</p>
</div>
<table>
<thead>
<tr>
<th>Value</th>
<th>Description</th>
</tr>
</thead>
<tbody><tr><td><p>&#34;DirectAPIServerEventUpdate&#34;</p></td>
<td></td>
</tr><tr><td><p>&#34;ReadinessProbeEventUpdate&#34;</p></td>
<td></td>
</tr></tbody>
</table>
<h3 id="workloads.kubeblocks.io/v1alpha1.RsmTransformPolicy">RsmTransformPolicy
(<code>string</code> alias)</h3>
<p>
(<em>Appears on:</em><a href="#apps.kubeblocks.io/v1alpha1.ClusterComponentSpec">ClusterComponentSpec</a>, <a href="#apps.kubeblocks.io/v1alpha1.ComponentSpec">ComponentSpec</a>, <a href="#workloads.kubeblocks.io/v1alpha1.ReplicatedStateMachineSpec">ReplicatedStateMachineSpec</a>)
</p>
<div>
<p>RsmTransformPolicy defines rsm transform type
ToSts and ToPod is supported</p>
</div>
<table>
<thead>
<tr>
<th>Value</th>
<th>Description</th>
</tr>
</thead>
<tbody><tr><td><p>&#34;ToPod&#34;</p></td>
<td></td>
</tr><tr><td><p>&#34;ToSts&#34;</p></td>
<td></td>
</tr></tbody>
</table>
<hr/>
<p><em>
Generated with <code>gen-crd-api-reference-docs</code>
</em></p><|MERGE_RESOLUTION|>--- conflicted
+++ resolved
@@ -84,7 +84,7 @@
 </em>
 </td>
 <td>
-<p>The metadata for the BackupPolicyTemplate object, including name, namespace, labels, and annotations.</p><br />
+<p>The metadata for the BackupPolicyTemplate object, including name, namespace, labels, and annotations.</p>
 Refer to the Kubernetes API documentation for the fields of the
 <code>metadata</code> field.
 </td>
@@ -99,7 +99,7 @@
 </em>
 </td>
 <td>
-<p>Defines the desired state of the BackupPolicyTemplate.</p><br />
+<p>Defines the desired state of the BackupPolicyTemplate.</p>
 <br/>
 <br/>
 <table>
@@ -111,11 +111,7 @@
 </em>
 </td>
 <td>
-<<<<<<< HEAD
-<p>Specifies a reference to the ClusterDefinition name. This is an immutable attribute that cannot be changed after creation.</p><br />
-=======
-<p>clusterDefinitionRef references ClusterDefinition name, this is an immutable attribute.</p>
->>>>>>> ce2f5fa8
+<p>Specifies a reference to the ClusterDefinition name. This is an immutable attribute that cannot be changed after creation.</p>
 </td>
 </tr>
 <tr>
@@ -128,11 +124,7 @@
 </em>
 </td>
 <td>
-<<<<<<< HEAD
-<p>Represents an array of backup policy templates for the specified ComponentDefinition.</p><br />
-=======
-<p>backupPolicies is a list of backup policy template for the specified componentDefinition.</p>
->>>>>>> ce2f5fa8
+<p>Represents an array of backup policy templates for the specified ComponentDefinition.</p>
 </td>
 </tr>
 <tr>
@@ -144,14 +136,8 @@
 </td>
 <td>
 <em>(Optional)</em>
-<<<<<<< HEAD
-<p>Acts as a unique identifier for this BackupPolicyTemplate. This identifier will be used as a suffix for the automatically generated backupPolicy name.<br />It is required when multiple BackupPolicyTemplates exist to prevent backupPolicy override.</p><br />
-=======
-<p>Identifier is a unique identifier for this BackupPolicyTemplate.
-this identifier will be the suffix of the automatically generated backupPolicy name.
-and must be added when multiple BackupPolicyTemplates exist,
-otherwise the generated backupPolicy override will occur.</p>
->>>>>>> ce2f5fa8
+<p>Acts as a unique identifier for this BackupPolicyTemplate. This identifier will be used as a suffix for the automatically generated backupPolicy name.
+It is required when multiple BackupPolicyTemplates exist to prevent backupPolicy override.</p>
 </td>
 </tr>
 </table>
@@ -167,7 +153,7 @@
 </em>
 </td>
 <td>
-<p>Populated by the system, it represents the current information about the BackupPolicyTemplate.</p><br />
+<p>Populated by the system, it represents the current information about the BackupPolicyTemplate.</p>
 </td>
 </tr>
 </tbody>
@@ -2922,7 +2908,7 @@
 <p>
 (Members of <code>BackupMethod</code> are embedded into this type.)
 </p>
-<p>Method for backup</p><br />
+<p>Method for backup</p>
 </td>
 </tr>
 <tr>
@@ -2936,11 +2922,7 @@
 </td>
 <td>
 <em>(Optional)</em>
-<<<<<<< HEAD
-<p>Specifies the instance where the backup will be stored.</p><br />
-=======
-<p>target instance for backup.</p>
->>>>>>> ce2f5fa8
+<p>Specifies the instance where the backup will be stored.</p>
 </td>
 </tr>
 <tr>
@@ -2954,11 +2936,7 @@
 </td>
 <td>
 <em>(Optional)</em>
-<<<<<<< HEAD
-<p>Defines the mapping between the environment variables of the cluster and the keys of the environment values.</p><br />
-=======
-<p>envMapping defines the variables of cluster mapped to env values&rsquo; keys.</p>
->>>>>>> ce2f5fa8
+<p>Defines the mapping between the environment variables of the cluster and the keys of the environment values.</p>
 </td>
 </tr>
 </tbody>
@@ -2987,12 +2965,8 @@
 </td>
 <td>
 <em>(Optional)</em>
-<<<<<<< HEAD
-<p>References a componentDef defined in the ClusterDefinition spec.<br />Must comply with the IANA Service Naming rule.</p><br />
-=======
-<p>componentDefRef references componentDef defined in ClusterDefinition spec. Need to
-comply with IANA Service Naming rule.</p>
->>>>>>> ce2f5fa8
+<p>References a componentDef defined in the ClusterDefinition spec.
+Must comply with the IANA Service Naming rule.</p>
 </td>
 </tr>
 <tr>
@@ -3004,12 +2978,8 @@
 </td>
 <td>
 <em>(Optional)</em>
-<<<<<<< HEAD
-<p>References to componentDefinitions.<br />Must comply with the IANA Service Naming rule.</p><br />
-=======
-<p>componentDef references componentDefinition. Need to
-comply with IANA Service Naming rule.</p>
->>>>>>> ce2f5fa8
+<p>References to componentDefinitions.
+Must comply with the IANA Service Naming rule.</p>
 </td>
 </tr>
 <tr>
@@ -3023,11 +2993,7 @@
 </td>
 <td>
 <em>(Optional)</em>
-<<<<<<< HEAD
-<p>The instance to be backed up.</p><br />
-=======
-<p>target instance for backup.</p>
->>>>>>> ce2f5fa8
+<p>The instance to be backed up.</p>
 </td>
 </tr>
 <tr>
@@ -3041,11 +3007,7 @@
 </td>
 <td>
 <em>(Optional)</em>
-<<<<<<< HEAD
-<p>Define the policy for backup scheduling.</p><br />
-=======
-<p>schedule policy for backup.</p>
->>>>>>> ce2f5fa8
+<p>Define the policy for backup scheduling.</p>
 </td>
 </tr>
 <tr>
@@ -3058,11 +3020,7 @@
 </em>
 </td>
 <td>
-<<<<<<< HEAD
-<p>Define the methods to be used for backups.</p><br />
-=======
-<p>backupMethods defines the backup methods.</p>
->>>>>>> ce2f5fa8
+<p>Define the methods to be used for backups.</p>
 </td>
 </tr>
 <tr>
@@ -3074,11 +3032,7 @@
 </td>
 <td>
 <em>(Optional)</em>
-<<<<<<< HEAD
-<p>Specifies the number of retries before marking the backup as failed.</p><br />
-=======
-<p>Specifies the number of retries before marking the backup failed.</p>
->>>>>>> ce2f5fa8
+<p>Specifies the number of retries before marking the backup as failed.</p>
 </td>
 </tr>
 </tbody>
@@ -3107,11 +3061,7 @@
 </em>
 </td>
 <td>
-<<<<<<< HEAD
-<p>Specifies a reference to the ClusterDefinition name. This is an immutable attribute that cannot be changed after creation.</p><br />
-=======
-<p>clusterDefinitionRef references ClusterDefinition name, this is an immutable attribute.</p>
->>>>>>> ce2f5fa8
+<p>Specifies a reference to the ClusterDefinition name. This is an immutable attribute that cannot be changed after creation.</p>
 </td>
 </tr>
 <tr>
@@ -3124,11 +3074,7 @@
 </em>
 </td>
 <td>
-<<<<<<< HEAD
-<p>Represents an array of backup policy templates for the specified ComponentDefinition.</p><br />
-=======
-<p>backupPolicies is a list of backup policy template for the specified componentDefinition.</p>
->>>>>>> ce2f5fa8
+<p>Represents an array of backup policy templates for the specified ComponentDefinition.</p>
 </td>
 </tr>
 <tr>
@@ -3140,14 +3086,8 @@
 </td>
 <td>
 <em>(Optional)</em>
-<<<<<<< HEAD
-<p>Acts as a unique identifier for this BackupPolicyTemplate. This identifier will be used as a suffix for the automatically generated backupPolicy name.<br />It is required when multiple BackupPolicyTemplates exist to prevent backupPolicy override.</p><br />
-=======
-<p>Identifier is a unique identifier for this BackupPolicyTemplate.
-this identifier will be the suffix of the automatically generated backupPolicy name.
-and must be added when multiple BackupPolicyTemplates exist,
-otherwise the generated backupPolicy override will occur.</p>
->>>>>>> ce2f5fa8
+<p>Acts as a unique identifier for this BackupPolicyTemplate. This identifier will be used as a suffix for the automatically generated backupPolicy name.
+It is required when multiple BackupPolicyTemplates exist to prevent backupPolicy override.</p>
 </td>
 </tr>
 </tbody>
@@ -9078,12 +9018,8 @@
 </td>
 <td>
 <em>(Optional)</em>
-<<<<<<< HEAD
-<p>Represents the key of the password in the ConnectionCredential secret.<br />If not specified, the default key &ldquo;password&rdquo; is used.</p><br />
-=======
-<p>the key of password in the ConnectionCredential secret.
-if not set, the default key is &ldquo;password&rdquo;.</p>
->>>>>>> ce2f5fa8
+<p>Represents the key of the password in the ConnectionCredential secret.
+If not specified, the default key &ldquo;password&rdquo; is used.</p>
 </td>
 </tr>
 <tr>
@@ -9095,12 +9031,8 @@
 </td>
 <td>
 <em>(Optional)</em>
-<<<<<<< HEAD
-<p>Represents the key of the username in the ConnectionCredential secret.<br />If not specified, the default key &ldquo;username&rdquo; is used.</p><br />
-=======
-<p>the key of username in the ConnectionCredential secret.
-if not set, the default key is &ldquo;username&rdquo;.</p>
->>>>>>> ce2f5fa8
+<p>Represents the key of the username in the ConnectionCredential secret.
+If not specified, the default key &ldquo;username&rdquo; is used.</p>
 </td>
 </tr>
 <tr>
@@ -9111,11 +9043,7 @@
 </em>
 </td>
 <td>
-<<<<<<< HEAD
-<p>Defines the map key of the host in the connection credential secret.</p><br />
-=======
-<p>hostKey specifies the map key of the host in the connection credential secret.</p>
->>>>>>> ce2f5fa8
+<p>Defines the map key of the host in the connection credential secret.</p>
 </td>
 </tr>
 <tr>
@@ -9126,11 +9054,7 @@
 </em>
 </td>
 <td>
-<<<<<<< HEAD
-<p>Indicates the map key of the port in the connection credential secret.</p><br />
-=======
-<p>portKey specifies the map key of the port in the connection credential secret.</p>
->>>>>>> ce2f5fa8
+<p>Indicates the map key of the port in the connection credential secret.</p>
 </td>
 </tr>
 </tbody>
@@ -9645,11 +9569,7 @@
 </em>
 </td>
 <td>
-<<<<<<< HEAD
-<p>Specifies the environment variable key that requires mapping.</p><br />
-=======
-<p>env key which needs to mapping.</p>
->>>>>>> ce2f5fa8
+<p>Specifies the environment variable key that requires mapping.</p>
 </td>
 </tr>
 <tr>
@@ -9662,11 +9582,7 @@
 </em>
 </td>
 <td>
-<<<<<<< HEAD
-<p>Defines the source from which the environment variable value is derived.</p><br />
-=======
-<p>valueFrom defines source of the env value.</p>
->>>>>>> ce2f5fa8
+<p>Defines the source from which the environment variable value is derived.</p>
 </td>
 </tr>
 </tbody>
@@ -14020,11 +13936,7 @@
 </td>
 <td>
 <em>(Optional)</em>
-<<<<<<< HEAD
-<p>Specifies whether the backup schedule is enabled or not.</p><br />
-=======
-<p>enabled specifies whether the backup schedule is enabled or not.</p>
->>>>>>> ce2f5fa8
+<p>Specifies whether the backup schedule is enabled or not.</p>
 </td>
 </tr>
 <tr>
@@ -14035,11 +13947,7 @@
 </em>
 </td>
 <td>
-<<<<<<< HEAD
-<p>Defines the backup method name that is defined in backupPolicy.</p><br />
-=======
-<p>backupMethod specifies the backup method name that is defined in backupPolicy.</p>
->>>>>>> ce2f5fa8
+<p>Defines the backup method name that is defined in backupPolicy.</p>
 </td>
 </tr>
 <tr>
@@ -14050,12 +13958,8 @@
 </em>
 </td>
 <td>
-<<<<<<< HEAD
-<p>Represents the cron expression for schedule, with the timezone set in UTC.<br />Refer to <a href="https://en.wikipedia.org/wiki/Cron">https://en.wikipedia.org/wiki/Cron</a> for more details.</p><br />
-=======
-<p>the cron expression for schedule, the timezone is in UTC.
-see <a href="https://en.wikipedia.org/wiki/Cron">https://en.wikipedia.org/wiki/Cron</a>.</p>
->>>>>>> ce2f5fa8
+<p>Represents the cron expression for schedule, with the timezone set in UTC.
+Refer to <a href="https://en.wikipedia.org/wiki/Cron">https://en.wikipedia.org/wiki/Cron</a> for more details.</p>
 </td>
 </tr>
 <tr>
@@ -14067,22 +13971,18 @@
 </td>
 <td>
 <em>(Optional)</em>
-<<<<<<< HEAD
-<p>Determines the duration for which the backup should be retained.<br />The controller will remove all backups that are older than the RetentionPeriod.<br />For instance, a RetentionPeriod of <code>30d</code> will retain only the backups from the last 30 days.</p><br /><br /><p>The duration format can be in years (2y), months (6mo), days (30d), hours (12h), or minutes (30m).<br />These durations can also be combined, for example: 30d12h30m.</p><br />
-=======
-<p>retentionPeriod determines a duration up to which the backup should be kept.
-controller will remove all backups that are older than the RetentionPeriod.
-For example, RetentionPeriod of <code>30d</code> will keep only the backups of last 30 days.
+<p>Determines the duration for which the backup should be retained.
+The controller will remove all backups that are older than the RetentionPeriod.
+For instance, a RetentionPeriod of <code>30d</code> will retain only the backups from the last 30 days.
 Sample duration format:</p>
 <ul>
 <li>years: 	2y</li>
 <li>months: 	6mo</li>
 <li>days: 		30d</li>
 <li>hours: 	12h</li>
-<li>minutes: 	30m
-You can also combine the above durations. For example: 30d12h30m</li>
+<li>minutes: 	30m</li>
 </ul>
->>>>>>> ce2f5fa8
+<p>These durations can also be combined, for example: 30d12h30m.</p>
 </td>
 </tr>
 </tbody>
@@ -16490,19 +16390,14 @@
 </em>
 </td>
 <td>
-<<<<<<< HEAD
-<p>Specifies the instance of the corresponding role for backup. The roles can be:<br />- Leader, Follower, or Leaner for the Consensus component.<br />- Primary or Secondary for the Replication component.</p><br /><br /><p>Invalid roles of the component will be ignored. For example, if the workload type is Replication and the component&rsquo;s replicas is 1,<br />the secondary role is invalid. It will also be ignored when the component is Stateful or Stateless.</p><br /><br /><p>The role will be transformed into a role LabelSelector for the BackupPolicy&rsquo;s target attribute.</p><br />
-=======
-<p>select instance of corresponding role for backup, role are:</p>
+<p>Specifies the instance of the corresponding role for backup. The roles can be:</p>
 <ul>
-<li>the name of Leader/Follower/Leaner for Consensus component.</li>
-<li>primary or secondary for Replication component.</li>
+<li>Leader, Follower, or Leaner for the Consensus component.</li>
+<li>Primary or Secondary for the Replication component.</li>
 </ul>
-<p>finally, invalid role of the component will be ignored.
-such as if workload type is Replication and component&rsquo;s replicas is 1,
-the secondary role is invalid. and it also will be ignored when component is Stateful/Stateless.
-the role will be transformed to a role LabelSelector for BackupPolicy&rsquo;s target attribute.</p>
->>>>>>> ce2f5fa8
+<p>Invalid roles of the component will be ignored. For example, if the workload type is Replication and the component&rsquo;s replicas is 1,
+the secondary role is invalid. It will also be ignored when the component is Stateful or Stateless.</p>
+<p>The role will be transformed into a role LabelSelector for the BackupPolicy&rsquo;s target attribute.</p>
 </td>
 </tr>
 <tr>
@@ -16514,14 +16409,10 @@
 </td>
 <td>
 <em>(Optional)</em>
-<<<<<<< HEAD
-<p>Refers to spec.componentDef.systemAccounts.accounts[*].name in the ClusterDefinition.<br />The secret created by this account will be used to connect to the database.<br />If not set, the secret created by spec.ConnectionCredential of the ClusterDefinition will be used.</p><br /><br /><p>It will be transformed into a secret for the BackupPolicy&rsquo;s target secret.</p><br />
-=======
-<p>refer to spec.componentDef.systemAccounts.accounts[*].name in ClusterDefinition.
-the secret created by this account will be used to connect the database.
-if not set, the secret created by spec.ConnectionCredential of the ClusterDefinition will be used.
-it will be transformed to a secret for BackupPolicy&rsquo;s target secret.</p>
->>>>>>> ce2f5fa8
+<p>Refers to spec.componentDef.systemAccounts.accounts[*].name in the ClusterDefinition.
+The secret created by this account will be used to connect to the database.
+If not set, the secret created by spec.ConnectionCredential of the ClusterDefinition will be used.</p>
+<p>It will be transformed into a secret for the BackupPolicy&rsquo;s target secret.</p>
 </td>
 </tr>
 <tr>
@@ -16533,17 +16424,13 @@
 </td>
 <td>
 <em>(Optional)</em>
-<<<<<<< HEAD
-<p>Specifies the PodSelectionStrategy to use when multiple pods are<br />selected for the backup target.<br />Valid values are:<br />- Any: Selects any one pod that matches the labelsSelector.<br />- All: Selects all pods that match the labelsSelector.</p><br />
-=======
-<p>PodSelectionStrategy specifies the strategy to select when multiple pods are
-selected for backup target.
+<p>Specifies the PodSelectionStrategy to use when multiple pods are
+selected for the backup target.
 Valid values are:</p>
 <ul>
-<li>Any: select any one pod that match the labelsSelector.</li>
-<li>All: select all pods that match the labelsSelector.</li>
+<li>Any: Selects any one pod that matches the labelsSelector.</li>
+<li>All: Selects all pods that match the labelsSelector.</li>
 </ul>
->>>>>>> ce2f5fa8
 </td>
 </tr>
 <tr>
@@ -16557,13 +16444,9 @@
 </td>
 <td>
 <em>(Optional)</em>
-<<<<<<< HEAD
-<p>Defines the connection credential key in the secret<br />created by spec.ConnectionCredential of the ClusterDefinition.<br />It will be ignored when the &ldquo;account&rdquo; is set.</p><br />
-=======
-<p>connectionCredentialKey defines connection credential key in secret
-which created by spec.ConnectionCredential of the ClusterDefinition.
-it will be ignored when &ldquo;account&rdquo; is set.</p>
->>>>>>> ce2f5fa8
+<p>Defines the connection credential key in the secret
+created by spec.ConnectionCredential of the ClusterDefinition.
+It will be ignored when the &ldquo;account&rdquo; is set.</p>
 </td>
 </tr>
 </tbody>
@@ -16984,11 +16867,7 @@
 </td>
 <td>
 <em>(Optional)</em>
-<<<<<<< HEAD
-<p>Maps to the environment value. This is an optional field.</p><br />
-=======
-<p>mapped ClusterVersionRef to env value.</p>
->>>>>>> ce2f5fa8
+<p>Maps to the environment value. This is an optional field.</p>
 </td>
 </tr>
 <tr>
@@ -17002,11 +16881,7 @@
 </td>
 <td>
 <em>(Optional)</em>
-<<<<<<< HEAD
-<p>Maps to the environment value. This is also an optional field.</p><br />
-=======
-<p>mapped ComponentDefinition to env value.</p>
->>>>>>> ce2f5fa8
+<p>Maps to the environment value. This is also an optional field.</p>
 </td>
 </tr>
 </tbody>
@@ -17034,11 +16909,7 @@
 </em>
 </td>
 <td>
-<<<<<<< HEAD
-<p>Represents an array of ClusterVersion names that can be mapped to an environment variable value.</p><br />
-=======
-<p>the array of ClusterVersion name which can be mapped to the env value.</p>
->>>>>>> ce2f5fa8
+<p>Represents an array of ClusterVersion names that can be mapped to an environment variable value.</p>
 </td>
 </tr>
 <tr>
@@ -17049,11 +16920,7 @@
 </em>
 </td>
 <td>
-<<<<<<< HEAD
-<p>The value that corresponds to the specified ClusterVersion names.</p><br />
-=======
-<p>mapping value for the specified ClusterVersion names.</p>
->>>>>>> ce2f5fa8
+<p>The value that corresponds to the specified ClusterVersion names.</p>
 </td>
 </tr>
 </tbody>
