---
title: Configure BackupRepo
description: How to configure BackupRepo
keywords: [introduction, backup, restore]
sidebar_position: 1
sidebar_label: Configure BackupRepo
---

import Tabs from '@theme/Tabs';
import TabItem from '@theme/TabItem';

# Introduction

BackupRepo is the storage repository for backup data. Currently, KubeBlocks supports configuring various object storage services as backup repositories, including OSS (Alibaba Cloud Object Storage Service), S3 (Amazon Simple Storage Service), COS (Tencent Cloud Object Storage), GCS (Google Cloud Storage), OBS (Huawei Cloud Object Storage), MinIO, and other S3-compatible services. Additionally, it also supports using Kubernetes-native PVCs as backup repositories.

You can create multiple BackupRepos to suit different scenarios. For example, based on different businesses, the data of business A is stored in repository A, and the data of business B is stored in repository B. Or you can configure multiple repositories by region to realize geo-disaster recovery. But it is required to specify backup repositories when you create a backup. You can also create a default backup repository and KubeBlocks uses this default repository to store backup data if no specific repository is specified.

## Before you start

Make sure you have all the following prepared.

* [Install kbcli](./../installation/install-with-kbcli/install-kbcli.md)
* [Install kubectl](https://kubernetes.io/docs/tasks/tools/#kubectl)
* [Install Helm](https://helm.sh/docs/intro/install/)
* [Install KubeBlocks](./..installation/install-with-helm/install-kubeblocks-with-helm.md)

## Install MinIO

If you don't have an object storage service from a cloud provider, you can deploy the open-source service MinIO in Kubernetes and use it to configure BackupRepo. If you are using an object storage service provided by a cloud provider, directly skip to [Configure BackupRepo](#configure-backuprepo).

***Steps***

1. Install MinIO in the `kb-system` namespace.

   ```bash
   helm repo add kubeblocks-apps https://jihulab.com/api/v4/projects/152630/packages/helm/stable
   helm install minio kubeblocks-apps/minio --namespace kb-system --create-namespace --set "extraEnvVars[0].name=MINIO_BROWSER_LOGIN_ANIMATION" --set "extraEnvVars[0].value=off"
   ```

<<<<<<< HEAD
   Get the initial username and password:
=======
## Manual BackupRepo configuration

If you do not configure the BackupRepo information when installing KubeBlocks, you can manually configure it by the following instructions.

### Before you start

There are various ways to create a BackupRepo. Make sure you have done all the necessary preparations before creating it. If you want to use MinIO, you need to make the following configurations in advance.

1. Install MinIO.

   ```bash
   helm install minio oci://registry-1.docker.io/bitnamicharts/minio --set "extraEnvVars[0].name=MINIO_BROWSER_LOGIN_ANIMATION" --set "extraEnvVars[0].value=off"
   ```
   To get initial username and password, try the following.
>>>>>>> 1f0ecabe

   ```bash
   # Initial username
   echo $(kubectl get secret --namespace kb-system minio -o jsonpath="{.data.root-user}" | base64 -d)

   # Initial password
   echo $(kubectl get secret --namespace kb-system minio -o jsonpath="{.data.root-password}" | base64 -d)
   ```

2. Generate credentials.

   Access the login page by running `kubectl port-forward --namespace default svc/minio 9001:9001` and then accessing `127.0.0.1:9001`.

   Once you are logged in to the dashboard, you can generate an `access key` and `secret key`.

   ![backup-and-restore-backup-repo-1](./../../../img/backup-and-restore-backup-repo-1.png)

3. Create a bucket.

   Create a bucket named `test-minio` for the test.

   ![backup-and-restore-backup-repo-2](./../../../img/backup-and-restore-backup-repo-2.png)
   ![backup-and-restore-backup-repo3](./../../../img/backup-and-restore-backup-repo-3.png)

3. Create a bucket.

<<<<<<< HEAD
The access address (endpoint) for the installed MinIO is `http://minio.kb-system.svc.cluster.local:9000`, which will be used to configure BackupRepo. In this case, `kb-system` is the name of the namespace where MinIO is installed.
=======
   Create a bucket named `test-minio` in the MinIO dashboard.
>>>>>>> 1f0ecabe

   ![Create a bucket](./../../../img/backup-and-restore-configure-backuprepo-minio-bucket-0.png)
   ![Create a bucket](./../../../img/backup-and-restore-configure-backuprepo-minio-bucket-1.png)

## Configure BackupRepo

With object storage services prepared, it's time to configure BackupRepo. KubeBlocks provides two ways for the configuration:

* Automatic BackupRepo configuration during KubeBlocks installation;
* Manual BackupRepo configuration for on-demand scenarios.
  
### Access BackupRepo

There are two methods to access remote object storage:

* Use command-line tools to directly access remote storage.
* Mount the remote storage to the local system with a CSI driver, allowing the work processes to access the remote storage as if it were local files.
  
The two access methods are referred to as "Tool" and "Mount". When creating BackupRepo, you can specify the access method through the `accessMethod` field, which can not be changed after creation.

Generally, it is recommended to use the "Tool" method as it does not require installing an additional CSI driver, thus reducing dependencies.

However, as backup and restore tasks require running in the namespace of the database cluster, using the "Tool" approach automatically synchronizes the necessary credentials for accessing the remote storage as secret resources in those namespaces. These credentials are used by the data transfer tool. If you have concerns about security risks associated with synchronizing secrets in a multi-tenant environment, you can choose to use the "Mount" method.

### Automatic BackupRepo configuration

You can specify the BackupRepo information in a YAML configuration file when installing KubeBlocks, and KubeBlocks will create the BackupRepo and automatically install the necessary CSI Driver based on the provided configuration.

1. Prepare the configuration file.

   Taking AWS S3 as an example, the configuration file `backuprepo.yaml` is:

    ```yaml
    backupRepo:
      create: true
      storageProvider: s3
      config:
        region: cn-northwest-1
        bucket: test-kb-backup
      secrets:
        accessKeyId: <ACCESS KEY>
        secretAccessKey: <SECRET KEY>
    ```

    * `region`: specifies the region where S3 is located.
    * `bucket`: specifies the bucket name of S3.
    * `accessKeyId`: specifies the Access Key of AWS.
    * `secretAccessKey`: specifies the Secret Key of AWS.
    * `storageProvider`：specifies the object storage provider, which is S3 in this case.

:::note

* For KubeBlocks v0.7.0, the available `storageProvider` options are `s3`, `cos`, `gcs-s3comp`, `obs`, `oss`, `minio`, and `pvc`.
* For different `storageProvider`, the configuration may differ. `config` and `secrets` in the above example are applied to S3.
* Execute the command `kubectl get storageproviders.storage.kubeblocks.io` to view the supported `storageProvider` options.

:::

2. Specify the configuration file when installing KubeBlocks.

   ```bash
   kbcli kubeblocks install -f backuprepo.yaml
   ```

<<<<<<< HEAD
   Use the command below to check the BackupRepo after installation.
=======
   The above command creates a default backup repository `my-repo`.

      * `my-repo` is the name of the created backup repository. If you do not specify a name, the system creates a random name, following the format `backuprepo-xxxxx`.
      * `--default` means that this repository is set as the default repository. Note that there can only be one default global repository. If there exist multiple default repositories, KubeBlocks cannot decide which one to use (similar to the default StorageClass of Kubernetes), which further results in backup failure. Using `kbcli` to create BackupRepo can avoid such problems because `kbcli` checks whether there is another default repository before creating a new one.
      * `--provider` specifies the storage type, i.e. `storageProvider`, and is required for creating a BakcupRepo. The available values are `s3`, `oss`, and `minio`. Parameters for different storage providers vary and you can run `kbcli backuprepo create --provider STORAGE-PROVIDER-NAME -h` to view the flags for different storage providers.

   </TabItem>
>>>>>>> 1f0ecabe

   <Tabs>

   <TabItem value="kbcli" label="kbcli" default>

   ```bash
   kbcli backuprepo list
   ```

   The above command creates a default backup repository `my-repo`.

      * `my-repo` is the name of the created backup repository. If you do not specify a name, the system creates a random name, following the format `backuprepo-xxxxx`.
      * `--default` means that this repository is set as the default repository. Note that there can only be one default global repository. If there exist multiple default repositories, KubeBlocks cannot decide which one to use (similar to the default StorageClass of Kubernetes), which further results in backup failure. Using `kbcli` to create BackupRepo can avoid such problems because `kbcli` checks whether there is another default repository before creating a new one.
      * `--provider` specifies the storage type, i.e. `storageProvider`, and is required for creating a BakcupRepo. The available values are `s3`, `oss`, and `minio`. Parameters for different storage providers vary and you can run `kbcli backuprepo create --provider STORAGE-PROVIDER-NAME -h` to view the flags for different storage providers.

   </TabItem>

   <TabItem value="kubectl" label="kubectl">

   ```bash
   kubectl get backuprepo
   ```

   The above command creates a default backup repository `my-repo`.

      * `my-repo` is the name of the created backup repository. If you do not specify a name, the system creates a random name, following the format `backuprepo-xxxxx`.
      * `--default` means that this repository is set as the default repository. Note that there can only be one default global repository. If there exist multiple default repositories, KubeBlocks cannot decide which one to use (similar to the default StorageClass of Kubernetes), which further results in backup failure. Using `kbcli` to create BackupRepo can avoid such problems because `kbcli` checks whether there is another default repository before creating a new one.
      * `--provider` specifies the storage type, i.e. `storageProvider`, and is required for creating a BakcupRepo. The available values are `s3`, `oss`, and `minio`. Parameters for different storage providers vary and you can run `kbcli backuprepo create --provider STORAGE-PROVIDER-NAME -h` to view the flags for different storage providers.
      * `--endpoint` specifies the endpoint of MinIO server. If you install MinIO by above instructions, the endpoint is `http://minio.default.svc.cluster.local:9000`, and the `default` is the namespace where MinIO is installed.

<<<<<<< HEAD
### Manual BackupRepo configuration

If you do not configure the BackupRepo information when installing KubeBlocks, you can manually configure it by the following instructions.
=======
   </TabItem>

   </Tabs>
>>>>>>> 1f0ecabe

1. Install the S3 CSI driver (only used in the Mount method).

    <Tabs>

    <TabItem value="kbcli" label="kbcli" default>

    ```bash
    # Enable the CSI-S3 add-on
    kbcli addon enable csi-s3

    # You can add flags to customize the installation of this add-on
    # CSI-S3 installs a daemonSet Pod on all nodes by default and you can set tolerations to install it on the specified node
    kbcli addon enable csi-s3 \
      --tolerations '[{"key":"taintkey","operator":"Equal","effect":"NoSchedule","value":"true"}]' \
      --tolerations 'daemonset:[{"key":"taintkey","operator":"Equal","effect":"NoSchedule","value":"true"}]'

    # View the status of CSI-S3 driver and make sure it is Enabled
    kbcli addon list csi-s3
    ```

    </TabItem>

    <TabItem value="Helm" label="Helm">

    ```bash
    helm repo add kubeblocks https://jihulab.com/api/v4/projects/85949/packages/helm/stable
    helm install csi-s3 kubeblocks/csi-s3 --version=0.7.0 -n kb-system

    # You can add flags to customize the installation of this add-on
    # CSI-S3 installs a daemonSet Pod on all nodes by default and you can set tolerations to install it on the specified node
    --set-json tolerations='[{"key":"taintkey","operator":"Equal","effect":"NoSchedule","value":"taintValue"}]'
    --set-json daemonsetTolerations='[{"key":"taintkey","operator":"Equal","effect":"NoSchedule","value":"taintValue"}]'
    ```

    </TabItem>

    </Tabs>

2. Create BackupRepo

    <Tabs>

    <TabItem value="kbcli" label="kbcli" default>

      <Tabs>

      <TabItem value="S3" label="S3" default>

      ```bash
      kbcli backuprepo create my-repo \
        --provider s3 \
        --region cn-northwest-1 \
        --bucket test-kb-backup \
        --access-key-id <ACCESS KEY> \
        --secret-access-key <SECRET KEY> \
        --access-method Tool \ # Mount is also acceptable
        --default
      ```

      </TabItem>

      <TabItem value="OSS" label="OSS">

      ```bash
      kbcli backuprepo create my-repo \
        --provider oss \
        --region cn-zhangjiakou \
        --bucket  test-kb-backup \
        # --endpoint https://oss-cn-zhangjiakou-internal.aliyuncs.com \ can show the specified oss endpoint
        --access-key-id <ACCESS KEY> \
        --secret-access-key <SECRET KEY> \
        --default
      ```

      </TabItem>

      <TabItem value="OBS" label="OBS">

      ```bash
      kbcli backuprepo create my-repo \
        --provider obs \
        --region cn-north-4 \
        --bucket  test-kb-backup \
        --access-key-id <ACCESS KEY> \
        --secret-access-key <SECRET KEY> \
        --access-method Tool \
        --default
      ```

      </TabItem>

      <TabItem value="COS" label="COS">

      ```bash
      kbcli backuprepo create my-repo \
        --provider cos \
        --region ap-guangzhou \
        # In COS, the naming format of a bucket is <BucketName-APPID>，where APPID is automatically generated by Tencent Cloud
        # When setting up, first create the bucket through Tencent Cloud's console and obtain the bucket name
        --bucket  test-kb-backup \ 
        --access-key-id <ACCESS KEY> \
        --secret-access-key <SECRET KEY> \
        --access-method Tool \
        --default
      ```

      </TabItem>

      <TabItem value="GCS" label="GCS">

      ```bash
      # The current GCS is the S3-compatible version provided by Google Cloud
      kbcli backuprepo create my-repo \
        --provider gcs \
        --region auto \
        --bucket  test-kb-backup \
        --access-key-id <ACCESS KEY> \
        --secret-access-key <SECRET KEY> \
        --access-method Tool \
        --default
      ```

      </TabItem>

      <TabItem value="MinIO" label="MinIO">

      ```bash
      kbcli backuprepo create my-repo \
        --provider minio \
        --endpoint <ip:port> \    # The access address for the deployed MinIO is: http://minio.kb-system.svc.cluster.local:9000
        --bucket test-minio \
        --access-key-id <ACCESS KEY> \
        --secret-access-key <SECRET KEY> \
        --access-method Tool \
        --default
      ```

      </TabItem>

      <TabItem value="PVC" label="PVC">

      ```bash
      kbcli backuprepo create --provider nfs \
        --storage-class-name "nfs-storage" \
        --access-mode "ReadWriteMany" \
        --volume-capacity "100Gi" \
        --default
      ```

      </TabItem>
      </Tabs>

      The above command creates a default backup repository `my-repo`.

      * `my-repo` is the name of the created backup repository. If you do not specify a name, the system creates a random name, following the format `backuprepo-xxxxx`.
      * `--default` means that this repository is set as the default repository. Note that there can only be one default global repository. If there exist multiple default repositories, KubeBlocks cannot decide which one to use (similar to the default StorageClass of Kubernetes), which further results in backup failure. Using kbcli to create BackupRepo can avoid such problems because kbcli checks whether there is another default repository before creating a new one.
      * `--provider` specifies the storage type, i.e. `storageProvider`, and is required for creating a BakcupRepo. The available values are `s3`, `cos`, `gcs-s3comp`, `obs`, `oss`, and `minio`. Parameters for different storage providers vary and you can run `kbcli backuprepo create --provider STORAGE-PROVIDER-NAME -h` to view the flags for different storage providers. Please note that `--provider` is mandatory in configuration.

      After `kbcli backuprepo create` is executed successfully, the system creates the K8s resource whose type is `BackupRepo`. You can modify the annotation of this resource to adjust the default repository.

      ```bash
      # Cancel the default repository
      kubectl annotate backuprepo old-default-repo \
        --overwrite=true \
        dataprotection.kubeblocks.io/is-default-repo=false
      ```

      ```bash
      # Set a new default repository
      kubectl annotate backuprepo backuprepo-4qms6 \
        --overwrite=true \
        dataprotection.kubeblocks.io/is-default-repo=true
      ```

    </TabItem>

    <TabItem value="kubectl" label="kubectl">

      `kubectl` is another option to create BackupRepo, but the commands do not include parameter and default repository verification compared with kbcli, which is not convenient. It is recommended to use kbcli.

      <Tabs>

      <TabItem value="S3" label="S3" default>

      ```bash
      # Create a secret to save the access key for S3
      kubectl create secret generic s3-credential-for-backuprepo \
        -n kb-system \
        --from-literal=accessKeyId=<ACCESS KEY> \
        --from-literal=secretAccessKey=<SECRET KEY>

      # Create the BackupRepo resource
      kubectl apply -f - <<-'EOF'
      apiVersion: dataprotection.kubeblocks.io/v1alpha1
      kind: BackupRepo
      metadata:
        name: my-repo
        annotations:
          dataprotection.kubeblocks.io/is-default-repo: "true"
      spec:
        storageProviderRef: s3
        accessMethod: Tool
        pvReclaimPolicy: Retain
        volumeCapacity: 100Gi
        config:
          bucket: test-kb-backup
          endpoint: ""
          mountOptions: --memory-limit 1000 --dir-mode 0777 --file-mode 0666
          region: cn-northwest-1
        credential:
          name: s3-credential-for-backuprepo
          namespace: kb-system
      EOF
      ```

      </TabItem>

      <TabItem value="OSS" label="OSS">

      ```bash
      # Create a secret to save the access key for OSS
      kubectl create secret generic oss-credential-for-backuprepo \
        -n kb-system \
        --from-literal=accessKeyId=<ACCESS KEY> \
        --from-literal=secretAccessKey=<SECRET KEY>

      # Create the BackupRepo resource
      kubectl apply -f - <<-'EOF'
      apiVersion: dataprotection.kubeblocks.io/v1alpha1
      kind: BackupRepo
      metadata:
        name: my-repo
        annotations:
          dataprotection.kubeblocks.io/is-default-repo: "true"
      spec:
        storageProviderRef: oss
        accessMethod: Tool
        pvReclaimPolicy: Retain
        volumeCapacity: 100Gi
        config:
          bucket: test-kb-backup
          mountOptions: ""
          endpoint: ""
          region: cn-zhangjiakou
        credential:
          name: oss-credential-for-backuprepo
          namespace: kb-system
      EOF
      ```

      </TabItem>

      <TabItem value="OBS" label="OBS">

      ```bash
      # Create a secret to save the access key for OBS
      kubectl create secret generic obs-credential-for-backuprepo \
      -n kb-system \
      --from-literal=accessKeyId=<ACCESS KEY> \
      --from-literal=secretAccessKey=<SECRET KEY>

      # Create the BackupRepo resource
      kubectl apply -f - <<-'EOF'
      apiVersion: dataprotection.kubeblocks.io/v1alpha1
      kind: BackupRepo
      metadata:
        name: my-repo
        annotations:
          dataprotection.kubeblocks.io/is-default-repo: "true"
      spec:
        storageProviderRef: obs
        accessMethod: Tool
        pvReclaimPolicy: Retain
        volumeCapacity: 100Gi
        config:
          bucket: test-kb-backup
          mountOptions: ""
          endpoint: ""
          region: cn-north-4
        credential:
          name: obs-credential-for-backuprepo
          namespace: kb-system
      EOF
      ```

      </TabItem>

      <TabItem value="COS" label="COS">

      ```bash
      # Create a secret to save the access key for COS
      kubectl create secret generic cos-credential-for-backuprepo \
        -n kb-system \
        --from-literal=accessKeyId=<ACCESS KEY> \
        --from-literal=secretAccessKey=<SECRET KEY>

      # Create the BackupRepo resource
      kubectl apply -f - <<-'EOF'
      apiVersion: dataprotection.kubeblocks.io/v1alpha1
      kind: BackupRepo
      metadata:
        name: my-repo
        annotations:
          dataprotection.kubeblocks.io/is-default-repo: "true"
      spec:
        storageProviderRef: cos
        accessMethod: Tool
        pvReclaimPolicy: Retain
        volumeCapacity: 100Gi
        config:
          bucket: test-kb-backup
          mountOptions: ""
          endpoint: ""
          region: ap-guangzhou
        credential:
          name: cos-credential-for-backuprepo
          namespace: kb-system
      EOF
      ```

      </TabItem>

      <TabItem value="GCS" label="GCS">

      ```bash
      # Create a secret to save the access key for GCS
      kubectl create secret generic gcs-credential-for-backuprepo \
        -n kb-system \
        --from-literal=accessKeyId=<ACCESS KEY> \
        --from-literal=secretAccessKey=<SECRET KEY>

      # Create the BackupRepo resource
      kubectl apply -f - <<-'EOF'
      apiVersion: dataprotection.kubeblocks.io/v1alpha1
      kind: BackupRepo
      metadata:
        name: my-repo
        annotations:
          dataprotection.kubeblocks.io/is-default-repo: "true"
      spec:
        storageProviderRef: gcs
        accessMethod: Tool
        pvReclaimPolicy: Retain
        volumeCapacity: 100Gi
        config:
          bucket: test-kb-backup
          mountOptions: ""
          endpoint: ""
          region: auto
        credential:
          name: gcs-credential-for-backuprepo
          namespace: kb-system
      EOF
      ```

      </TabItem>

      <TabItem value="MinIO" label="MinIO">

      ```bash
      # Create a secret to save the access key for MinIO
      kubectl create secret generic minio-credential-for-backuprepo \
        -n kb-system \
        --from-literal=accessKeyId=<ACCESS KEY> \
        --from-literal=secretAccessKey=<SECRET KEY>

      # Create the BackupRepo resource
      kubectl apply -f - <<-'EOF'
      apiVersion: dataprotection.kubeblocks.io/v1alpha1
      kind: BackupRepo
      metadata:
        name: my-repo
        annotations:
          dataprotection.kubeblocks.io/is-default-repo: "true"
      spec:
        storageProviderRef: minio
        accessMethod: Tool
        pvReclaimPolicy: Retain
        volumeCapacity: 100Gi
        config:
          bucket: test-kb-backup
          mountOptions: ""
          endpoint: <ip:port>
        credential:
          name: minio-credential-for-backuprepo
          namespace: kb-system
      EOF
      ```

      </TabItem>

      </Tabs>

    </TabItem>

    </Tabs>

3. View the BackupRepo and its status. If the status is `Ready`, the BackupRepo is ready.

   <Tabs>

   <TabItem value="kbcli" label="kbcli" default>

   ```bash
   kbcli backuprepo list
   ```

   </TabItem>

   <TabItem value="kubectl" label="kubectl">

   ```bash
   kubectl get backuprepo
   ```

   </TabItem>

   </Tabs><|MERGE_RESOLUTION|>--- conflicted
+++ resolved
@@ -37,24 +37,7 @@
    helm install minio kubeblocks-apps/minio --namespace kb-system --create-namespace --set "extraEnvVars[0].name=MINIO_BROWSER_LOGIN_ANIMATION" --set "extraEnvVars[0].value=off"
    ```
 
-<<<<<<< HEAD
    Get the initial username and password:
-=======
-## Manual BackupRepo configuration
-
-If you do not configure the BackupRepo information when installing KubeBlocks, you can manually configure it by the following instructions.
-
-### Before you start
-
-There are various ways to create a BackupRepo. Make sure you have done all the necessary preparations before creating it. If you want to use MinIO, you need to make the following configurations in advance.
-
-1. Install MinIO.
-
-   ```bash
-   helm install minio oci://registry-1.docker.io/bitnamicharts/minio --set "extraEnvVars[0].name=MINIO_BROWSER_LOGIN_ANIMATION" --set "extraEnvVars[0].value=off"
-   ```
-   To get initial username and password, try the following.
->>>>>>> 1f0ecabe
 
    ```bash
    # Initial username
@@ -81,11 +64,7 @@
 
 3. Create a bucket.
 
-<<<<<<< HEAD
-The access address (endpoint) for the installed MinIO is `http://minio.kb-system.svc.cluster.local:9000`, which will be used to configure BackupRepo. In this case, `kb-system` is the name of the namespace where MinIO is installed.
-=======
    Create a bucket named `test-minio` in the MinIO dashboard.
->>>>>>> 1f0ecabe
 
    ![Create a bucket](./../../../img/backup-and-restore-configure-backuprepo-minio-bucket-0.png)
    ![Create a bucket](./../../../img/backup-and-restore-configure-backuprepo-minio-bucket-1.png)
@@ -150,56 +129,27 @@
    kbcli kubeblocks install -f backuprepo.yaml
    ```
 
-<<<<<<< HEAD
    Use the command below to check the BackupRepo after installation.
-=======
-   The above command creates a default backup repository `my-repo`.
-
-      * `my-repo` is the name of the created backup repository. If you do not specify a name, the system creates a random name, following the format `backuprepo-xxxxx`.
-      * `--default` means that this repository is set as the default repository. Note that there can only be one default global repository. If there exist multiple default repositories, KubeBlocks cannot decide which one to use (similar to the default StorageClass of Kubernetes), which further results in backup failure. Using `kbcli` to create BackupRepo can avoid such problems because `kbcli` checks whether there is another default repository before creating a new one.
-      * `--provider` specifies the storage type, i.e. `storageProvider`, and is required for creating a BakcupRepo. The available values are `s3`, `oss`, and `minio`. Parameters for different storage providers vary and you can run `kbcli backuprepo create --provider STORAGE-PROVIDER-NAME -h` to view the flags for different storage providers.
+
+   <Tabs>
+
+   <TabItem value="kbcli" label="kbcli" default>
+
+   ```bash
+   kbcli backuprepo list
+   ```
 
    </TabItem>
->>>>>>> 1f0ecabe
-
-   <Tabs>
-
-   <TabItem value="kbcli" label="kbcli" default>
-
-   ```bash
-   kbcli backuprepo list
-   ```
-
-   The above command creates a default backup repository `my-repo`.
-
-      * `my-repo` is the name of the created backup repository. If you do not specify a name, the system creates a random name, following the format `backuprepo-xxxxx`.
-      * `--default` means that this repository is set as the default repository. Note that there can only be one default global repository. If there exist multiple default repositories, KubeBlocks cannot decide which one to use (similar to the default StorageClass of Kubernetes), which further results in backup failure. Using `kbcli` to create BackupRepo can avoid such problems because `kbcli` checks whether there is another default repository before creating a new one.
-      * `--provider` specifies the storage type, i.e. `storageProvider`, and is required for creating a BakcupRepo. The available values are `s3`, `oss`, and `minio`. Parameters for different storage providers vary and you can run `kbcli backuprepo create --provider STORAGE-PROVIDER-NAME -h` to view the flags for different storage providers.
-
-   </TabItem>
 
    <TabItem value="kubectl" label="kubectl">
 
    ```bash
    kubectl get backuprepo
    ```
-
-   The above command creates a default backup repository `my-repo`.
-
-      * `my-repo` is the name of the created backup repository. If you do not specify a name, the system creates a random name, following the format `backuprepo-xxxxx`.
-      * `--default` means that this repository is set as the default repository. Note that there can only be one default global repository. If there exist multiple default repositories, KubeBlocks cannot decide which one to use (similar to the default StorageClass of Kubernetes), which further results in backup failure. Using `kbcli` to create BackupRepo can avoid such problems because `kbcli` checks whether there is another default repository before creating a new one.
-      * `--provider` specifies the storage type, i.e. `storageProvider`, and is required for creating a BakcupRepo. The available values are `s3`, `oss`, and `minio`. Parameters for different storage providers vary and you can run `kbcli backuprepo create --provider STORAGE-PROVIDER-NAME -h` to view the flags for different storage providers.
-      * `--endpoint` specifies the endpoint of MinIO server. If you install MinIO by above instructions, the endpoint is `http://minio.default.svc.cluster.local:9000`, and the `default` is the namespace where MinIO is installed.
-
-<<<<<<< HEAD
+     
 ### Manual BackupRepo configuration
 
 If you do not configure the BackupRepo information when installing KubeBlocks, you can manually configure it by the following instructions.
-=======
-   </TabItem>
-
-   </Tabs>
->>>>>>> 1f0ecabe
 
 1. Install the S3 CSI driver (only used in the Mount method).
 
