---
title: KubeBlocks CLI Overview
description: KubeBlocks CLI overview
sidebar_position: 1
---

## [addon](kbcli_addon.md)

Addon command.

* [kbcli addon describe](kbcli_addon_describe.md)	 - Describe an addon specification.
* [kbcli addon disable](kbcli_addon_disable.md)	 - Disable an addon.
* [kbcli addon enable](kbcli_addon_enable.md)	 - Enable an addon.
* [kbcli addon list](kbcli_addon_list.md)	 - List addons.


## [alert](kbcli_alert.md)

Manage alert receiver, include add, list and delete receiver.

* [kbcli alert add-receiver](kbcli_alert_add-receiver.md)	 - Add alert receiver, such as email, slack, webhook and so on.
* [kbcli alert config-smtpserver](kbcli_alert_config-smtpserver.md)	 - Set smtp server config
* [kbcli alert delete-receiver](kbcli_alert_delete-receiver.md)	 - Delete alert receiver.
* [kbcli alert list-receivers](kbcli_alert_list-receivers.md)	 - List all alert receivers.
* [kbcli alert list-smtpserver](kbcli_alert_list-smtpserver.md)	 - List alert smtp servers config.


## [backuprepo](kbcli_backuprepo.md)

BackupRepo command.

* [kbcli backuprepo create](kbcli_backuprepo_create.md)	 - Create a backup repo


## [bench](kbcli_bench.md)

Run a benchmark.

* [kbcli bench delete](kbcli_bench_delete.md)	 - Delete a benchmark.
* [kbcli bench list](kbcli_bench_list.md)	 - List all benchmarks.
* [kbcli bench pgbench](kbcli_bench_pgbench.md)	 - Run pgbench against a PostgreSQL cluster
* [kbcli bench sysbench](kbcli_bench_sysbench.md)	 - run a SysBench benchmark


## [builder](kbcli_builder.md)

builder command.

* [kbcli builder template](kbcli_builder_template.md)	 - tpl - a developer tool integrated with KubeBlocks that can help developers quickly generate rendered configurations or scripts based on Helm templates, and discover errors in the template before creating the database cluster.


## [class](kbcli_class.md)

Manage classes

* [kbcli class create](kbcli_class_create.md)	 - Create a class
* [kbcli class list](kbcli_class_list.md)	 - List classes
* [kbcli class template](kbcli_class_template.md)	 - Generate class definition template


## [cluster](kbcli_cluster.md)

Cluster command.

* [kbcli cluster backup](kbcli_cluster_backup.md)	 - Create a backup for the cluster.
* [kbcli cluster cancel-ops](kbcli_cluster_cancel-ops.md)	 - Cancel the pending/creating/running OpsRequest which type is vscale or hscale.
* [kbcli cluster configure](kbcli_cluster_configure.md)	 - Configure parameters with the specified components in the cluster.
* [kbcli cluster connect](kbcli_cluster_connect.md)	 - Connect to a cluster or instance.
* [kbcli cluster create](kbcli_cluster_create.md)	 - Create a cluster.
* [kbcli cluster create-account](kbcli_cluster_create-account.md)	 - Create account for a cluster
* [kbcli cluster delete](kbcli_cluster_delete.md)	 - Delete clusters.
* [kbcli cluster delete-account](kbcli_cluster_delete-account.md)	 - Delete account for a cluster
* [kbcli cluster delete-backup](kbcli_cluster_delete-backup.md)	 - Delete a backup.
* [kbcli cluster delete-ops](kbcli_cluster_delete-ops.md)	 - Delete an OpsRequest.
* [kbcli cluster describe](kbcli_cluster_describe.md)	 - Show details of a specific cluster.
* [kbcli cluster describe-account](kbcli_cluster_describe-account.md)	 - Describe account roles and related information
* [kbcli cluster describe-backup](kbcli_cluster_describe-backup.md)	 - Describe a backup.
* [kbcli cluster describe-config](kbcli_cluster_describe-config.md)	 - Show details of a specific reconfiguring.
* [kbcli cluster describe-ops](kbcli_cluster_describe-ops.md)	 - Show details of a specific OpsRequest.
* [kbcli cluster diff-config](kbcli_cluster_diff-config.md)	 - Show the difference in parameters between the two submitted OpsRequest.
* [kbcli cluster edit-backup-policy](kbcli_cluster_edit-backup-policy.md)	 - Edit backup policy
* [kbcli cluster edit-config](kbcli_cluster_edit-config.md)	 - Edit the config file of the component.
* [kbcli cluster explain-config](kbcli_cluster_explain-config.md)	 - List the constraint for supported configuration params.
* [kbcli cluster expose](kbcli_cluster_expose.md)	 - Expose a cluster with a new endpoint, the new endpoint can be found by executing 'kbcli cluster describe NAME'.
* [kbcli cluster grant-role](kbcli_cluster_grant-role.md)	 - Grant role to account
* [kbcli cluster hscale](kbcli_cluster_hscale.md)	 - Horizontally scale the specified components in the cluster.
* [kbcli cluster label](kbcli_cluster_label.md)	 - Update the labels on cluster
* [kbcli cluster list](kbcli_cluster_list.md)	 - List clusters.
* [kbcli cluster list-accounts](kbcli_cluster_list-accounts.md)	 - List accounts for a cluster
* [kbcli cluster list-backup-policy](kbcli_cluster_list-backup-policy.md)	 - List backups policies.
* [kbcli cluster list-backups](kbcli_cluster_list-backups.md)	 - List backups.
* [kbcli cluster list-components](kbcli_cluster_list-components.md)	 - List cluster components.
* [kbcli cluster list-events](kbcli_cluster_list-events.md)	 - List cluster events.
* [kbcli cluster list-instances](kbcli_cluster_list-instances.md)	 - List cluster instances.
* [kbcli cluster list-logs](kbcli_cluster_list-logs.md)	 - List supported log files in cluster.
* [kbcli cluster list-ops](kbcli_cluster_list-ops.md)	 - List all opsRequests.
* [kbcli cluster logs](kbcli_cluster_logs.md)	 - Access cluster log file.
* [kbcli cluster promote](kbcli_cluster_promote.md)	 - Promote a non-primary or non-leader instance as the new primary or leader of the cluster
* [kbcli cluster restart](kbcli_cluster_restart.md)	 - Restart the specified components in the cluster.
* [kbcli cluster restore](kbcli_cluster_restore.md)	 - Restore a new cluster from backup.
* [kbcli cluster revoke-role](kbcli_cluster_revoke-role.md)	 - Revoke role from account
* [kbcli cluster start](kbcli_cluster_start.md)	 - Start the cluster if cluster is stopped.
* [kbcli cluster stop](kbcli_cluster_stop.md)	 - Stop the cluster and release all the pods of the cluster.
* [kbcli cluster update](kbcli_cluster_update.md)	 - Update the cluster settings, such as enable or disable monitor or log.
* [kbcli cluster upgrade](kbcli_cluster_upgrade.md)	 - Upgrade the cluster version.
* [kbcli cluster volume-expand](kbcli_cluster_volume-expand.md)	 - Expand volume with the specified components and volumeClaimTemplates in the cluster.
* [kbcli cluster vscale](kbcli_cluster_vscale.md)	 - Vertically scale the specified components in the cluster.


## [clusterdefinition](kbcli_clusterdefinition.md)

ClusterDefinition command.

* [kbcli clusterdefinition list](kbcli_clusterdefinition_list.md)	 - List ClusterDefinitions.
* [kbcli clusterdefinition list-components](kbcli_clusterdefinition_list-components.md)	 - List cluster definition components.


## [clusterversion](kbcli_clusterversion.md)

ClusterVersion command.

* [kbcli clusterversion list](kbcli_clusterversion_list.md)	 - List ClusterVersions.
* [kbcli clusterversion set-default](kbcli_clusterversion_set-default.md)	 - Set the clusterversion to the default clusterversion for its clusterdefinition.
* [kbcli clusterversion unset-default](kbcli_clusterversion_unset-default.md)	 - Unset the clusterversion if it's default.


## [context](kbcli_context.md)

Context command.

* [kbcli context current](kbcli_context_current.md)	 - Current context.
* [kbcli context describe](kbcli_context_describe.md)	 - Describe context.
* [kbcli context list](kbcli_context_list.md)	 - List context.
* [kbcli context use](kbcli_context_use.md)	 - Use context.


## [dashboard](kbcli_dashboard.md)

List and open the KubeBlocks dashboards.

* [kbcli dashboard list](kbcli_dashboard_list.md)	 - List all dashboards.
* [kbcli dashboard open](kbcli_dashboard_open.md)	 - Open one dashboard.


## [fault](kbcli_fault.md)

Inject faults to pod.

* [kbcli fault delete](kbcli_fault_delete.md)	 - Delete chaos resources.
* [kbcli fault io](kbcli_fault_io.md)	 - IO chaos.
* [kbcli fault list](kbcli_fault_list.md)	 - List chaos resources.
* [kbcli fault network](kbcli_fault_network.md)	 - Network chaos.
* [kbcli fault node](kbcli_fault_node.md)	 - Node chaos.
* [kbcli fault pod](kbcli_fault_pod.md)	 - Pod chaos.
* [kbcli fault stress](kbcli_fault_stress.md)	 - Add memory pressure or CPU load to the system.
* [kbcli fault time](kbcli_fault_time.md)	 - Clock skew failure.


## [infra](kbcli_infra.md)

infra command

* [kbcli infra create](kbcli_infra_create.md)	 - create kubernetes cluster.
* [kbcli infra delete](kbcli_infra_delete.md)	 - delete kubernetes cluster.


## [kubeblocks](kbcli_kubeblocks.md)

KubeBlocks operation commands.

* [kbcli kubeblocks compare](kbcli_kubeblocks_compare.md)	 - List the changes between two different version KubeBlocks.
* [kbcli kubeblocks config](kbcli_kubeblocks_config.md)	 - KubeBlocks config.
* [kbcli kubeblocks describe-config](kbcli_kubeblocks_describe-config.md)	 - Describe KubeBlocks config.
* [kbcli kubeblocks install](kbcli_kubeblocks_install.md)	 - Install KubeBlocks.
* [kbcli kubeblocks list-versions](kbcli_kubeblocks_list-versions.md)	 - List KubeBlocks versions.
* [kbcli kubeblocks preflight](kbcli_kubeblocks_preflight.md)	 - Run and retrieve preflight checks for KubeBlocks.
* [kbcli kubeblocks status](kbcli_kubeblocks_status.md)	 - Show list of resource KubeBlocks uses or owns.
* [kbcli kubeblocks uninstall](kbcli_kubeblocks_uninstall.md)	 - Uninstall KubeBlocks.
* [kbcli kubeblocks upgrade](kbcli_kubeblocks_upgrade.md)	 - Upgrade KubeBlocks.


## [login](kbcli_login.md)

<<<<<<< HEAD
Login command.
=======
Authenticate with the KubeBlocks Cloud



## [logout](kbcli_logout.md)

Log out of the KubeBlocks Cloud
>>>>>>> d7672377



## [migration](kbcli_migration.md)

Data migration between two data sources.

* [kbcli migration create](kbcli_migration_create.md)	 - Create a migration task.
* [kbcli migration describe](kbcli_migration_describe.md)	 - Show details of a specific migration task.
* [kbcli migration list](kbcli_migration_list.md)	 - List migration tasks.
* [kbcli migration logs](kbcli_migration_logs.md)	 - Access migration task log file.
* [kbcli migration templates](kbcli_migration_templates.md)	 - List migration templates.
* [kbcli migration terminate](kbcli_migration_terminate.md)	 - Delete migration task.


## [options](kbcli_options.md)

Print the list of flags inherited by all commands.



## [org](kbcli_org.md)

Organization command.

* [kbcli org current](kbcli_org_current.md)	 - Current organization.
* [kbcli org describe](kbcli_org_describe.md)	 - Describe organization.
* [kbcli org list](kbcli_org_list.md)	 - List organizations.
* [kbcli org switch](kbcli_org_switch.md)	 - Switch organization.


## [playground](kbcli_playground.md)

Bootstrap or destroy a playground KubeBlocks in local host or cloud.

* [kbcli playground destroy](kbcli_playground_destroy.md)	 - Destroy the playground KubeBlocks and kubernetes cluster.
* [kbcli playground init](kbcli_playground_init.md)	 - Bootstrap a kubernetes cluster and install KubeBlocks for playground.


## [plugin](kbcli_plugin.md)

Provides utilities for interacting with plugins.

 Plugins provide extended functionality that is not part of the major command-line distribution.

* [kbcli plugin describe](kbcli_plugin_describe.md)	 - Describe a plugin
* [kbcli plugin index](kbcli_plugin_index.md)	 - Manage custom plugin indexes
* [kbcli plugin install](kbcli_plugin_install.md)	 - Install kbcli or kubectl plugins
* [kbcli plugin list](kbcli_plugin_list.md)	 - List all visible plugin executables on a user's PATH
* [kbcli plugin search](kbcli_plugin_search.md)	 - Search kbcli or kubectl plugins
* [kbcli plugin uninstall](kbcli_plugin_uninstall.md)	 - Uninstall kbcli or kubectl plugins
* [kbcli plugin upgrade](kbcli_plugin_upgrade.md)	 - Upgrade kbcli or kubectl plugins


## [report](kbcli_report.md)

report kubeblocks or cluster info.

* [kbcli report cluster](kbcli_report_cluster.md)	 - Report Cluster information
* [kbcli report kubeblocks](kbcli_report_kubeblocks.md)	 - Report KubeBlocks information, including deployments, events, logs, etc.


## [version](kbcli_version.md)

Print the version information, include kubernetes, KubeBlocks and kbcli version.


<|MERGE_RESOLUTION|>--- conflicted
+++ resolved
@@ -124,16 +124,6 @@
 * [kbcli clusterversion unset-default](kbcli_clusterversion_unset-default.md)	 - Unset the clusterversion if it's default.
 
 
-## [context](kbcli_context.md)
-
-Context command.
-
-* [kbcli context current](kbcli_context_current.md)	 - Current context.
-* [kbcli context describe](kbcli_context_describe.md)	 - Describe context.
-* [kbcli context list](kbcli_context_list.md)	 - List context.
-* [kbcli context use](kbcli_context_use.md)	 - Use context.
-
-
 ## [dashboard](kbcli_dashboard.md)
 
 List and open the KubeBlocks dashboards.
@@ -181,9 +171,6 @@
 
 ## [login](kbcli_login.md)
 
-<<<<<<< HEAD
-Login command.
-=======
 Authenticate with the KubeBlocks Cloud
 
 
@@ -191,7 +178,6 @@
 ## [logout](kbcli_logout.md)
 
 Log out of the KubeBlocks Cloud
->>>>>>> d7672377
 
 
 
@@ -211,16 +197,6 @@
 
 Print the list of flags inherited by all commands.
 
-
-
-## [org](kbcli_org.md)
-
-Organization command.
-
-* [kbcli org current](kbcli_org_current.md)	 - Current organization.
-* [kbcli org describe](kbcli_org_describe.md)	 - Describe organization.
-* [kbcli org list](kbcli_org_list.md)	 - List organizations.
-* [kbcli org switch](kbcli_org_switch.md)	 - Switch organization.
 
 
 ## [playground](kbcli_playground.md)
