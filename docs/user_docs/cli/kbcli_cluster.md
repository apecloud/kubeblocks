## kbcli cluster

Cluster command

### Options

```
  -h, --help   help for cluster
```

### Options inherited from parent commands

```
      --as string                      Username to impersonate for the operation. User could be a regular user or a service account in a namespace.
      --as-group stringArray           Group to impersonate for the operation, this flag can be repeated to specify multiple groups.
      --as-uid string                  UID to impersonate for the operation.
      --cache-dir string               Default cache directory (default "$HOME/.kube/cache")
      --certificate-authority string   Path to a cert file for the certificate authority
      --client-certificate string      Path to a client certificate file for TLS
      --client-key string              Path to a client key file for TLS
      --cluster string                 The name of the kubeconfig cluster to use
      --context string                 The name of the kubeconfig context to use
      --insecure-skip-tls-verify       If true, the server's certificate will not be checked for validity. This will make your HTTPS connections insecure
      --kubeconfig string              Path to the kubeconfig file to use for CLI requests.
      --match-server-version           Require server version to match client version
  -n, --namespace string               If present, the namespace scope for this CLI request
      --request-timeout string         The length of time to wait before giving up on a single server request. Non-zero values should contain a corresponding time unit (e.g. 1s, 2m, 3h). A value of zero means don't timeout requests. (default "0")
  -s, --server string                  The address and port of the Kubernetes API server
      --tls-server-name string         Server name to use for server certificate validation. If it is not provided, the hostname used to contact the server is used
      --token string                   Bearer token for authentication to the API server
      --user string                    The name of the kubeconfig user to use
```

### SEE ALSO

* [kbcli](kbcli.md)	 - KubeBlocks CLI
* [kbcli cluster backup](kbcli_cluster_backup.md)	 - Create a backup
<<<<<<< HEAD
* [kbcli cluster configure](kbcli_cluster_configure.md)	 - reconfigure parameters with the specified components in the cluster
* [kbcli cluster connect](kbcli_cluster_connect.md)	 - Connect to a database cluster or instance
=======
* [kbcli cluster connect](kbcli_cluster_connect.md)	 - Connect to a cluster or instance
>>>>>>> d5e483b6
* [kbcli cluster create](kbcli_cluster_create.md)	 - Create a cluster
* [kbcli cluster delete](kbcli_cluster_delete.md)	 - Delete clusters
* [kbcli cluster delete-backup](kbcli_cluster_delete-backup.md)	 - Delete a backup
* [kbcli cluster delete-ops](kbcli_cluster_delete-ops.md)	 - Delete an OpsRequest
* [kbcli cluster delete-restore](kbcli_cluster_delete-restore.md)	 - Delete a restore job
* [kbcli cluster describe](kbcli_cluster_describe.md)	 - Show details of a specific cluster
* [kbcli cluster describe-configure](kbcli_cluster_describe-configure.md)	 - Show details of a specific reconfiguring
* [kbcli cluster describe-ops](kbcli_cluster_describe-ops.md)	 - Show details of a specific OpsRequest
* [kbcli cluster diff-configure](kbcli_cluster_diff-configure.md)	 - List the constraint for supported configuration params
* [kbcli cluster explain-configure](kbcli_cluster_explain-configure.md)	 - List the constraint for supported configuration params
* [kbcli cluster horizontal-scale](kbcli_cluster_horizontal-scale.md)	 - Horizontal scale the specified components in the cluster
* [kbcli cluster list](kbcli_cluster_list.md)	 - List clusters
* [kbcli cluster list-backups](kbcli_cluster_list-backups.md)	 - List backups
* [kbcli cluster list-components](kbcli_cluster_list-components.md)	 - List cluster components
* [kbcli cluster list-events](kbcli_cluster_list-events.md)	 - List cluster events
* [kbcli cluster list-instances](kbcli_cluster_list-instances.md)	 - List cluster instances
* [kbcli cluster list-logs](kbcli_cluster_list-logs.md)	 - List supported log files in cluster
* [kbcli cluster list-ops](kbcli_cluster_list-ops.md)	 - Liat all opsRequests
* [kbcli cluster list-restores](kbcli_cluster_list-restores.md)	 - List all restore jobs
* [kbcli cluster list-users](kbcli_cluster_list-users.md)	 - List cluster users
* [kbcli cluster logs](kbcli_cluster_logs.md)	 - Access cluster log file
* [kbcli cluster restart](kbcli_cluster_restart.md)	 - Restart the specified components in the cluster
* [kbcli cluster restore](kbcli_cluster_restore.md)	 - Restore a new cluster from backup
* [kbcli cluster update](kbcli_cluster_update.md)	 - Update the cluster settings, such as enable or disable monitor or log
* [kbcli cluster upgrade](kbcli_cluster_upgrade.md)	 - Upgrade the cluster version
* [kbcli cluster vertical-scale](kbcli_cluster_vertical-scale.md)	 - Vertical scale the specified components in the cluster
* [kbcli cluster volume-expand](kbcli_cluster_volume-expand.md)	 - Expand volume with the specified components and volumeClaimTemplates in the cluster
<|MERGE_RESOLUTION|>--- conflicted
+++ resolved
@@ -35,12 +35,8 @@
 
 * [kbcli](kbcli.md)	 - KubeBlocks CLI
 * [kbcli cluster backup](kbcli_cluster_backup.md)	 - Create a backup
-<<<<<<< HEAD
 * [kbcli cluster configure](kbcli_cluster_configure.md)	 - reconfigure parameters with the specified components in the cluster
-* [kbcli cluster connect](kbcli_cluster_connect.md)	 - Connect to a database cluster or instance
-=======
 * [kbcli cluster connect](kbcli_cluster_connect.md)	 - Connect to a cluster or instance
->>>>>>> d5e483b6
 * [kbcli cluster create](kbcli_cluster_create.md)	 - Create a cluster
 * [kbcli cluster delete](kbcli_cluster_delete.md)	 - Delete clusters
 * [kbcli cluster delete-backup](kbcli_cluster_delete-backup.md)	 - Delete a backup
