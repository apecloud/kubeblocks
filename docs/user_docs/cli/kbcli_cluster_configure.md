--- conflicted
+++ resolved
@@ -12,11 +12,7 @@
   # update component params
   kbcli cluster configure <cluster-name> --component-name=<component-name> --template-name=<template-name> --configure-file=<configure-file> --set max_connections=1000,general_log=OFF
   
-<<<<<<< HEAD
-  # update apecloud-mysql max_connections, cluster name is mycluster
-=======
   # update mysql max_connections, cluster name is mycluster
->>>>>>> 89ce8e66
   kbcli cluster configure mycluster --component-name=mysql --template-name=mysql-3node-tpl --configure-file=my.cnf --set max_connections=2000
 ```
 
