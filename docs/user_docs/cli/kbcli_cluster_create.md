--- conflicted
+++ resolved
@@ -17,14 +17,7 @@
   # --cluster-definition is required, if --cluster-version is not specified, pick the most recently created version
   kbcli cluster create mycluster --cluster-definition apecloud-mysql
   
-<<<<<<< HEAD
-  # --edit is used to edit the cluster resource before creating the cluster
-  # kbcli cluster create mycluster --cluster-definition apecloud-mysql --edit
-  
-  # Output resource information in YAML format, but do not create resources.
-=======
   # Output resource information in YAML format, without creation of resources.
->>>>>>> e27a8ebe
   kbcli cluster create mycluster --cluster-definition apecloud-mysql --dry-run -o yaml
   
   # Output resource information in YAML format, the information will be sent to the server
@@ -94,14 +87,8 @@
       --backup string                  Set a source backup to restore data
       --cluster-definition string      Specify cluster definition, run "kbcli cd list" to show all available cluster definitions
       --cluster-version string         Specify cluster version, run "kbcli cv list" to show all available cluster versions, use the latest version if not specified
-<<<<<<< HEAD
-      --dry-run string[="unchanged"]   Must be "client", or "server". If client strategy, only print the object that would be sent, without sending it. If server strategy, submit server-side request without persisting the resource. (default "none")
-      --edit                           Edit the cluster resource before creating
-      --enable-all-logs                Enable advanced application all log extraction, and true will ignore enabledLogs of component level, default is false
-=======
       --dry-run string[="unchanged"]   Must be "client", or "server". If with client strategy, only print the object that would be sent, and no data is actually sent. If with server strategy, submit the server-side request, but no data is persistent. (default "none")
       --enable-all-logs                Enable advanced application all log extraction, set to true will ignore enabledLogs of component level, default is false
->>>>>>> e27a8ebe
   -h, --help                           help for create
       --monitor                        Set monitor enabled and inject metrics exporter (default true)
       --node-labels stringToString     Node label selector (default [])
