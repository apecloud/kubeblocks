--- conflicted
+++ resolved
@@ -22,11 +22,7 @@
 
 ```
       --alias string    Set the cluster type alias
-<<<<<<< HEAD
-      --auto-approve    Skip interactive approval when register an existed cluster type
-=======
       --auto-approve    Skip interactive approval when registering an existed cluster type
->>>>>>> b9867a30
   -h, --help            help for register
   -S, --source string   Specify the cluster type chart source, support a URL or a local file path
 ```
