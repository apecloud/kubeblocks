--- conflicted
+++ resolved
@@ -25,12 +25,6 @@
   
   # update cluster tolerations
   kbcli cluster update mycluster --tolerations='"key=engineType,value=mongo,operator=Equal,effect=NoSchedule","key=diskType,value=ssd,operator=Equal,effect=NoSchedule"'
-  
-  # edit cluster
-  kbcli cluster update mycluster --edit
-  
-  # enable cluster monitor and edit
-  # kbcli cluster update mycluster --monitor=true --edit
 ```
 
 ### Options
@@ -38,12 +32,7 @@
 ```
       --allow-missing-template-keys    If true, ignore any errors in templates when a field or map key is missing in the template. Only applies to golang and jsonpath output formats. (default true)
       --dry-run string[="unchanged"]   Must be "none", "server", or "client". If client strategy, only print the object that would be sent, without sending it. If server strategy, submit server-side request without persisting the resource. (default "none")
-<<<<<<< HEAD
-      --edit                           Edit the API resource
-      --enable-all-logs                Enable advanced application all log extraction, and true will ignore enabledLogs of component level, default is false
-=======
       --enable-all-logs                Enable advanced application all log extraction, set to true will ignore enabledLogs of component level, default is false
->>>>>>> e27a8ebe
   -h, --help                           help for update
       --monitor                        Set monitor enabled and inject metrics exporter (default true)
       --node-labels stringToString     Node label selector (default [])
