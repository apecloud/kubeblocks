--- conflicted
+++ resolved
@@ -18,12 +18,7 @@
 ### Options
 
 ```
-<<<<<<< HEAD
-      --class string                 Component class
-      --component-names strings       Component names to this operations
-=======
       --components strings            Component names to this operations
->>>>>>> 198f917c
       --cpu string                   Requested and limited size of component cpu
   -h, --help                         help for vscale
       --memory string                Requested and limited size of component memory
