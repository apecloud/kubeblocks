---
title: KubeBlocks overview
description: KubeBlocks, kbcli, multicloud
sidebar_position: 1
---

# KubeBlocks overview

## Introduction
<<<<<<< HEAD
KubeBlocks is an open-source tool designed to help developers and platform engineers build and manage stateful workloads, such as databases and analytics, on Kubernetes. It is cloud-neutral and supports multiple public cloud providers. KubeBlocks provides a unified and declarative approach to increase productivity in DevOps practices.
=======
KubeBlocks is an open-source tool designed to help developers and platform engineers build and manage stateful workloads, such as databases and analytics, on Kubernetes. It is cloud-neutral and supports multiple public cloud providers, providing a unified and declarative approach to increase productivity in DevOps practices.
>>>>>>> f126115c

The name KubeBlocks is derived from Kubernetes and building blocks, which indicates that standardizing databases and analytics on Kubernetes can be both productive and enjoyable, like playing with construction toys. KubeBlocks combines the large-scale production experiences of top public cloud providers with enhanced usability and stability.

## Why You Need KubeBlocks

Kubernetes has become the de facto standard for container orchestration. It manages an ever-increasing number of stateless workloads with the scalability and availability provided by ReplicaSet and the rollout and rollback capabilities provided by Deployment. However, managing stateful workloads poses great challenges for Kubernetes. Although statefulSet provides stable persistent storage and unique network identifiers, these abilities are far from enough for complex stateful workloads.

To address these challenges, and solve the problem of complexity, KubeBlocks introduces ReplicationSet and ConsensusSet, with the following capabilities:

- Role-based update order reduces downtime caused by upgrading versions, scaling, and rebooting.
- Latency-based election weight reduces the possibility of related workloads or components being located in different available zones.
- Maintains the status of data replication and automatically repairs replication errors or delays.

## KubeBlocks Key Features

- Kubernetes-native and multi-cloud supported.
- Supports multiple database engines, including MySQL, PostgreSQL, Redis, MongoDB, and more.
- Provides production-level performance, resilience, scalability, and observability.
- Simplifies day-2 operations, such as upgrading, scaling, monitoring, backup, and restore.
- Declarative configuration is made simple, and imperative commands are made powerful.
- The learning curve is flat, and you are welcome to submit new issues on GitHub.<|MERGE_RESOLUTION|>--- conflicted
+++ resolved
@@ -7,11 +7,8 @@
 # KubeBlocks overview
 
 ## Introduction
-<<<<<<< HEAD
-KubeBlocks is an open-source tool designed to help developers and platform engineers build and manage stateful workloads, such as databases and analytics, on Kubernetes. It is cloud-neutral and supports multiple public cloud providers. KubeBlocks provides a unified and declarative approach to increase productivity in DevOps practices.
-=======
+
 KubeBlocks is an open-source tool designed to help developers and platform engineers build and manage stateful workloads, such as databases and analytics, on Kubernetes. It is cloud-neutral and supports multiple public cloud providers, providing a unified and declarative approach to increase productivity in DevOps practices.
->>>>>>> f126115c
 
 The name KubeBlocks is derived from Kubernetes and building blocks, which indicates that standardizing databases and analytics on Kubernetes can be both productive and enjoyable, like playing with construction toys. KubeBlocks combines the large-scale production experiences of top public cloud providers with enhanced usability and stability.
 
@@ -25,6 +22,7 @@
 - Latency-based election weight reduces the possibility of related workloads or components being located in different available zones.
 - Maintains the status of data replication and automatically repairs replication errors or delays.
 
+
 ## KubeBlocks Key Features
 
 - Kubernetes-native and multi-cloud supported.
