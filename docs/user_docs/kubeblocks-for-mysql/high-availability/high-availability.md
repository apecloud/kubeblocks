--- conflicted
+++ resolved
@@ -21,18 +21,11 @@
 
 ### Before you start
 
-<<<<<<< HEAD
 * [Install KubeBlocks](./../../installation/install-and-uninstall-kbcli-and-kubeblocks.md#install-kubeblocks).
 * Create an ApeCloud MySQL Raft Group, refer to [Create a MySQL cluster](./../cluster-management/create-and-connect-a-mysql-cluster.md).
 * Run `kubectl get cd apecloud-mysql -o yaml` to check whether _rolechangedprobe_ is enabled in the ApeCloud MySQL Raft Group (it is enabled by default). If the following configuration exists, it indicates that it is enabled:
 
   ```bash
-=======
-* Install a Kubernetes cluster and KubeBlocks, refer to [Install KubeBlocks](./../../installation/install-and-uninstall-kbcli-and-kubeblocks.md).
-* Create an ApeCloud MySQL Paxos Group, refer to [Create a MySQL cluster](./../cluster-management/create-and-connect-a-mysql-cluster.md).
-* Run `kubectl get cd apecloud-mysql -o yaml` to check whether _roleprobe_ is enabled in the ApeCloud MySQL Paxos Group (it is enabled by default). If the following configuration exists, it indicates that it is enabled:
-  ```
->>>>>>> 6f1b68dc
   probes:
   roleProbe:
     failureThreshold: 3
