---
title: Manage RabbitMQ with KubeBlocks
description: How to manage RabbitMQ on KubeBlocks
keywords: [rabbitmq, message queue, streaming, broker]
sidebar_position: 1
sidebar_label: Manage RabbitMQ with KubeBlocks
---

import Tabs from '@theme/Tabs';
import TabItem from '@theme/TabItem';

# Manage RabbitMQ with KubeBlocks

RabbitMQ is a reliable and mature messaging and streaming broker, which is easy to deploy on cloud environments, on-premises, and on your local machine.

KubeBlocks supports the management of RabbitMQ.

:::note

Currently, KubeBlocks only supports managing RabbitMQ by `kubectl`.

:::

## Before you start

- [Install KubeBlocks](./../installation/install-kubeblocks.md).
- [Install and enable the rabbitmq addon](./../installation/install-addons.md).

## Create a cluster

KubeBlocks implements a Cluster CRD to define a cluster. Here is an example of creating a RabbitMQ cluster with three replicas. Pods are distributed on different nodes by default. But if you only have one node for a cluster with three replicas, set `spec.affinity.topologyKeys` as `null`.

```bash
cat <<EOF | kubectl apply -f -
apiVersion: apps.kubeblocks.io/v1alpha1
kind: Cluster
metadata:
  name: mycluster
  namespace: demo
  labels:
    helm.sh/chart: rabbitmq-cluster-0.9.0
    app.kubernetes.io/version: "3.13.2"
    app.kubernetes.io/instance: mycluster
spec:
  terminationPolicy: Delete
  affinity:
    podAntiAffinity: Preferred
    topologyKeys:
      - kubernetes.io/hostname
  componentSpecs:
    - name: rabbitmq
      componentDef: rabbitmq
      serviceVersion: 3.13.2
      replicas: 3
      serviceAccountName: kb-mycluster
      resources:
        limits:
          cpu: "0.5"
          memory: "0.5Gi"
        requests:
          cpu: "0.5"
          memory: "0.5Gi"
      volumeClaimTemplates:
        - name: data # ref clusterDefinition components.containers.volumeMounts.name
          spec:
            accessModes:
              - ReadWriteOnce
            resources:
              requests:
                storage: 20Gi
      services:
EOF
```

| Field                                 | Definition  |
|---------------------------------------|--------------------------------------|
| `spec.terminationPolicy`              | It is the policy of cluster termination. The default value is `Delete`. Valid values are `DoNotTerminate`, `Delete`, `WipeOut`. For the detailed definition, you can refer to [Termination Policy](#termination-policy). |
| `spec.affinity`                       | It defines a set of node affinity scheduling rules for the cluster's Pods. This field helps control the placement of Pods on nodes within the cluster.  |
| `spec.affinity.podAntiAffinity`       | It specifies the anti-affinity level of Pods within a component. It determines how pods should spread across nodes to improve availability and performance. |
| `spec.affinity.topologyKeys`          | It represents the key of node labels used to define the topology domain for Pod anti-affinity and Pod spread constraints.   |
| `spec.componentSpecs`                 | It is the list of components that define the cluster components. This field allows customized configuration of each component within a cluster.   |
| `spec.componentSpecs.componentDefRef` | It is the name of the component definition that is defined in the cluster definition and you can get the component definition names with `kubectl get clusterdefinition qdrant -o json \| jq '.spec.componentDefs[].name'`.   |
| `spec.componentSpecs.name`            | It specifies the name of the component.     |
| `spec.componentSpecs.disableExporter` | It defines whether the monitoring function is enabled. |
| `spec.componentSpecs.replicas`        | It specifies the number of replicas of the component.  |
| `spec.componentSpecs.resources`       | It specifies the resource requirements of the component.  |

KubeBlocks operator watches for the `Cluster` CRD and creates the cluster and all dependent resources. You can get all the resources created by the cluster with `kubectl get all,secret,rolebinding,serviceaccount -l app.kubernetes.io/instance=mycluster -n demo`.

```bash
kubectl get all,secret,rolebinding,serviceaccount -l app.kubernetes.io/instance=mycluster -n demo
```

Run the following command to see the created RabbitMQ cluster object:

```bash
kubectl get cluster mycluster -n demo -o yaml
```

## Connect to the cluster

Use the [RabbitMQ tools](https://www.rabbitmq.com/docs/cli) to connect to and manage the RabbitMQ cluster.

## Scale

### Scale vertically

Before you start, check whether the cluster status is `Running`. Otherwise, the following operations may fail.

```bash
kubectl get cluster mycluster -n demo
>
NAME        CLUSTER-DEFINITION    VERSION        TERMINATION-POLICY     STATUS    AGE
mycluster                                        Delete                 Running   47m
```

#### Steps

<Tabs>

<TabItem value="OpsRequest" label="OpsRequest" default>

1. Apply an OpsRequest to the specified cluster. Configure the parameters according to your needs.

   ```bash
   kubectl apply -f - <<EOF
   apiVersion: apps.kubeblocks.io/v1alpha1
   kind: OpsRequest
   metadata:
     name: ops-vertical-scaling
     namespace: demo
   spec:
     clusterName: mycluster
     type: VerticalScaling
     verticalScaling:
     - componentName: rabbitmq
       requests:
         memory: "2Gi"
         cpu: "1"
       limits:
         memory: "4Gi"
         cpu: "2"
   EOF
   ```

2. Check the operation status to validate the vertical scaling.

   ```bash
   kubectl get ops -n demo
   >
   NAME                   TYPE              CLUSTER     STATUS    PROGRESS   AGE
   ops-vertical-scaling   VerticalScaling   mycluster   Succeed   3/3        6m
   ```

   If an error occurs, you can troubleshoot it with `kubectl describe ops -n demo` command to view the events of this operation.

3. Check whether the corresponding resources change.

    ```bash
    kubectl describe cluster mycluster -n demo
    ```

</TabItem>

<TabItem value="Edit cluster YAML file" label="Edit cluster YAML file">

1. Change the configuration of `spec.componentSpecs.resources` in the YAML file. `spec.componentSpecs.resources` controls the requirement and limit of resources and changing them triggers a vertical scaling.

   ```yaml
   apiVersion: apps.kubeblocks.io/v1alpha1
   kind: Cluster
   metadata:
     name: mycluster
     namespace: demo
   spec:
     componentSpecs:
     - name: rabbitmq
       componentDefRef: rabbitmq
       replicas: 3
       resources: # Change the values of resources
         requests:
           memory: "2Gi"
           cpu: "1"
         limits:
           memory: "4Gi"
           cpu: "2"
       volumeClaimTemplates:
       - name: data
         spec:
           accessModes:
             - ReadWriteOnce
           resources:
             requests:
               storage: 1Gi
     terminationPolicy: Delete
   ```

2. Check whether the corresponding resources change.

    ```bash
    kubectl describe cluster mycluster -n demo
    ```

</TabItem>

</Tabs>

### Scale horizontally

Horizontal scaling changes the amount of pods. For example, you can scale out replicas from three to five.

From v0.9.0, besides replicas, KubeBlocks also supports scaling in and out instances, refer to the [Horizontal Scale tutorial](./../maintenance/scale/horizontal-scale.md) for more details and examples.

Before you start, check whether the cluster status is `Running`. Otherwise, the following operations may fail.

```bash
kubectl get cluster mycluster -n demo
>
NAME        CLUSTER-DEFINITION    VERSION        TERMINATION-POLICY     STATUS    AGE
mycluster                                        Delete                 Running   47m
```

#### Steps

<Tabs>

<TabItem value="OpsRequest" label="OpsRequest" default>

1. Apply an OpsRequest to a specified cluster. Configure the parameters according to your needs.

   The example below means deleting two replicas.

   ```bash
   kubectl apply -f - <<EOF
   apiVersion: apps.kubeblocks.io/v1alpha1
   kind: OpsRequest
   metadata:
     name: ops-horizontal-scaling
     namespace: demo
   spec:
     clusterName: mycluster
     type: HorizontalScaling
     horizontalScaling:
     - componentName: rabbitmq
       scaleIn:
         replicaChanges: 2
   EOF
   ```

   If you want to scale in replicas, replace `scaleOut` with `scaleIn` and change the value in `replicaChanges`.

2. Check the operation status to validate the horizontal scaling status.

   ```bash
   kubectl get ops -n demo
   >
   NAME                     TYPE                CLUSTER     STATUS    PROGRESS   AGE
   ops-horizontal-scaling   HorizontalScaling   mycluster   Succeed   2/2        6m
   ```

   If an error occurs, you can troubleshoot it with `kubectl describe ops -n demo` command to view the events of this operation.

3. Check whether the corresponding resources change.

    ```bash
    kubectl describe cluster mycluster -n demo
    ```

</TabItem>

<TabItem value="Edit cluster YAML file" label="Edit cluster YAML file">

1. Change the configuration of `spec.componentSpecs.replicas` in the YAML file. `spec.componentSpecs.replicas` stands for the pod amount and changing this value triggers a horizontal scaling of a cluster.

   ```bash
   kubectl edit cluster mycluster -n demo
   ```

   Edit the value of `spec.componentSpecs.replicas`.

   ```yaml
   ...
   spec:
     componentSpecs:
     - name: rabbitmq
       componentDefRef: rabbitmq
       replicas: 1 # Change this value
   ...
   ```

2. Check whether the corresponding resources change.

    ```bash
    kubectl describe cluster mycluster -n demo
    ```

</TabItem>

</Tabs>

## Volume expansion

Before you start, check whether the cluster status is `Running`. Otherwise, the following operations may fail.

```bash
kubectl get cluster mycluster -n demo
>
NAME        CLUSTER-DEFINITION    VERSION        TERMINATION-POLICY     STATUS    AGE
mycluster                                        Delete                 Running   47m
```

<Tabs>

<TabItem value="OpsRequest" label="OpsRequest" default>

1. Change the value of storage according to your need and run the command below to expand the volume of a cluster.

    ```bash
    kubectl apply -f - <<EOF
    apiVersion: apps.kubeblocks.io/v1alpha1
    kind: OpsRequest
    metadata:
      name: ops-volume-expansion
      namespace: demo
    spec:
      clusterName: mycluster
      type: VolumeExpansion
      volumeExpansion:
      - componentName: rabbitmq
        volumeClaimTemplates:
        - name: data
          storage: "40Gi"
    EOF
    ```

2. Validate the volume expansion operation.

    ```bash
    kubectl get ops -n demo
    >
    NAME                   TYPE              CLUSTER     STATUS    PROGRESS   AGE
    ops-volume-expansion   VolumeExpansion   mycluster   Succeed   1/1        6m
    ```

    If an error occurs, you can troubleshoot it with `kubectl describe ops -n demo` command to view the events of this operation.

3. Check whether the corresponding cluster resources change.

    ```bash
    kubectl describe cluster mycluster -n demo
    ```

</TabItem>

<TabItem value="Edit cluster YAML file" label="Edit cluster YAML file">

1. Change the value of `spec.componentSpecs.volumeClaimTemplates.spec.resources` in the cluster YAML file.

   `spec.componentSpecs.volumeClaimTemplates.spec.resources` is the storage resource information of the pod and changing this value triggers the volume expansion of a cluster.

   ```bash
   kubectl edit cluster mycluster -n demo
   ```

   Edit the value of `spec.componentSpecs.volumeClaimTemplates.spec.resources`.

   ```yaml
   ...
   spec:
     componentSpecs:
     - name: rabbitmq
       componentDefRef: rabbitmq
       replicas: 2
       volumeClaimTemplates:
       - name: data
         spec:
           accessModes:
             - ReadWriteOnce
           resources:
             requests:
               storage: 40Gi # Change the volume storage size
   ...
   ```

2. Check whether the corresponding cluster resources change.

    ```bash
    kubectl describe cluster mycluster -n demo
    ```

</TabItem>

</Tabs>

## Restart

1. Restart a cluster.

   ```bash
   kubectl apply -f - <<EOF
   apiVersion: apps.kubeblocks.io/v1alpha1
   kind: OpsRequest
   metadata:
     name: mycluster-restart
     namespace: demo
   spec:
     clusterName: mycluster
     type: Restart 
     restart:
     - componentName: rabbitmq
   EOF
   ```

2. Check the pod and operation status to validate the restarting.

   ```bash
   kubectl get pod -n demo

   kubectl get ops -n demo
   ```

   During the restarting process, there are two status types for pods.

   - STATUS=Terminating: it means the cluster restart is in progress.
   - STATUS=Running: it means the cluster has been restarted.

## Stop/Start a cluster

You can stop/start a cluster to save computing resources. When a cluster is stopped, the computing resources of this cluster are released, which means the pods of Kubernetes are released, but the storage resources are reserved. You can start this cluster again by snapshots if you want to restore the cluster resources.

### Stop a cluster

<Tabs>

<TabItem value="OpsRequest" label="OpsRequest" default>

Run the command below to stop a cluster.

```bash
kubectl apply -f - <<EOF
apiVersion: apps.kubeblocks.io/v1alpha1
kind: OpsRequest
metadata:
  name: mycluster-stop
  namespace: demo
spec:
  clusterName: mycluster
  type: Stop
EOF
```

</TabItem>

<TabItem value="Edit cluster YAML file" label="Edit cluster YAML file">

```bash
kubect edit cluster mycluster -n demo
```

Configure `replicas` as 0 to delete pods.

```bash
kubectl edit cluster mycluster -n demo
```

Edit the value of `replicas`.

```yaml
...
spec:
  terminationPolicy: Delete
  affinity:
    podAntiAffinity: Preferred
    topologyKeys:
      - kubernetes.io/hostname
  componentSpecs:
    - name: rabbitmq
      componentDef: rabbitmq
      serviceVersion: 3.13.2
      replicas: 0 # Change this value
<<<<<<< HEAD
      serviceAccountName: kb-mycluster
      resources:
        limits:
          cpu: "0.5"
          memory: "0.5Gi"
        requests:
          cpu: "0.5"
          memory: "0.5Gi"
      volumeClaimTemplates:
        - name: data # ref clusterDefinition components.containers.volumeMounts.name
          spec:
            accessModes:
              - ReadWriteOnce
            resources:
              requests:
                storage: 20Gi
      services:
=======
...
>>>>>>> 03e16429
```

</TabItem>

</Tabs>

### Start a cluster

<Tabs>

<TabItem value="OpsRequest" label="OpsRequest" default>

Run the command below to start a cluster.

```bash
kubectl apply -f - <<EOF
apiVersion: apps.kubeblocks.io/v1alpha1
kind: OpsRequest
metadata:
  name: mycluster-start
  namespace: demo
spec:
  clusterName: mycluster
  type: Start
EOF 
```

</TabItem>

<TabItem value="Edit cluster YAML file" label="Edit cluster YAML file">

```bash
kubectl edit cluster mycluster -n demo
```

Change replicas back to the original amount to start this cluster again.

```bash
kubectl edit cluster mycluster -n demo
```

Edit the value of `replicas`.

```yaml
...
spec:
  terminationPolicy: Delete
  affinity:
    podAntiAffinity: Preferred
    topologyKeys:
      - kubernetes.io/hostname
  componentSpecs:
    - name: rabbitmq
      componentDef: rabbitmq
      serviceVersion: 3.13.2
      replicas: 3 # Change this value
<<<<<<< HEAD
      serviceAccountName: kb-mycluster
      resources:
        limits:
          cpu: "0.5"
          memory: "0.5Gi"
        requests:
          cpu: "0.5"
          memory: "0.5Gi"
      volumeClaimTemplates:
        - name: data # ref clusterDefinition components.containers.volumeMounts.name
          spec:
            accessModes:
              - ReadWriteOnce
            resources:
              requests:
                storage: 20Gi
      services:
=======
...
>>>>>>> 03e16429
```

</TabItem>

</Tabs>

## Delete a cluster

### Termination policy

:::note

The termination policy determines how a cluster is deleted.

:::

| **terminationPolicy** | **Deleting Operation**                           |
|:----------------------|:-------------------------------------------------|
| `DoNotTerminate`      | `DoNotTerminate` blocks delete operation.        |
| `Halt`                | `Halt` deletes Cluster resources like Pods and Services but retains Persistent Volume Claims (PVCs), allowing for data preservation while stopping other operations. Halt policy is deprecated in v0.9.1 and will have same meaning as DoNotTerminate. |
| `Delete`              | `Delete` extends the Halt policy by also removing PVCs, leading to a thorough cleanup while removing all persistent data.   |
| `WipeOut`             | `WipeOut` deletes all Cluster resources, including volume snapshots and backups in external storage. This results in complete data removal and should be used cautiously, especially in non-production environments, to avoid irreversible data loss.   |

To check the termination policy, execute the following command.

```bash
kubectl get cluster mycluster -n demo
>
NAME        CLUSTER-DEFINITION    VERSION        TERMINATION-POLICY     STATUS    AGE
mycluster                                        Delete                 Running   55m
```

### Steps

Run the command below to delete a specified cluster.

```bash
kubectl delete -n demo cluster mycluster
```

If you want to delete a cluster and its all related resources, you can modify the termination policy to `WipeOut`, then delete the cluster.

```bash
kubectl patch -n demo cluster mycluster -p '{"spec":{"terminationPolicy":"WipeOut"}}' --type="merge"

kubectl delete -n demo cluster mycluster
<<<<<<< HEAD
```

</TabItem>

</Tabs>
=======
```
>>>>>>> 03e16429
<|MERGE_RESOLUTION|>--- conflicted
+++ resolved
@@ -478,27 +478,7 @@
       componentDef: rabbitmq
       serviceVersion: 3.13.2
       replicas: 0 # Change this value
-<<<<<<< HEAD
-      serviceAccountName: kb-mycluster
-      resources:
-        limits:
-          cpu: "0.5"
-          memory: "0.5Gi"
-        requests:
-          cpu: "0.5"
-          memory: "0.5Gi"
-      volumeClaimTemplates:
-        - name: data # ref clusterDefinition components.containers.volumeMounts.name
-          spec:
-            accessModes:
-              - ReadWriteOnce
-            resources:
-              requests:
-                storage: 20Gi
-      services:
-=======
 ...
->>>>>>> 03e16429
 ```
 
 </TabItem>
@@ -555,27 +535,7 @@
       componentDef: rabbitmq
       serviceVersion: 3.13.2
       replicas: 3 # Change this value
-<<<<<<< HEAD
-      serviceAccountName: kb-mycluster
-      resources:
-        limits:
-          cpu: "0.5"
-          memory: "0.5Gi"
-        requests:
-          cpu: "0.5"
-          memory: "0.5Gi"
-      volumeClaimTemplates:
-        - name: data # ref clusterDefinition components.containers.volumeMounts.name
-          spec:
-            accessModes:
-              - ReadWriteOnce
-            resources:
-              requests:
-                storage: 20Gi
-      services:
-=======
 ...
->>>>>>> 03e16429
 ```
 
 </TabItem>
@@ -622,12 +582,4 @@
 kubectl patch -n demo cluster mycluster -p '{"spec":{"terminationPolicy":"WipeOut"}}' --type="merge"
 
 kubectl delete -n demo cluster mycluster
-<<<<<<< HEAD
-```
-
-</TabItem>
-
-</Tabs>
-=======
-```
->>>>>>> 03e16429
+```