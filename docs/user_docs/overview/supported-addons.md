---
title: Supported addons 
description: Addons supported by KubeBlocks
keywords: [addons, enable, KubeBlocks, prometheus, s3, alertmanager,]
<<<<<<< HEAD
sidebar_position: 2
=======
sidebar_position: 4
>>>>>>> 8ee7c2c9
sidebar_label: Supported addons 
---

# Supported addons

KubeBlocks, as a cloud-native data infrastructure based on Kubernetes, provides management and control for relational databases, NoSQL databases, vector databases, and stream computing systems; and these databases can be all added as addons. Besides databases, the KubeBlocks addon now also supports plugins for cloud environments and applications.

| Addons          | Description                                                                                                                                                                                                       |
|:----------------|:------------------------------------------------------------------------------------------------------------------------------------------------------------------------------------------------------------------|
| apecloud-mysql  | ApeCloud MySQL is a database that is compatible with MySQL syntax and achieves high availability through the utilization of the RAFT consensus protocol.                                                          |
| apecloud-postgresql | ApeCloud PostgreSQL is a database that is compatible with PostgreSQL syntax and achieves high availability through the utilization of the RAFT consensus protocol. |
| camellia-redis-proxy | Camellia Redis Proxy is a high-performance redis proxy developed using Netty4. |
| clickhouse      | ClickHouse is a column-oriented database that enables its users to generate powerful analytics, using SQL queries, in real-time. |
| doris           | Apache Doris is a modern data warehouse for real-time analytics. It delivers lightning-fast analytics on real-time data at scale. |
| elasticsearch   | Elasticsearch is a distributed, RESTful search engine optimized for speed and relevance on production-scale workloads. |
| etcd            | etcd is a strongly consistent, distributed key-value store that provides a reliable way to store data that needs to be accessed by a distributed system or cluster of machines. |
| flink           | Apache Flink is a framework and distributed processing engine for stateful computations over unbounded and bounded data streams. |
| foxlake         | ApeCloud FoxLake is an open-source cloud-native data warehouse. |
| ggml            | GGML is a tensor library for machine learning to enable large models and high performance on commodity hardware.  |
| greptimedb      | GreptimeDB is an open-source time-series database with a special focus on scalability, analytical capabilities and efficiency. |
| halo            | HaloDB is a fast and simple embedded key-value store written in Java. |
| influxdb        | InfluxDB enables real-time analytics by serving as a purpose-built database that optimizes processing and scaling for large time series data workloads. |
| kafka           | Apache Kafka is an open-source distributed event streaming platform used by thousands of companies for high-performance data pipelines, streaming analytics, data integration, and mission-critical applications. |
| mariadb         | MariaDB is a high performance open source relational database management system that is widely used for web and application servers. |
| milvus          | Milvus is a flexible, reliable, & blazing-fast cloud-native, open-source vector database.                                                                                                                         |
| minio           | MinIO is an object storage solution that provides an Amazon Web Services S3-compatible API and supports all core S3 features. |
| mogdb           | MogDB is a stable and easy-to-use enterprise-ready relational database based on the openGauss open source database. |
| mongodb         | MongoDB is a document-oriented NoSQL database used for high volume data storage.                                                                                                                                  |
| mysql           | MySQL is a widely used, open-source relational database management system (RDBMS). |
| nebula          | NebulaGraph is an open source graph database that can store and process graphs with trillions of edges and vertices.                                                                                              |
| neon            | Neon is Serverless Postgres built for the cloud. |
| oceanbase       | Unlimited scalable distributed database for data-intensive transactional and real-time operational analytics workloads, with ultra-fast performance that has once achieved world records in the TPC-C benchmark test. OceanBase has served over 400 customers across the globe and has been supporting all mission critical systems in Alipay. |
| official-postgresql | An official PostgreSQL cluster definition Helm chart for Kubernetes. |
| opengauss       | openGauss is an open source relational database management system that is released with the Mulan PSL v2.  |
| openldap        | The OpenLDAP Project is a collaborative effort to develop a robust, commercial-grade, fully featured, and open source LDAP suite of applications and development tools. This chart provides KubeBlocks. |
| opensearch      | Open source distributed and RESTful search engine. |
| oriolebd        | OrioleDB is a new storage engine for PostgreSQL, bringing a modern approach to database capacity, capabilities and performance to the world's most-loved database platform. |
| pika            | Pika (PikiwiDB) is a persistent huge storage service, compatible with the vast majority of redis interfaces, including string, hash, list, zset, set and management interfaces. |
| polardb-x       | PolarDB-X is a cloud native distributed SQL Database designed for high concurrency, massive storage, complex querying scenarios. |
| postgresql      | PostgreSQL is an advanced, enterprise class open source relational database that supports both SQL (relational) and JSON (non-relational) querying.                                                            |
| pulsar          | Apache® Pulsar™ is an open-source, distributed messaging and streaming platform built for the cloud. |
| qdrant          | Qdrant is a vector database & vector similarity search engine.                                                                                                                                                    |
| rabbitmq        | RabbitMQ is a reliable and mature messaging and streaming broker.  |
| redis           | Redis is a fast, open source, in-memory, key-value data store.                                                                                                                                                    |
| risingwave      | RisingWave is a distributed SQL database for stream processing. It is designed to reduce the complexity and cost of building real-time applications. |
| solr            | Solr is the popular, blazing-fast, open source enterprise search platform built on Apache Lucene. |
| starrocks       | StarRocks is a next-gen, high-performance analytical data warehouse that enables real-time, multi-dimensional, and highly concurrent data analysis. |
| tidb            | TiDB is an open-source, cloud-native, distributed, MySQL-Compatible database for elastic scale and real-time analytics. |
| tdengine        | TDengine™ is an industrial data platform purpose-built for the Industrial IoT, combining a time series database with essential features like stream processing, data subscription, and caching.                  |
| vllm            | vLLM is a fast and easy-to-use library for LLM inference and serving. |
| weaviate        | Weaviate is an open-source vector database.                                                                                                                                                                       |
| xinference      | Xorbits Inference(Xinference) is a powerful and versatile library designed to serve language, speech recognition, and multimodal models. |
| yanshan         | YashanDB is a database management system developed by Shenzhen Institute of Computing Science. |
| zookeeper       | Apache ZooKeeper is a centralized service for maintaining configuration information, naming, providing distributed synchronization, and providing group services. |

## Supported functions of addons

| Addon (v0.9.0)     | version                                                   | Vscale           | Hscale           | Volumeexpand | Stop/Start       | Restart          | Expose | Backup/Restore | Logs | Config | Upgrade (DB engine version) | Account | Failover | Switchover | Monitor |
|:-------------------:|:---------------------------------------------------------:|:----------------:|:----------------:|:------------:|:----------------:|:----------------:|:------:|:--------------:|:----:|:------:|:---------------------------:|:-------:|:--------:|:----------:|:-------:|
| apecloud-mysql      | 8.0.30                                                    | ✔️                | ✔️                | ✔️            | ✔️                | ✔️                | ✔️      |✔️               | ✔️    | ✔️      | N/A                         | ✔️       | ✔️        | ✔️          | ✔️       |
| apecloud-postgresql | 14.11                                                     | ✔️                | ✔️                | ✔️            | ✔️                | ✔️                | ✔️      | N/A            | N/A  | N/A    | N/A                         | N/A     | N/A      | N/A        | N/A     |
| camellia-redis-proxy |  1.2.26                                                  | ✔️                | ✔️                | ✔️            | ✔️                | ✔️                | ✔️      | N/A            | ✔️    | N/A    | N/A                         | N/A     | N/A      | N/A        | N/A     |
| clickhouse          | 22.9.4                                                    | ✔️                | ✔️                | ✔️            | ✔️                | ✔️                | N/A    | N/A            | N/A  | N/A    | N/A                         | N/A     | N/A      | N/A        | N/A     |
| doris               | 2.0.3                                                     | ✔️                | ✔️                | ✔️            | ✔️                | ✔️                | N/A    | N/A            | N/A  | N/A    | N/A                         | N/A     | N/A      | N/A        | N/A     |
| elasticsearch       | 8.8.2                                                     | ✔️                | ✔️                | ✔️            | ✔️                | ✔️                | N/A    | N/A            | N/A  | N/A    | N/A                         | N/A     | N/A      | N/A        | N/A     |
| etcd                | 3.5.6                                                     | ✔️                | ✔️                | ✔️            | ✔️                | ✔️                | N/A    | N/A            | N/A  | N/A    | N/A                         | N/A     | N/A      | N/A        | N/A     |
| foxlake             | 0.8.0                                                     | ✔️                | ✔️                | ✔️            | ✔️                | ✔️                | N/A    | N/A            | N/A  | N/A    | N/A                         | N/A     | N/A      | N/A        | N/A     |
| flink               | 1.16                                                      | ✔️                | ✔️ (task manager) | N/A          | ✔️                | ✔️                | N/A    | N/A            | N/A  | N/A    | N/A                         | N/A     | N/A      | N/A        | N/A     |
| ggml                | N/A                                                       | N/A              | N/A              | N/A          | ✔️                | ✔️                | N/A    | N/A            | N/A  | N/A    | N/A                         | N/A     | N/A      | N/A        | N/A     |
| greptimedb          | 0.3.2                                                     | ✔️                | ✔️                | ✔️            | ✔️                | ✔️                | N/A    | N/A            | N/A  | N/A    | N/A                         | N/A     | N/A      | N/A        | N/A     |
| halo                | 0.2.0                                                     | ✔️                | ✔️                | N/A          | ✔️                | ✔️                | N/A    | N/A            | N/A  | N/A    | N/A                         | N/A     | N/A      | N/A        | N/A     |
| influxdb            | 2.7.4                                                     | ✔️                | N/A              | ✔️            | ✔️                | ✔️                | N/A    | N/A            | N/A  | N/A    | N/A                         | N/A     | N/A      | N/A        | N/A     |
| kafka               | 3.3.2                                                     | ✔️                | ✔️                | ✔️            | ✔️                | ✔️                | N/A    | N/A            | N/A  | ✔️      | N/A                         | N/A     | N/A      | N/A        | ✔️       |
| mariadb             | 10.6.15                                                   | ✔️                | N/A              | ✔️            | ✔️                | ✔️                | N/A    | N/A            | N/A  | N/A    | N/A                         | N/A     | N/A      | N/A        | N/A     |
| milvus              | 2.2.4                                                     | ✔️                | N/A              | ✔️            | ✔️                | ✔️                | N/A    | N/A            | N/A  | N/A    | N/A                         | N/A     | N/A      | N/A        | N/A     |
| minio               | 8.0.17                                                    | ✔️                | N/A              | ✔️            | ✔️                | ✔️                | N/A    | N/A            | N/A  | N/A    | N/A                         | N/A     | N/A      | N/A        | N/A     |
| mogdb               | 5.0.5                                                     | ✔️                | ✔️                | ✔️            | ✔️                | ✔️                | ✔️      | ✔️              | ✔️    | ✔️      | N/A                         | N/A     | N/A      | ✔️          | N/A     |
| mongodb      | <p>4.0</p><p>4.2</p><p>4.4</p><p>5.0</p><p>5.0.20</p><p>6.0</p>  | ✔️                | ✔️                | ✔️            | ✔️                | ✔️                | ✔️      | ✔️              | ✔️    | ✔️      | N/A                         | N/A     | ✔️        | ✔️          | ✔️       |
| mysql               | <p>5.7.42</p><p>8.0.33 </p>                               | ✔️                | ✔️                | ✔️            | ✔️                | ✔️                | ✔️      | ✔️              | ✔️    | ✔️      | N/A                         | ✔️       | ✔️        | ✔️          | ✔️       |
| nebula              | 3.5.0                                                     | ✔️                | ✔️                | ✔️            | ✔️                | ✔️                | N/A    | N/A            | N/A  | N/A    | N/A                         | N/A     | N/A      | N/A        | N/A     |
| neon                | latest                                                    | ✔️                | N/A              | N/A          | N/A              | N/A              | N/A    | N/A            | N/A  | N/A    | N/A                         | N/A     | N/A      | N/A        | N/A     |
| oceanbase           | 4.2.0.0-100010032023083021                                | N/A              | ✔️                | ✔️            | N/A              | N/A              |        | N/A            | N/A  | N/A    | N/A                         | N/A     | N/A      | N/A        | N/A     |
| oceanbase-cluster   | 4.2.0.0-100010032023083021                                | ✔️ (host network) | ✔️                | ✔️            | ✔️ (host network) | ✔️ (host network) | N/A    | N/A            | N/A  | N/A    | N/A                         | N/A     | N/A      | N/A        | N/A     |
| official-postgresql | <p>12.15</p><p>14.7</p><p>14.7-zhparser</p>               | ✔️                | ✔️                | ✔️            | ✔️                | ✔️                | N/A    | N/A            | N/A  | N/A    | N/A                         | N/A     | N/A      | N/A        | N/A     |
| opengauss           | 5.0.0                                                     | ✔️                | ✔️                | ✔️            | ✔️                | ✔️                | N/A    | N/A            | N/A  | N/A    | N/A                         | N/A     | N/A      | N/A        | N/A     |
| openldap            | 2.4.57                                                    | ✔️                | ✔️                | ✔️            | ✔️                | ✔️                |        | N/A            | N/A  | N/A    | N/A                         | N/A     | N/A      | N/A        | N/A     |
| opensearch          | 2.7.0                                                     | ✔️                | N/A              | ✔️            | ✔️                | ✔️                | N/A    | N/A            | N/A  | N/A    | N/A                         | N/A     | N/A      | N/A        | N/A     |
| oracle              | 19.3.0-ee                                                 | ✔️                | N/A              | N/A          | ✔️                | ✔️                | N/A    | N/A            | N/A  | N/A    | N/A                         | N/A     | N/A      | N/A        | N/A     |
| orioledb            | beta1                                                     | ✔️                | ✔️                | ✔️            | ✔️                | ✔️                | N/A    | N/A            | N/A  | N/A    | N/A                         | N/A     | N/A      | N/A        | N/A     |
| pika                | 3.5.1                                                     | ✔️                | ✔️                | ✔️            | ✔️                | ✔️                | N/A    | N/A            | N/A  | N/A    | N/A                         | N/A     | N/A      | N/A        | N/A     |
| polardb-x           | 2.3                                                       | ✔️                | ✔️                | N/A          | ✔️                | N/A              | N/A    | N/A            | N/A  | N/A    | N/A                         | N/A     | N/A      | N/A        | ✔️       |
| postgresql | <p>12.14.0</p><p>12.14.1</p><p>12.15.0</p><p>14.7.2</p><p>14.8.0</p> | ✔️              | ✔️                | ✔️            | ✔️                | ✔️                | ✔️      | ✔️              | ✔️    | ✔️      | ✔️                           | ✔️       | ✔️        | ✔️          | ✔️       |
| pulsar              | 2.11.2                                                    | ✔️                | ✔️                | ✔️            | ✔️                | ✔️                | N/A    | N/A            | N/A  | ✔️      | N/A                         | N/A     | N/A      | N/A        | ✔️       |
| qdrant              | 1.5.0                                                     | ✔️                | ✔️                | ✔️            | ✔️                | ✔️                | N/A    | ✔️              | N/A  | N/A    | N/A                         | N/A     | N/A      | N/A        | ✔️       |
| rabbitmq            | <p>3.13.2</p><p>3.12.14</p><p>3.11.28</p><p>3.10.25</p><p>3.9.29</p><p>3.8.14</p>    | ✔️   | ✔️  | ✔️            | ✔️                | ✔️                | ✔️      | N/A            | N/A  | N/A    | N/A                         | Managed by the RabitMQ Management system.     | ✔️      | ✔️        |✔️     |
| redis               | 7.0.6                                                     | ✔️                | ✔️                | ✔️            | ✔️                | ✔️                | ✔️      | ✔️              | ✔️    | ✔️      | N/A                         | ✔️       | ✔️        | N/A        | ✔️       |
| risingwave          | 1.0.0                                                     | ✔️                | ✔️                | ✔️            | ✔️                | ✔️                | N/A    | N/A            | N/A  | N/A    | N/A                         | N/A     | N/A      | N/A        | N/A     |
| starrocks           | 3.1.1                                                     | ✔️                | ✔️                | ✔️            | ✔️                | ✔️                | N/A    | N/A            | N/A  | N/A    | N/A                         | N/A     | N/A      | N/A        | N/A     |
| solr                | 8.11.2                                                    | ✔️                | ✔️                | N/A          | ✔️                | ✔️                | N/A    | N/A            | N/A  | N/A    | N/A                         | N/A     | N/A      | N/A        | N/A     |
| tdengine            | 3.0.5.0                                                   | ✔️                | ✔️                | ✔️            | ✔️                | ✔️                | N/A    | N/A            | N/A  | N/A    | N/A                         | N/A     | N/A      | N/A        | N/A     |
| tidb                | 7.1.2                                                     | ✔️                | ✔️                | ✔️            | ✔️                | ✔️                | N/A    | N/A            | N/A  | N/A    | N/A                         | N/A     | N/A      | N/A        | N/A     |
| vllm                |                                                           | N/A              | N/A              | N/A          | ✔️                | ✔️                | N/A    | N/A            | N/A  | N/A    | N/A                         | N/A     | N/A      | N/A        | N/A     |
| weaviate            | 1.18.0                                                    | ✔️                | ✔️                | ✔️            | ✔️                | ✔️                | N/A    | N/A            | N/A  | ✔️      | N/A                         | N/A     | N/A      | N/A        | ✔️       |
| xinference          | 1.16.0                                                    | ✔️                | N/A              | N/A          | ✔️                | ✔️                | N/A    | N/A            | N/A  | N/A    | N/A                         | N/A     | N/A      | N/A        | N/A     |
| yashan              | personal-23.1.1.100                                       | ✔️                | ✔️ (Standalone)   | ✔️            | ✔️                | ✔️                | N/A    | N/A            | ✔️    | ✔️      | N/A                         | N/A     | N/A      | N/A        | N/A     |
| zookeeper           | 3.7.1                                                     | ✔️                | ✔️                | ✔️            | ✔️                | ✔️                | N/A    | N/A            | ✔️    | ✔️      | N/A                         | N/A     | N/A      | N/A        | N/A     |

:::note

The upgrade feature means that KubeBlocks supports minor version upgrades for a database engine. For example, you can upgrade PostgreSQL from v12.14 to v12.15.

:::

## Use addons

### Use the index to install an addon

With the release of KubeBlocks v0.8.0, addons are decoupled from KubeBlocks and some addons are not installed by default. If you want to use these addons, add addons first by index.

The official index repo is [KubeBlocks index](https://github.com/apecloud/block-index). The code of all addons is maintained in the [KubeBlocks addon repo](https://github.com/apecloud/kubeblocks-addons).

1. View the index.

   kbcli creates an index named `kubeblocks` by default and you can check whether this index is created by running `kbcli addon index list`.

   ```bash
   kbcli addon index list
   >
   INDEX        URL
   kubeblocks   https://github.com/apecloud/block-index.git 
   ```

   If the list is empty or you want to add your index, you can add the index manually by using `kbcli addon index add <index-name> <source>`. For example,

   ```bash
   kbcli addon index add kubeblocks https://github.com/apecloud/block-index.git
   ```

2. (Optional) Search whether the addon exists in the index.

   ```bash
   kbcli addon search mariadb
   >
   ADDON     VERSION   INDEX
   mariadb   0.7.0     kubeblocks
   ```

3. Install the addon.

   If there are multiple index sources and versions for an addon, you can specify them by adding flags. The system installs the latest version in the `kubeblocks` index by default.

   ```bash
   kbcli addon install mariadb --index kubeblocks --version 0.7.0
   ```

   **What's next**

   After the addon is installed, you can list and enable it.

### List addons

To list supported addons, run `kbcli addon list` command.

### Enable/Disable addons

To manually enable or disable addons, follow the steps below.

***Steps:***

1. To enable an addon, use `kbcli addon enable`.

   ***Example***

   ```bash
   kbcli addon enable snapshot-controller
   ```

   To disable an addon, use `kbcli addon disable`.

2. List the addons again to check whether it is enabled.

   ```bash
   kbcli addon list
   ```<|MERGE_RESOLUTION|>--- conflicted
+++ resolved
@@ -2,11 +2,7 @@
 title: Supported addons 
 description: Addons supported by KubeBlocks
 keywords: [addons, enable, KubeBlocks, prometheus, s3, alertmanager,]
-<<<<<<< HEAD
-sidebar_position: 2
-=======
 sidebar_position: 4
->>>>>>> 8ee7c2c9
 sidebar_label: Supported addons 
 ---
 
