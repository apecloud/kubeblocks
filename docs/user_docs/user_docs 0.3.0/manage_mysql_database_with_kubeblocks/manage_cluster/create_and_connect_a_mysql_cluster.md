# Create and connect to a MySQL Cluster
## Create a MySQL Cluster
***Before you start***
<<<<<<< HEAD
Run the command below to view all the database types available for creating a cluster. 
```
kbcli clusterdefinition list
```
***Example***
=======
* `kbcli`: Install `kbcli` on your host. Refer to [Install/Uninstall kbcli and KubeBlocks](../../install_kbcli_kubeblocks/install_and_unistall_kbcli_and_kubeblocks.md) for details.
* KubeBlocks: Install KubeBlocks on your host. Refer to [Install/Uninstall kbcli and KubeBlocks](../../install_kbcli_kubeblocks/install_and_unistall_kbcli_and_kubeblocks.md) for details.
* Run the command below to view all the database types available for creating a cluster. 
  ```
  kbcli clusterdefinition list
  ```
***Result***
>>>>>>> 767a6a5e
```
$ kbcli clusterdefinition list
NAME             MAIN-COMPONENT-TYPE   STATUS      AGE
apecloud-mysql   mysql                 Available   7m52s
```
***Steps:***
1. Run the command below to list all the available kernel versions and choose one that you need.
   ```
   kbcli clusterversion list
   ```
   ***Example***

   ```
   $ kbcli clusterversion list
   NAME              CLUSTER-DEFINITION   STATUS      AGE
   ac-mysql-8.0.30   apecloud-mysql       Available   2m40s
   ```
2. Run the command below to create a MySQL cluster. 
<<<<<<< HEAD
   ```
   $ kbcli cluster create --cluster-definition='apecloud-mysql'
   ```
=======
```
$ kbcli cluster create --cluster-definition='apecloud-mysql'
```

> Note:
> If you want to create a Paxos group, set `replicas` as 3.

>>>>>>> 767a6a5e
## Connect to a MySQL Cluster
***Steps:***
Run the command below to connect to a cluster.
```
kbcli cluster connect NAME
```

***Example***

```
$ kbcli cluster connect mysql-01
Connect to instance mysql-01-mysql-0: out of mysql-01-mysql-0(leader)
Welcome to the MySQL monitor.  Commands end with ; or \g.
Your MySQL connection id is 16
Server version: 8.0.30 WeSQL Server - GPL, Release 5, Revision d6b8719

Copyright (c) 2000, 2022, Oracle and/or its affiliates.

Oracle is a registered trademark of Oracle Corporation and/or its
affiliates. Other names may be trademarks of their respective
owners.

Type 'help;' or '\h' for help. Type '\c' to clear the current input statement.

mysql>
```<|MERGE_RESOLUTION|>--- conflicted
+++ resolved
@@ -1,21 +1,11 @@
 # Create and connect to a MySQL Cluster
 ## Create a MySQL Cluster
 ***Before you start***
-<<<<<<< HEAD
 Run the command below to view all the database types available for creating a cluster. 
 ```
 kbcli clusterdefinition list
 ```
-***Example***
-=======
-* `kbcli`: Install `kbcli` on your host. Refer to [Install/Uninstall kbcli and KubeBlocks](../../install_kbcli_kubeblocks/install_and_unistall_kbcli_and_kubeblocks.md) for details.
-* KubeBlocks: Install KubeBlocks on your host. Refer to [Install/Uninstall kbcli and KubeBlocks](../../install_kbcli_kubeblocks/install_and_unistall_kbcli_and_kubeblocks.md) for details.
-* Run the command below to view all the database types available for creating a cluster. 
-  ```
-  kbcli clusterdefinition list
-  ```
 ***Result***
->>>>>>> 767a6a5e
 ```
 $ kbcli clusterdefinition list
 NAME             MAIN-COMPONENT-TYPE   STATUS      AGE
@@ -34,19 +24,29 @@
    ac-mysql-8.0.30   apecloud-mysql       Available   2m40s
    ```
 2. Run the command below to create a MySQL cluster. 
-<<<<<<< HEAD
-   ```
-   $ kbcli cluster create --cluster-definition='apecloud-mysql'
-   ```
-=======
 ```
 $ kbcli cluster create --cluster-definition='apecloud-mysql'
 ```
-
 > Note:
 > If you want to create a Paxos group, set `replicas` as 3.
 
->>>>>>> 767a6a5e
+***Example***
+```
+$ kbcli cluster create --cluster-definition="apecloud-mysql" --set -<<EOF
+- name: mysql
+  replicas: 3
+  type: mysql
+  volumeClaimTemplates:
+  - name: data
+    spec:
+      accessModes:
+      - ReadWriteOnce
+      resources:
+        requests:
+          storage: 10Gi
+EOF
+```
+
 ## Connect to a MySQL Cluster
 ***Steps:***
 Run the command below to connect to a cluster.
