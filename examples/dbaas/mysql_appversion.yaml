--- conflicted
+++ resolved
@@ -1,7 +1,7 @@
 apiVersion: dbaas.kubeblocks.io/v1alpha1
 kind:       AppVersion
 metadata:
-  name:     appversion-mysql-latest
+  name:     wesql-8.0.18
 spec:
   clusterDefinitionRef: mysql-cluster-definition
   components:
@@ -9,8 +9,4 @@
     podSpec:
       containers:
       - name: mysql
-<<<<<<< HEAD
-        image: docker.io/infracreate/wesql-server-8.0:0.1-SNAPSHOT
-=======
-        image: registry.jihulab.com/apecloud/mysql-server/mysql/wesql-server-arm:latest
->>>>>>> e7db5011
+        image: docker.io/infracreate/wesql-server-8.0:0.1.2