--- conflicted
+++ resolved
@@ -1,23 +1,26 @@
 apiVersion: dbaas.kubeblocks.io/v1alpha1
 kind:       ClusterDefinition
 metadata:
-  name: wesql-clusterdefinition
+  name: apecloud-wesql
 spec:
   type: stat.mysql
   components:
-<<<<<<< HEAD
     - typeName: replicasets
+      characterType: mysql
+      monitor:
+        builtIn: true
       configTemplateRefs:
         - name: mysql-3node-tpl-8.0
           volumeName: mysql-config
-      roleGroups:
-        - primary
-      defaultReplicas: 1
-      scripts:
-        horizontalScale:
-          pre:
-            - args:
-                - touch /data/mysql/data/.restore; sync
+      componentType: Consensus
+      consensusSpec:
+        leader:
+          name: leader
+          accessMode: ReadWrite
+        followers:
+          - name: follower
+            accessMode: Readonly
+      defaultReplicas: 3
       podSpec:
         containers:
           - args:
@@ -79,76 +82,4 @@
               - mountPath: /data/mysql
                 name: data
               - mountPath: /opt/mysql
-                name: mysql-config
-  roleGroupTemplates:
-  - typeName: primary
-    defaultReplicas: 3
-=======
-  - typeName: replicasets
-    characterType: mysql
-    monitor:
-      builtIn: true
-    configTemplateRefs:
-    - name: mysql-tree-node-template-8.0
-      volumeName: mysql-config
-    componentType: Consensus
-    consensusSpec:
-      leader:
-        name: leader
-        accessMode: ReadWrite
-      followers:
-        - name: follower
-          accessMode: Readonly
-    defaultReplicas: 3
-    podSpec:
-      containers:
-      - name: mysql
-        imagePullPolicy: IfNotPresent
-        ports:
-        - containerPort: 3306
-          protocol: TCP
-          name: mysql
-        - containerPort: 13306
-          protocol: TCP
-          name: paxos
-        volumeMounts:
-          - mountPath: /data
-            name: data
-          - mountPath: /log
-            name: log
-          - mountPath: /data/config/mysql
-            name: mysql-config
-        env:
-          - name: "MYSQL_ROOT_PASSWORD"
-            valueFrom:
-              secretKeyRef:
-                name: $(KB_SECRET_NAME)
-                key: password
-        command: ["/usr/bin/bash", "-c"]
-        args:
-          - >
-            cluster_info="";
-            for (( i=0; i<$KB_REPLICASETS_PRIMARY_N; i++ )); do
-              if [ $i -ne 0 ]; then
-                cluster_info="$cluster_info;";
-              fi;
-              host=$(eval echo \$KB_REPLICASETS_PRIMARY_"$i"_HOSTNAME)
-              cluster_info="$cluster_info$host:13306";
-            done;
-            idx=0;
-            while IFS='-' read -ra ADDR; do
-              for i in "${ADDR[@]}"; do
-                idx=$i;
-              done;
-            done <<< "$KB_POD_NAME";
-            echo $idx;
-            cluster_info="$cluster_info@$(($idx+1))";
-            echo $cluster_info;
-            mkdir -p /data/mysql/log;
-            mkdir -p /data/mysql/data;
-            mkdir -p /data/mysql/std_data;
-            mkdir -p /data/mysql/tmp;
-            mkdir -p /data/mysql/run;
-            chmod +777 -R /data/mysql;
-            docker-entrypoint.sh mysqld --defaults-file=/data/config/mysql/my.cnf --cluster-start-index=1 --cluster-info="$cluster_info" --cluster-id=1
->>>>>>> e7db5011
+                name: mysql-config