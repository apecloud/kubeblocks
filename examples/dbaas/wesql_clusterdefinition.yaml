--- conflicted
+++ resolved
@@ -5,12 +5,8 @@
 spec:
   type: state.mysql-8
   components:
-<<<<<<< HEAD
-    - typeName: replicasets
+    - typeName: wesql
       characterType: mysql
-=======
-    - typeName: wesql
->>>>>>> 0f74db88
       componentType: Consensus
       consensusSpec:
         leader:
