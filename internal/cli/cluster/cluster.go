/*
Copyright ApeCloud Inc.

Licensed under the Apache License, Version 2.0 (the "License");
you may not use this file except in compliance with the License.
You may obtain a copy of the License at

    http://www.apache.org/licenses/LICENSE-2.0

Unless required by applicable law or agreed to in writing, software
distributed under the License is distributed on an "AS IS" BASIS,
WITHOUT WARRANTIES OR CONDITIONS OF ANY KIND, either express or implied.
See the License for the specific language governing permissions and
limitations under the License.
*/

package cluster

import (
	"context"
	"fmt"
	"strings"

	corev1 "k8s.io/api/core/v1"
	metav1 "k8s.io/apimachinery/pkg/apis/meta/v1"
	"k8s.io/apimachinery/pkg/runtime"
	"k8s.io/apimachinery/pkg/runtime/schema"
	"k8s.io/client-go/dynamic"
	clientset "k8s.io/client-go/kubernetes"
	"k8s.io/client-go/kubernetes/scheme"
	"k8s.io/kubectl/pkg/util/resource"

	dbaasv1alpha1 "github.com/apecloud/kubeblocks/apis/dbaas/v1alpha1"
	"github.com/apecloud/kubeblocks/internal/cli/types"
	"github.com/apecloud/kubeblocks/internal/cli/util"
)

type GetOptions struct {
	WithClusterDef     bool
	WithClusterVersion bool
	WithConfigMap      bool
	WithPVC            bool
	WithService        bool
	WithSecret         bool
	WithPod            bool
	WithEvent          bool
}

type ObjectsGetter struct {
	Client    clientset.Interface
	Dynamic   dynamic.Interface
	Name      string
	Namespace string
	GetOptions
}

func NewClusterObjects() *ClusterObjects {
	return &ClusterObjects{
		Cluster: &dbaasv1alpha1.Cluster{},
		Nodes:   []*corev1.Node{},
	}
}

// Get all kubernetes objects belonging to the database cluster
func (o *ObjectsGetter) Get() (*ClusterObjects, error) {
	var err error
	objs := NewClusterObjects()
	ctx := context.TODO()
	corev1 := o.Client.CoreV1()
	getResource := func(gvr schema.GroupVersionResource, name string, ns string, res interface{}) error {
		obj, err := o.Dynamic.Resource(gvr).Namespace(ns).Get(ctx, name, metav1.GetOptions{}, "")
		if err != nil {
			return err
		}
		return runtime.DefaultUnstructuredConverter.FromUnstructured(obj.Object, res)
	}

	listOpts := func() metav1.ListOptions {
		return metav1.ListOptions{
			LabelSelector: fmt.Sprintf("%s=%s", types.InstanceLabelKey, o.Name),
		}
	}

	// get cluster
	if err = getResource(types.ClusterGVR(), o.Name, o.Namespace, objs.Cluster); err != nil {
		return nil, err
	}

	// get cluster definition
	if o.WithClusterDef {
		cd := &dbaasv1alpha1.ClusterDefinition{}
		if err = getResource(types.ClusterDefGVR(), objs.Cluster.Spec.ClusterDefRef, "", cd); err != nil {
			return nil, err
		}
		objs.ClusterDef = cd
	}

	// get cluster version
	if o.WithClusterVersion {
		v := &dbaasv1alpha1.ClusterVersion{}
		if err = getResource(types.ClusterVersionGVR(), objs.Cluster.Spec.ClusterVersionRef, "", v); err != nil {
			return nil, err
		}
		objs.ClusterVersion = v
	}

	// get services
	if o.WithService {
		if objs.Services, err = corev1.Services(o.Namespace).List(ctx, listOpts()); err != nil {
			return nil, err
		}
	}

	// get secrets
	if o.WithSecret {
		if objs.Secrets, err = corev1.Secrets(o.Namespace).List(ctx, listOpts()); err != nil {
			return nil, err
		}
	}

	// get configmaps
	if o.WithConfigMap {
		if objs.ConfigMaps, err = corev1.ConfigMaps(o.Namespace).List(ctx, listOpts()); err != nil {
			return nil, err
		}
	}

	// get PVCs
	if o.WithPVC {
		if objs.PVCs, err = corev1.PersistentVolumeClaims(o.Namespace).List(ctx, listOpts()); err != nil {
			return nil, err
		}
	}

	// get pods
	if o.WithPod {
		if objs.Pods, err = corev1.Pods(o.Namespace).List(ctx, listOpts()); err != nil {
			return nil, err
		}
		// get nodes where the pods are located
	podLoop:
		for _, pod := range objs.Pods.Items {
			for _, node := range objs.Nodes {
				if node.Name == pod.Spec.NodeName {
					continue podLoop
				}
			}

			nodeName := pod.Spec.NodeName
			if len(nodeName) == 0 {
				continue
			}

			node, err := corev1.Nodes().Get(ctx, nodeName, metav1.GetOptions{})
			if err != nil {
				return nil, err
			}
			objs.Nodes = append(objs.Nodes, node)
		}
	}

	// get events
	if o.WithEvent {
		// get all events about cluster
		if objs.Events, err = corev1.Events(o.Namespace).Search(scheme.Scheme, objs.Cluster); err != nil {
			return nil, err
		}

		// get all events about pods
		for _, pod := range objs.Pods.Items {
			events, err := corev1.Events(o.Namespace).Search(scheme.Scheme, &pod)
			if err != nil {
				return nil, err
			}
			if objs.Events == nil {
				objs.Events = events
			} else {
				objs.Events.Items = append(objs.Events.Items, events.Items...)
			}
		}
	}
	return objs, nil
}

func (o *ClusterObjects) GetClusterInfo() *ClusterInfo {
	c := o.Cluster
	cluster := &ClusterInfo{
		Name:              c.Name,
		Namespace:         c.Namespace,
		ClusterVersion:    c.Spec.ClusterVersionRef,
		ClusterDefinition: c.Spec.ClusterDefRef,
		TerminationPolicy: string(c.Spec.TerminationPolicy),
		Status:            string(c.Status.Phase),
		CreatedTime:       util.TimeFormat(&c.CreationTimestamp),
		InternalEP:        types.None,
		ExternalEP:        types.None,
	}

	if o.ClusterDef == nil {
		return cluster
	}

	primaryComponent := FindClusterComp(o.Cluster, o.ClusterDef.Spec.Components[0].TypeName)
	internalEndpoints, externalEndpoints := GetClusterEndpoints(o.Services, primaryComponent)
	if len(internalEndpoints) > 0 {
		cluster.InternalEP = strings.Join(internalEndpoints, ",")
	}
	if len(externalEndpoints) > 0 {
		cluster.ExternalEP = strings.Join(externalEndpoints, ",")
	}
	return cluster
}

func (o *ClusterObjects) GetComponentInfo() []*ComponentInfo {
	var comps []*ComponentInfo
	for _, cdComp := range o.ClusterDef.Spec.Components {
		c := FindClusterComp(o.Cluster, cdComp.TypeName)
		if c == nil {
			continue
		}

		if c.Replicas == nil {
			r := cdComp.DefaultReplicas
			c.Replicas = &r
		}

		var pods []*corev1.Pod
		for _, p := range o.Pods.Items {
			if n, ok := p.Labels[types.ComponentLabelKey]; ok && n == c.Name {
				pods = append(pods, &p)
			}
		}

		image := types.None
		if len(pods) > 0 {
			image = pods[0].Spec.Containers[0].Image
		}

		running, waiting, succeeded, failed := util.GetPodStatus(pods)
		comp := &ComponentInfo{
			Name:      c.Name,
			NameSpace: o.Cluster.Namespace,
			Type:      c.Type,
			Cluster:   o.Cluster.Name,
			Replicas:  fmt.Sprintf("%d / %d", *c.Replicas, len(pods)),
			Status:    fmt.Sprintf("%d / %d / %d / %d ", running, waiting, succeeded, failed),
			Image:     image,
		}
		comp.CPU, comp.Memory = getResourceInfo(c.Resources.Requests, c.Resources.Limits)
		comp.Storage = o.getStorageInfo(c)
		comps = append(comps, comp)
	}
	return comps
}

func (o *ClusterObjects) GetInstanceInfo() []*InstanceInfo {
	var instances []*InstanceInfo
	for _, pod := range o.Pods.Items {
		instance := &InstanceInfo{
<<<<<<< HEAD
			Name:       pod.Name,
			Cluster:    getLabelVal(pod.Labels, types.InstanceLabelKey),
			Component:  getLabelVal(pod.Labels, types.ComponentLabelKey),
			Status:     string(pod.Status.Phase),
			Role:       getLabelVal(pod.Labels, types.RoleLabelKey),
			AccessMode: getLabelVal(pod.Labels, types.ConsensusSetAccessModeLabelKey),
			Age:        duration.HumanDuration(time.Since(pod.CreationTimestamp.Time)),
=======
			Name:        pod.Name,
			Namespace:   pod.Namespace,
			Cluster:     getLabelVal(pod.Labels, types.InstanceLabelKey),
			Component:   getLabelVal(pod.Labels, types.ComponentLabelKey),
			Status:      string(pod.Status.Phase),
			Role:        getLabelVal(pod.Labels, types.ConsensusSetRoleLabelKey),
			AccessMode:  getLabelVal(pod.Labels, types.ConsensusSetAccessModeLabelKey),
			CreatedTime: util.TimeFormat(&pod.CreationTimestamp),
>>>>>>> f1f8d5c8
		}

		var component *dbaasv1alpha1.ClusterComponent
		for i, c := range o.Cluster.Spec.Components {
			if c.Name == instance.Component {
				component = &o.Cluster.Spec.Components[i]
			}
		}
		instance.Storage = o.getStorageInfo(component)
		getInstanceNodeInfo(o.Nodes, &pod, instance)
		instance.CPU, instance.Memory = getResourceInfo(resource.PodRequestsAndLimits(&pod))
		instances = append(instances, instance)
	}
	return instances
}

func (o *ClusterObjects) getStorageInfo(component *dbaasv1alpha1.ClusterComponent) []StorageInfo {
	if component == nil {
		return nil
	}

	getClassName := func(vcTpl *dbaasv1alpha1.ClusterComponentVolumeClaimTemplate) string {
		if vcTpl.Spec.StorageClassName != nil {
			return *vcTpl.Spec.StorageClassName
		}

		// get storage class name from cluster annotations
		if name, ok := o.Cluster.Annotations[types.StorageClassAnnotationKey]; ok {
			return name
		}

		return types.None
	}

	var infos []StorageInfo
	for _, vcTpl := range component.VolumeClaimTemplates {
		s := StorageInfo{
			Name: vcTpl.Name,
		}
		val := vcTpl.Spec.Resources.Requests[corev1.ResourceStorage]
		s.StorageClass = getClassName(&vcTpl)
		s.Size = val.String()
		s.AccessMode = getAccessModes(vcTpl.Spec.AccessModes)
		infos = append(infos, s)
	}
	return infos
}

func getInstanceNodeInfo(nodes []*corev1.Node, pod *corev1.Pod, i *InstanceInfo) {
	i.Node, i.Region, i.AZ = types.None, types.None, types.None
	if pod.Spec.NodeName == "" {
		return
	}

	i.Node = strings.Join([]string{pod.Spec.NodeName, pod.Status.HostIP}, "/")
	node := util.GetNodeByName(nodes, pod.Spec.NodeName)
	if node == nil {
		return
	}

	i.Region = getLabelVal(node.Labels, types.RegionLabelKey)
	i.AZ = getLabelVal(node.Labels, types.ZoneLabelKey)
}

func getResourceInfo(reqs, limits corev1.ResourceList) (string, string) {
	var cpu, mem string
	names := []corev1.ResourceName{corev1.ResourceCPU, corev1.ResourceMemory}
	for _, name := range names {
		res := types.None
		limit, req := limits[name], reqs[name]

		// if both limit and request are empty, only output none
		if !util.ResourceIsEmpty(&limit) || !util.ResourceIsEmpty(&req) {
			res = fmt.Sprintf("%s / %s", req.String(), limit.String())
		}

		switch name {
		case corev1.ResourceCPU:
			cpu = res
		case corev1.ResourceMemory:
			mem = res
		}
	}
	return cpu, mem
}

func getLabelVal(labels map[string]string, key string) string {
	val := labels[key]
	if len(val) == 0 {
		return types.None
	}
	return val
}

func getAccessModes(modes []corev1.PersistentVolumeAccessMode) string {
	modes = removeDuplicateAccessModes(modes)
	var modesStr []string
	if containsAccessMode(modes, corev1.ReadWriteOnce) {
		modesStr = append(modesStr, "RWO")
	}
	if containsAccessMode(modes, corev1.ReadOnlyMany) {
		modesStr = append(modesStr, "ROX")
	}
	if containsAccessMode(modes, corev1.ReadWriteMany) {
		modesStr = append(modesStr, "RWX")
	}
	return strings.Join(modesStr, ",")
}

func removeDuplicateAccessModes(modes []corev1.PersistentVolumeAccessMode) []corev1.PersistentVolumeAccessMode {
	var accessModes []corev1.PersistentVolumeAccessMode
	for _, m := range modes {
		if !containsAccessMode(accessModes, m) {
			accessModes = append(accessModes, m)
		}
	}
	return accessModes
}

func containsAccessMode(modes []corev1.PersistentVolumeAccessMode, mode corev1.PersistentVolumeAccessMode) bool {
	for _, m := range modes {
		if m == mode {
			return true
		}
	}
	return false
}<|MERGE_RESOLUTION|>--- conflicted
+++ resolved
@@ -257,24 +257,14 @@
 	var instances []*InstanceInfo
 	for _, pod := range o.Pods.Items {
 		instance := &InstanceInfo{
-<<<<<<< HEAD
-			Name:       pod.Name,
-			Cluster:    getLabelVal(pod.Labels, types.InstanceLabelKey),
-			Component:  getLabelVal(pod.Labels, types.ComponentLabelKey),
-			Status:     string(pod.Status.Phase),
-			Role:       getLabelVal(pod.Labels, types.RoleLabelKey),
-			AccessMode: getLabelVal(pod.Labels, types.ConsensusSetAccessModeLabelKey),
-			Age:        duration.HumanDuration(time.Since(pod.CreationTimestamp.Time)),
-=======
 			Name:        pod.Name,
 			Namespace:   pod.Namespace,
 			Cluster:     getLabelVal(pod.Labels, types.InstanceLabelKey),
 			Component:   getLabelVal(pod.Labels, types.ComponentLabelKey),
 			Status:      string(pod.Status.Phase),
-			Role:        getLabelVal(pod.Labels, types.ConsensusSetRoleLabelKey),
+			Role:        getLabelVal(pod.Labels, types.RoleLabelKey),
 			AccessMode:  getLabelVal(pod.Labels, types.ConsensusSetAccessModeLabelKey),
 			CreatedTime: util.TimeFormat(&pod.CreationTimestamp),
->>>>>>> f1f8d5c8
 		}
 
 		var component *dbaasv1alpha1.ClusterComponent
