/*
Copyright ApeCloud, Inc.

Licensed under the Apache License, Version 2.0 (the "License");
you may not use this file except in compliance with the License.
You may obtain a copy of the License at

    http://www.apache.org/licenses/LICENSE-2.0

Unless required by applicable law or agreed to in writing, software
distributed under the License is distributed on an "AS IS" BASIS,
WITHOUT WARRANTIES OR CONDITIONS OF ANY KIND, either express or implied.
See the License for the specific language governing permissions and
limitations under the License.
*/

package cluster

import (
	"context"
	"fmt"
	"strings"

	corev1 "k8s.io/api/core/v1"
	metav1 "k8s.io/apimachinery/pkg/apis/meta/v1"
	"k8s.io/apimachinery/pkg/runtime"
	"k8s.io/apimachinery/pkg/runtime/schema"
	"k8s.io/client-go/dynamic"
	clientset "k8s.io/client-go/kubernetes"
	"k8s.io/client-go/kubernetes/scheme"
	"k8s.io/kubectl/pkg/util/resource"

	appsv1alpha1 "github.com/apecloud/kubeblocks/apis/apps/v1alpha1"
	"github.com/apecloud/kubeblocks/internal/cli/types"
	"github.com/apecloud/kubeblocks/internal/cli/util"
)

type GetOptions struct {
	WithClusterDef     bool
	WithClusterVersion bool
	WithConfigMap      bool
	WithPVC            bool
	WithService        bool
	WithSecret         bool
	WithPod            bool
	WithEvent          bool
}

type ObjectsGetter struct {
	Client    clientset.Interface
	Dynamic   dynamic.Interface
	Name      string
	Namespace string
	GetOptions
}

func NewClusterObjects() *ClusterObjects {
	return &ClusterObjects{
		Cluster: &appsv1alpha1.Cluster{},
		Nodes:   []*corev1.Node{},
	}
}

// Get all kubernetes objects belonging to the database cluster
func (o *ObjectsGetter) Get() (*ClusterObjects, error) {
	var err error
	objs := NewClusterObjects()
	ctx := context.TODO()
	corev1 := o.Client.CoreV1()
	getResource := func(gvr schema.GroupVersionResource, name string, ns string, res interface{}) error {
		obj, err := o.Dynamic.Resource(gvr).Namespace(ns).Get(ctx, name, metav1.GetOptions{}, "")
		if err != nil {
			return err
		}
		return runtime.DefaultUnstructuredConverter.FromUnstructured(obj.Object, res)
	}

	listOpts := func() metav1.ListOptions {
		return metav1.ListOptions{
			LabelSelector: fmt.Sprintf("%s=%s", types.InstanceLabelKey, o.Name),
		}
	}

	// get cluster
	if err = getResource(types.ClusterGVR(), o.Name, o.Namespace, objs.Cluster); err != nil {
		return nil, err
	}

	// get cluster definition
	if o.WithClusterDef {
		cd := &appsv1alpha1.ClusterDefinition{}
		if err = getResource(types.ClusterDefGVR(), objs.Cluster.Spec.ClusterDefRef, "", cd); err != nil {
			return nil, err
		}
		objs.ClusterDef = cd
	}

	// get cluster version
	if o.WithClusterVersion {
		v := &appsv1alpha1.ClusterVersion{}
		if err = getResource(types.ClusterVersionGVR(), objs.Cluster.Spec.ClusterVersionRef, "", v); err != nil {
			return nil, err
		}
		objs.ClusterVersion = v
	}

	// get services
	if o.WithService {
		if objs.Services, err = corev1.Services(o.Namespace).List(ctx, listOpts()); err != nil {
			return nil, err
		}
	}

	// get secrets
	if o.WithSecret {
		if objs.Secrets, err = corev1.Secrets(o.Namespace).List(ctx, listOpts()); err != nil {
			return nil, err
		}
	}

	// get configmaps
	if o.WithConfigMap {
		if objs.ConfigMaps, err = corev1.ConfigMaps(o.Namespace).List(ctx, listOpts()); err != nil {
			return nil, err
		}
	}

	// get PVCs
	if o.WithPVC {
		if objs.PVCs, err = corev1.PersistentVolumeClaims(o.Namespace).List(ctx, listOpts()); err != nil {
			return nil, err
		}
	}

	// get pods
	if o.WithPod {
		if objs.Pods, err = corev1.Pods(o.Namespace).List(ctx, listOpts()); err != nil {
			return nil, err
		}
		// get nodes where the pods are located
	podLoop:
		for _, pod := range objs.Pods.Items {
			for _, node := range objs.Nodes {
				if node.Name == pod.Spec.NodeName {
					continue podLoop
				}
			}

			nodeName := pod.Spec.NodeName
			if len(nodeName) == 0 {
				continue
			}

			node, err := corev1.Nodes().Get(ctx, nodeName, metav1.GetOptions{})
			if err != nil {
				return nil, err
			}
			objs.Nodes = append(objs.Nodes, node)
		}
	}

	// get events
	if o.WithEvent {
		// get all events about cluster
		if objs.Events, err = corev1.Events(o.Namespace).Search(scheme.Scheme, objs.Cluster); err != nil {
			return nil, err
		}

		// get all events about pods
		for _, pod := range objs.Pods.Items {
			events, err := corev1.Events(o.Namespace).Search(scheme.Scheme, &pod)
			if err != nil {
				return nil, err
			}
			if objs.Events == nil {
				objs.Events = events
			} else {
				objs.Events.Items = append(objs.Events.Items, events.Items...)
			}
		}
	}
	return objs, nil
}

func (o *ClusterObjects) GetClusterInfo() *ClusterInfo {
	c := o.Cluster
	cluster := &ClusterInfo{
		Name:              c.Name,
		Namespace:         c.Namespace,
		ClusterVersion:    c.Spec.ClusterVersionRef,
		ClusterDefinition: c.Spec.ClusterDefRef,
		TerminationPolicy: string(c.Spec.TerminationPolicy),
		Status:            string(c.Status.Phase),
		CreatedTime:       util.TimeFormat(&c.CreationTimestamp),
		InternalEP:        types.None,
		ExternalEP:        types.None,
	}

	if o.ClusterDef == nil {
		return cluster
	}

	primaryComponent := FindClusterComp(o.Cluster, o.ClusterDef.Spec.ComponentDefs[0].Name)
	internalEndpoints, externalEndpoints := GetComponentEndpoints(o.Services, primaryComponent)
	if len(internalEndpoints) > 0 {
		cluster.InternalEP = strings.Join(internalEndpoints, ",")
	}
	if len(externalEndpoints) > 0 {
		cluster.ExternalEP = strings.Join(externalEndpoints, ",")
	}
	return cluster
}

func (o *ClusterObjects) GetComponentInfo() []*ComponentInfo {
	var comps []*ComponentInfo
<<<<<<< HEAD
	for _, cdComp := range o.ClusterDef.Spec.ComponentDefs {
		c := FindClusterComp(o.Cluster, cdComp.Name)
		if c == nil {
			continue
		}

		if c.Replicas == nil {
			r := int32(0)
			c.Replicas = &r
		}

=======
	for _, c := range o.Cluster.Spec.Components {
		// get all pods belonging to current component
>>>>>>> cee7c863
		var pods []*corev1.Pod
		for _, p := range o.Pods.Items {
			if n, ok := p.Labels[types.ComponentLabelKey]; ok && n == c.Name {
				pods = append(pods, &p)
			}
		}

		// current component has no pod corresponding to it
		if len(pods) == 0 {
			continue
		}

		image := types.None
		if len(pods) > 0 {
			image = pods[0].Spec.Containers[0].Image
		}

		running, waiting, succeeded, failed := util.GetPodStatus(pods)
		comp := &ComponentInfo{
			Name:      c.Name,
			NameSpace: o.Cluster.Namespace,
			Type:      c.ComponentDefRef,
			Cluster:   o.Cluster.Name,
			Replicas:  fmt.Sprintf("%d / %d", *c.Replicas, len(pods)),
			Status:    fmt.Sprintf("%d / %d / %d / %d ", running, waiting, succeeded, failed),
			Image:     image,
		}
		comp.CPU, comp.Memory = getResourceInfo(c.Resources.Requests, c.Resources.Limits)
		comp.Storage = o.getStorageInfo(&c)
		comps = append(comps, comp)
	}
	return comps
}

func (o *ClusterObjects) GetInstanceInfo() []*InstanceInfo {
	var instances []*InstanceInfo
	for _, pod := range o.Pods.Items {
		instance := &InstanceInfo{
			Name:        pod.Name,
			Namespace:   pod.Namespace,
			Cluster:     getLabelVal(pod.Labels, types.InstanceLabelKey),
			Component:   getLabelVal(pod.Labels, types.ComponentLabelKey),
			Status:      string(pod.Status.Phase),
			Role:        getLabelVal(pod.Labels, types.RoleLabelKey),
			AccessMode:  getLabelVal(pod.Labels, types.ConsensusSetAccessModeLabelKey),
			CreatedTime: util.TimeFormat(&pod.CreationTimestamp),
		}

		var component *appsv1alpha1.ClusterComponent
		for i, c := range o.Cluster.Spec.ComponentSpecs {
			if c.Name == instance.Component {
				component = &o.Cluster.Spec.ComponentSpecs[i]
			}
		}
		instance.Storage = o.getStorageInfo(component)
		getInstanceNodeInfo(o.Nodes, &pod, instance)
		instance.CPU, instance.Memory = getResourceInfo(resource.PodRequestsAndLimits(&pod))
		instances = append(instances, instance)
	}
	return instances
}

func (o *ClusterObjects) getStorageInfo(component *appsv1alpha1.ClusterComponent) []StorageInfo {
	if component == nil {
		return nil
	}

	getClassName := func(vcTpl *appsv1alpha1.ClusterComponentVolumeClaimTemplate) string {
		if vcTpl.Spec.StorageClassName != nil {
			return *vcTpl.Spec.StorageClassName
		}

		// get storage class name from cluster annotations
		if name, ok := o.Cluster.Annotations[types.StorageClassAnnotationKey]; ok {
			return name
		}

		return types.None
	}

	var infos []StorageInfo
	for _, vcTpl := range component.VolumeClaimTemplates {
		s := StorageInfo{
			Name: vcTpl.Name,
		}
		val := vcTpl.Spec.Resources.Requests[corev1.ResourceStorage]
		s.StorageClass = getClassName(&vcTpl)
		s.Size = val.String()
		s.AccessMode = getAccessModes(vcTpl.Spec.AccessModes)
		infos = append(infos, s)
	}
	return infos
}

func getInstanceNodeInfo(nodes []*corev1.Node, pod *corev1.Pod, i *InstanceInfo) {
	i.Node, i.Region, i.AZ = types.None, types.None, types.None
	if pod.Spec.NodeName == "" {
		return
	}

	i.Node = strings.Join([]string{pod.Spec.NodeName, pod.Status.HostIP}, "/")
	node := util.GetNodeByName(nodes, pod.Spec.NodeName)
	if node == nil {
		return
	}

	i.Region = getLabelVal(node.Labels, types.RegionLabelKey)
	i.AZ = getLabelVal(node.Labels, types.ZoneLabelKey)
}

func getResourceInfo(reqs, limits corev1.ResourceList) (string, string) {
	var cpu, mem string
	names := []corev1.ResourceName{corev1.ResourceCPU, corev1.ResourceMemory}
	for _, name := range names {
		res := types.None
		limit, req := limits[name], reqs[name]

		// if both limit and request are empty, only output none
		if !util.ResourceIsEmpty(&limit) || !util.ResourceIsEmpty(&req) {
			res = fmt.Sprintf("%s / %s", req.String(), limit.String())
		}

		switch name {
		case corev1.ResourceCPU:
			cpu = res
		case corev1.ResourceMemory:
			mem = res
		}
	}
	return cpu, mem
}

func getLabelVal(labels map[string]string, key string) string {
	val := labels[key]
	if len(val) == 0 {
		return types.None
	}
	return val
}

func getAccessModes(modes []corev1.PersistentVolumeAccessMode) string {
	modes = removeDuplicateAccessModes(modes)
	var modesStr []string
	if containsAccessMode(modes, corev1.ReadWriteOnce) {
		modesStr = append(modesStr, "RWO")
	}
	if containsAccessMode(modes, corev1.ReadOnlyMany) {
		modesStr = append(modesStr, "ROX")
	}
	if containsAccessMode(modes, corev1.ReadWriteMany) {
		modesStr = append(modesStr, "RWX")
	}
	return strings.Join(modesStr, ",")
}

func removeDuplicateAccessModes(modes []corev1.PersistentVolumeAccessMode) []corev1.PersistentVolumeAccessMode {
	var accessModes []corev1.PersistentVolumeAccessMode
	for _, m := range modes {
		if !containsAccessMode(accessModes, m) {
			accessModes = append(accessModes, m)
		}
	}
	return accessModes
}

func containsAccessMode(modes []corev1.PersistentVolumeAccessMode, mode corev1.PersistentVolumeAccessMode) bool {
	for _, m := range modes {
		if m == mode {
			return true
		}
	}
	return false
}<|MERGE_RESOLUTION|>--- conflicted
+++ resolved
@@ -213,22 +213,8 @@
 
 func (o *ClusterObjects) GetComponentInfo() []*ComponentInfo {
 	var comps []*ComponentInfo
-<<<<<<< HEAD
-	for _, cdComp := range o.ClusterDef.Spec.ComponentDefs {
-		c := FindClusterComp(o.Cluster, cdComp.Name)
-		if c == nil {
-			continue
-		}
-
-		if c.Replicas == nil {
-			r := int32(0)
-			c.Replicas = &r
-		}
-
-=======
-	for _, c := range o.Cluster.Spec.Components {
+	for _, c := range o.Cluster.Spec.ComponentSpecs {
 		// get all pods belonging to current component
->>>>>>> cee7c863
 		var pods []*corev1.Pod
 		for _, p := range o.Pods.Items {
 			if n, ok := p.Labels[types.ComponentLabelKey]; ok && n == c.Name {
