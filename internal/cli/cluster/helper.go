--- conflicted
+++ resolved
@@ -69,14 +69,24 @@
 			// learner
 			buildInfoByStatus(c.ConsensusSetStatus.Learner)
 		}
-<<<<<<< HEAD
 		if c.ReplicationSetStatus != nil {
-			return c.ReplicationSetStatus.Primary.Pod, nil
-		}
-=======
+			buildInfoByStatus := func(status *dbaasv1alpha1.ReplicationMemberStatus) {
+				if status == nil {
+					return
+				}
+				info = &InstanceInfo{Name: status.Pod}
+				infos = append(infos, info)
+			}
+			// primary
+			buildInfoByStatus(&c.ReplicationSetStatus.Primary)
+
+			// secondaries
+			for _, f := range c.ReplicationSetStatus.Secondaries {
+				buildInfoByStatus(&f)
+			}
+		}
 
 		// TODO: now we only support consensus set
->>>>>>> b6569592
 	}
 
 	return infos
