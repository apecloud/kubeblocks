--- conflicted
+++ resolved
@@ -428,7 +428,21 @@
 	return pod.Labels[constant.WorkloadTypeLabelKey]
 }
 
-<<<<<<< HEAD
+func GetConfigMapByName(dynamic dynamic.Interface, namespace, name string) (*corev1.ConfigMap, error) {
+	cmObj := &corev1.ConfigMap{}
+	if err := GetK8SClientObject(dynamic, cmObj, types.ConfigmapGVR(), namespace, name); err != nil {
+		return nil, err
+	}
+	return cmObj, nil
+}
+
+func GetConfigConstraintByName(dynamic dynamic.Interface, name string) (*appsv1alpha1.ConfigConstraint, error) {
+	ccObj := &appsv1alpha1.ConfigConstraint{}
+	if err := GetK8SClientObject(dynamic, ccObj, types.ConfigConstraintGVR(), "", name); err != nil {
+		return nil, err
+	}
+	return ccObj, nil
+  
 // GetStorageClasses return all StorageClasses in K8S and return true if the cluster have a defalut StorageClasses
 func GetStorageClasses(dynamic dynamic.Interface) (map[string]struct{}, bool, error) {
 	gvr := types.StorageClassGVR()
@@ -448,20 +462,4 @@
 		}
 	}
 	return allStorageClasses, defaultStorageClassesExist, nil
-=======
-func GetConfigMapByName(dynamic dynamic.Interface, namespace, name string) (*corev1.ConfigMap, error) {
-	cmObj := &corev1.ConfigMap{}
-	if err := GetK8SClientObject(dynamic, cmObj, types.ConfigmapGVR(), namespace, name); err != nil {
-		return nil, err
-	}
-	return cmObj, nil
-}
-
-func GetConfigConstraintByName(dynamic dynamic.Interface, name string) (*appsv1alpha1.ConfigConstraint, error) {
-	ccObj := &appsv1alpha1.ConfigConstraint{}
-	if err := GetK8SClientObject(dynamic, ccObj, types.ConfigConstraintGVR(), "", name); err != nil {
-		return nil, err
-	}
-	return ccObj, nil
->>>>>>> 32b22d04
 }