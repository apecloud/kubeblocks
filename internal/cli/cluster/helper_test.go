/*
Copyright ApeCloud, Inc.

Licensed under the Apache License, Version 2.0 (the "License");
you may not use this file except in compliance with the License.
You may obtain a copy of the License at

    http://www.apache.org/licenses/LICENSE-2.0

Unless required by applicable law or agreed to in writing, software
distributed under the License is distributed on an "AS IS" BASIS,
WITHOUT WARRANTIES OR CONDITIONS OF ANY KIND, either express or implied.
See the License for the specific language governing permissions and
limitations under the License.
*/

package cluster

import (
	"time"

	. "github.com/onsi/ginkgo/v2"
	. "github.com/onsi/gomega"
	metav1 "k8s.io/apimachinery/pkg/apis/meta/v1"

	appsv1alpha1 "github.com/apecloud/kubeblocks/apis/apps/v1alpha1"
	"github.com/apecloud/kubeblocks/internal/cli/testing"
	"github.com/apecloud/kubeblocks/internal/constant"
)

var _ = Describe("helper", func() {
	It("Get instance info from cluster", func() {
		cluster := testing.FakeCluster("test", "test")
		dynamic := testing.FakeDynamicClient(cluster)
		infos := GetSimpleInstanceInfos(dynamic, "test", "test")
		Expect(len(infos) == 1).Should(BeTrue())
	})

	It("find component in cluster by name", func() {
		cluster := testing.FakeCluster("test", "test")
		component := FindClusterComp(cluster, "test")
		Expect(component).Should(BeNil())

		component = FindClusterComp(cluster, testing.ComponentDefName)
		Expect(component).ShouldNot(BeNil())
	})

	It("get cluster endpoints", func() {
		cluster := testing.FakeCluster("test", "test")
		svcs := testing.FakeServices()
		internalEPs, externalEPs := GetComponentEndpoints(svcs, &cluster.Spec.ComponentSpecs[0])
		Expect(len(internalEPs)).Should(Equal(3))
		Expect(len(externalEPs)).Should(Equal(1))
	})

	It("fake cluster objects", func() {
		objs := FakeClusterObjs()
		Expect(objs).ShouldNot(BeNil())
	})

	It("get cluster cluster", func() {
		dynamic := testing.FakeDynamicClient(testing.FakeCluster("test", "test"))
		c, err := GetClusterByName(dynamic, "test", "test")
		Expect(err).Should(Succeed())
		Expect(c).ShouldNot(BeNil())
	})

	It("get cluster definition", func() {
		dynamic := testing.FakeDynamicClient(testing.FakeClusterDef())
		clusterDef, err := GetClusterDefByName(dynamic, testing.ClusterDefName)
		Expect(err).Should(Succeed())
		Expect(clusterDef).ShouldNot(BeNil())
	})

	It("get version by cluster def", func() {
		oldVersion := testing.FakeClusterVersion()
		oldVersion.Name = "test-old-version"
		oldVersion.SetCreationTimestamp(metav1.NewTime(time.Now().AddDate(0, 0, -1)))
		dynamic := testing.FakeDynamicClient(testing.FakeClusterVersion(), oldVersion)
		version, err := GetVersionByClusterDef(dynamic, testing.ClusterDefName)
		Expect(err).Should(Succeed())
		Expect(version).ShouldNot(BeNil())
		Expect(len(version.Items)).Should(Equal(2))
	})

	It("find latest version", func() {
		const clusterDefName = "test-cluster-def"
		genVersion := func(name string, t time.Time) appsv1alpha1.ClusterVersion {
			v := appsv1alpha1.ClusterVersion{}
			v.Name = name
			v.SetLabels(map[string]string{constant.ClusterDefLabelKey: clusterDefName})
			v.SetCreationTimestamp(metav1.NewTime(t))
			return v
		}

		versionList := &appsv1alpha1.ClusterVersionList{}
		versionList.Items = append(versionList.Items,
			genVersion("old-version", time.Now().AddDate(0, 0, -1)),
			genVersion("now-version", time.Now()))

		latestVer := findLatestVersion(versionList)
		Expect(latestVer).ShouldNot(BeNil())
		Expect(latestVer.Name).Should(Equal("now-version"))
	})

<<<<<<< HEAD
	It("get all storage classes and identify if there is a default storage class", func() {
		dynamic := testing.FakeDynamicClient(testing.FakeStorageClass("test", testing.ISDefautl))
		classes, ok, err := GetStorageClasses(dynamic)
		Expect(classes).To(HaveKey("test"))
		Expect(ok).Should(BeTrue())
		Expect(err).Should(Succeed())
		dynamic = testing.FakeDynamicClient(testing.FakeStorageClass("test2", testing.IsNotDefault))
		classes, ok, err = GetStorageClasses(dynamic)
		Expect(classes).ToNot(HaveKey("test"))
		Expect(ok).ShouldNot(BeTrue())
		Expect(err).Should(Succeed())
	})

=======
	It("get configmap by name", func() {
		cmName := "test-cm"
		dynamic := testing.FakeDynamicClient(testing.FakeConfigMap(cmName))
		cm, err := GetConfigMapByName(dynamic, testing.Namespace, cmName)
		Expect(err).Should(Succeed())
		Expect(cm).ShouldNot(BeNil())

		cm, err = GetConfigMapByName(dynamic, testing.Namespace, cmName+"error")
		Expect(err).Should(HaveOccurred())
		Expect(cm).Should(BeNil())
	})

	It("get config constraint by name", func() {
		ccName := "test-cc"
		dynamic := testing.FakeDynamicClient(testing.FakeConfigConstraint(ccName))
		cm, err := GetConfigConstraintByName(dynamic, ccName)
		Expect(err).Should(Succeed())
		Expect(cm).ShouldNot(BeNil())
	})
>>>>>>> e1ad20f4
})<|MERGE_RESOLUTION|>--- conflicted
+++ resolved
@@ -103,21 +103,6 @@
 		Expect(latestVer.Name).Should(Equal("now-version"))
 	})
 
-<<<<<<< HEAD
-	It("get all storage classes and identify if there is a default storage class", func() {
-		dynamic := testing.FakeDynamicClient(testing.FakeStorageClass("test", testing.ISDefautl))
-		classes, ok, err := GetStorageClasses(dynamic)
-		Expect(classes).To(HaveKey("test"))
-		Expect(ok).Should(BeTrue())
-		Expect(err).Should(Succeed())
-		dynamic = testing.FakeDynamicClient(testing.FakeStorageClass("test2", testing.IsNotDefault))
-		classes, ok, err = GetStorageClasses(dynamic)
-		Expect(classes).ToNot(HaveKey("test"))
-		Expect(ok).ShouldNot(BeTrue())
-		Expect(err).Should(Succeed())
-	})
-
-=======
 	It("get configmap by name", func() {
 		cmName := "test-cm"
 		dynamic := testing.FakeDynamicClient(testing.FakeConfigMap(cmName))
@@ -137,5 +122,17 @@
 		Expect(err).Should(Succeed())
 		Expect(cm).ShouldNot(BeNil())
 	})
->>>>>>> e1ad20f4
+
+	It("get all storage classes and identify if there is a default storage class", func() {
+		dynamic := testing.FakeDynamicClient(testing.FakeStorageClass("test", testing.ISDefautl))
+		classes, ok, err := GetStorageClasses(dynamic)
+		Expect(classes).To(HaveKey("test"))
+		Expect(ok).Should(BeTrue())
+		Expect(err).Should(Succeed())
+		dynamic = testing.FakeDynamicClient(testing.FakeStorageClass("test2", testing.IsNotDefault))
+		classes, ok, err = GetStorageClasses(dynamic)
+		Expect(classes).ToNot(HaveKey("test"))
+		Expect(ok).ShouldNot(BeTrue())
+		Expect(err).Should(Succeed())
+	})
 })