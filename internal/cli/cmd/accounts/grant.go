/*
Copyright (C) 2022-2023 ApeCloud Co., Ltd

This file is part of KubeBlocks project

This program is free software: you can redistribute it and/or modify
it under the terms of the GNU Affero General Public License as published by
the Free Software Foundation, either version 3 of the License, or
(at your option) any later version.

This program is distributed in the hope that it will be useful
but WITHOUT ANY WARRANTY; without even the implied warranty of
MERCHANTABILITY or FITNESS FOR A PARTICULAR PURPOSE.  See the
GNU Affero General Public License for more details.

You should have received a copy of the GNU Affero General Public License
along with this program.  If not, see <http://www.gnu.org/licenses/>.
*/

package accounts

import (
	"strings"

	"github.com/spf13/cobra"
	"golang.org/x/exp/slices"
	"k8s.io/cli-runtime/pkg/genericclioptions"
	"k8s.io/klog/v2"
	cmdutil "k8s.io/kubectl/pkg/cmd/util"

	lorryutil "github.com/apecloud/kubeblocks/lorry/util"
)

type GrantOptions struct {
	*AccountBaseOptions
	info lorryutil.UserInfo
}

<<<<<<< HEAD
func NewGrantOptions(f cmdutil.Factory, streams genericclioptions.IOStreams, op channelutil.OperationKind) *GrantOptions {
	if (op != channelutil.GrantUserRoleOp) && (op != channelutil.RevokeUserRoleOp) {
=======
func NewGrantOptions(f cmdutil.Factory, streams genericclioptions.IOStreams, op bindings.OperationKind) *GrantOptions {
	if (op != lorryutil.GrantUserRoleOp) && (op != lorryutil.RevokeUserRoleOp) {
>>>>>>> 786d9c45
		klog.V(1).Infof("invalid operation kind: %s", op)
		return nil
	}
	return &GrantOptions{
		AccountBaseOptions: NewAccountBaseOptions(f, streams, op),
	}
}

func (o *GrantOptions) AddFlags(cmd *cobra.Command) {
	o.AccountBaseOptions.AddFlags(cmd)
	cmd.Flags().StringVar(&o.info.UserName, "name", "", "Required user name, please specify it.")
	cmd.Flags().StringVarP(&o.info.RoleName, "role", "r", "", "Role name should be one of [SUPERUSER, READWRITE, READONLY].")
	_ = cmd.MarkFlagRequired("name")
	_ = cmd.MarkFlagRequired("role")
}

func (o *GrantOptions) Validate(args []string) error {
	if err := o.AccountBaseOptions.Validate(args); err != nil {
		return err
	}
	if len(o.info.UserName) == 0 {
		return errMissingUserName
	}
	if len(o.info.RoleName) == 0 {
		return errMissingRoleName
	}
	if err := o.validRoleName(); err != nil {
		return err
	}
	return nil
}

func (o *GrantOptions) validRoleName() error {
	candidates := []string{string(lorryutil.SuperUserRole), string(lorryutil.ReadWriteRole), string(lorryutil.ReadOnlyRole)}
	if slices.Contains(candidates, strings.ToLower(o.info.RoleName)) {
		return nil
	}
	return errInvalidRoleName
}

func (o *GrantOptions) Complete(f cmdutil.Factory) error {
	var err error
	if err = o.AccountBaseOptions.Complete(f); err != nil {
		return err
	}
	o.RequestMeta, err = struct2Map(o.info)
	return err
}<|MERGE_RESOLUTION|>--- conflicted
+++ resolved
@@ -36,13 +36,8 @@
 	info lorryutil.UserInfo
 }
 
-<<<<<<< HEAD
-func NewGrantOptions(f cmdutil.Factory, streams genericclioptions.IOStreams, op channelutil.OperationKind) *GrantOptions {
-	if (op != channelutil.GrantUserRoleOp) && (op != channelutil.RevokeUserRoleOp) {
-=======
-func NewGrantOptions(f cmdutil.Factory, streams genericclioptions.IOStreams, op bindings.OperationKind) *GrantOptions {
+func NewGrantOptions(f cmdutil.Factory, streams genericclioptions.IOStreams, op lorryutil.OperationKind) *GrantOptions {
 	if (op != lorryutil.GrantUserRoleOp) && (op != lorryutil.RevokeUserRoleOp) {
->>>>>>> 786d9c45
 		klog.V(1).Infof("invalid operation kind: %s", op)
 		return nil
 	}
