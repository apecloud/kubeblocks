/*
Copyright ApeCloud Inc.

Licensed under the Apache License, Version 2.0 (the "License");
you may not use this file except in compliance with the License.
You may obtain a copy of the License at

    http://www.apache.org/licenses/LICENSE-2.0

Unless required by applicable law or agreed to in writing, software
distributed under the License is distributed on an "AS IS" BASIS,
WITHOUT WARRANTIES OR CONDITIONS OF ANY KIND, either express or implied.
See the License for the specific language governing permissions and
limitations under the License.
*/

package cluster

import (
	"github.com/spf13/cobra"
	"github.com/spf13/viper"
	"k8s.io/cli-runtime/pkg/genericclioptions"
	cmdutil "k8s.io/kubectl/pkg/cmd/util"
	"k8s.io/kubectl/pkg/util/templates"
)

const (
	EnvExperimentalExpose = "KBCLI_EXPERIMENTAL_EXPOSE"
)

func init() {
	_ = viper.BindEnv(EnvExperimentalExpose)
}

// NewClusterCmd creates the cluster command
func NewClusterCmd(f cmdutil.Factory, streams genericclioptions.IOStreams) *cobra.Command {
	cmd := &cobra.Command{
		Use:   "cluster",
		Short: "Cluster command",
	}

	groups := templates.CommandGroups{
		{
			Message: "Basic Cluster Commands:",
			Commands: []*cobra.Command{
				NewCreateCmd(f, streams),
				NewConnectCmd(f, streams),
				NewDescribeCmd(f, streams),
				NewListCmd(f, streams),
				NewListInstancesCmd(f, streams),
				NewListComponentsCmd(f, streams),
				NewListEventsCmd(f, streams),
				NewListUsersCmd(f, streams),
				NewDeleteCmd(f, streams),
			},
		},
		{
			Message: "Cluster Operation Commands:",
			Commands: []*cobra.Command{
				NewUpdateCmd(f, streams),
				NewRestartCmd(f, streams),
				NewUpgradeCmd(f, streams),
				NewVolumeExpansionCmd(f, streams),
				NewVerticalScalingCmd(f, streams),
				NewHorizontalScalingCmd(f, streams),
				NewDescribeOpsCmd(f, streams),
				NewListOpsCmd(f, streams),
				NewDeleteOpsCmd(f, streams),
			},
		},
		{
			Message: "Backup/Restore Commands:",
			Commands: []*cobra.Command{
				NewCreateBackupCmd(f, streams),
				NewListBackupCmd(f, streams),
				NewDeleteBackupCmd(f, streams),
				NewCreateRestoreCmd(f, streams),
				NewListRestoreCmd(f, streams),
				NewDeleteRestoreCmd(f, streams),
			},
		},
		{
			Message: "Trouble shooting Commands:",
			Commands: []*cobra.Command{
				NewLogsCmd(f, streams),
				NewListLogsCmd(f, streams),
			},
		},
	}

<<<<<<< HEAD
		NewListOpsCmd(f, streams),
		NewDeleteOpsCmd(f, streams),
		NewLogsCmd(f, streams),
		NewListLogsCmd(f, streams),

		NewReconfigureCmd(f, streams),
		NewDescribeReconfigureCmd(f, streams),
		NewExplainReconfigureCmd(f, streams),
		NewDiffConfigureCmd(f, streams),
	)
=======
	// add subcommands
	groups.Add(cmd)
	templates.ActsAsRootCommand(cmd, nil, groups...)
>>>>>>> d5e483b6

	if viper.GetString(EnvExperimentalExpose) == "1" {
		cmd.AddCommand(NewExposeCmd(f, streams))
	}

	return cmd
}<|MERGE_RESOLUTION|>--- conflicted
+++ resolved
@@ -66,6 +66,10 @@
 				NewDescribeOpsCmd(f, streams),
 				NewListOpsCmd(f, streams),
 				NewDeleteOpsCmd(f, streams),
+				NewReconfigureCmd(f, streams),
+				NewDescribeReconfigureCmd(f, streams),
+				NewExplainReconfigureCmd(f, streams),
+				NewDiffConfigureCmd(f, streams),
 			},
 		},
 		{
@@ -88,22 +92,9 @@
 		},
 	}
 
-<<<<<<< HEAD
-		NewListOpsCmd(f, streams),
-		NewDeleteOpsCmd(f, streams),
-		NewLogsCmd(f, streams),
-		NewListLogsCmd(f, streams),
-
-		NewReconfigureCmd(f, streams),
-		NewDescribeReconfigureCmd(f, streams),
-		NewExplainReconfigureCmd(f, streams),
-		NewDiffConfigureCmd(f, streams),
-	)
-=======
 	// add subcommands
 	groups.Add(cmd)
 	templates.ActsAsRootCommand(cmd, nil, groups...)
->>>>>>> d5e483b6
 
 	if viper.GetString(EnvExperimentalExpose) == "1" {
 		cmd.AddCommand(NewExposeCmd(f, streams))
