/*
Copyright ApeCloud, Inc.

Licensed under the Apache License, Version 2.0 (the "License");
you may not use this file except in compliance with the License.
You may obtain a copy of the License at

    http://www.apache.org/licenses/LICENSE-2.0

Unless required by applicable law or agreed to in writing, software
distributed under the License is distributed on an "AS IS" BASIS,
WITHOUT WARRANTIES OR CONDITIONS OF ANY KIND, either express or implied.
See the License for the specific language governing permissions and
limitations under the License.
*/

package cluster

import (
	"os"

	. "github.com/onsi/ginkgo/v2"
	. "github.com/onsi/gomega"
	"k8s.io/cli-runtime/pkg/genericclioptions"
	clientfake "k8s.io/client-go/rest/fake"
	cmdtesting "k8s.io/kubectl/pkg/cmd/testing"

	appsv1alpha1 "github.com/apecloud/kubeblocks/apis/apps/v1alpha1"
	"github.com/apecloud/kubeblocks/internal/cli/cluster"
	"github.com/apecloud/kubeblocks/internal/cli/create"
	"github.com/apecloud/kubeblocks/internal/cli/testing"
	"github.com/apecloud/kubeblocks/internal/cli/types"
)

var _ = Describe("Cluster", func() {
	const testComponentPath = "../../testing/testdata/component.yaml"
	const testClassDefsPath = "../../testing/testdata/class.yaml"

	var streams genericclioptions.IOStreams
	var tf *cmdtesting.TestFactory

	BeforeEach(func() {
		streams, _, _, _ = genericclioptions.NewTestIOStreams()
		tf = cmdtesting.NewTestFactory().WithNamespace("default")
		cd := testing.FakeClusterDef()
		tf.FakeDynamicClient = testing.FakeDynamicClient(cd, testing.FakeClusterVersion())
		tf.Client = &clientfake.RESTClient{}
	})

	AfterEach(func() {
		tf.Cleanup()
	})

	Context("create", func() {
		It("without name", func() {
			o := &CreateOptions{
				ClusterDefRef:     testing.ClusterDefName,
				ClusterVersionRef: testing.ClusterVersionName,
				SetFile:           testComponentPath,
				UpdatableFlags: UpdatableFlags{
					TerminationPolicy: "Delete",
				},
				BaseOptions: create.BaseOptions{
					Dynamic: tf.FakeDynamicClient,
				},
			}
			o.IOStreams = streams
			Expect(o.Validate()).To(Succeed())
			Expect(o.Name).ShouldNot(BeEmpty())
		})

		It("new command", func() {
			cmd := NewCreateCmd(tf, streams)
			Expect(cmd).ShouldNot(BeNil())
			Expect(cmd.Flags().Set("cluster-definition", testing.ClusterDefName)).Should(Succeed())
			Expect(cmd.Flags().Set("cluster-version", testing.ClusterVersionName)).Should(Succeed())
			Expect(cmd.Flags().Set("set-file", testComponentPath)).Should(Succeed())
			Expect(cmd.Flags().Set("termination-policy", "Delete")).Should(Succeed())

			// must succeed otherwise exit 1 and make test fails
			cmd.Run(nil, []string{"test1"})
		})

		It("run", func() {
			clusterDef := testing.FakeClusterDef()
			tf.FakeDynamicClient = testing.FakeDynamicClient(clusterDef)
			data, err := os.ReadFile(testClassDefsPath)
			Expect(err).NotTo(HaveOccurred())
			clientSet := testing.FakeClientSet(testing.FakeComponentClassDef(clusterDef, data))
			o := &CreateOptions{
				BaseOptions:       create.BaseOptions{IOStreams: streams, Name: "test", Dynamic: tf.FakeDynamicClient, ClientSet: clientSet},
				SetFile:           "",
				ClusterDefRef:     testing.ClusterDefName,
				ClusterVersionRef: "cluster-version",
				UpdatableFlags: UpdatableFlags{
					PodAntiAffinity: "Preferred",
					TopologyKeys:    []string{"kubernetes.io/hostname"},
					NodeLabels:      map[string]string{"testLabelKey": "testLabelValue"},
					TolerationsRaw:  []string{"key=engineType,value=mongo,operator=Equal,effect=NoSchedule"},
					Tenancy:         string(appsv1alpha1.SharedNode),
				},
			}

			Expect(len(o.TolerationsRaw)).Should(Equal(1))
			Expect(o.Complete()).Should(Succeed())
			Expect(len(o.Tolerations)).Should(Equal(1))
			Expect(o.Validate()).Should(HaveOccurred())

			o.TerminationPolicy = "WipeOut"
			o.SetFile = "test.yaml"
			Expect(o.Complete()).ShouldNot(Succeed())

			o.SetFile = ""
			Expect(o.Complete()).Should(Succeed())
			Expect(o.Validate()).Should(Succeed())

			o.SetFile = testComponentPath
			Expect(o.Complete()).Should(Succeed())
			Expect(o.Validate()).Should(Succeed())

			inputs := create.Inputs{
				ResourceName:    types.ResourceClusters,
				CueTemplateName: CueTemplateName,
				Options:         o,
				Factory:         tf,
			}

			Expect(o.BaseOptions.Complete(inputs, []string{"test"})).Should(Succeed())
			Expect(o.Namespace).To(Equal("default"))
			Expect(o.Name).To(Equal("test"))

			Expect(o.Run(inputs)).Should(Succeed())
		})
	})

	Context("create validate", func() {
		var o *CreateOptions
		BeforeEach(func() {
			o = &CreateOptions{
				ClusterDefRef:     testing.ClusterDefName,
				ClusterVersionRef: testing.ClusterVersionName,
				SetFile:           testComponentPath,
				UpdatableFlags: UpdatableFlags{
					TerminationPolicy: "Delete",
				},
				BaseOptions: create.BaseOptions{
					Namespace: "default",
					Name:      "mycluster",
					Dynamic:   tf.FakeDynamicClient,
					IOStreams: streams,
				},
			}
		})

		It("can validate whether the ClusterDefRef is null when create a new cluster ", func() {
			Expect(o.ClusterDefRef).ShouldNot(BeEmpty())
<<<<<<< HEAD
			err := o.Validate()
			Expect(err).Should(Succeed())

			o.ClusterDefRef = ""
			Expect(o.ClusterDefRef).Should(BeEmpty())
			err = o.Validate()
			Expect(err).ShouldNot(Succeed())
=======
			Expect(o.Validate()).Should(Succeed())
			o.ClusterDefRef = ""
			Expect(o.Validate()).Should(HaveOccurred())
>>>>>>> 46e42708
		})

		It("can validate whether the TerminationPolicy is null when create a new cluster ", func() {
			Expect(o.TerminationPolicy).ShouldNot(BeEmpty())
<<<<<<< HEAD
			err := o.Validate()
			Expect(err).Should(Succeed())

			o.TerminationPolicy = ""
			Expect(o.TerminationPolicy).Should(BeEmpty())
			err = o.Validate()
			Expect(err).ShouldNot(Succeed())
=======
			Expect(o.Validate()).Should(Succeed())
			o.TerminationPolicy = ""
			Expect(o.Validate()).Should(HaveOccurred())
>>>>>>> 46e42708
		})

		It("can validate whether the ClusterVersionRef is null and can't get latest version from client when create a new cluster ", func() {
			Expect(o.ClusterVersionRef).ShouldNot(BeEmpty())
<<<<<<< HEAD
			err := o.Validate()
			Expect(err).Should(Succeed())
			o.ClusterVersionRef = ""
			Expect(o.ClusterVersionRef).Should(BeEmpty())
			_, errGetVersion := cluster.GetLatestVersion(o.Dynamic, o.ClusterDefRef)
			err = o.Validate()
			if errGetVersion == nil {
				Expect(err).Should(Succeed())
			} else {
				Expect(err).ShouldNot(Succeed())
			}
=======
			Expect(o.Validate()).Should(Succeed())
			o.ClusterVersionRef = ""
			Expect(o.Validate()).Should(Succeed())
>>>>>>> 46e42708
		})

		It("can validate whether --set and --set-file both are specified when create a new cluster ", func() {
			Expect(o.SetFile).ShouldNot(BeEmpty())
			Expect(o.Values).Should(BeNil())
<<<<<<< HEAD
			err := o.Validate()
			Expect(err).Should(Succeed())
			o.Values = []string{"notEmpty"}
			Expect(o.Values).ShouldNot(BeNil())
			err = o.Validate()
			Expect(err).ShouldNot(Succeed())
=======
			Expect(o.Validate()).Should(Succeed())
			o.Values = []string{"notEmpty"}
			Expect(o.Validate()).Should(HaveOccurred())
>>>>>>> 46e42708
		})

		It("can validate whether the name is not specified and fail to generate a random cluster name when create a new cluster ", func() {
			Expect(o.Name).ShouldNot(BeEmpty())
<<<<<<< HEAD
			err := o.Validate()
			Expect(err).Should(Succeed())
			o.Name = ""
			Expect(o.Name).Should(BeEmpty())
			_, errGenerateName := generateClusterName(o.Dynamic, o.ClusterDefRef)
			err = o.Validate()
			if errGenerateName == nil {
				Expect(err).Should(Succeed())
			} else {
				Expect(err).ShouldNot(Succeed())
			}
=======
			Expect(o.Validate()).Should(Succeed())
			o.Name = ""
			Expect(o.Validate()).Should(Succeed())
>>>>>>> 46e42708
		})

		It("can validate whether the name is not longer than 16 characters when create a new cluster", func() {
			Expect(len(o.Name)).Should(BeNumerically("<=", 16))
<<<<<<< HEAD
			err := o.Validate()
			Expect(err).Should(Succeed())
=======
			Expect(o.Validate()).Should(Succeed())
>>>>>>> 46e42708
			moreThan16 := 17
			bytes := make([]byte, 0)
			var clusterNameMoreThan16 string
			for i := 0; i < moreThan16; i++ {
<<<<<<< HEAD
				bytes = append(bytes, byte(i+'a'))
=======
				bytes = append(bytes, byte(i%26+'a'))
>>>>>>> 46e42708
			}
			clusterNameMoreThan16 = string(bytes)
			Expect(len(clusterNameMoreThan16)).Should(BeNumerically(">", 16))
			o.Name = clusterNameMoreThan16
<<<<<<< HEAD
			err = o.Validate()
			Expect(err).ShouldNot(Succeed())
=======
			Expect(o.Validate()).Should(HaveOccurred())
>>>>>>> 46e42708
		})
	})

	It("delete", func() {
		cmd := NewDeleteCmd(tf, streams)
		Expect(cmd).ShouldNot(BeNil())
	})

	It("cluster", func() {
		cmd := NewClusterCmd(tf, streams)
		Expect(cmd).ShouldNot(BeNil())
		Expect(cmd.HasSubCommands()).To(BeTrue())
	})

	It("connect", func() {
		cmd := NewConnectCmd(tf, streams)
		Expect(cmd).ShouldNot(BeNil())
	})

	It("list-logs-type", func() {
		cmd := NewListLogsCmd(tf, streams)
		Expect(cmd).ShouldNot(BeNil())
	})

	It("logs", func() {
		cmd := NewLogsCmd(tf, streams)
		Expect(cmd).ShouldNot(BeNil())
	})
})<|MERGE_RESOLUTION|>--- conflicted
+++ resolved
@@ -154,124 +154,53 @@
 
 		It("can validate whether the ClusterDefRef is null when create a new cluster ", func() {
 			Expect(o.ClusterDefRef).ShouldNot(BeEmpty())
-<<<<<<< HEAD
-			err := o.Validate()
-			Expect(err).Should(Succeed())
-
+			Expect(o.Validate()).Should(Succeed())
 			o.ClusterDefRef = ""
-			Expect(o.ClusterDefRef).Should(BeEmpty())
-			err = o.Validate()
-			Expect(err).ShouldNot(Succeed())
-=======
-			Expect(o.Validate()).Should(Succeed())
-			o.ClusterDefRef = ""
-			Expect(o.Validate()).Should(HaveOccurred())
->>>>>>> 46e42708
+			Expect(o.Validate()).Should(HaveOccurred())
 		})
 
 		It("can validate whether the TerminationPolicy is null when create a new cluster ", func() {
 			Expect(o.TerminationPolicy).ShouldNot(BeEmpty())
-<<<<<<< HEAD
-			err := o.Validate()
-			Expect(err).Should(Succeed())
-
+			Expect(o.Validate()).Should(Succeed())
 			o.TerminationPolicy = ""
-			Expect(o.TerminationPolicy).Should(BeEmpty())
-			err = o.Validate()
-			Expect(err).ShouldNot(Succeed())
-=======
-			Expect(o.Validate()).Should(Succeed())
-			o.TerminationPolicy = ""
-			Expect(o.Validate()).Should(HaveOccurred())
->>>>>>> 46e42708
+			Expect(o.Validate()).Should(HaveOccurred())
 		})
 
 		It("can validate whether the ClusterVersionRef is null and can't get latest version from client when create a new cluster ", func() {
 			Expect(o.ClusterVersionRef).ShouldNot(BeEmpty())
-<<<<<<< HEAD
-			err := o.Validate()
-			Expect(err).Should(Succeed())
+			Expect(o.Validate()).Should(Succeed())
 			o.ClusterVersionRef = ""
-			Expect(o.ClusterVersionRef).Should(BeEmpty())
-			_, errGetVersion := cluster.GetLatestVersion(o.Dynamic, o.ClusterDefRef)
-			err = o.Validate()
-			if errGetVersion == nil {
-				Expect(err).Should(Succeed())
-			} else {
-				Expect(err).ShouldNot(Succeed())
-			}
-=======
-			Expect(o.Validate()).Should(Succeed())
-			o.ClusterVersionRef = ""
-			Expect(o.Validate()).Should(Succeed())
->>>>>>> 46e42708
+			Expect(o.Validate()).Should(Succeed())
 		})
 
 		It("can validate whether --set and --set-file both are specified when create a new cluster ", func() {
 			Expect(o.SetFile).ShouldNot(BeEmpty())
 			Expect(o.Values).Should(BeNil())
-<<<<<<< HEAD
-			err := o.Validate()
-			Expect(err).Should(Succeed())
+			Expect(o.Validate()).Should(Succeed())
 			o.Values = []string{"notEmpty"}
-			Expect(o.Values).ShouldNot(BeNil())
-			err = o.Validate()
-			Expect(err).ShouldNot(Succeed())
-=======
-			Expect(o.Validate()).Should(Succeed())
-			o.Values = []string{"notEmpty"}
-			Expect(o.Validate()).Should(HaveOccurred())
->>>>>>> 46e42708
+			Expect(o.Validate()).Should(HaveOccurred())
 		})
 
 		It("can validate whether the name is not specified and fail to generate a random cluster name when create a new cluster ", func() {
 			Expect(o.Name).ShouldNot(BeEmpty())
-<<<<<<< HEAD
-			err := o.Validate()
-			Expect(err).Should(Succeed())
+			Expect(o.Validate()).Should(Succeed())
 			o.Name = ""
-			Expect(o.Name).Should(BeEmpty())
-			_, errGenerateName := generateClusterName(o.Dynamic, o.ClusterDefRef)
-			err = o.Validate()
-			if errGenerateName == nil {
-				Expect(err).Should(Succeed())
-			} else {
-				Expect(err).ShouldNot(Succeed())
-			}
-=======
-			Expect(o.Validate()).Should(Succeed())
-			o.Name = ""
-			Expect(o.Validate()).Should(Succeed())
->>>>>>> 46e42708
+			Expect(o.Validate()).Should(Succeed())
 		})
 
 		It("can validate whether the name is not longer than 16 characters when create a new cluster", func() {
 			Expect(len(o.Name)).Should(BeNumerically("<=", 16))
-<<<<<<< HEAD
-			err := o.Validate()
-			Expect(err).Should(Succeed())
-=======
-			Expect(o.Validate()).Should(Succeed())
->>>>>>> 46e42708
+			Expect(o.Validate()).Should(Succeed())
 			moreThan16 := 17
 			bytes := make([]byte, 0)
 			var clusterNameMoreThan16 string
 			for i := 0; i < moreThan16; i++ {
-<<<<<<< HEAD
-				bytes = append(bytes, byte(i+'a'))
-=======
 				bytes = append(bytes, byte(i%26+'a'))
->>>>>>> 46e42708
 			}
 			clusterNameMoreThan16 = string(bytes)
 			Expect(len(clusterNameMoreThan16)).Should(BeNumerically(">", 16))
 			o.Name = clusterNameMoreThan16
-<<<<<<< HEAD
-			err = o.Validate()
-			Expect(err).ShouldNot(Succeed())
-=======
-			Expect(o.Validate()).Should(HaveOccurred())
->>>>>>> 46e42708
+			Expect(o.Validate()).Should(HaveOccurred())
 		})
 	})
 
