--- conflicted
+++ resolved
@@ -135,124 +135,6 @@
 		Expect(cmd.HasSubCommands()).To(BeTrue())
 	})
 
-<<<<<<< HEAD
-	It("operations", func() {
-		o := newBaseOperationsOptions(streams, appsv1alpha1.UpgradeType, false)
-		By("validate o.name is null")
-		Expect(o.Validate()).To(MatchError(missingClusterArgErrMassage))
-
-		By("validate upgrade when cluster-version is null")
-		o.Name = "test"
-		o.OpsType = appsv1alpha1.UpgradeType
-		Expect(o.Validate()).To(MatchError("missing cluster-version"))
-		o.ClusterVersionRef = "test-cluster-version"
-		in.Write([]byte(o.Name + "\n"))
-		Expect(o.Validate()).Should(Succeed())
-
-		By("validate volumeExpansion when components is null")
-		o.HasComponentNamesFlag = true
-		o.OpsType = appsv1alpha1.VolumeExpansionType
-		Expect(o.Validate()).To(MatchError("missing component-names"))
-
-		By("validate volumeExpansion when vct-names is null")
-		o.ComponentNames = []string{"replicasets"}
-		Expect(o.Validate()).To(MatchError("missing volume-claim-template-names"))
-
-		By("validate volumeExpansion when storage is null")
-		o.VCTNames = []string{"data"}
-		Expect(o.Validate()).To(MatchError("missing storage"))
-		o.Storage = "2Gi"
-		in.Write([]byte(o.Name + "\n"))
-		Expect(o.Validate()).Should(Succeed())
-
-		o.Replicas = 1
-		in.Write([]byte(o.Name + "\n"))
-		Expect(o.Validate()).Should(Succeed())
-
-		By("test CompleteRestartOps function")
-		inputs := buildOperationsInputs(tf, o)
-		Expect(o.Complete(inputs, []string{"test"}))
-		o.ComponentNames = nil
-		o.Namespace = "default"
-		Expect(o.CompleteRestartOps().Error()).Should(ContainSubstring("not found"))
-	})
-
-	It("check params for reconfiguring operations", func() {
-		const (
-			ns                 = "default"
-			clusterDefName     = "test-clusterdef"
-			clusterVersionName = "test-clusterversion"
-			clusterName        = "test-cluster"
-			statefulCompType   = "replicasets"
-			statefulCompName   = "mysql"
-			configTplName      = "mysql-config-tpl"
-			configVolumeName   = "mysql-config"
-		)
-
-		By("Create configmap and config constraint obj")
-		configmap := testapps.NewCustomizedObj("resources/mysql_config_cm.yaml", &corev1.ConfigMap{}, testapps.WithNamespace(ns))
-		constraint := testapps.NewCustomizedObj("resources/mysql_config_template.yaml",
-			&appsv1alpha1.ConfigConstraint{})
-		componentConfig := testapps.NewConfigMap(ns, cfgcore.GetComponentCfgName(clusterName, statefulCompName, configVolumeName), testapps.SetConfigMapData("my.cnf", ""))
-		By("Create a clusterDefinition obj")
-		clusterDefObj := testapps.NewClusterDefFactory(clusterDefName).
-			AddComponent(testapps.StatefulMySQLComponent, statefulCompType).
-			AddConfigTemplate(configTplName, configmap.Name, constraint.Name, ns, configVolumeName).
-			GetObject()
-		By("Create a clusterVersion obj")
-		clusterVersionObj := testapps.NewClusterVersionFactory(clusterVersionName, clusterDefObj.GetName()).
-			AddComponent(statefulCompType).
-			GetObject()
-		By("creating a cluster")
-		clusterObj := testapps.NewClusterFactory(ns, clusterName,
-			clusterDefObj.Name, "").
-			AddComponent(statefulCompName, statefulCompType).GetObject()
-
-		objs := []runtime.Object{configmap, constraint, clusterDefObj, clusterVersionObj, clusterObj, componentConfig}
-		ttf, o := NewFakeOperationsOptions(ns, clusterObj.Name, appsv1alpha1.ReconfiguringType, objs...)
-		defer ttf.Cleanup()
-		o.ComponentNames = []string{"replicasets", "proxy"}
-		By("validate reconfiguring when multi components")
-		Expect(o.Validate()).To(MatchError("reconfiguring only support one component."))
-
-		By("validate reconfiguring parameter")
-		o.ComponentNames = []string{statefulCompName}
-		Expect(o.parseUpdatedParams().Error()).To(ContainSubstring("reconfiguring required configure file or updated parameters"))
-		o.Parameters = []string{"abcd"}
-
-		Expect(o.parseUpdatedParams().Error()).To(ContainSubstring("updated parameter format"))
-		o.Parameters = []string{"abcd=test"}
-		o.CfgTemplateName = configTplName
-		o.IOStreams = streams
-		in.Write([]byte(o.Name + "\n"))
-
-		Expect(o.Validate()).Should(Succeed())
-	})
-
-	It("list and delete operations", func() {
-		clusterName := "wesql"
-		args := []string{clusterName}
-		clusterLabel := util.BuildLabelSelectorByNames("", args)
-		testLabel := "kubeblocks.io/test=test"
-
-		By("test delete OpsRequest with cluster")
-		o := delete.NewDeleteOptions(tf, streams, types.OpsGVR())
-		Expect(completeForDeleteOps(o, args)).Should(Succeed())
-		Expect(o.LabelSelector == clusterLabel).Should(BeTrue())
-
-		By("test delete OpsRequest with cluster and custom label")
-		o.LabelSelector = testLabel
-		Expect(completeForDeleteOps(o, args)).Should(Succeed())
-		Expect(o.LabelSelector == testLabel+","+clusterLabel).Should(BeTrue())
-
-		By("test delete OpsRequest with name")
-		o.Names = []string{"test1"}
-		Expect(completeForDeleteOps(o, nil)).Should(Succeed())
-		Expect(len(o.ConfirmedNames)).Should(Equal(1))
-	})
-
-=======
->>>>>>> 2de42c82
 	It("connect", func() {
 		cmd := NewConnectCmd(tf, streams)
 		Expect(cmd).ShouldNot(BeNil())
