/*
Copyright ApeCloud, Inc.

Licensed under the Apache License, Version 2.0 (the "License");
you may not use this file except in compliance with the License.
You may obtain a copy of the License at

    http://www.apache.org/licenses/LICENSE-2.0

Unless required by applicable law or agreed to in writing, software
distributed under the License is distributed on an "AS IS" BASIS,
WITHOUT WARRANTIES OR CONDITIONS OF ANY KIND, either express or implied.
See the License for the specific language governing permissions and
limitations under the License.
*/

package cluster

import (
	. "github.com/onsi/ginkgo/v2"
	. "github.com/onsi/gomega"

	"k8s.io/cli-runtime/pkg/genericclioptions"
	cmdtesting "k8s.io/kubectl/pkg/cmd/testing"

	dbaasv1alpha1 "github.com/apecloud/kubeblocks/apis/dbaas/v1alpha1"
	"github.com/apecloud/kubeblocks/internal/cli/create"
	"github.com/apecloud/kubeblocks/internal/cli/delete"
	"github.com/apecloud/kubeblocks/internal/cli/testing"
	"github.com/apecloud/kubeblocks/internal/cli/types"
	"github.com/apecloud/kubeblocks/internal/cli/util"
)

var _ = Describe("Cluster", func() {
	const testComponentPath = "../../testing/testdata/component.yaml"

	var streams genericclioptions.IOStreams
	var tf *cmdtesting.TestFactory

	BeforeEach(func() {
		streams, _, _, _ = genericclioptions.NewTestIOStreams()
		tf = cmdtesting.NewTestFactory().WithNamespace("default")
		tf.FakeDynamicClient = testing.FakeDynamicClient(testing.FakeClusterDef(), testing.FakeClusterVersion())
	})

	AfterEach(func() {
		tf.Cleanup()
	})

	Context("create", func() {
		It("without name", func() {
			o := &CreateOptions{
				ClusterDefRef:      testing.ClusterDefName,
				ClusterVersionRef:  testing.ClusterVersionName,
				ComponentsFilePath: testComponentPath,
				UpdatableFlags: UpdatableFlags{
					TerminationPolicy: "Delete",
				},
				BaseOptions: create.BaseOptions{
					Client: tf.FakeDynamicClient,
				},
			}
			o.IOStreams = streams
			Expect(o.Validate()).To(Succeed())
			Expect(o.Name).ShouldNot(BeEmpty())
		})

		It("new command", func() {
			cmd := NewCreateCmd(tf, streams)
			Expect(cmd).ShouldNot(BeNil())
<<<<<<< HEAD
			Expect(cmd.Flags().Set("cluster-definition", testing.ClusterDefName)).Should(Succeed())
			Expect(cmd.Flags().Set("cluster-version", testing.ClusterVersionName)).Should(Succeed())
			Expect(cmd.Flags().Set("set", "../../testing/testdata/component.yaml")).Should(Succeed())
=======
			Expect(cmd.Flags().GetString("termination-policy")).Should(Equal(""))
			Expect(cmd.Flags().Set("cluster-definition", testing.ClusterDefName)).Should(Succeed())
			Expect(cmd.Flags().Set("cluster-version", testing.ClusterVersionName)).Should(Succeed())
			Expect(cmd.Flags().Set("components", testComponentPath)).Should(Succeed())
>>>>>>> 71f70e6f
			Expect(cmd.Flags().Set("termination-policy", "Delete")).Should(Succeed())

			// must succeed otherwise exit 1 and make test fails
			cmd.Run(nil, []string{"test1"})
		})

		It("run", func() {
			tf.FakeDynamicClient = testing.FakeDynamicClient(testing.FakeClusterDef())
			o := &CreateOptions{
				BaseOptions:       create.BaseOptions{IOStreams: streams, Name: "test", Client: tf.FakeDynamicClient},
				Sets:              "",
				ClusterDefRef:     testing.ClusterDefName,
				ClusterVersionRef: "cluster-version",
				UpdatableFlags: UpdatableFlags{
					PodAntiAffinity: "Preferred",
					TopologyKeys:    []string{"kubernetes.io/hostname"},
					NodeLabels:      map[string]string{"testLabelKey": "testLabelValue"},
				},
			}

			Expect(o.Validate()).Should(HaveOccurred())

			o.TerminationPolicy = "WipeOut"
			o.Sets = "test.yaml"
			Expect(o.Complete()).ShouldNot(Succeed())

			o.Sets = ""
			Expect(o.Complete()).Should(Succeed())
			Expect(o.Validate()).Should(Succeed())

			o.Sets = "../../testing/testdata/component.yaml"
			Expect(o.Complete()).Should(Succeed())
			Expect(o.Validate()).Should(Succeed())

			inputs := create.Inputs{
				ResourceName:    types.ResourceClusters,
				CueTemplateName: CueTemplateName,
				Options:         o,
				Factory:         tf,
			}

			Expect(o.BaseOptions.Complete(inputs, []string{"test"})).Should(Succeed())
			Expect(o.Namespace).To(Equal("default"))
			Expect(o.Name).To(Equal("test"))

			Expect(o.Run(inputs)).Should(Succeed())
		})
	})

	It("delete", func() {
		cmd := NewDeleteCmd(tf, streams)
		Expect(cmd).ShouldNot(BeNil())
	})

	It("cluster", func() {
		cmd := NewClusterCmd(tf, streams)
		Expect(cmd).ShouldNot(BeNil())
		Expect(cmd.HasSubCommands()).To(BeTrue())
	})

	It("operations", func() {
		o := &OperationsOptions{
			BaseOptions:            create.BaseOptions{IOStreams: streams},
			TTLSecondsAfterSucceed: 30,
		}
		By("validate o.name is null")
		Expect(o.Validate()).To(MatchError("missing cluster name"))

		By("validate upgrade when cluster-version is null")
		o.Name = "test"
		o.OpsType = dbaasv1alpha1.UpgradeType
		Expect(o.Validate()).To(MatchError("missing cluster-version"))
		o.ClusterVersionRef = "test-cluster-version"
		Expect(o.Validate()).Should(Succeed())

		By("validate volumeExpansion when components is null")
		o.OpsType = dbaasv1alpha1.VolumeExpansionType
		Expect(o.Validate()).To(MatchError("missing component-names"))

		By("validate volumeExpansion when vct-names is null")
		o.ComponentNames = []string{"replicasets"}
		Expect(o.Validate()).To(MatchError("missing vct-names"))
		By("validate volumeExpansion when storage is null")
		o.VCTNames = []string{"data"}
		Expect(o.Validate()).To(MatchError("missing storage"))
		o.Storage = "2Gi"
		Expect(o.Validate()).Should(Succeed())

		By("validate horizontalScaling when replicas less than -1 ")
		o.OpsType = dbaasv1alpha1.HorizontalScalingType
		o.Replicas = -2
		Expect(o.Validate()).To(MatchError("replicas required natural number"))

		o.Replicas = 1
		Expect(o.Validate()).Should(Succeed())
	})

	It("list and delete operations", func() {
		clusterName := "wesql"
		args := []string{clusterName}
		clusterLabel := util.BuildLabelSelectorByNames("", args)
		testLabel := "kubeblocks.io/test=test"

		By("test delete OpsRequest with cluster")
		o := delete.NewDeleteOptions(tf, streams, types.OpsGVR())
		Expect(completeForDeleteOps(o, args)).Should(Succeed())
		Expect(o.LabelSelector == clusterLabel).Should(BeTrue())

		By("test delete OpsRequest with cluster and custom label")
		o.LabelSelector = testLabel
		Expect(completeForDeleteOps(o, args)).Should(Succeed())
		Expect(o.LabelSelector == testLabel+","+clusterLabel).Should(BeTrue())

		By("test delete OpsRequest with name")
		o.Names = []string{"test1"}
		Expect(completeForDeleteOps(o, nil)).Should(Succeed())
		Expect(len(o.ConfirmedNames)).Should(Equal(1))
	})

	It("connect", func() {
		cmd := NewConnectCmd(tf, streams)
		Expect(cmd).ShouldNot(BeNil())
	})

	It("list-logs-type", func() {
		cmd := NewListLogsCmd(tf, streams)
		Expect(cmd).ShouldNot(BeNil())
	})

	It("logs", func() {
		cmd := NewLogsCmd(tf, streams)
		Expect(cmd).ShouldNot(BeNil())
	})
})<|MERGE_RESOLUTION|>--- conflicted
+++ resolved
@@ -50,9 +50,9 @@
 	Context("create", func() {
 		It("without name", func() {
 			o := &CreateOptions{
-				ClusterDefRef:      testing.ClusterDefName,
-				ClusterVersionRef:  testing.ClusterVersionName,
-				ComponentsFilePath: testComponentPath,
+				ClusterDefRef:     testing.ClusterDefName,
+				ClusterVersionRef: testing.ClusterVersionName,
+				Sets:              testComponentPath,
 				UpdatableFlags: UpdatableFlags{
 					TerminationPolicy: "Delete",
 				},
@@ -68,16 +68,9 @@
 		It("new command", func() {
 			cmd := NewCreateCmd(tf, streams)
 			Expect(cmd).ShouldNot(BeNil())
-<<<<<<< HEAD
 			Expect(cmd.Flags().Set("cluster-definition", testing.ClusterDefName)).Should(Succeed())
 			Expect(cmd.Flags().Set("cluster-version", testing.ClusterVersionName)).Should(Succeed())
-			Expect(cmd.Flags().Set("set", "../../testing/testdata/component.yaml")).Should(Succeed())
-=======
-			Expect(cmd.Flags().GetString("termination-policy")).Should(Equal(""))
-			Expect(cmd.Flags().Set("cluster-definition", testing.ClusterDefName)).Should(Succeed())
-			Expect(cmd.Flags().Set("cluster-version", testing.ClusterVersionName)).Should(Succeed())
-			Expect(cmd.Flags().Set("components", testComponentPath)).Should(Succeed())
->>>>>>> 71f70e6f
+			Expect(cmd.Flags().Set("set", testComponentPath)).Should(Succeed())
 			Expect(cmd.Flags().Set("termination-policy", "Delete")).Should(Succeed())
 
 			// must succeed otherwise exit 1 and make test fails
@@ -108,7 +101,7 @@
 			Expect(o.Complete()).Should(Succeed())
 			Expect(o.Validate()).Should(Succeed())
 
-			o.Sets = "../../testing/testdata/component.yaml"
+			o.Sets = testComponentPath
 			Expect(o.Complete()).Should(Succeed())
 			Expect(o.Validate()).Should(Succeed())
 
