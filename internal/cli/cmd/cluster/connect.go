/*
Copyright ApeCloud, Inc.

Licensed under the Apache License, Version 2.0 (the "License");
you may not use this file except in compliance with the License.
You may obtain a copy of the License at

    http://www.apache.org/licenses/LICENSE-2.0

Unless required by applicable law or agreed to in writing, software
distributed under the License is distributed on an "AS IS" BASIS,
WITHOUT WARRANTIES OR CONDITIONS OF ANY KIND, either express or implied.
See the License for the specific language governing permissions and
limitations under the License.
*/

package cluster

import (
	"context"
	"fmt"
	"strings"

	"github.com/spf13/cobra"
	corev1 "k8s.io/api/core/v1"
	metav1 "k8s.io/apimachinery/pkg/apis/meta/v1"
	"k8s.io/cli-runtime/pkg/genericclioptions"
	cmdutil "k8s.io/kubectl/pkg/cmd/util"
	"k8s.io/kubectl/pkg/util/templates"

	"github.com/apecloud/kubeblocks/internal/cli/cluster"
	"github.com/apecloud/kubeblocks/internal/cli/engine"
	"github.com/apecloud/kubeblocks/internal/cli/exec"
	"github.com/apecloud/kubeblocks/internal/cli/types"
	"github.com/apecloud/kubeblocks/internal/cli/util"
)

var connectExample = templates.Examples(`
		# connect to a specified cluster, default connect to the leader or primary instance
		kbcli cluster connect mycluster

		# connect to a specified instance
		kbcli cluster connect -i mycluster-instance-0

		# show cli connection example
		kbcli cluster connect mycluster --show-example --client=cli

		# show java connection example
		kbcli cluster connect mycluster --show-example --client=java

		# show all connection examples
		kbcli cluster connect mycluster --show-example`)

type ConnectOptions struct {
	name        string
	clientType  string
	showExample bool
	engine      engine.Interface
	*exec.ExecOptions
}

// NewConnectCmd return the cmd of connecting a cluster
func NewConnectCmd(f cmdutil.Factory, streams genericclioptions.IOStreams) *cobra.Command {
	o := &ConnectOptions{ExecOptions: exec.NewExecOptions(f, streams)}
	cmd := &cobra.Command{
		Use:               "connect (NAME | -i INSTANCE-NAME)",
		Short:             "Connect to a cluster or instance",
		Example:           connectExample,
		ValidArgsFunction: util.ResourceNameCompletionFunc(f, types.ClusterGVR()),
		Run: func(cmd *cobra.Command, args []string) {
			util.CheckErr(o.ExecOptions.Complete())
			if o.showExample {
				util.CheckErr(o.runShowExample(args))
			} else {
				util.CheckErr(o.connect(args))
			}
		},
	}
	cmd.Flags().StringVarP(&o.PodName, "instance", "i", "", "The instance name to connect.")
	cmd.Flags().BoolVar(&o.showExample, "show-example", false, "Show how to connect to cluster or instance from different client.")
	cmd.Flags().StringVar(&o.clientType, "client", "", "Which client connection example should be output, only valid if --show-example is true.")
	util.CheckErr(cmd.RegisterFlagCompletionFunc("client", func(cmd *cobra.Command, args []string, toComplete string) ([]string, cobra.ShellCompDirective) {
		var types []string
		for _, t := range engine.ClientTypes() {
			if strings.HasPrefix(t, toComplete) {
				types = append(types, t)
			}
		}
		return types, cobra.ShellCompDirectiveNoFileComp
	}))
	return cmd
}

func (o *ConnectOptions) runShowExample(args []string) error {
	if len(args) > 1 {
		return fmt.Errorf("only support to connect one cluster")
	}

	if len(args) == 0 {
		return fmt.Errorf("cluster name should be specified when --show-example is true")
	}

	o.name = args[0]

	// get connection info
	info, err := o.getConnectionInfo()
	if err != nil {
		return err
	}

	fmt.Fprint(o.Out, o.engine.ConnectExample(info, o.clientType))
	return nil
}

// connect create parameters for connecting cluster and connect
func (o *ConnectOptions) connect(args []string) error {
	if len(args) > 1 {
		return fmt.Errorf("only support to connect one cluster")
	}

	if len(args) == 0 && len(o.PodName) == 0 {
		return fmt.Errorf("cluster name or instance name should be specified")
	}

	if len(args) > 0 {
		o.name = args[0]
	}

	// get target pod name, if not specified, find default pod from cluster
	if len(o.PodName) == 0 {
		if err := o.getTargetPod(); err != nil {
			return err
		}
	}

	// get the pod object
	pod, err := o.Client.CoreV1().Pods(o.Namespace).Get(context.TODO(), o.PodName, metav1.GetOptions{})
	if err != nil {
		return err
	}

	// get the connect command and the target container
	engine, err := getEngineByPod(pod)
	if err != nil {
		return err
	}

	o.Command = engine.ConnectCommand()
	o.ContainerName = engine.Container()
	o.Pod = pod
	return o.ExecOptions.Run()
}

func (o *ConnectOptions) getTargetPod() error {
	infos := cluster.GetSimpleInstanceInfos(o.Dynamic, o.name, o.Namespace)
	if infos == nil {
		return fmt.Errorf("failed to find the instance to connect, please check cluster status")
	}

	// first element is the default instance to connect
	o.PodName = infos[0].Name

	// print instance info that we connect
	if len(infos) == 1 {
		fmt.Fprintf(o.Out, "Connect to instance %s\n", o.PodName)
		return nil
	}

	// output all instance infos
	var nameRoles = make([]string, len(infos))
	for i, info := range infos {
		if len(info.Role) == 0 {
			nameRoles[i] = info.Name
		} else {
			nameRoles[i] = fmt.Sprintf("%s(%s)", info.Name, info.Role)
		}
	}
	fmt.Fprintf(o.Out, "Connect to instance %s: out of %s\n", o.PodName, strings.Join(nameRoles, ", "))
	return nil
}

func getEngineByPod(pod *corev1.Pod) (engine.Interface, error) {
	typeName, err := cluster.GetClusterTypeByPod(pod)
	if err != nil {
		return nil, err
	}

	engine, err := engine.New(typeName)
	if err != nil {
		return nil, err
	}

	return engine, nil
}

func (o *ConnectOptions) getConnectionInfo() (*engine.ConnectionInfo, error) {
	info := &engine.ConnectionInfo{}
	getter := cluster.ObjectsGetter{
		Client:    o.Client,
		Dynamic:   o.Dynamic,
		Name:      o.name,
		Namespace: o.Namespace,
		GetOptions: cluster.GetOptions{
			WithClusterDef: true,
			WithService:    true,
			WithSecret:     true,
		},
	}

	objs, err := getter.Get()
	if err != nil {
		return nil, err
	}

	// get username and password
	if info.User, info.Password, err = getUserAndPassword(objs.Secrets); err != nil {
		return nil, err
	}

	// get host and port, use external endpoints first, if external endpoints are empty,
	// use internal endpoints
<<<<<<< HEAD
	var private = false
	primaryComponent := cluster.FindClusterComp(objs.Cluster, objs.ClusterDef.Spec.ComponentDefs[0].Name)
	svcs := cluster.GetComponentServices(objs.Services, primaryComponent)
	getEndpoint := func(getIPFn func(*corev1.Service) string) *corev1.Service {
		for _, svc := range svcs {
			var ip = getIPFn(svc)
			if ip != "" && ip != "None" {
				info.Host = ip
				info.Port = fmt.Sprintf("%d", svc.Spec.Ports[0].Port)
				return svc
			}
		}
		return nil
	}

	// if there is public endpoint, use it to build connection info
	svc := getEndpoint(cluster.GetExternalIP)
=======
	var (
		private = false
		svc     *corev1.Service
	)
>>>>>>> 7ea52b30

	// TODO: now the primary component is the first component, that may not be correct,
	// maybe show all components connection info in the future.
	primaryComponent := cluster.FindClusterComp(objs.Cluster, objs.ClusterDef.Spec.Components[0].TypeName)
	internalSvcs, externalSvcs := cluster.GetComponentServices(objs.Services, primaryComponent)
	switch {
	case len(externalSvcs) > 0:
		// cluster has public endpoint
		svc = externalSvcs[0]
		info.Host = cluster.GetExternalIP(svc)
		info.Port = fmt.Sprintf("%d", svc.Spec.Ports[0].Port)
	case len(internalSvcs) > 0:
		// cluster does not have public endpoint
		svc = internalSvcs[0]
		info.Host = svc.Spec.ClusterIP
		info.Port = fmt.Sprintf("%d", svc.Spec.Ports[0].Port)
		private = true
	default:
		// does not find any endpoints
		return nil, fmt.Errorf("failed to find any cluster endpoints")
	}

	// if cluster does not have public endpoints, tell user to use port-forward command and
	// connect cluster from local host
	if private {
		fmt.Fprintf(o.Out, "# cluster %s does not have public endpoints, you can run following command and connect cluster from local host\n"+
			"kubectl port-forward service/%s %s:%s\n\n", objs.Cluster.Name, svc.Name, info.Port, info.Port)
		info.Host = "127.0.0.1"
	}

	// get engine
	o.engine, err = engine.New(objs.ClusterDef.Spec.ComponentDefs[0].CharacterType)
	if err != nil {
		return nil, err
	}

	return info, nil
}

// get cluster user and password from secrets
func getUserAndPassword(secrets *corev1.SecretList) (string, string, error) {
	var (
		user, password = "", ""
		err            error
	)

	if len(secrets.Items) == 0 {
		return user, password, fmt.Errorf("failed to find the cluster username and password")
	}

	getSecretVal := func(secret *corev1.Secret, key string) (string, error) {
		val, ok := secret.Data[key]
		if !ok {
			return "", fmt.Errorf("failed to find the cluster %s", key)
		}
		return string(val), nil
	}

	// now, we only use the first secret
	secret := secrets.Items[0]
	user, err = getSecretVal(&secret, "username")
	if err != nil {
		return user, password, err
	}

	password, err = getSecretVal(&secret, "password")
	return user, password, err
}<|MERGE_RESOLUTION|>--- conflicted
+++ resolved
@@ -219,34 +219,14 @@
 
 	// get host and port, use external endpoints first, if external endpoints are empty,
 	// use internal endpoints
-<<<<<<< HEAD
-	var private = false
-	primaryComponent := cluster.FindClusterComp(objs.Cluster, objs.ClusterDef.Spec.ComponentDefs[0].Name)
-	svcs := cluster.GetComponentServices(objs.Services, primaryComponent)
-	getEndpoint := func(getIPFn func(*corev1.Service) string) *corev1.Service {
-		for _, svc := range svcs {
-			var ip = getIPFn(svc)
-			if ip != "" && ip != "None" {
-				info.Host = ip
-				info.Port = fmt.Sprintf("%d", svc.Spec.Ports[0].Port)
-				return svc
-			}
-		}
-		return nil
-	}
-
-	// if there is public endpoint, use it to build connection info
-	svc := getEndpoint(cluster.GetExternalIP)
-=======
 	var (
 		private = false
 		svc     *corev1.Service
 	)
->>>>>>> 7ea52b30
 
 	// TODO: now the primary component is the first component, that may not be correct,
 	// maybe show all components connection info in the future.
-	primaryComponent := cluster.FindClusterComp(objs.Cluster, objs.ClusterDef.Spec.Components[0].TypeName)
+	primaryComponent := cluster.FindClusterComp(objs.Cluster, objs.ClusterDef.Spec.ComponentDefs[0].Name)
 	internalSvcs, externalSvcs := cluster.GetComponentServices(objs.Services, primaryComponent)
 	switch {
 	case len(externalSvcs) > 0:
