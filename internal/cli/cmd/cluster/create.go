/*
Copyright (C) 2022-2023 ApeCloud Co., Ltd

This file is part of KubeBlocks project

This program is free software: you can redistribute it and/or modify
it under the terms of the GNU Affero General Public License as published by
the Free Software Foundation, either version 3 of the License, or
(at your option) any later version.

This program is distributed in the hope that it will be useful
but WITHOUT ANY WARRANTY; without even the implied warranty of
MERCHANTABILITY or FITNESS FOR A PARTICULAR PURPOSE.  See the
GNU Affero General Public License for more details.

You should have received a copy of the GNU Affero General Public License
along with this program.  If not, see <http://www.gnu.org/licenses/>.
*/

package cluster

import (
	"context"
	"encoding/json"
	"fmt"
	"io"
	"math"
	"net/http"
	"os"
	"regexp"
	"strconv"
	"strings"
	"time"

	"github.com/ghodss/yaml"
	"github.com/spf13/cobra"
	"github.com/spf13/viper"
	"golang.org/x/exp/maps"
	corev1 "k8s.io/api/core/v1"
	"k8s.io/apimachinery/pkg/api/errors"
	"k8s.io/apimachinery/pkg/api/resource"
	metav1 "k8s.io/apimachinery/pkg/apis/meta/v1"
	"k8s.io/apimachinery/pkg/apis/meta/v1/unstructured"
	"k8s.io/apimachinery/pkg/runtime"
	"k8s.io/cli-runtime/pkg/genericclioptions"
	corev1ac "k8s.io/client-go/applyconfigurations/core/v1"
	rbacv1ac "k8s.io/client-go/applyconfigurations/rbac/v1"
	"k8s.io/client-go/dynamic"
	"k8s.io/klog/v2"
	cmdutil "k8s.io/kubectl/pkg/cmd/util"
	utilcomp "k8s.io/kubectl/pkg/util/completion"
	"k8s.io/kubectl/pkg/util/storage"
	"k8s.io/kubectl/pkg/util/templates"

	appsv1alpha1 "github.com/apecloud/kubeblocks/apis/apps/v1alpha1"
	dataprotectionv1alpha1 "github.com/apecloud/kubeblocks/apis/dataprotection/v1alpha1"
	"github.com/apecloud/kubeblocks/internal/class"
	"github.com/apecloud/kubeblocks/internal/cli/cluster"
	"github.com/apecloud/kubeblocks/internal/cli/create"
	"github.com/apecloud/kubeblocks/internal/cli/printer"
	"github.com/apecloud/kubeblocks/internal/cli/types"
	"github.com/apecloud/kubeblocks/internal/cli/util"
	"github.com/apecloud/kubeblocks/internal/constant"
)

var clusterCreateExample = templates.Examples(`
	# Create a cluster with cluster definition apecloud-mysql and cluster version ac-mysql-8.0.30
	kbcli cluster create mycluster --cluster-definition apecloud-mysql --cluster-version ac-mysql-8.0.30

	# --cluster-definition is required, if --cluster-version is not specified, pick the most recently created version
	kbcli cluster create mycluster --cluster-definition apecloud-mysql

	# Output resource information in YAML format, without creation of resources.
	kbcli cluster create mycluster --cluster-definition apecloud-mysql --dry-run -o yaml

	# Output resource information in YAML format, the information will be sent to the server
	# but the resources will not be actually created.
	kbcli cluster create mycluster --cluster-definition apecloud-mysql --dry-run=server -o yaml
	
	# Create a cluster and set termination policy DoNotTerminate that prevents the cluster from being deleted
	kbcli cluster create mycluster --cluster-definition apecloud-mysql --termination-policy DoNotTerminate

	# Delete resources such as statefulsets, deployments, services, pdb, but keep PVCs
	# when deleting the cluster, use termination policy Halt
	kbcli cluster create mycluster --cluster-definition apecloud-mysql --termination-policy Halt

	# Delete resource such as statefulsets, deployments, services, pdb, and including
	# PVCs when deleting the cluster, use termination policy Delete
	kbcli cluster create mycluster --cluster-definition apecloud-mysql --termination-policy Delete

	# Delete all resources including all snapshots and snapshot data when deleting
	# the cluster, use termination policy WipeOut
	kbcli cluster create mycluster --cluster-definition apecloud-mysql --termination-policy WipeOut

	# Create a cluster and set cpu to 1 core, memory to 1Gi, storage size to 20Gi and replicas to 3
	kbcli cluster create mycluster --cluster-definition apecloud-mysql --set cpu=1,memory=1Gi,storage=20Gi,replicas=3

	# Create a cluster and set storageClass to csi-hostpath-sc, if storageClass is not specified,
	# the default storage class will be used
	kbcli cluster create mycluster --cluster-definition apecloud-mysql --set storageClass=csi-hostpath-sc

	# Create a cluster and set the class to general-1c1g
	# run "kbcli class list --cluster-definition=cluster-definition-name" to get the class list
	kbcli cluster create mycluster --cluster-definition apecloud-mysql --set class=general-1c1g

	# Create a cluster with replicationSet workloadType and set switchPolicy to Noop
	kbcli cluster create mycluster --cluster-definition postgresql --set switchPolicy=Noop

	# Create a cluster with more than one component, use "--set type=component-name" to specify the component,
	# if not specified, the main component will be used, run "kbcli cd list-components CLUSTER-DEFINITION-NAME"
	# to show the components in the cluster definition
	kbcli cluster create mycluster --cluster-definition redis --set type=redis,cpu=1 --set type=redis-sentinel,cpu=200m

	# Create a cluster and use a URL to set cluster resource
	kbcli cluster create mycluster --cluster-definition apecloud-mysql \
		--set-file https://kubeblocks.io/yamls/apecloud-mysql.yaml

	# Create a cluster and load cluster resource set from stdin
	cat << EOF | kbcli cluster create mycluster --cluster-definition apecloud-mysql --set-file -
	- name: my-test ...

	# Create a cluster scattered by nodes
	kbcli cluster create --cluster-definition apecloud-mysql --topology-keys kubernetes.io/hostname \
		--pod-anti-affinity Required

	# Create a cluster in specific labels nodes
	kbcli cluster create --cluster-definition apecloud-mysql \
		--node-labels '"topology.kubernetes.io/zone=us-east-1a","disktype=ssd,essd"'

	# Create a Cluster with two tolerations 
	kbcli cluster create --cluster-definition apecloud-mysql --tolerations \ '"engineType=mongo:NoSchedule","diskType=ssd:NoSchedule"'

    # Create a cluster, with each pod runs on their own dedicated node
    kbcli cluster create --cluster-definition apecloud-mysql --tenancy=DedicatedNode

    # Create a cluster with backup to restore data
    kbcli cluster create --backup backup-default-mycluster-20230616190023

    # Create a cluster with time to restore from point in time
    kbcli cluster create --restore-to-time "Jun 16,2023 18:58:53 UTC+0800" --source-cluster mycluster
`)

const (
	CueTemplateName = "cluster_template.cue"
	monitorKey      = "monitor"
)

type setKey string

const (
	keyType         setKey = "type"
	keyCPU          setKey = "cpu"
	keyClass        setKey = "class"
	keyMemory       setKey = "memory"
	keyReplicas     setKey = "replicas"
	keyStorage      setKey = "storage"
	keyStorageClass setKey = "storageClass"
	keySwitchPolicy setKey = "switchPolicy"
	keyUnknown      setKey = "unknown"
)

type envSet struct {
	name       string
	defaultVal string
}

var setKeyEnvMap = map[setKey]envSet{
	keyCPU:      {"CLUSTER_DEFAULT_CPU", "1000m"},
	keyMemory:   {"CLUSTER_DEFAULT_MEMORY", "1Gi"},
	keyStorage:  {"CLUSTER_DEFAULT_STORAGE_SIZE", "20Gi"},
	keyReplicas: {"CLUSTER_DEFAULT_REPLICAS", "1"},
}

// UpdatableFlags is the flags that cat be updated by update command
type UpdatableFlags struct {
	// Options for cluster termination policy
	TerminationPolicy string `json:"terminationPolicy"`

	// Add-on switches for cluster observability
	Monitor       bool `json:"monitor"`
	EnableAllLogs bool `json:"enableAllLogs"`

	// Configuration and options for cluster affinity and tolerations
	PodAntiAffinity string `json:"podAntiAffinity"`
	// TopologyKeys if TopologyKeys is nil, add omitempty json tag, because CueLang can not covert null to list.
	TopologyKeys   []string          `json:"topologyKeys,omitempty"`
	NodeLabels     map[string]string `json:"nodeLabels,omitempty"`
	Tenancy        string            `json:"tenancy"`
	TolerationsRaw []string          `json:"-"`
}

type CreateOptions struct {
	// ClusterDefRef reference clusterDefinition
	ClusterDefRef     string                   `json:"clusterDefRef"`
	ClusterVersionRef string                   `json:"clusterVersionRef"`
	Tolerations       []interface{}            `json:"tolerations,omitempty"`
	ComponentSpecs    []map[string]interface{} `json:"componentSpecs"`
	Annotations       map[string]string        `json:"annotations,omitempty"`
	SetFile           string                   `json:"-"`
	Values            []string                 `json:"-"`

	// backup name to restore in creation
	Backup        string `json:"backup,omitempty"`
	RestoreTime   string `json:"restoreTime,omitempty"`
	SourceCluster string `json:"sourceCluster,omitempty"`

	UpdatableFlags
	create.CreateOptions `json:"-"`
}

func NewCreateCmd(f cmdutil.Factory, streams genericclioptions.IOStreams) *cobra.Command {
	o := NewCreateOptions(f, streams)
	cmd := &cobra.Command{
		Use:     "create [NAME]",
		Short:   "Create a cluster.",
		Example: clusterCreateExample,
		Run: func(cmd *cobra.Command, args []string) {
			o.Args = args
			cmdutil.CheckErr(o.CreateOptions.Complete())
			cmdutil.CheckErr(o.Complete())
			cmdutil.CheckErr(o.Validate())
			cmdutil.CheckErr(o.Run())
		},
	}

	cmd.Flags().StringVar(&o.ClusterDefRef, "cluster-definition", "", "Specify cluster definition, run \"kbcli cd list\" to show all available cluster definitions")
	cmd.Flags().StringVar(&o.ClusterVersionRef, "cluster-version", "", "Specify cluster version, run \"kbcli cv list\" to show all available cluster versions, use the latest version if not specified")
	cmd.Flags().StringVarP(&o.SetFile, "set-file", "f", "", "Use yaml file, URL, or stdin to set the cluster resource")
	cmd.Flags().StringArrayVar(&o.Values, "set", []string{}, "Set the cluster resource including cpu, memory, replicas and storage, or just specify the class, each set corresponds to a component.(e.g. --set cpu=1,memory=1Gi,replicas=3,storage=20Gi or --set class=general-1c1g)")
	cmd.Flags().StringVar(&o.Backup, "backup", "", "Set a source backup to restore data")
<<<<<<< HEAD
	cmd.PersistentFlags().BoolVar(&o.EditBeforeCreate, "edit", o.EditBeforeCreate, "Edit the API resource before creating")
	cmd.PersistentFlags().StringVar(&o.DryRun, "dry-run", "none", `Must be "client", or "server". If with client strategy, only print the object that would be sent, and no data is actually sent. If with server strategy, submit the server-side request, but no data is persistent.`)
	cmd.PersistentFlags().Lookup("dry-run").NoOptDefVal = "unchanged"
=======
	cmd.Flags().StringVar(&o.RestoreTime, "restore-to-time", "", "Set a time for point in time recovery")
	cmd.Flags().StringVar(&o.SourceCluster, "source-cluster", "", "Set a source cluster for point in time recovery")
	cmd.Flags().BoolVar(&o.EditBeforeCreate, "edit", o.EditBeforeCreate, "Edit the API resource before creating")
	cmd.Flags().StringVar(&o.DryRun, "dry-run", "none", `Must be "client", or "server". If with client strategy, only print the object that would be sent, and no data is actually sent. If with server strategy, submit the server-side request, but no data is persistent.`)
	cmd.Flags().Lookup("dry-run").NoOptDefVal = "unchanged"
>>>>>>> 869cd4dd

	// add updatable flags
	o.UpdatableFlags.addFlags(cmd)

	// add print flags
	printer.AddOutputFlagForCreate(cmd, &o.Format, true)

	// register flag completion func
	registerFlagCompletionFunc(cmd, f)

	// add all subcommands for supported cluster engine
	cmd.AddCommand(BuildEngineCmds(&o.CreateOptions)...)

	return cmd
}

func NewCreateOptions(f cmdutil.Factory, streams genericclioptions.IOStreams) *CreateOptions {
	o := &CreateOptions{CreateOptions: create.CreateOptions{
		Factory:         f,
		IOStreams:       streams,
		CueTemplateName: CueTemplateName,
		GVR:             types.ClusterGVR(),
	}}
	o.CreateOptions.Options = o
	o.CreateOptions.PreCreate = o.PreCreate
	o.CreateOptions.CreateDependencies = o.CreateDependencies
	return o
}

func setMonitor(monitor bool, components []map[string]interface{}) {
	if len(components) == 0 {
		return
	}
	for _, component := range components {
		component[monitorKey] = monitor
	}
}

func getRestoreFromBackupAnnotation(backup *dataprotectionv1alpha1.Backup, compSpecsCount int, firstCompName string) (string, error) {
	componentName := backup.Labels[constant.KBAppComponentLabelKey]
	if len(componentName) == 0 {
		if compSpecsCount != 1 {
			return "", fmt.Errorf("unable to obtain the name of the component to be recovered, please ensure that Backup.status.componentName exists")
		}
		componentName = firstCompName
	}
	restoreFromBackupAnnotation := fmt.Sprintf(`{"%s":"%s"}`, componentName, backup.Name)
	return restoreFromBackupAnnotation, nil
}

func getSourceClusterFromBackup(backup *dataprotectionv1alpha1.Backup) (*appsv1alpha1.Cluster, error) {
	sourceCluster := &appsv1alpha1.Cluster{}
	sourceClusterJSON := backup.Annotations[constant.ClusterSnapshotAnnotationKey]
	if err := json.Unmarshal([]byte(sourceClusterJSON), sourceCluster); err != nil {
		return nil, err
	}

	return sourceCluster, nil
}

func getBackupObjectFromRestoreArgs(o *CreateOptions, backup *dataprotectionv1alpha1.Backup) error {
	if o.Backup != "" {
		if err := cluster.GetK8SClientObject(o.Dynamic, backup, types.BackupGVR(), o.Namespace, o.Backup); err != nil {
			return err
		}
	} else if o.RestoreTime != "" {
		createRestoreOptions := CreateRestoreOptions{
			SourceCluster:  o.SourceCluster,
			RestoreTimeStr: o.RestoreTime,
		}
		createRestoreOptions.Dynamic = o.Dynamic
		createRestoreOptions.Namespace = o.Namespace
		if err := createRestoreOptions.validateRestoreTime(); err != nil {
			return err
		}
		objs, err := o.Dynamic.Resource(types.BackupGVR()).Namespace(o.Namespace).
			List(context.TODO(), metav1.ListOptions{
				LabelSelector: fmt.Sprintf("%s=%s",
					constant.AppInstanceLabelKey, o.SourceCluster),
			})
		if err != nil {
			return err
		}
		if len(objs.Items) == 0 {
			return fmt.Errorf("can not found any backup to restore time")
		}

		return runtime.DefaultUnstructuredConverter.FromUnstructured(objs.Items[0].UnstructuredContent(), backup)
	}
	return nil
}

func fillClusterInfoFromBackup(o *CreateOptions, cls **appsv1alpha1.Cluster) error {
	if o.Backup == "" && o.RestoreTime == "" && o.SourceCluster == "" {
		return nil
	}
	backup := &dataprotectionv1alpha1.Backup{}
	if err := getBackupObjectFromRestoreArgs(o, backup); err != nil {
		return err
	}
	backupCluster, err := getSourceClusterFromBackup(backup)
	if err != nil {
		return err
	}
	curCluster := *cls
	if curCluster == nil {
		curCluster = backupCluster
	}

	// validate cluster spec
	if o.ClusterDefRef != "" && o.ClusterDefRef != backupCluster.Spec.ClusterDefRef {
		return fmt.Errorf("specified cluster definition does not match from backup(expect: %s, actual: %s),"+
			" please check", backupCluster.Spec.ClusterDefRef, o.ClusterDefRef)
	}
	if o.ClusterVersionRef != "" && o.ClusterVersionRef != backupCluster.Spec.ClusterVersionRef {
		return fmt.Errorf("specified cluster version does not match from backup(expect: %s, actual: %s),"+
			" please check", backupCluster.Spec.ClusterVersionRef, o.ClusterVersionRef)
	}

	*cls = curCluster
	return nil
}

func setBackup(o *CreateOptions, components []map[string]interface{}) error {
	backupName := o.Backup
	if len(backupName) == 0 || len(components) == 0 {
		return nil
	}
	backup := &dataprotectionv1alpha1.Backup{}
	if err := cluster.GetK8SClientObject(o.Dynamic, backup, types.BackupGVR(), o.Namespace, backupName); err != nil {
		return err
	}
	if backup.Status.Phase != dataprotectionv1alpha1.BackupCompleted {
		return fmt.Errorf(`backup "%s" is not completed`, backup.Name)
	}
	restoreAnnotation, err := getRestoreFromBackupAnnotation(backup, len(components), components[0]["name"].(string))
	if err != nil {
		return err
	}
	if o.Annotations == nil {
		o.Annotations = map[string]string{}
	}
	o.Annotations[constant.RestoreFromBackUpAnnotationKey] = restoreAnnotation
	return nil
}

func setRestoreTime(o *CreateOptions) error {
	if o.RestoreTime == "" || o.SourceCluster == "" {
		return nil
	}
	if o.Annotations == nil {
		o.Annotations = map[string]string{}
	}
	restoreTime, err := util.TimeParse(o.RestoreTime, time.Second)
	if err != nil {
		return err
	}
	o.Annotations[constant.RestoreFromTimeAnnotationKey] = restoreTime.Format(time.RFC3339)
	o.Annotations[constant.RestoreFromSrcClusterAnnotationKey] = o.SourceCluster

	return nil
}

func (o *CreateOptions) Validate() error {
	if o.ClusterDefRef == "" {
		return fmt.Errorf("a valid cluster definition is needed, use --cluster-definition to specify one, run \"kbcli clusterdefinition list\" to show all cluster definitions")
	}

	if o.TerminationPolicy == "" {
		return fmt.Errorf("a valid termination policy is needed, use --termination-policy to specify one of: DoNotTerminate, Halt, Delete, WipeOut")
	}

	if err := o.validateClusterVersion(); err != nil {
		return err
	}

	if len(o.Values) > 0 && len(o.SetFile) > 0 {
		return fmt.Errorf("does not support --set and --set-file being specified at the same time")
	}

	matched, _ := regexp.MatchString(`^[a-z]([-a-z0-9]*[a-z0-9])?$`, o.Name)
	if !matched {
		return fmt.Errorf("cluster name must begin with a letter and can only contain lowercase letters, numbers, and '-'")
	}

	if len(o.Name) > 16 {
		return fmt.Errorf("cluster name should be less than 16 characters")
	}

	return nil
}

func (o *CreateOptions) Complete() error {
	var (
		compByte         []byte
		cls              *appsv1alpha1.Cluster
		clusterCompSpecs []appsv1alpha1.ClusterComponentSpec
		err              error
	)

	if len(o.SetFile) > 0 {
		if compByte, err = MultipleSourceComponents(o.SetFile, o.IOStreams.In); err != nil {
			return err
		}
		if compByte, err = yaml.YAMLToJSON(compByte); err != nil {
			return err
		}

		// compatible with old file format that only specifies the components
		if err = json.Unmarshal(compByte, &cls); err != nil {
			if clusterCompSpecs, err = parseClusterComponentSpec(compByte); err != nil {
				return err
			}
		} else {
			clusterCompSpecs = cls.Spec.ComponentSpecs
		}
	}
	//
	if err = fillClusterInfoFromBackup(o, &cls); err != nil {
		return err
	}
	if nil != cls && cls.Spec.ComponentSpecs != nil {
		clusterCompSpecs = cls.Spec.ComponentSpecs
	}

	// if name is not specified, generate a random cluster name
	if o.Name == "" {
		o.Name, err = generateClusterName(o.Dynamic, o.Namespace)
		if err != nil {
			return err
		}
	}

	// build annotation
	o.buildAnnotation(cls)

	// build cluster definition
	if err := o.buildClusterDef(cls); err != nil {
		return err
	}

	// build cluster version
	o.buildClusterVersion(cls)

	// build components
	components, err := o.buildComponents(clusterCompSpecs)
	if err != nil {
		return err
	}

	setMonitor(o.Monitor, components)
	if err = setBackup(o, components); err != nil {
		return err
	}
	if err = setRestoreTime(o); err != nil {
		return err
	}
	o.ComponentSpecs = components

	// TolerationsRaw looks like `["key=engineType,value=mongo,operator=Equal,effect=NoSchedule"]` after parsing by cmd
	tolerations, err := util.BuildTolerations(o.TolerationsRaw)
	if err != nil {
		return err
	}
	if len(tolerations) > 0 {
		o.Tolerations = tolerations
	}

	// validate default storageClassName
	return validateStorageClass(o.Dynamic, o.ComponentSpecs)
}

func (o *CreateOptions) CleanUp() error {
	if o.Client == nil {
		return nil
	}

	return deleteDependencies(o.Client, o.Namespace, o.Name)
}

// buildComponents builds components from file or set values
func (o *CreateOptions) buildComponents(clusterCompSpecs []appsv1alpha1.ClusterComponentSpec) ([]map[string]interface{}, error) {
	var (
		err       error
		cd        *appsv1alpha1.ClusterDefinition
		compSpecs []*appsv1alpha1.ClusterComponentSpec
	)

	compClasses, err := class.ListClassesByClusterDefinition(o.Dynamic, o.ClusterDefRef)
	if err != nil {
		return nil, err
	}

	cd, err = cluster.GetClusterDefByName(o.Dynamic, o.ClusterDefRef)
	if err != nil {
		return nil, err
	}

	if clusterCompSpecs != nil {
		for _, comp := range clusterCompSpecs {
			compSpecs = append(compSpecs, &comp)
		}
	} else {
		// build components from set values or environment variables
		compSets, err := buildCompSetsMap(o.Values, cd)
		if err != nil {
			return nil, err
		}

		compSpecs, err = buildClusterComp(cd, compSets, compClasses)
		if err != nil {
			return nil, err
		}
	}

	var comps []map[string]interface{}
	for _, compSpec := range compSpecs {
		// validate component classes
		if _, err = class.ValidateComponentClass(compSpec, compClasses); err != nil {
			return nil, err
		}

		// create component dependencies
		if err = o.buildDependenciesFn(cd, compSpec); err != nil {
			return nil, err
		}

		comp, err := runtime.DefaultUnstructuredConverter.ToUnstructured(compSpec)
		if err != nil {
			return nil, err
		}
		comps = append(comps, comp)
	}
	return comps, nil
}

const (
	saNamePrefix          = "kb-sa-"
	roleNamePrefix        = "kb-role-"
	roleBindingNamePrefix = "kb-rolebinding-"
)

// buildDependenciesFn creates dependencies function for components, e.g. postgresql depends on
// a service account, a role and a rolebinding
func (o *CreateOptions) buildDependenciesFn(cd *appsv1alpha1.ClusterDefinition,
	compSpec *appsv1alpha1.ClusterComponentSpec) error {

	// set component service account name
	compSpec.ServiceAccountName = saNamePrefix + o.Name
	return nil
}

func (o *CreateOptions) CreateDependencies(dryRun []string) error {
	var (
		saName          = saNamePrefix + o.Name
		roleName        = roleNamePrefix + o.Name
		roleBindingName = roleBindingNamePrefix + o.Name
	)

	klog.V(1).Infof("create dependencies for cluster %s", o.Name)
	// create service account
	labels := buildResourceLabels(o.Name)
	applyOptions := metav1.ApplyOptions{FieldManager: "kbcli", DryRun: dryRun}
	sa := corev1ac.ServiceAccount(saName, o.Namespace).WithLabels(labels)

	klog.V(1).Infof("create service account %s", saName)
	if _, err := o.Client.CoreV1().ServiceAccounts(o.Namespace).Apply(context.TODO(), sa, applyOptions); err != nil {
		return err
	}

	// create role
	klog.V(1).Infof("create role %s", roleName)
	role := rbacv1ac.Role(roleName, o.Namespace).WithRules([]*rbacv1ac.PolicyRuleApplyConfiguration{
		{
			APIGroups: []string{""},
			Resources: []string{"events"},
			Verbs:     []string{"create"},
		},
		{
			APIGroups: []string{"dataprotection.kubeblocks.io"},
			Resources: []string{"backups/status"},
			Verbs:     []string{"get", "update", "patch"},
		},
		{
			APIGroups: []string{"dataprotection.kubeblocks.io"},
			Resources: []string{"backups"},
			Verbs:     []string{"create", "get", "list", "update", "patch"},
		},
	}...).WithLabels(labels)

	// postgresql need more rules for patroni
	if ok, err := o.isPostgresqlCluster(); err != nil {
		return err
	} else if ok {
		rules := []rbacv1ac.PolicyRuleApplyConfiguration{
			{
				APIGroups: []string{""},
				Resources: []string{"configmaps"},
				Verbs:     []string{"create", "get", "list", "patch", "update", "watch", "delete"},
			},
			{
				APIGroups: []string{""},
				Resources: []string{"endpoints"},
				Verbs:     []string{"create", "get", "list", "patch", "update", "watch", "delete"},
			},
			{
				APIGroups: []string{""},
				Resources: []string{"pods"},
				Verbs:     []string{"get", "list", "patch", "update", "watch"},
			},
		}
		role.Rules = append(role.Rules, rules...)
	}

	if _, err := o.Client.RbacV1().Roles(o.Namespace).Apply(context.TODO(), role, applyOptions); err != nil {
		return err
	}

	// create role binding
	rbacAPIGroup := "rbac.authorization.k8s.io"
	rbacKind := "Role"
	saKind := "ServiceAccount"
	roleBinding := rbacv1ac.RoleBinding(roleBindingName, o.Namespace).WithLabels(labels).
		WithSubjects([]*rbacv1ac.SubjectApplyConfiguration{
			{
				Kind:      &saKind,
				Name:      &saName,
				Namespace: &o.Namespace,
			},
		}...).
		WithRoleRef(&rbacv1ac.RoleRefApplyConfiguration{
			APIGroup: &rbacAPIGroup,
			Kind:     &rbacKind,
			Name:     &roleName,
		})
	klog.V(1).Infof("create role binding %s", roleBindingName)
	_, err := o.Client.RbacV1().RoleBindings(o.Namespace).Apply(context.TODO(), roleBinding, applyOptions)
	return err
}

// MultipleSourceComponents gets component data from multiple source, such as stdin, URI and local file
func MultipleSourceComponents(fileName string, in io.Reader) ([]byte, error) {
	var data io.Reader
	switch {
	case fileName == "-":
		data = in
	case strings.Index(fileName, "http://") == 0 || strings.Index(fileName, "https://") == 0:
		resp, err := http.Get(fileName)
		if err != nil {
			return nil, err
		}
		defer resp.Body.Close()
		data = resp.Body
	default:
		f, err := os.Open(fileName)
		if err != nil {
			return nil, err
		}
		defer f.Close()
		data = f
	}
	return io.ReadAll(data)
}

func registerFlagCompletionFunc(cmd *cobra.Command, f cmdutil.Factory) {
	util.CheckErr(cmd.RegisterFlagCompletionFunc(
		"cluster-definition",
		func(cmd *cobra.Command, args []string, toComplete string) ([]string, cobra.ShellCompDirective) {
			return utilcomp.CompGetResource(f, cmd, util.GVRToString(types.ClusterDefGVR()), toComplete), cobra.ShellCompDirectiveNoFileComp
		}))
	util.CheckErr(cmd.RegisterFlagCompletionFunc(
		"cluster-version",
		func(cmd *cobra.Command, args []string, toComplete string) ([]string, cobra.ShellCompDirective) {
			var clusterVersion []string
			clusterDefinition, err := cmd.Flags().GetString("cluster-definition")
			if clusterDefinition == "" || err != nil {
				clusterVersion = utilcomp.CompGetResource(f, cmd, util.GVRToString(types.ClusterVersionGVR()), toComplete)
			} else {
				label := fmt.Sprintf("%s=%s", constant.ClusterDefLabelKey, clusterDefinition)
				clusterVersion = util.CompGetResourceWithLabels(f, cmd, util.GVRToString(types.ClusterVersionGVR()), []string{label}, toComplete)
			}
			return clusterVersion, cobra.ShellCompDirectiveNoFileComp
		}))
}

// PreCreate before saving yaml to k8s, makes changes on Unstructured yaml
func (o *CreateOptions) PreCreate(obj *unstructured.Unstructured) error {
	if !o.EnableAllLogs {
		// EnableAllLogs is false, nothing will change
		return nil
	}
	c := &appsv1alpha1.Cluster{}
	if err := runtime.DefaultUnstructuredConverter.FromUnstructured(obj.Object, c); err != nil {
		return err
	}
	// get cluster definition from k8s
	cd, err := cluster.GetClusterDefByName(o.Dynamic, c.Spec.ClusterDefRef)
	if err != nil {
		return err
	}
	setEnableAllLogs(c, cd)
	data, e := runtime.DefaultUnstructuredConverter.ToUnstructured(c)
	if e != nil {
		return e
	}
	obj.SetUnstructuredContent(data)
	return nil
}

func (o *CreateOptions) isPostgresqlCluster() (bool, error) {
	cd, err := cluster.GetClusterDefByName(o.Dynamic, o.ClusterDefRef)
	if err != nil {
		return false, err
	}

	var compDef *appsv1alpha1.ClusterComponentDefinition
	if cd.Spec.Type != "postgresql" {
		return false, nil
	}

	// get cluster component definition
	if len(o.ComponentSpecs) == 0 {
		return false, fmt.Errorf("find no cluster component")
	}
	compSpec := o.ComponentSpecs[0]
	for i, def := range cd.Spec.ComponentDefs {
		compDefRef := compSpec["componentDefRef"]
		if compDefRef != nil && def.Name == compDefRef.(string) {
			compDef = &cd.Spec.ComponentDefs[i]
		}
	}

	if compDef == nil {
		return false, fmt.Errorf("failed to find component definition for component %v", compSpec["Name"])
	}

	// for postgresql, we need to create a service account, a role and a rolebinding
	if compDef.CharacterType != "postgresql" {
		return false, nil
	}
	return true, nil
}

// setEnableAllLog sets enable all logs, and ignore enabledLogs of component level.
func setEnableAllLogs(c *appsv1alpha1.Cluster, cd *appsv1alpha1.ClusterDefinition) {
	for idx, comCluster := range c.Spec.ComponentSpecs {
		for _, com := range cd.Spec.ComponentDefs {
			if !strings.EqualFold(comCluster.ComponentDefRef, com.Name) {
				continue
			}
			typeList := make([]string, 0, len(com.LogConfigs))
			for _, logConf := range com.LogConfigs {
				typeList = append(typeList, logConf.Name)
			}
			c.Spec.ComponentSpecs[idx].EnabledLogs = typeList
		}
	}
}

func buildClusterComp(cd *appsv1alpha1.ClusterDefinition, setsMap map[string]map[setKey]string,
	componentClasses map[string]map[string]*appsv1alpha1.ComponentClassInstance) ([]*appsv1alpha1.ClusterComponentSpec, error) {
	// get value from set values and environment variables, the second return value is
	// true if the value is from environment variables
	getVal := func(c *appsv1alpha1.ClusterComponentDefinition, key setKey, sets map[setKey]string) string {
		// get value from set values
		if sets != nil {
			if v := sets[key]; len(v) > 0 {
				return v
			}
		}

		// HACK: if user does not set by command flag, for replicationSet workload,
		// set replicas to 2, for redis sentinel, set replicas to 3, cpu and memory
		// to 200M and 200Mi
		// TODO: use more graceful way to set default value
		if c.WorkloadType == appsv1alpha1.Replication {
			if key == keyReplicas {
				return "2"
			}
		}

		// the default replicas is 3 if not set by command flag, for Consensus workload
		if c.WorkloadType == appsv1alpha1.Consensus {
			if key == keyReplicas {
				return "3"
			}
		}

		if c.CharacterType == "redis" && c.Name == "redis-sentinel" {
			switch key {
			case keyReplicas:
				return "3"
			case keyCPU:
				return "200m"
			case keyMemory:
				return "200Mi"
			}
		}

		// get value from environment variables
		env := setKeyEnvMap[key]
		val := viper.GetString(env.name)
		if len(val) == 0 {
			val = env.defaultVal
		}
		return val
	}

	buildSwitchPolicy := func(c *appsv1alpha1.ClusterComponentDefinition, compObj *appsv1alpha1.ClusterComponentSpec, sets map[setKey]string) error {
		if c.WorkloadType != appsv1alpha1.Replication {
			return nil
		}
		var switchPolicyType appsv1alpha1.SwitchPolicyType
		switch getVal(c, keySwitchPolicy, sets) {
		case "Noop", "":
			switchPolicyType = appsv1alpha1.Noop
		case "MaximumAvailability":
			switchPolicyType = appsv1alpha1.MaximumAvailability
		case "MaximumPerformance":
			switchPolicyType = appsv1alpha1.MaximumDataProtection
		default:
			return fmt.Errorf("switchPolicy is illegal, only support Noop, MaximumAvailability, MaximumPerformance")
		}
		compObj.SwitchPolicy = &appsv1alpha1.ClusterSwitchPolicy{
			Type: switchPolicyType,
		}
		return nil
	}

	var comps []*appsv1alpha1.ClusterComponentSpec
	for _, c := range cd.Spec.ComponentDefs {
		sets := map[setKey]string{}
		if setsMap != nil {
			sets = setsMap[c.Name]
		}

		// get replicas
		setReplicas, err := strconv.Atoi(getVal(&c, keyReplicas, sets))
		if err != nil {
			return nil, fmt.Errorf("repicas is illegal " + err.Error())
		}
		if setReplicas < 0 {
			return nil, fmt.Errorf("repicas is illegal, required value >=0")
		}
		if setReplicas > math.MaxInt32 {
			return nil, fmt.Errorf("repicas is illegal, exceed max. value (%d) ", math.MaxInt32)
		}
		replicas := int32(setReplicas)

		compObj := &appsv1alpha1.ClusterComponentSpec{
			Name:            c.Name,
			ComponentDefRef: c.Name,
			Replicas:        replicas,
		}

		// class has higher priority than other resource related parameters
		resourceList := make(corev1.ResourceList)
		if _, ok := componentClasses[c.Name]; ok {
			if className := getVal(&c, keyClass, sets); className != "" {
				compObj.ClassDefRef = &appsv1alpha1.ClassDefRef{Class: className}
			} else {
				if cpu, ok := sets[keyCPU]; ok {
					resourceList[corev1.ResourceCPU] = resource.MustParse(cpu)
				}
				if mem, ok := sets[keyMemory]; ok {
					resourceList[corev1.ResourceMemory] = resource.MustParse(mem)
				}
			}
		} else {
			if className := getVal(&c, keyClass, sets); className != "" {
				return nil, fmt.Errorf("can not find class %s for component type %s", className, c.Name)
			}
			resourceList = corev1.ResourceList{
				corev1.ResourceCPU:    resource.MustParse(getVal(&c, keyCPU, sets)),
				corev1.ResourceMemory: resource.MustParse(getVal(&c, keyMemory, sets)),
			}
		}
		compObj.Resources = corev1.ResourceRequirements{
			Requests: resourceList,
			Limits:   resourceList,
		}
		compObj.VolumeClaimTemplates = []appsv1alpha1.ClusterComponentVolumeClaimTemplate{{
			Name: "data",
			Spec: appsv1alpha1.PersistentVolumeClaimSpec{
				AccessModes: []corev1.PersistentVolumeAccessMode{
					corev1.ReadWriteOnce,
				},
				Resources: corev1.ResourceRequirements{
					Requests: corev1.ResourceList{
						corev1.ResourceStorage: resource.MustParse(getVal(&c, keyStorage, sets)),
					},
				},
			},
		}}
		storageClass := getVal(&c, keyStorageClass, sets)
		if len(storageClass) != 0 {
			// now the clusterdefinition components mostly have only one VolumeClaimTemplates in default
			compObj.VolumeClaimTemplates[0].Spec.StorageClassName = &storageClass
		}
		if err = buildSwitchPolicy(&c, compObj, sets); err != nil {
			return nil, err
		}
		comps = append(comps, compObj)
	}
	return comps, nil
}

// buildCompSetsMap builds the map between component definition name and its set values, if the name is not
// specified in the set, use the cluster definition default component name.
func buildCompSetsMap(values []string, cd *appsv1alpha1.ClusterDefinition) (map[string]map[setKey]string, error) {
	allSets := map[string]map[setKey]string{}
	keys := []string{string(keyCPU), string(keyType), string(keyStorage), string(keyMemory), string(keyReplicas), string(keyClass), string(keyStorageClass), string(keySwitchPolicy)}
	parseKey := func(key string) setKey {
		for _, k := range keys {
			if strings.EqualFold(k, key) {
				return setKey(k)
			}
		}
		return keyUnknown
	}
	buildSetMap := func(sets []string) (map[setKey]string, error) {
		res := map[setKey]string{}
		for _, set := range sets {
			kv := strings.Split(set, "=")
			if len(kv) != 2 {
				return nil, fmt.Errorf("unknown set format \"%s\", should be like key1=value1", set)
			}

			// only record the supported key
			k := parseKey(kv[0])
			if k == keyUnknown {
				return nil, fmt.Errorf("unknown set key \"%s\", should be one of [%s]", kv[0], strings.Join(keys, ","))
			}
			res[k] = kv[1]
		}
		return res, nil
	}

	// each value corresponds to a component
	for _, value := range values {
		sets, err := buildSetMap(strings.Split(value, ","))
		if err != nil {
			return nil, err
		}
		if len(sets) == 0 {
			continue
		}

		// get the component definition name
		compDefName := sets[keyType]

		// type is not specified by user, use the default component definition name, now only
		// support cluster definition with one component
		if len(compDefName) == 0 {
			name, err := cluster.GetDefaultCompName(cd)
			if err != nil {
				return nil, err
			}
			compDefName = name
		} else {
			// check the type is a valid component definition name
			valid := false
			for _, c := range cd.Spec.ComponentDefs {
				if c.Name == compDefName {
					valid = true
					break
				}
			}
			if !valid {
				return nil, fmt.Errorf("the type \"%s\" is not a valid component definition name", compDefName)
			}
		}

		// if already set by other value, later values override earlier values
		if old, ok := allSets[compDefName]; ok {
			for k, v := range sets {
				old[k] = v
			}
			sets = old
		}
		allSets[compDefName] = sets
	}
	return allSets, nil
}

// generateClusterName generates a random cluster name that does not exist
func generateClusterName(dynamic dynamic.Interface, namespace string) (string, error) {
	var name string
	// retry 10 times
	for i := 0; i < 10; i++ {
		name = cluster.GenerateName()
		// check whether the cluster exists, if not found, return it
		_, err := dynamic.Resource(types.ClusterGVR()).Namespace(namespace).Get(context.TODO(), name, metav1.GetOptions{})
		if errors.IsNotFound(err) {
			return name, nil
		}
		if err != nil {
			return "", err
		}
	}
	return "", fmt.Errorf("failed to generate cluster name")
}

func (f *UpdatableFlags) addFlags(cmd *cobra.Command) {
	cmd.Flags().StringVar(&f.PodAntiAffinity, "pod-anti-affinity", "Preferred", "Pod anti-affinity type, one of: (Preferred, Required)")
	cmd.Flags().BoolVar(&f.Monitor, "monitor", true, "Set monitor enabled and inject metrics exporter")
	cmd.Flags().BoolVar(&f.EnableAllLogs, "enable-all-logs", false, "Enable advanced application all log extraction, set to true will ignore enabledLogs of component level, default is false")
	cmd.Flags().StringVar(&f.TerminationPolicy, "termination-policy", "Delete", "Termination policy, one of: (DoNotTerminate, Halt, Delete, WipeOut)")
	cmd.Flags().StringArrayVar(&f.TopologyKeys, "topology-keys", nil, "Topology keys for affinity")
	cmd.Flags().StringToStringVar(&f.NodeLabels, "node-labels", nil, "Node label selector")
	cmd.Flags().StringSliceVar(&f.TolerationsRaw, "tolerations", nil, `Tolerations for cluster, such as "key=value:effect, key:effect", for example '"engineType=mongo:NoSchedule", "diskType:NoSchedule"'`)
	cmd.Flags().StringVar(&f.Tenancy, "tenancy", "SharedNode", "Tenancy options, one of: (SharedNode, DedicatedNode)")

	util.CheckErr(cmd.RegisterFlagCompletionFunc(
		"termination-policy",
		func(cmd *cobra.Command, args []string, toComplete string) ([]string, cobra.ShellCompDirective) {
			return []string{
				"DoNotTerminate\tblock delete operation",
				"Halt\tdelete workload resources such as statefulset, deployment workloads but keep PVCs",
				"Delete\tbased on Halt and deletes PVCs",
				"WipeOut\tbased on Delete and wipe out all volume snapshots and snapshot data from backup storage location",
			}, cobra.ShellCompDirectiveNoFileComp
		}))
	util.CheckErr(cmd.RegisterFlagCompletionFunc(
		"pod-anti-affinity",
		func(cmd *cobra.Command, args []string, toComplete string) ([]string, cobra.ShellCompDirective) {
			return []string{
				"Preferred\ttry to spread pods of the cluster by the specified topology-keys",
				"Required\tmust spread pods of the cluster by the specified topology-keys",
			}, cobra.ShellCompDirectiveNoFileComp
		}))
	util.CheckErr(cmd.RegisterFlagCompletionFunc(
		"tenancy",
		func(cmd *cobra.Command, args []string, toComplete string) ([]string, cobra.ShellCompDirective) {
			return []string{
				"SharedNode\tpods of the cluster may share the same node",
				"DedicatedNode\teach pod of the cluster will run on their own dedicated node",
			}, cobra.ShellCompDirectiveNoFileComp
		}))
}

// validateStorageClass checks the existence of declared StorageClasses in volume claim templates,
// if not set, check the existence of the default StorageClasses
func validateStorageClass(dynamic dynamic.Interface, components []map[string]interface{}) error {
	existedStorageClasses, existedDefault, err := getStorageClasses(dynamic)
	if err != nil {
		return err
	}
	for _, comp := range components {
		compObj := appsv1alpha1.ClusterComponentSpec{}
		err = runtime.DefaultUnstructuredConverter.FromUnstructured(comp, &compObj)
		if err != nil {
			return err
		}
		for _, vct := range compObj.VolumeClaimTemplates {
			name := vct.Spec.StorageClassName
			if name != nil {
				// validate the specified StorageClass whether exist
				if _, ok := existedStorageClasses[*name]; !ok {
					return fmt.Errorf("failed to find the specified storageClass \"%s\"", *name)
				}
			} else if !existedDefault {
				// validate the default StorageClass
				return fmt.Errorf("failed to find the default storageClass, use '--set storageClass=NAME' to set it")
			}
		}
	}
	return nil
}

// getStorageClasses returns all StorageClasses in K8S and return true if the cluster have a default StorageClasses
func getStorageClasses(dynamic dynamic.Interface) (map[string]struct{}, bool, error) {
	gvr := types.StorageClassGVR()
	allStorageClasses := make(map[string]struct{})
	existedDefault := false
	list, err := dynamic.Resource(gvr).List(context.Background(), metav1.ListOptions{})
	if err != nil {
		return nil, false, err
	}
	for _, item := range list.Items {
		allStorageClasses[item.GetName()] = struct{}{}
		annotations := item.GetAnnotations()
		if !existedDefault && annotations != nil && (annotations[storage.IsDefaultStorageClassAnnotation] == annotationTrueValue || annotations[storage.BetaIsDefaultStorageClassAnnotation] == annotationTrueValue) {
			existedDefault = true
		}
	}
	return allStorageClasses, existedDefault, nil
}

// validateClusterVersion checks the existence of declared cluster version,
// if not set, check the existence of default cluster version
func (o *CreateOptions) validateClusterVersion() error {
	existedClusterVersions, defaultVersion, existedDefault, err := getClusterVersions(o.Dynamic, o.ClusterDefRef)
	if err != nil {
		return err
	}

	dryRun, err := o.GetDryRunStrategy()
	if err != nil {
		return err
	}

	printCvInfo := func(cv string) {
		// if dryRun is set, run in quiet mode, avoid to output yaml file with the info
		if dryRun != create.DryRunNone {
			return
		}
		fmt.Fprintf(o.Out, "Info: --cluster-version is not specified, ClusterVersion %s is applied by default\n", cv)
	}

	switch {
	case o.ClusterVersionRef != "":
		if _, ok := existedClusterVersions[o.ClusterVersionRef]; !ok {
			return fmt.Errorf("failed to find the specified cluster version \"%s\"", o.ClusterVersionRef)
		}
	case !existedDefault:
		// if default version is not set and there is only one version, pick it
		if len(existedClusterVersions) == 1 {
			o.ClusterVersionRef = maps.Keys(existedClusterVersions)[0]
			printCvInfo(o.ClusterVersionRef)
		} else {
			return fmt.Errorf("failed to find the default cluster version, use '--cluster-version ClusterVersion' to set it")
		}
	case existedDefault:
		// TODO: achieve this in operator
		if existedDefault {
			o.ClusterVersionRef = defaultVersion
			printCvInfo(o.ClusterVersionRef)
		}
	}

	return nil
}

// getClusterVersions returns all cluster versions in K8S and return true if the cluster has a default cluster version
func getClusterVersions(dynamic dynamic.Interface, clusterDef string) (map[string]struct{}, string, bool, error) {
	allClusterVersions := make(map[string]struct{})
	existedDefault := false
	defaultVersion := ""
	list, err := dynamic.Resource(types.ClusterVersionGVR()).List(context.Background(), metav1.ListOptions{
		LabelSelector: fmt.Sprintf("%s=%s", constant.ClusterDefLabelKey, clusterDef),
	})
	if err != nil {
		return nil, defaultVersion, false, err
	}
	for _, item := range list.Items {
		allClusterVersions[item.GetName()] = struct{}{}
		annotations := item.GetAnnotations()
		if annotations != nil && annotations[constant.DefaultClusterVersionAnnotationKey] == annotationTrueValue {
			if existedDefault {
				return nil, defaultVersion, existedDefault, fmt.Errorf("clusterDef %s has more than one default cluster version", clusterDef)
			}
			existedDefault = true
			defaultVersion = item.GetName()
		}
	}
	return allClusterVersions, defaultVersion, existedDefault, nil
}

func buildResourceLabels(clusterName string) map[string]string {
	return map[string]string{
		constant.AppInstanceLabelKey:  clusterName,
		constant.AppManagedByLabelKey: "kbcli",
	}
}

// build the cluster definition
// if the cluster definition is not specified, pick the cluster definition in the cluster component
// if neither of them is specified, return an error
func (o *CreateOptions) buildClusterDef(cls *appsv1alpha1.Cluster) error {
	if o.ClusterDefRef != "" {
		return nil
	}

	if cls != nil && cls.Spec.ClusterDefRef != "" {
		o.ClusterDefRef = cls.Spec.ClusterDefRef
		return nil
	}

	return fmt.Errorf("a valid cluster definition is needed, use --cluster-definition to specify one, run \"kbcli clusterdefinition list\" to show all cluster definitions")
}

// build the cluster version
// if the cluster version is not specified, pick the cluster version in the cluster component
// if neither of them is specified, pick default cluster version
func (o *CreateOptions) buildClusterVersion(cls *appsv1alpha1.Cluster) {
	if o.ClusterVersionRef != "" {
		return
	}

	if cls != nil && cls.Spec.ClusterVersionRef != "" {
		o.ClusterVersionRef = cls.Spec.ClusterVersionRef
	}
}

func (o *CreateOptions) buildAnnotation(cls *appsv1alpha1.Cluster) {
	if cls == nil {
		return
	}

	if o.Annotations == nil {
		o.Annotations = cls.Annotations
	}
}

// parse the cluster component spec
// compatible with old file format that only specifies the components
func parseClusterComponentSpec(compByte []byte) ([]appsv1alpha1.ClusterComponentSpec, error) {
	var compSpecs []appsv1alpha1.ClusterComponentSpec
	var comps []map[string]interface{}
	if err := json.Unmarshal(compByte, &comps); err != nil {
		return nil, err
	}
	for _, comp := range comps {
		var compSpec appsv1alpha1.ClusterComponentSpec
		if err := runtime.DefaultUnstructuredConverter.FromUnstructured(comp, &compSpec); err != nil {
			return nil, err
		}
		compSpecs = append(compSpecs, compSpec)
	}

	return compSpecs, nil
}<|MERGE_RESOLUTION|>--- conflicted
+++ resolved
@@ -228,17 +228,11 @@
 	cmd.Flags().StringVarP(&o.SetFile, "set-file", "f", "", "Use yaml file, URL, or stdin to set the cluster resource")
 	cmd.Flags().StringArrayVar(&o.Values, "set", []string{}, "Set the cluster resource including cpu, memory, replicas and storage, or just specify the class, each set corresponds to a component.(e.g. --set cpu=1,memory=1Gi,replicas=3,storage=20Gi or --set class=general-1c1g)")
 	cmd.Flags().StringVar(&o.Backup, "backup", "", "Set a source backup to restore data")
-<<<<<<< HEAD
+	cmd.Flags().StringVar(&o.RestoreTime, "restore-to-time", "", "Set a time for point in time recovery")
+	cmd.Flags().StringVar(&o.SourceCluster, "source-cluster", "", "Set a source cluster for point in time recovery")
 	cmd.PersistentFlags().BoolVar(&o.EditBeforeCreate, "edit", o.EditBeforeCreate, "Edit the API resource before creating")
 	cmd.PersistentFlags().StringVar(&o.DryRun, "dry-run", "none", `Must be "client", or "server". If with client strategy, only print the object that would be sent, and no data is actually sent. If with server strategy, submit the server-side request, but no data is persistent.`)
 	cmd.PersistentFlags().Lookup("dry-run").NoOptDefVal = "unchanged"
-=======
-	cmd.Flags().StringVar(&o.RestoreTime, "restore-to-time", "", "Set a time for point in time recovery")
-	cmd.Flags().StringVar(&o.SourceCluster, "source-cluster", "", "Set a source cluster for point in time recovery")
-	cmd.Flags().BoolVar(&o.EditBeforeCreate, "edit", o.EditBeforeCreate, "Edit the API resource before creating")
-	cmd.Flags().StringVar(&o.DryRun, "dry-run", "none", `Must be "client", or "server". If with client strategy, only print the object that would be sent, and no data is actually sent. If with server strategy, submit the server-side request, but no data is persistent.`)
-	cmd.Flags().Lookup("dry-run").NoOptDefVal = "unchanged"
->>>>>>> 869cd4dd
 
 	// add updatable flags
 	o.UpdatableFlags.addFlags(cmd)
