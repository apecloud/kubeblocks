/*
Copyright ApeCloud, Inc.

Licensed under the Apache License, Version 2.0 (the "License");
you may not use this file except in compliance with the License.
You may obtain a copy of the License at

    http://www.apache.org/licenses/LICENSE-2.0

Unless required by applicable law or agreed to in writing, software
distributed under the License is distributed on an "AS IS" BASIS,
WITHOUT WARRANTIES OR CONDITIONS OF ANY KIND, either express or implied.
See the License for the specific language governing permissions and
limitations under the License.
*/

package cluster

import (
	"context"
	"encoding/json"
	"fmt"
	"io"
	"net/http"
	"os"
	"strconv"
	"strings"

	"github.com/ghodss/yaml"
	"github.com/spf13/cobra"
	"github.com/spf13/viper"
	corev1 "k8s.io/api/core/v1"
	"k8s.io/apimachinery/pkg/api/errors"
	"k8s.io/apimachinery/pkg/api/resource"
	metav1 "k8s.io/apimachinery/pkg/apis/meta/v1"
	"k8s.io/apimachinery/pkg/apis/meta/v1/unstructured"
	"k8s.io/apimachinery/pkg/runtime"
	"k8s.io/cli-runtime/pkg/genericclioptions"
	"k8s.io/client-go/dynamic"
	cmdutil "k8s.io/kubectl/pkg/cmd/util"
	utilcomp "k8s.io/kubectl/pkg/util/completion"
	"k8s.io/kubectl/pkg/util/templates"

	appsv1alpha1 "github.com/apecloud/kubeblocks/apis/apps/v1alpha1"
	dataprotectionv1alpha1 "github.com/apecloud/kubeblocks/apis/dataprotection/v1alpha1"
	"github.com/apecloud/kubeblocks/internal/cli/cluster"
	"github.com/apecloud/kubeblocks/internal/cli/create"
	"github.com/apecloud/kubeblocks/internal/cli/printer"
	"github.com/apecloud/kubeblocks/internal/cli/types"
	"github.com/apecloud/kubeblocks/internal/cli/util"
	"github.com/apecloud/kubeblocks/internal/constant"
)

var clusterCreateExample = templates.Examples(`
	# Create a cluster with cluster definition apecloud-mysql and cluster version ac-mysql-8.0.30
	kbcli cluster create mycluster --cluster-definition apecloud-mysql --cluster-version ac-mysql-8.0.30

	# --cluster-definition is required, if --cluster-version is not specified, will use the most recently created version
	kbcli cluster create mycluster --cluster-definition apecloud-mysql

	# Create a cluster and set termination policy DoNotTerminate that will prevent the cluster from being deleted
	kbcli cluster create mycluster --cluster-definition apecloud-mysql --termination-policy DoNotTerminate

	# In scenarios where you want to delete resources such as statements, deployments, services, pdb, but keep PVCs
	# when deleting the cluster, use termination policy Halt
	kbcli cluster create mycluster --cluster-definition apecloud-mysql --termination-policy Halt

	# In scenarios where you want to delete resource such as statements, deployments, services, pdb, and including
	# PVCs when deleting the cluster, use termination policy Delete
	kbcli cluster create mycluster --cluster-definition apecloud-mysql --termination-policy Delete

	# In scenarios where you want to delete all resources including all snapshots and snapshot data when deleting
	# the cluster, use termination policy WipeOut
	kbcli cluster create mycluster --cluster-definition apecloud-mysql --termination-policy WipeOut

	# Create a cluster and set cpu to 1 core, memory to 1Gi, storage size to 20Gi and replicas to 3
	kbcli cluster create mycluster --cluster-definition apecloud-mysql --set cpu=1,memory=1Gi,storage=20Gi,replicas=3

	# Create a cluster and set the class to general-1c1g, valid classes can be found by executing the command "kbcli class list --cluster-definition=<cluster-definition-name>"
	kbcli cluster create mycluster --cluster-definition apecloud-mysql --set class=general-1c1g

	# Create a cluster with replicationSet workloadType and set switchPolicy to Noop
	kbcli cluster create mycluster --cluster-definition postgresql --set switchPolicy=Noop

	# Create a cluster and use a URL to set cluster resource
	kbcli cluster create mycluster --cluster-definition apecloud-mysql --set-file https://kubeblocks.io/yamls/apecloud-mysql.yaml

	# Create a cluster and load cluster resource set from stdin
	cat << EOF | kbcli cluster create mycluster --cluster-definition apecloud-mysql --set-file -
	- name: my-test ...

	# Create a cluster forced to scatter by node
	kbcli cluster create --cluster-definition apecloud-mysql --topology-keys kubernetes.io/hostname --pod-anti-affinity Required

	# Create a cluster in specific labels nodes
	kbcli cluster create --cluster-definition apecloud-mysql --node-labels '"topology.kubernetes.io/zone=us-east-1a","disktype=ssd,essd"'

	# Create a Cluster with two tolerations 
	kbcli cluster create --cluster-definition apecloud-mysql --tolerations '"key=engineType,value=mongo,operator=Equal,effect=NoSchedule","key=diskType,value=ssd,operator=Equal,effect=NoSchedule"'

    # Create a cluster, with each pod runs on their own dedicated node
    kbcli cluster create --cluster-definition apecloud-mysql --tenancy=DedicatedNode
`)

const (
	CueTemplateName = "cluster_template.cue"
	monitorKey      = "monitor"
)

type setKey string

const (
	keyType         setKey = "type"
	keyCPU          setKey = "cpu"
	keyClass        setKey = "class"
	keyMemory       setKey = "memory"
	keyReplicas     setKey = "replicas"
	keyStorage      setKey = "storage"
	keyStorageClass setKey = "storageClass"
	keySwitchPolicy setKey = "switchPolicy"
	keyUnknown      setKey = "unknown"
)

type envSet struct {
	name       string
	defaultVal string
}

var setKeyEnvMap = map[setKey]envSet{
	keyCPU:      {"CLUSTER_DEFAULT_CPU", "1000m"},
	keyMemory:   {"CLUSTER_DEFAULT_MEMORY", "1Gi"},
	keyStorage:  {"CLUSTER_DEFAULT_STORAGE_SIZE", "20Gi"},
	keyReplicas: {"CLUSTER_DEFAULT_REPLICAS", "1"},
}

// UpdatableFlags is the flags that cat be updated by update command
type UpdatableFlags struct {
	// Options for cluster termination policy
	TerminationPolicy string `json:"terminationPolicy"`

	// Add-on switches for cluster observability
	Monitor       bool `json:"monitor"`
	EnableAllLogs bool `json:"enableAllLogs"`

	// Configuration and options for cluster affinity and tolerations
	PodAntiAffinity string `json:"podAntiAffinity"`
	// TopologyKeys if TopologyKeys is nil, add omitempty json tag, because CueLang can not covert null to list.
	TopologyKeys   []string          `json:"topologyKeys,omitempty"`
	NodeLabels     map[string]string `json:"nodeLabels,omitempty"`
	Tenancy        string            `json:"tenancy"`
	TolerationsRaw []string          `json:"-"`
}

type CreateOptions struct {
	// ClusterDefRef reference clusterDefinition
	ClusterDefRef     string                   `json:"clusterDefRef"`
	ClusterVersionRef string                   `json:"clusterVersionRef"`
	Tolerations       []interface{}            `json:"tolerations,omitempty"`
	ComponentSpecs    []map[string]interface{} `json:"componentSpecs"`
	Annotations       map[string]string        `json:"annotations,omitempty"`
	SetFile           string                   `json:"-"`
	Values            []string                 `json:"-"`

	// backup name to restore in creation
	Backup string `json:"backup,omitempty"`
	UpdatableFlags
	create.BaseOptions
}

func setMonitor(monitor bool, components []map[string]interface{}) {
	if len(components) == 0 {
		return
	}
	for _, component := range components {
		component[monitorKey] = monitor
	}
}

func getRestoreFromBackupAnnotation(backup *dataprotectionv1alpha1.Backup, compSpecsCount int, firstCompName string) (string, error) {
	componentName := backup.Labels[constant.KBAppComponentLabelKey]
	if len(componentName) == 0 {
		if compSpecsCount != 1 {
			return "", fmt.Errorf("unable to obtain the name of the component to be recovered, please ensure that Backup.status.componentName exists")
		}
		componentName = firstCompName
	}
	restoreFromBackupAnnotation := fmt.Sprintf(`{"%s":"%s"}`, componentName, backup.Name)
	return restoreFromBackupAnnotation, nil
}

func setBackup(o *CreateOptions, components []map[string]interface{}) error {
	backupName := o.Backup
	if len(backupName) == 0 || len(components) == 0 {
		return nil
	}
	backup := &dataprotectionv1alpha1.Backup{}
	if err := cluster.GetK8SClientObject(o.Dynamic, backup, types.BackupGVR(), o.Namespace, backupName); err != nil {
		return err
	}
	if backup.Status.Phase != dataprotectionv1alpha1.BackupCompleted {
		return fmt.Errorf(`backup "%s" is not completed`, backup.Name)
	}
	restoreAnnotation, err := getRestoreFromBackupAnnotation(backup, len(components), components[0]["name"].(string))
	if err != nil {
		return err
	}
	if o.Annotations == nil {
		o.Annotations = map[string]string{}
	}
	o.Annotations[constant.RestoreFromBackUpAnnotationKey] = restoreAnnotation
	return nil
}

func (o *CreateOptions) Validate() error {
	if o.ClusterDefRef == "" {
		return fmt.Errorf("a valid cluster definition is needed, use --cluster-definition to specify one, run \"kbcli clusterdefinition list\" to show all cluster definition")
	}

	if o.TerminationPolicy == "" {
		return fmt.Errorf("a valid termination policy is needed, use --termination-policy to specify one of: DoNotTerminate, Halt, Delete, WipeOut")
	}

	if o.ClusterVersionRef == "" {
		version, err := cluster.GetLatestVersion(o.Dynamic, o.ClusterDefRef)
		if err != nil {
			return err
		}
		o.ClusterVersionRef = version
		printer.Warning(o.Out, "cluster version is not specified, use the recently created ClusterVersion %s\n", o.ClusterVersionRef)
	}

	if len(o.Values) > 0 && len(o.SetFile) > 0 {
		return fmt.Errorf("does not support --set and --set-file being specified at the same time")
	}

	// if name is not specified, generate a random cluster name
	if o.Name == "" {
		name, err := generateClusterName(o.Dynamic, o.Namespace)
		if err != nil {
			return err
		}
		if name == "" {
			return fmt.Errorf("failed to generate a random cluster name")
		}
		o.Name = name
	}
	if len(o.Name) > 16 {
		return fmt.Errorf("cluster name should be less than 16 characters")
	}

	// validate default storageClassName
	err := validateStorageClassName(o.Dynamic, o.ComponentSpecs)
	if err != nil {
		return err
	}

	return nil
}

func (o *CreateOptions) Complete() error {
	components, err := o.buildComponents()
	if err != nil {
		return err
	}

	setMonitor(o.Monitor, components)
	if err := setBackup(o, components); err != nil {
		return err
	}
	o.ComponentSpecs = components

	// TolerationsRaw looks like `["key=engineType,value=mongo,operator=Equal,effect=NoSchedule"]` after parsing by cmd
	tolerations := buildTolerations(o.TolerationsRaw)
	if len(tolerations) > 0 {
		o.Tolerations = tolerations
	}
	return nil
}

// buildComponents build components from file or set values
func (o *CreateOptions) buildComponents() ([]map[string]interface{}, error) {
	var (
		componentByte []byte
		err           error
	)

	// build components from file
	components := o.ComponentSpecs
	if len(o.SetFile) > 0 {
		if componentByte, err = MultipleSourceComponents(o.SetFile, o.IOStreams.In); err != nil {
			return nil, err
		}
		if componentByte, err = yaml.YAMLToJSON(componentByte); err != nil {
			return nil, err
		}
		if err = json.Unmarshal(componentByte, &components); err != nil {
			return nil, err
		}
		return components, nil
	}

	// build components from set values or environment variables
	if len(components) == 0 {
		cd, err := cluster.GetClusterDefByName(o.Dynamic, o.ClusterDefRef)
		if err != nil {
			return nil, err
		}

		compSets, err := buildCompSetsMap(o.Values, cd)
		if err != nil {
			return nil, err
		}

		componentObjs, err := buildClusterComp(cd, compSets)
		if err != nil {
			return nil, err
		}
		for _, compObj := range componentObjs {
			comp, err := runtime.DefaultUnstructuredConverter.ToUnstructured(compObj)
			if err != nil {
				return nil, err
			}
			components = append(components, comp)
		}
	}
	return components, nil
}

// MultipleSourceComponents get component data from multiple source, such as stdin, URI and local file
func MultipleSourceComponents(fileName string, in io.Reader) ([]byte, error) {
	var data io.Reader
	switch {
	case fileName == "-":
		data = in
	case strings.Index(fileName, "http://") == 0 || strings.Index(fileName, "https://") == 0:
		resp, err := http.Get(fileName)
		if err != nil {
			return nil, err
		}
		defer resp.Body.Close()
		data = resp.Body
	default:
		f, err := os.Open(fileName)
		if err != nil {
			return nil, err
		}
		defer f.Close()
		data = f
	}
	return io.ReadAll(data)
}

func NewCreateCmd(f cmdutil.Factory, streams genericclioptions.IOStreams) *cobra.Command {
	o := &CreateOptions{BaseOptions: create.BaseOptions{IOStreams: streams}}
	inputs := create.Inputs{
		Use:             "create [NAME]",
		Short:           "Create a cluster.",
		Example:         clusterCreateExample,
		CueTemplateName: CueTemplateName,
		ResourceName:    types.ResourceClusters,
		BaseOptionsObj:  &o.BaseOptions,
		Options:         o,
		Factory:         f,
		Validate:        o.Validate,
		Complete:        o.Complete,
		PreCreate:       o.PreCreate,
		BuildFlags: func(cmd *cobra.Command) {
			cmd.Flags().StringVar(&o.ClusterDefRef, "cluster-definition", "", "Specify cluster definition, run \"kbcli cd list\" to show all available cluster definitions")
			cmd.Flags().StringVar(&o.ClusterVersionRef, "cluster-version", "", "Specify cluster version, run \"kbcli cv list\" to show all available cluster versions, use the latest version if not specified")
			cmd.Flags().StringVarP(&o.SetFile, "set-file", "f", "", "Use yaml file, URL, or stdin to set the cluster resource")
			cmd.Flags().StringArrayVar(&o.Values, "set", []string{}, "Set the cluster resource including cpu, memory, replicas and storage, or you can just specify the class, each set corresponds to a component.(e.g. --set cpu=1,memory=1Gi,replicas=3,storage=20Gi or --set class=general-1c1g)")
			cmd.Flags().StringVar(&o.Backup, "backup", "", "Set a source backup to restore data")

			// add updatable flags
			o.UpdatableFlags.addFlags(cmd)

			// set required flag
			util.CheckErr(cmd.MarkFlagRequired("cluster-definition"))

			// register flag completion func
			registerFlagCompletionFunc(cmd, f)
		},
	}

	return create.BuildCommand(inputs)
}

func registerFlagCompletionFunc(cmd *cobra.Command, f cmdutil.Factory) {
	util.CheckErr(cmd.RegisterFlagCompletionFunc(
		"cluster-definition",
		func(cmd *cobra.Command, args []string, toComplete string) ([]string, cobra.ShellCompDirective) {
			return utilcomp.CompGetResource(f, cmd, util.GVRToString(types.ClusterDefGVR()), toComplete), cobra.ShellCompDirectiveNoFileComp
		}))
	util.CheckErr(cmd.RegisterFlagCompletionFunc(
		"cluster-version",
		func(cmd *cobra.Command, args []string, toComplete string) ([]string, cobra.ShellCompDirective) {
			return utilcomp.CompGetResource(f, cmd, util.GVRToString(types.ClusterVersionGVR()), toComplete), cobra.ShellCompDirectiveNoFileComp
		}))
}

// PreCreate before commit yaml to k8s, make changes on Unstructured yaml
func (o *CreateOptions) PreCreate(obj *unstructured.Unstructured) error {
	if !o.EnableAllLogs {
		// EnableAllLogs is false, nothing will change
		return nil
	}
	c := &appsv1alpha1.Cluster{}
	if err := runtime.DefaultUnstructuredConverter.FromUnstructured(obj.Object, c); err != nil {
		return err
	}
	// get cluster definition from k8s
	cd, err := cluster.GetClusterDefByName(o.Dynamic, c.Spec.ClusterDefRef)
	if err != nil {
		return err
	}
	setEnableAllLogs(c, cd)
	data, e := runtime.DefaultUnstructuredConverter.ToUnstructured(c)
	if e != nil {
		return e
	}
	obj.SetUnstructuredContent(data)
	return nil
}

// setEnableAllLog set enable all logs, and ignore enabledLogs of component level.
func setEnableAllLogs(c *appsv1alpha1.Cluster, cd *appsv1alpha1.ClusterDefinition) {
	for idx, comCluster := range c.Spec.ComponentSpecs {
		for _, com := range cd.Spec.ComponentDefs {
			if !strings.EqualFold(comCluster.ComponentDefRef, com.Name) {
				continue
			}
			typeList := make([]string, 0, len(com.LogConfigs))
			for _, logConf := range com.LogConfigs {
				typeList = append(typeList, logConf.Name)
			}
			c.Spec.ComponentSpecs[idx].EnabledLogs = typeList
		}
	}
}

func buildClusterComp(cd *appsv1alpha1.ClusterDefinition, setsMap map[string]map[setKey]string) ([]*appsv1alpha1.ClusterComponentSpec, error) {
	// get value from set values and environment variables, the second return value is
	// true if the value is from environment variables
	getVal := func(c *appsv1alpha1.ClusterComponentDefinition, key setKey, sets map[setKey]string) string {
		// get value from set values
		if sets != nil {
			if v := sets[key]; len(v) > 0 {
				return v
			}
		}

		// HACK: if user does not set by command flag, for replicationSet workload,
		// set replicas to 2, for redis sentinel, set replicas to 3, cpu and memory
		// to 200M and 200Mi
		// TODO: use more graceful way to set default value
		if c.WorkloadType == appsv1alpha1.Replication {
			if key == keyReplicas {
				return "2"
			}
		}

		if c.CharacterType == "redis" && c.Name == "redis-sentinel" {
			switch key {
			case keyReplicas:
				return "3"
			case keyCPU:
				return "200m"
			case keyMemory:
				return "200Mi"
			}
		}

		// get value from environment variables
		env := setKeyEnvMap[key]
		val := viper.GetString(env.name)
		if len(val) == 0 {
			val = env.defaultVal
		}
		return val
	}

	buildSwitchPolicy := func(c *appsv1alpha1.ClusterComponentDefinition, compObj *appsv1alpha1.ClusterComponentSpec, sets map[setKey]string) error {
		if c.WorkloadType != appsv1alpha1.Replication {
			return nil
		}
		var switchPolicyType appsv1alpha1.SwitchPolicyType
		switch getVal(c, keySwitchPolicy, sets) {
		case "Noop", "":
			switchPolicyType = appsv1alpha1.Noop
		case "MaximumAvailability":
			switchPolicyType = appsv1alpha1.MaximumAvailability
		case "MaximumPerformance":
			switchPolicyType = appsv1alpha1.MaximumDataProtection
		default:
			return fmt.Errorf("switchPolicy is illegal, only support Noop, MaximumAvailability, MaximumPerformance")
		}
		compObj.SwitchPolicy = &appsv1alpha1.ClusterSwitchPolicy{
			Type: switchPolicyType,
		}
		return nil
	}

	var comps []*appsv1alpha1.ClusterComponentSpec
	for idx, c := range cd.Spec.ComponentDefs {
		sets := map[setKey]string{}
		if setsMap != nil {
			sets = setsMap[c.Name]
		}

		// get replicas
		setReplicas, err := strconv.Atoi(getVal(&c, keyReplicas, sets))
		if err != nil {
			return nil, fmt.Errorf("repicas is illegal " + err.Error())
		}
		replicas := int32(setReplicas)

		compObj := &appsv1alpha1.ClusterComponentSpec{
			Name:            c.Name,
			ComponentDefRef: c.Name,
			Replicas:        replicas,
		}

		// class has higher priority than other resource related parameters
		className := getVal(&c, keyClass, sets)
		if className != "" {
			compObj.ClassDefRef = &appsv1alpha1.ClassDefRef{Class: className}
		} else {
			resourceList := corev1.ResourceList{
				corev1.ResourceCPU:    resource.MustParse(getVal(&c, keyCPU, sets)),
				corev1.ResourceMemory: resource.MustParse(getVal(&c, keyMemory, sets)),
			}
			compObj.Resources = corev1.ResourceRequirements{
				Requests: resourceList,
				Limits:   resourceList,
			}
			compObj.VolumeClaimTemplates = []appsv1alpha1.ClusterComponentVolumeClaimTemplate{{
				Name: "data",
				Spec: appsv1alpha1.PersistentVolumeClaimSpec{
					AccessModes: []corev1.PersistentVolumeAccessMode{
						corev1.ReadWriteOnce,
					},
					Resources: corev1.ResourceRequirements{
						Requests: corev1.ResourceList{
							corev1.ResourceStorage: resource.MustParse(getVal(&c, keyStorage, sets)),
						},
					},
				},
			}}
		}
<<<<<<< HEAD
		storageClass := getVal(keyStorageClass, sets)
		if len(storageClass) != 0 {
			compObj.VolumeClaimTemplates[idx].Spec.StorageClassName = &storageClass
		}

		if err := buildSwitchPolicy(&c, compObj, sets); err != nil {
=======
		if err = buildSwitchPolicy(&c, compObj, sets); err != nil {
>>>>>>> 32b22d04
			return nil, err
		}
		comps = append(comps, compObj)
	}
	return comps, nil
}

// buildCompSetsMap builds the map between component definition name and its set values, if the name is not
// specified in the set, use the cluster definition default component name.
func buildCompSetsMap(values []string, cd *appsv1alpha1.ClusterDefinition) (map[string]map[setKey]string, error) {
	allSets := map[string]map[setKey]string{}
	keys := []string{string(keyCPU), string(keyType), string(keyStorage), string(keyMemory), string(keyReplicas), string(keyClass), string(keyStorageClass), string(keySwitchPolicy)}
	parseKey := func(key string) setKey {
		for _, k := range keys {
			if strings.EqualFold(k, key) {
				return setKey(k)
			}
		}
		return keyUnknown
	}
	buildSetMap := func(sets []string) (map[setKey]string, error) {
		res := map[setKey]string{}
		for _, set := range sets {
			kv := strings.Split(set, "=")
			if len(kv) != 2 {
				return nil, fmt.Errorf("unknown set format \"%s\", should be like key1=value1", set)
			}

			// only record the supported key
			k := parseKey(kv[0])
			if k == keyUnknown {
				return nil, fmt.Errorf("unknown set key \"%s\", should be one of [%s]", kv[0], strings.Join(keys, ","))
			}
			res[k] = kv[1]
		}
		return res, nil
	}

	// each value corresponds to a component
	for _, value := range values {
		sets, err := buildSetMap(strings.Split(value, ","))
		if err != nil {
			return nil, err
		}
		if len(sets) == 0 {
			continue
		}

		// get the component definition name
		compDefName := sets[keyType]

		// type is not specified by user, use the default component definition name, now only
		// support cluster definition with one component
		if len(compDefName) == 0 {
			name, err := cluster.GetDefaultCompName(cd)
			if err != nil {
				return nil, err
			}
			compDefName = name
		} else {
			// check the type is a valid component definition name
			valid := false
			for _, c := range cd.Spec.ComponentDefs {
				if c.Name == compDefName {
					valid = true
					break
				}
			}
			if !valid {
				return nil, fmt.Errorf("the type \"%s\" is not a valid component definition name", compDefName)
			}
		}

		// if already set by other value, later values override earlier values
		if old, ok := allSets[compDefName]; ok {
			for k, v := range sets {
				old[k] = v
			}
			sets = old
		}
		allSets[compDefName] = sets
	}
	return allSets, nil
}

func buildTolerations(raw []string) []interface{} {
	tolerations := make([]interface{}, 0)
	for _, tolerationRaw := range raw {
		toleration := map[string]interface{}{}
		for _, entries := range strings.Split(tolerationRaw, ",") {
			parts := strings.SplitN(entries, "=", 2)
			toleration[strings.TrimSpace(parts[0])] = strings.TrimSpace(parts[1])
		}
		tolerations = append(tolerations, toleration)
	}
	return tolerations
}

// generateClusterName generate a random cluster name that does not exist
func generateClusterName(dynamic dynamic.Interface, namespace string) (string, error) {
	var name string
	// retry 10 times
	for i := 0; i < 10; i++ {
		name = cluster.GenerateName()
		// check whether the cluster exists, if not found, return it
		_, err := dynamic.Resource(types.ClusterGVR()).Namespace(namespace).Get(context.TODO(), name, metav1.GetOptions{})
		if errors.IsNotFound(err) {
			return name, nil
		}
		if err != nil {
			return "", err
		}
	}
	return "", nil
}

func (f *UpdatableFlags) addFlags(cmd *cobra.Command) {
	cmd.Flags().StringVar(&f.PodAntiAffinity, "pod-anti-affinity", "Preferred", "Pod anti-affinity type, one of: (Preferred, Required)")
	cmd.Flags().BoolVar(&f.Monitor, "monitor", true, "Set monitor enabled and inject metrics exporter")
	cmd.Flags().BoolVar(&f.EnableAllLogs, "enable-all-logs", false, "Enable advanced application all log extraction, and true will ignore enabledLogs of component level, default is false")
	cmd.Flags().StringVar(&f.TerminationPolicy, "termination-policy", "Delete", "Termination policy, one of: (DoNotTerminate, Halt, Delete, WipeOut)")
	cmd.Flags().StringArrayVar(&f.TopologyKeys, "topology-keys", nil, "Topology keys for affinity")
	cmd.Flags().StringToStringVar(&f.NodeLabels, "node-labels", nil, "Node label selector")
	cmd.Flags().StringSliceVar(&f.TolerationsRaw, "tolerations", nil, `Tolerations for cluster, such as '"key=engineType,value=mongo,operator=Equal,effect=NoSchedule"'`)
	cmd.Flags().StringVar(&f.Tenancy, "tenancy", "SharedNode", "Tenancy options, one of: (SharedNode, DedicatedNode)")

	util.CheckErr(cmd.RegisterFlagCompletionFunc(
		"termination-policy",
		func(cmd *cobra.Command, args []string, toComplete string) ([]string, cobra.ShellCompDirective) {
			return []string{
				"DoNotTerminate\tblock delete operation",
				"Halt\tdelete workload resources such as statefulset, deployment workloads but keep PVCs",
				"Delete\tbased on Halt and deletes PVCs",
				"WipeOut\tbased on Delete and wipe out all volume snapshots and snapshot data from backup storage location",
			}, cobra.ShellCompDirectiveNoFileComp
		}))
	util.CheckErr(cmd.RegisterFlagCompletionFunc(
		"pod-anti-affinity",
		func(cmd *cobra.Command, args []string, toComplete string) ([]string, cobra.ShellCompDirective) {
			return []string{
				"Preferred\ttry to spread pods of the cluster by the specified topology-keys",
				"Required\tmust spread pods of the cluster by the specified topology-keys",
			}, cobra.ShellCompDirectiveNoFileComp
		}))
	util.CheckErr(cmd.RegisterFlagCompletionFunc(
		"tenancy",
		func(cmd *cobra.Command, args []string, toComplete string) ([]string, cobra.ShellCompDirective) {
			return []string{
				"SharedNode\tpods of the cluster may share the same node",
				"DedicatedNode\teach pod of the cluster will run on their own dedicated node",
			}, cobra.ShellCompDirectiveNoFileComp
		}))
}

// validateStorageClassName check whether the StorageClasses we need are exist in K8S or
// //the default StorageClasses are exist
func validateStorageClassName(dynamic dynamic.Interface, components []map[string]interface{}) error {
	existedStorageClasses, allowDefault, err := cluster.GetStorageClasses(dynamic)
	if err != nil {
		return err
	}
	speicfyStorageClass, err := getSpecifyStorageClassName(components)
	if err != nil {
		return err
	}
	if len(speicfyStorageClass) == 0 && !allowDefault {
		return fmt.Errorf("lack of default StorageClass")
	}
	for requestName := range speicfyStorageClass {
		if _, ok := existedStorageClasses[requestName]; !ok {
			return fmt.Errorf("the StorageClass your specif do not exist")
		}
	}
	return nil
}

// getSpecifyStorageClassName return the requested StorageClassName
// that user specify strorageClass.
func getSpecifyStorageClassName(component []map[string]interface{}) (map[string]struct{}, error) {
	requestStorageClass := make(map[string]struct{}, 0)
	for _, comp := range component {
		vcts, ok := comp["volumeClaimTemplates"]
		if !ok { // lack of VolumeClaimTemplates field
			return requestStorageClass, fmt.Errorf("inputs error")
		}
		vctsList, ok := vcts.([]interface{})
		if !ok { // assert failed
			return requestStorageClass, fmt.Errorf("inputs error")
		}
		for _, v := range vctsList {
			vct, ok := v.(map[string]interface{})
			if !ok { // assert failed
				return requestStorageClass, fmt.Errorf("inputs error")
			}
			spec, ok := vct["spec"].(map[string]interface{})
			if !ok { // assert failed
				return requestStorageClass, fmt.Errorf("inputs error")
			}
			strorageClass, ok := spec["storageClassName"]
			if ok { // specify the StorageClass
				requestStorageClass[strorageClass.(string)] = struct{}{}
			}
		}
	}
	return requestStorageClass, nil
}<|MERGE_RESOLUTION|>--- conflicted
+++ resolved
@@ -547,16 +547,11 @@
 				},
 			}}
 		}
-<<<<<<< HEAD
 		storageClass := getVal(keyStorageClass, sets)
 		if len(storageClass) != 0 {
 			compObj.VolumeClaimTemplates[idx].Spec.StorageClassName = &storageClass
 		}
-
-		if err := buildSwitchPolicy(&c, compObj, sets); err != nil {
-=======
 		if err = buildSwitchPolicy(&c, compObj, sets); err != nil {
->>>>>>> 32b22d04
 			return nil, err
 		}
 		comps = append(comps, compObj)
