/*
Copyright (C) 2022-2023 ApeCloud Co., Ltd

This file is part of KubeBlocks project

This program is free software: you can redistribute it and/or modify
it under the terms of the GNU Affero General Public License as published by
the Free Software Foundation, either version 3 of the License, or
(at your option) any later version.

This program is distributed in the hope that it will be useful
but WITHOUT ANY WARRANTY; without even the implied warranty of
MERCHANTABILITY or FITNESS FOR A PARTICULAR PURPOSE.  See the
GNU Affero General Public License for more details.

You should have received a copy of the GNU Affero General Public License
along with this program.  If not, see <http://www.gnu.org/licenses/>.
*/

package cluster

import (
	"context"
	"encoding/json"
	"fmt"
	"io"
	"math"
	"net/http"
	"os"
	"regexp"
	"strconv"
	"strings"
	"time"

	"github.com/ghodss/yaml"
	"github.com/spf13/cobra"
	"github.com/spf13/viper"
	corev1 "k8s.io/api/core/v1"
	"k8s.io/apimachinery/pkg/api/errors"
	"k8s.io/apimachinery/pkg/api/resource"
	metav1 "k8s.io/apimachinery/pkg/apis/meta/v1"
	"k8s.io/apimachinery/pkg/apis/meta/v1/unstructured"
	"k8s.io/apimachinery/pkg/runtime"
	"k8s.io/cli-runtime/pkg/genericclioptions"
	"k8s.io/client-go/dynamic"
	"k8s.io/klog/v2"
	cmdutil "k8s.io/kubectl/pkg/cmd/util"
	utilcomp "k8s.io/kubectl/pkg/util/completion"
	"k8s.io/kubectl/pkg/util/storage"
	"k8s.io/kubectl/pkg/util/templates"

	appsv1alpha1 "github.com/apecloud/kubeblocks/apis/apps/v1alpha1"
	dataprotectionv1alpha1 "github.com/apecloud/kubeblocks/apis/dataprotection/v1alpha1"
	"github.com/apecloud/kubeblocks/internal/class"
	"github.com/apecloud/kubeblocks/internal/cli/cluster"
	"github.com/apecloud/kubeblocks/internal/cli/create"
	"github.com/apecloud/kubeblocks/internal/cli/printer"
	"github.com/apecloud/kubeblocks/internal/cli/types"
	"github.com/apecloud/kubeblocks/internal/cli/util"
	"github.com/apecloud/kubeblocks/internal/constant"
)

var clusterCreateExample = templates.Examples(`
	# Create a cluster with cluster definition apecloud-mysql and cluster version ac-mysql-8.0.30
	kbcli cluster create mycluster --cluster-definition apecloud-mysql --cluster-version ac-mysql-8.0.30

	# --cluster-definition is required, if --cluster-version is not specified, pick the most recently created version
	kbcli cluster create mycluster --cluster-definition apecloud-mysql

	# Output resource information in YAML format, without creation of resources.
	kbcli cluster create mycluster --cluster-definition apecloud-mysql --dry-run -o yaml

	# Output resource information in YAML format, the information will be sent to the server
	# but the resources will not be actually created.
	kbcli cluster create mycluster --cluster-definition apecloud-mysql --dry-run=server -o yaml
	
	# Create a cluster and set termination policy DoNotTerminate that prevents the cluster from being deleted
	kbcli cluster create mycluster --cluster-definition apecloud-mysql --termination-policy DoNotTerminate

	# Delete resources such as statefulsets, deployments, services, pdb, but keep PVCs
	# when deleting the cluster, use termination policy Halt
	kbcli cluster create mycluster --cluster-definition apecloud-mysql --termination-policy Halt

	# Delete resource such as statefulsets, deployments, services, pdb, and including
	# PVCs when deleting the cluster, use termination policy Delete
	kbcli cluster create mycluster --cluster-definition apecloud-mysql --termination-policy Delete

	# Delete all resources including all snapshots and snapshot data when deleting
	# the cluster, use termination policy WipeOut
	kbcli cluster create mycluster --cluster-definition apecloud-mysql --termination-policy WipeOut

	# Create a cluster and set cpu to 1 core, memory to 1Gi, storage size to 20Gi and replicas to 3
	kbcli cluster create mycluster --cluster-definition apecloud-mysql --set cpu=1,memory=1Gi,storage=20Gi,replicas=3

	# Create a cluster and set storageClass to csi-hostpath-sc, if storageClass is not specified,
	# the default storage class will be used
	kbcli cluster create mycluster --cluster-definition apecloud-mysql --set storageClass=csi-hostpath-sc

	# Create a cluster with replicationSet workloadType and set switchPolicy to Noop
	kbcli cluster create mycluster --cluster-definition postgresql --set switchPolicy=Noop

	# Create a cluster with more than one component, use "--set type=component-name" to specify the component,
	# if not specified, the main component will be used, run "kbcli cd list-components CLUSTER-DEFINITION-NAME"
	# to show the components in the cluster definition
	kbcli cluster create mycluster --cluster-definition redis --set type=redis,cpu=1 --set type=redis-sentinel,cpu=200m

	# Create a cluster and use a URL to set cluster resource
	kbcli cluster create mycluster --cluster-definition apecloud-mysql \
		--set-file https://kubeblocks.io/yamls/apecloud-mysql.yaml

	# Create a cluster and load cluster resource set from stdin
	cat << EOF | kbcli cluster create mycluster --cluster-definition apecloud-mysql --set-file -
	- name: my-test ...

	# Create a cluster scattered by nodes
	kbcli cluster create --cluster-definition apecloud-mysql --topology-keys kubernetes.io/hostname \
		--pod-anti-affinity Required

	# Create a cluster in specific labels nodes
	kbcli cluster create --cluster-definition apecloud-mysql \
		--node-labels '"topology.kubernetes.io/zone=us-east-1a","disktype=ssd,essd"'

	# Create a Cluster with two tolerations 
	kbcli cluster create --cluster-definition apecloud-mysql --tolerations \ '"engineType=mongo:NoSchedule","diskType=ssd:NoSchedule"'

    # Create a cluster, with each pod runs on their own dedicated node
    kbcli cluster create --cluster-definition apecloud-mysql --tenancy=DedicatedNode

    # Create a cluster with backup to restore data
    kbcli cluster create --backup backup-default-mycluster-20230616190023

    # Create a cluster with time to restore from point in time
    kbcli cluster create --restore-to-time "Jun 16,2023 18:58:53 UTC+0800" --source-cluster mycluster
`)

const (
	CueTemplateName = "cluster_template.cue"
	monitorKey      = "monitor"
<<<<<<< HEAD
	saNamePrefix    = "kb-sa-"
=======
	apeCloudMysql   = "apecloud-mysql"
>>>>>>> 1b851873
)

type setKey string

const (
	keyType         setKey = "type"
	keyCPU          setKey = "cpu"
	keyClass        setKey = "class"
	keyMemory       setKey = "memory"
	keyReplicas     setKey = "replicas"
	keyStorage      setKey = "storage"
	keyStorageClass setKey = "storageClass"
	keySwitchPolicy setKey = "switchPolicy"
	keyUnknown      setKey = "unknown"
)

var setKeyCfg = map[setKey]string{
	keyCPU:      types.CfgKeyClusterDefaultCPU,
	keyMemory:   types.CfgKeyClusterDefaultMemory,
	keyStorage:  types.CfgKeyClusterDefaultStorageSize,
	keyReplicas: types.CfgKeyClusterDefaultReplicas,
}

// UpdatableFlags is the flags that cat be updated by update command
type UpdatableFlags struct {
	// Options for cluster termination policy
	TerminationPolicy string `json:"terminationPolicy"`

	// Add-on switches for cluster observability
	Monitor       bool `json:"monitor"`
	EnableAllLogs bool `json:"enableAllLogs"`

	// Configuration and options for cluster affinity and tolerations
	PodAntiAffinity string `json:"podAntiAffinity"`
	// TopologyKeys if TopologyKeys is nil, add omitempty json tag, because CueLang can not covert null to list.
	TopologyKeys   []string          `json:"topologyKeys,omitempty"`
	NodeLabels     map[string]string `json:"nodeLabels,omitempty"`
	Tenancy        string            `json:"tenancy"`
	TolerationsRaw []string          `json:"-"`
}

type CreateOptions struct {
	// ClusterDefRef reference clusterDefinition
	ClusterDefRef     string                   `json:"clusterDefRef"`
	ClusterVersionRef string                   `json:"clusterVersionRef"`
	Tolerations       []interface{}            `json:"tolerations,omitempty"`
	ComponentSpecs    []map[string]interface{} `json:"componentSpecs"`
	Annotations       map[string]string        `json:"annotations,omitempty"`
	SetFile           string                   `json:"-"`
	Values            []string                 `json:"-"`
<<<<<<< HEAD
=======
	RBACEnabled       bool                     `json:"-"`
>>>>>>> 1b851873

	// backup name to restore in creation
	Backup        string `json:"backup,omitempty"`
	RestoreTime   string `json:"restoreTime,omitempty"`
	SourceCluster string `json:"sourceCluster,omitempty"`

	UpdatableFlags
	create.CreateOptions `json:"-"`
}

func NewCreateCmd(f cmdutil.Factory, streams genericclioptions.IOStreams) *cobra.Command {
	o := NewCreateOptions(f, streams)
	cmd := &cobra.Command{
		Use:     "create [NAME]",
		Short:   "Create a cluster.",
		Example: clusterCreateExample,
		Run: func(cmd *cobra.Command, args []string) {
			o.Args = args
			cmdutil.CheckErr(o.CreateOptions.Complete())
			cmdutil.CheckErr(o.Complete())
			cmdutil.CheckErr(o.Validate())
			cmdutil.CheckErr(o.Run())
		},
	}

	cmd.Flags().StringVar(&o.ClusterDefRef, "cluster-definition", "", "Specify cluster definition, run \"kbcli cd list\" to show all available cluster definitions")
	cmd.Flags().StringVar(&o.ClusterVersionRef, "cluster-version", "", "Specify cluster version, run \"kbcli cv list\" to show all available cluster versions, use the latest version if not specified")
	cmd.Flags().StringVarP(&o.SetFile, "set-file", "f", "", "Use yaml file, URL, or stdin to set the cluster resource")
	cmd.Flags().StringArrayVar(&o.Values, "set", []string{}, "Set the cluster resource including cpu, memory, replicas and storage, each set corresponds to a component.(e.g. --set cpu=1,memory=1Gi,replicas=3,storage=20Gi or --set class=general-1c1g)")
	cmd.Flags().StringVar(&o.Backup, "backup", "", "Set a source backup to restore data")
	cmd.Flags().StringVar(&o.RestoreTime, "restore-to-time", "", "Set a time for point in time recovery")
	cmd.Flags().StringVar(&o.SourceCluster, "source-cluster", "", "Set a source cluster for point in time recovery")
	cmd.Flags().BoolVar(&o.RBACEnabled, "rbac-enabled", false, "Specify whether rbac resources will be created by kbcli, otherwise KubeBlocks server will try to create rbac resources")
	cmd.PersistentFlags().BoolVar(&o.EditBeforeCreate, "edit", o.EditBeforeCreate, "Edit the API resource before creating")
	cmd.PersistentFlags().StringVar(&o.DryRun, "dry-run", "none", `Must be "client", or "server". If with client strategy, only print the object that would be sent, and no data is actually sent. If with server strategy, submit the server-side request, but no data is persistent.`)
	cmd.PersistentFlags().Lookup("dry-run").NoOptDefVal = "unchanged"

	// add required
	_ = cmd.MarkFlagRequired("cluster-definition")
	// add updatable flags
	o.UpdatableFlags.addFlags(cmd)

	// add print flags
	printer.AddOutputFlagForCreate(cmd, &o.Format, true)

	// register flag completion func
	registerFlagCompletionFunc(cmd, f)

	// add all subcommands for supported cluster type
	cmd.AddCommand(buildCreateSubCmds(&o.CreateOptions)...)

	return cmd
}

func NewCreateOptions(f cmdutil.Factory, streams genericclioptions.IOStreams) *CreateOptions {
	o := &CreateOptions{CreateOptions: create.CreateOptions{
		Factory:         f,
		IOStreams:       streams,
		CueTemplateName: CueTemplateName,
		GVR:             types.ClusterGVR(),
	}}
	o.CreateOptions.Options = o
	o.CreateOptions.PreCreate = o.PreCreate
<<<<<<< HEAD
=======
	// o.CreateOptions.CreateDependencies = o.CreateDependencies
	o.CreateOptions.CleanUpFn = o.CleanUp
>>>>>>> 1b851873
	return o
}

func setMonitor(monitor bool, components []map[string]interface{}) {
	if len(components) == 0 {
		return
	}
	for _, component := range components {
		component[monitorKey] = monitor
	}
}

func getRestoreFromBackupAnnotation(backup *dataprotectionv1alpha1.Backup, compSpecsCount int, firstCompName string) (string, error) {
	componentName := backup.Labels[constant.KBAppComponentLabelKey]
	if len(componentName) == 0 {
		if compSpecsCount != 1 {
			return "", fmt.Errorf("unable to obtain the name of the component to be recovered, please ensure that Backup.status.componentName exists")
		}
		componentName = firstCompName
	}
	restoreFromBackupAnnotation := fmt.Sprintf(`{"%s":"%s"}`, componentName, backup.Name)
	return restoreFromBackupAnnotation, nil
}

func getSourceClusterFromBackup(backup *dataprotectionv1alpha1.Backup) (*appsv1alpha1.Cluster, error) {
	sourceCluster := &appsv1alpha1.Cluster{}
	sourceClusterJSON := backup.Annotations[constant.ClusterSnapshotAnnotationKey]
	if err := json.Unmarshal([]byte(sourceClusterJSON), sourceCluster); err != nil {
		return nil, err
	}

	return sourceCluster, nil
}

func getBackupObjectFromRestoreArgs(o *CreateOptions, backup *dataprotectionv1alpha1.Backup) error {
	if o.Backup != "" {
		if err := cluster.GetK8SClientObject(o.Dynamic, backup, types.BackupGVR(), o.Namespace, o.Backup); err != nil {
			return err
		}
	} else if o.RestoreTime != "" {
		createRestoreOptions := CreateRestoreOptions{
			SourceCluster:  o.SourceCluster,
			RestoreTimeStr: o.RestoreTime,
		}
		createRestoreOptions.Dynamic = o.Dynamic
		createRestoreOptions.Namespace = o.Namespace
		if err := createRestoreOptions.validateRestoreTime(); err != nil {
			return err
		}
		objs, err := o.Dynamic.Resource(types.BackupGVR()).Namespace(o.Namespace).
			List(context.TODO(), metav1.ListOptions{
				LabelSelector: fmt.Sprintf("%s=%s",
					constant.AppInstanceLabelKey, o.SourceCluster),
			})
		if err != nil {
			return err
		}
		if len(objs.Items) == 0 {
			return fmt.Errorf("can not found any backup to restore time")
		}

		return runtime.DefaultUnstructuredConverter.FromUnstructured(objs.Items[0].UnstructuredContent(), backup)
	}
	return nil
}

func fillClusterInfoFromBackup(o *CreateOptions, cls **appsv1alpha1.Cluster) error {
	if o.Backup == "" && o.RestoreTime == "" && o.SourceCluster == "" {
		return nil
	}
	backup := &dataprotectionv1alpha1.Backup{}
	if err := getBackupObjectFromRestoreArgs(o, backup); err != nil {
		return err
	}
	backupCluster, err := getSourceClusterFromBackup(backup)
	if err != nil {
		return err
	}
	// HACK/TODO: apecloud-mysql pitr only support one replica for PITR.
	if backupCluster.Spec.ClusterDefRef == apeCloudMysql && o.RestoreTime != "" {
		for _, c := range backupCluster.Spec.ComponentSpecs {
			c.Replicas = 1
		}
	}
	curCluster := *cls
	if curCluster == nil {
		curCluster = backupCluster
	}

	// validate cluster spec
	if o.ClusterDefRef != "" && o.ClusterDefRef != backupCluster.Spec.ClusterDefRef {
		return fmt.Errorf("specified cluster definition does not match from backup(expect: %s, actual: %s),"+
			" please check", backupCluster.Spec.ClusterDefRef, o.ClusterDefRef)
	}
	if o.ClusterVersionRef != "" && o.ClusterVersionRef != backupCluster.Spec.ClusterVersionRef {
		return fmt.Errorf("specified cluster version does not match from backup(expect: %s, actual: %s),"+
			" please check", backupCluster.Spec.ClusterVersionRef, o.ClusterVersionRef)
	}

	*cls = curCluster
	return nil
}

func setBackup(o *CreateOptions, components []map[string]interface{}) error {
	backupName := o.Backup
	if len(backupName) == 0 || len(components) == 0 {
		return nil
	}
	backup := &dataprotectionv1alpha1.Backup{}
	if err := cluster.GetK8SClientObject(o.Dynamic, backup, types.BackupGVR(), o.Namespace, backupName); err != nil {
		return err
	}
	if backup.Status.Phase != dataprotectionv1alpha1.BackupCompleted {
		return fmt.Errorf(`backup "%s" is not completed`, backup.Name)
	}
	restoreAnnotation, err := getRestoreFromBackupAnnotation(backup, len(components), components[0]["name"].(string))
	if err != nil {
		return err
	}
	if o.Annotations == nil {
		o.Annotations = map[string]string{}
	}
	o.Annotations[constant.RestoreFromBackUpAnnotationKey] = restoreAnnotation
	return nil
}

func setRestoreTime(o *CreateOptions, components []map[string]interface{}) error {
	if o.RestoreTime == "" || o.SourceCluster == "" {
		return nil
	}

	// HACK/TODO: apecloud-mysql pitr only support one replica for PITR.
	if o.ClusterDefRef == apeCloudMysql {
		for _, c := range components {
			if c["replicas"].(int64) > 1 {
				return fmt.Errorf("apecloud-mysql only support one replica for point-in-time recovery")
			}
		}
	}

	if o.Annotations == nil {
		o.Annotations = map[string]string{}
	}
	restoreTime, err := util.TimeParse(o.RestoreTime, time.Second)
	if err != nil {
		return err
	}
	o.Annotations[constant.RestoreFromTimeAnnotationKey] = restoreTime.Format(time.RFC3339)
	o.Annotations[constant.RestoreFromSrcClusterAnnotationKey] = o.SourceCluster

	return nil
}

func (o *CreateOptions) Validate() error {
	if o.ClusterDefRef == "" {
		return fmt.Errorf("a valid cluster definition is needed, use --cluster-definition to specify one, run \"kbcli clusterdefinition list\" to show all cluster definitions")
	}

	if o.TerminationPolicy == "" {
		return fmt.Errorf("a valid termination policy is needed, use --termination-policy to specify one of: DoNotTerminate, Halt, Delete, WipeOut")
	}

	if err := o.validateClusterVersion(); err != nil {
		return err
	}

	if len(o.Values) > 0 && len(o.SetFile) > 0 {
		return fmt.Errorf("does not support --set and --set-file being specified at the same time")
	}

	matched, _ := regexp.MatchString(`^[a-z]([-a-z0-9]*[a-z0-9])?$`, o.Name)
	if !matched {
		return fmt.Errorf("cluster name must begin with a letter and can only contain lowercase letters, numbers, and '-'")
	}

	if len(o.Name) > 16 {
		return fmt.Errorf("cluster name should be less than 16 characters")
	}

	return nil
}

func (o *CreateOptions) Complete() error {
	var (
		compByte         []byte
		cls              *appsv1alpha1.Cluster
		clusterCompSpecs []appsv1alpha1.ClusterComponentSpec
		err              error
	)

	if len(o.SetFile) > 0 {
		if compByte, err = MultipleSourceComponents(o.SetFile, o.IOStreams.In); err != nil {
			return err
		}
		if compByte, err = yaml.YAMLToJSON(compByte); err != nil {
			return err
		}

		// compatible with old file format that only specifies the components
		if err = json.Unmarshal(compByte, &cls); err != nil {
			if clusterCompSpecs, err = parseClusterComponentSpec(compByte); err != nil {
				return err
			}
		} else {
			clusterCompSpecs = cls.Spec.ComponentSpecs
		}
	}
	if err = fillClusterInfoFromBackup(o, &cls); err != nil {
		return err
	}
	if nil != cls && cls.Spec.ComponentSpecs != nil {
		clusterCompSpecs = cls.Spec.ComponentSpecs
	}

	// if name is not specified, generate a random cluster name
	if o.Name == "" {
		o.Name, err = generateClusterName(o.Dynamic, o.Namespace)
		if err != nil {
			return err
		}
	}

	// build annotation
	o.buildAnnotation(cls)

	// build cluster definition
	if err := o.buildClusterDef(cls); err != nil {
		return err
	}

	// build cluster version
	o.buildClusterVersion(cls)

	// build components
	components, err := o.buildComponents(clusterCompSpecs)
	if err != nil {
		return err
	}

	setMonitor(o.Monitor, components)
	if err = setBackup(o, components); err != nil {
		return err
	}
	if err = setRestoreTime(o, components); err != nil {
		return err
	}
	o.ComponentSpecs = components

	// TolerationsRaw looks like `["key=engineType,value=mongo,operator=Equal,effect=NoSchedule"]` after parsing by cmd
	tolerations, err := util.BuildTolerations(o.TolerationsRaw)
	if err != nil {
		return err
	}
	if len(tolerations) > 0 {
		o.Tolerations = tolerations
	}

	// validate default storageClassName
	return validateStorageClass(o.Dynamic, o.ComponentSpecs)
}

func (o *CreateOptions) CleanUp() error {
	return nil
}

// buildComponents builds components from file or set values
func (o *CreateOptions) buildComponents(clusterCompSpecs []appsv1alpha1.ClusterComponentSpec) ([]map[string]interface{}, error) {
	var (
		err       error
		cd        *appsv1alpha1.ClusterDefinition
		compSpecs []*appsv1alpha1.ClusterComponentSpec
	)

	cd, err = cluster.GetClusterDefByName(o.Dynamic, o.ClusterDefRef)
	if err != nil {
		return nil, err
	}
	clsMgr, err := class.GetManager(o.Dynamic, o.ClusterDefRef)
	if err != nil {
		return nil, err
	}

	compSets, err := buildCompSetsMap(o.Values, cd)
	if err != nil {
		return nil, err
	}
	overrideComponentBySets := func(comp, setComp *appsv1alpha1.ClusterComponentSpec, setValues map[setKey]string) {
		for k := range setValues {
			switch k {
			case keyReplicas:
				comp.Replicas = setComp.Replicas
			case keyCPU:
				comp.Resources.Requests[corev1.ResourceCPU] = setComp.Resources.Requests[corev1.ResourceCPU]
				comp.Resources.Limits[corev1.ResourceCPU] = setComp.Resources.Limits[corev1.ResourceCPU]
			case keyClass:
				comp.ClassDefRef = setComp.ClassDefRef
			case keyMemory:
				comp.Resources.Requests[corev1.ResourceMemory] = setComp.Resources.Requests[corev1.ResourceMemory]
				comp.Resources.Limits[corev1.ResourceMemory] = setComp.Resources.Limits[corev1.ResourceMemory]
			case keyStorage:
				if len(comp.VolumeClaimTemplates) > 0 && len(setComp.VolumeClaimTemplates) > 0 {
					comp.VolumeClaimTemplates[0].Spec.Resources.Requests = setComp.VolumeClaimTemplates[0].Spec.Resources.Requests
				}
			case keyStorageClass:
				if len(comp.VolumeClaimTemplates) > 0 && len(setComp.VolumeClaimTemplates) > 0 {
					comp.VolumeClaimTemplates[0].Spec.StorageClassName = setComp.VolumeClaimTemplates[0].Spec.StorageClassName
				}
			case keySwitchPolicy:
				comp.SwitchPolicy = setComp.SwitchPolicy
			}
		}
	}

	if clusterCompSpecs != nil {
		setsCompSpecs, err := buildClusterComp(cd, compSets, clsMgr)
		if err != nil {
			return nil, err
		}
		setsCompSpecsMap := map[string]*appsv1alpha1.ClusterComponentSpec{}
		for _, setComp := range setsCompSpecs {
			setsCompSpecsMap[setComp.Name] = setComp
		}
		for _, comp := range clusterCompSpecs {
			overrideComponentBySets(&comp, setsCompSpecsMap[comp.Name], compSets[comp.Name])
			compSpecs = append(compSpecs, &comp)
		}
	} else {
		compSpecs, err = buildClusterComp(cd, compSets, clsMgr)
		if err != nil {
			return nil, err
		}
	}

	var comps []map[string]interface{}
	for _, compSpec := range compSpecs {
		// validate component classes
		if err = clsMgr.ValidateResources(compSpec); err != nil {
			return nil, err
		}

		// set component service account name
		compSpec.ServiceAccountName = saNamePrefix + o.Name
		comp, err := runtime.DefaultUnstructuredConverter.ToUnstructured(compSpec)
		if err != nil {
			return nil, err
		}
		comps = append(comps, comp)
	}
	return comps, nil
}

<<<<<<< HEAD
=======
const (
	saNamePrefix          = "kb-"
	roleNamePrefix        = "kb-"
	roleBindingNamePrefix = "kb-"
)

// buildDependenciesFn creates dependencies function for components, e.g. postgresql depends on
// a service account, a role and a rolebinding
func (o *CreateOptions) buildDependenciesFn(cd *appsv1alpha1.ClusterDefinition,
	compSpec *appsv1alpha1.ClusterComponentSpec) error {
	// set component service account name
	compSpec.ServiceAccountName = saNamePrefix + o.Name
	return nil
}

func (o *CreateOptions) CreateDependencies(dryRun []string) error {
	var (
		saName          = saNamePrefix + o.Name
		roleName        = roleNamePrefix + o.Name
		roleBindingName = roleBindingNamePrefix + o.Name
	)

	if !o.RBACEnabled {
		return nil
	}

	klog.V(1).Infof("create dependencies for cluster %s", o.Name)
	// create service account
	labels := buildResourceLabels(o.Name)
	applyOptions := metav1.ApplyOptions{FieldManager: "kbcli", DryRun: dryRun}
	sa := corev1ac.ServiceAccount(saName, o.Namespace).WithLabels(labels)

	klog.V(1).Infof("create service account %s", saName)
	if _, err := o.Client.CoreV1().ServiceAccounts(o.Namespace).Apply(context.TODO(), sa, applyOptions); err != nil {
		return err
	}

	// create role
	klog.V(1).Infof("create role %s", roleName)
	role := rbacv1ac.Role(roleName, o.Namespace).WithRules([]*rbacv1ac.PolicyRuleApplyConfiguration{
		{
			APIGroups: []string{""},
			Resources: []string{"events"},
			Verbs:     []string{"create"},
		},
		{
			APIGroups: []string{"dataprotection.kubeblocks.io"},
			Resources: []string{"backups/status"},
			Verbs:     []string{"get", "update", "patch"},
		},
		{
			APIGroups: []string{"dataprotection.kubeblocks.io"},
			Resources: []string{"backups"},
			Verbs:     []string{"create", "get", "list", "update", "patch"},
		},
	}...).WithLabels(labels)

	// postgresql need more rules for patroni
	if ok, err := o.isPostgresqlCluster(); err != nil {
		return err
	} else if ok {
		rules := []rbacv1ac.PolicyRuleApplyConfiguration{
			{
				APIGroups: []string{""},
				Resources: []string{"configmaps"},
				Verbs:     []string{"create", "get", "list", "patch", "update", "watch", "delete"},
			},
			{
				APIGroups: []string{""},
				Resources: []string{"endpoints"},
				Verbs:     []string{"create", "get", "list", "patch", "update", "watch", "delete"},
			},
			{
				APIGroups: []string{""},
				Resources: []string{"pods"},
				Verbs:     []string{"get", "list", "patch", "update", "watch"},
			},
		}
		role.Rules = append(role.Rules, rules...)
	}

	if _, err := o.Client.RbacV1().Roles(o.Namespace).Apply(context.TODO(), role, applyOptions); err != nil {
		return err
	}

	// create role binding
	rbacAPIGroup := "rbac.authorization.k8s.io"
	rbacKind := "Role"
	saKind := "ServiceAccount"
	roleBinding := rbacv1ac.RoleBinding(roleBindingName, o.Namespace).WithLabels(labels).
		WithSubjects([]*rbacv1ac.SubjectApplyConfiguration{
			{
				Kind:      &saKind,
				Name:      &saName,
				Namespace: &o.Namespace,
			},
		}...).
		WithRoleRef(&rbacv1ac.RoleRefApplyConfiguration{
			APIGroup: &rbacAPIGroup,
			Kind:     &rbacKind,
			Name:     &roleName,
		})
	klog.V(1).Infof("create role binding %s", roleBindingName)
	_, err := o.Client.RbacV1().RoleBindings(o.Namespace).Apply(context.TODO(), roleBinding, applyOptions)
	return err
}

>>>>>>> 1b851873
// MultipleSourceComponents gets component data from multiple source, such as stdin, URI and local file
func MultipleSourceComponents(fileName string, in io.Reader) ([]byte, error) {
	var data io.Reader
	switch {
	case fileName == "-":
		data = in
	case strings.Index(fileName, "http://") == 0 || strings.Index(fileName, "https://") == 0:
		resp, err := http.Get(fileName)
		if err != nil {
			return nil, err
		}
		defer resp.Body.Close()
		data = resp.Body
	default:
		f, err := os.Open(fileName)
		if err != nil {
			return nil, err
		}
		defer f.Close()
		data = f
	}
	return io.ReadAll(data)
}

func registerFlagCompletionFunc(cmd *cobra.Command, f cmdutil.Factory) {
	util.CheckErr(cmd.RegisterFlagCompletionFunc(
		"cluster-definition",
		func(cmd *cobra.Command, args []string, toComplete string) ([]string, cobra.ShellCompDirective) {
			return utilcomp.CompGetResource(f, cmd, util.GVRToString(types.ClusterDefGVR()), toComplete), cobra.ShellCompDirectiveNoFileComp
		}))
	util.CheckErr(cmd.RegisterFlagCompletionFunc(
		"cluster-version",
		func(cmd *cobra.Command, args []string, toComplete string) ([]string, cobra.ShellCompDirective) {
			var clusterVersion []string
			clusterDefinition, err := cmd.Flags().GetString("cluster-definition")
			if clusterDefinition == "" || err != nil {
				clusterVersion = utilcomp.CompGetResource(f, cmd, util.GVRToString(types.ClusterVersionGVR()), toComplete)
			} else {
				label := fmt.Sprintf("%s=%s", constant.ClusterDefLabelKey, clusterDefinition)
				clusterVersion = util.CompGetResourceWithLabels(f, cmd, util.GVRToString(types.ClusterVersionGVR()), []string{label}, toComplete)
			}
			return clusterVersion, cobra.ShellCompDirectiveNoFileComp
		}))

	var formatsWithDesc = map[string]string{
		"JSON": "Output result in JSON format",
		"YAML": "Output result in YAML format",
	}
	util.CheckErr(cmd.RegisterFlagCompletionFunc("output",
		func(cmd *cobra.Command, args []string, toComplete string) ([]string, cobra.ShellCompDirective) {
			var names []string
			for format, desc := range formatsWithDesc {
				if strings.HasPrefix(format, toComplete) {
					names = append(names, fmt.Sprintf("%s\t%s", format, desc))
				}
			}
			return names, cobra.ShellCompDirectiveNoFileComp
		}))
}

// PreCreate before saving yaml to k8s, makes changes on Unstructured yaml
func (o *CreateOptions) PreCreate(obj *unstructured.Unstructured) error {
	if !o.EnableAllLogs {
		// EnableAllLogs is false, nothing will change
		return nil
	}
	c := &appsv1alpha1.Cluster{}
	if err := runtime.DefaultUnstructuredConverter.FromUnstructured(obj.Object, c); err != nil {
		return err
	}
	// get cluster definition from k8s
	cd, err := cluster.GetClusterDefByName(o.Dynamic, c.Spec.ClusterDefRef)
	if err != nil {
		return err
	}
	setEnableAllLogs(c, cd)
	data, e := runtime.DefaultUnstructuredConverter.ToUnstructured(c)
	if e != nil {
		return e
	}
	obj.SetUnstructuredContent(data)
	return nil
}

func (o *CreateOptions) isPostgresqlCluster() (bool, error) {
	cd, err := cluster.GetClusterDefByName(o.Dynamic, o.ClusterDefRef)
	if err != nil {
		return false, err
	}

	var compDef *appsv1alpha1.ClusterComponentDefinition
	if cd.Spec.Type != "postgresql" {
		return false, nil
	}

	// get cluster component definition
	if len(o.ComponentSpecs) == 0 {
		return false, fmt.Errorf("find no cluster component")
	}
	compSpec := o.ComponentSpecs[0]
	for i, def := range cd.Spec.ComponentDefs {
		compDefRef := compSpec["componentDefRef"]
		if compDefRef != nil && def.Name == compDefRef.(string) {
			compDef = &cd.Spec.ComponentDefs[i]
		}
	}

	if compDef == nil {
		return false, fmt.Errorf("failed to find component definition for component %v", compSpec["Name"])
	}

	// for postgresql, we need to create a service account, a role and a rolebinding
	if compDef.CharacterType != "postgresql" {
		return false, nil
	}
	return true, nil
}

// setEnableAllLog sets enable all logs, and ignore enabledLogs of component level.
func setEnableAllLogs(c *appsv1alpha1.Cluster, cd *appsv1alpha1.ClusterDefinition) {
	for idx, comCluster := range c.Spec.ComponentSpecs {
		for _, com := range cd.Spec.ComponentDefs {
			if !strings.EqualFold(comCluster.ComponentDefRef, com.Name) {
				continue
			}
			typeList := make([]string, 0, len(com.LogConfigs))
			for _, logConf := range com.LogConfigs {
				typeList = append(typeList, logConf.Name)
			}
			c.Spec.ComponentSpecs[idx].EnabledLogs = typeList
		}
	}
}

func buildClusterComp(cd *appsv1alpha1.ClusterDefinition, setsMap map[string]map[setKey]string, clsMgr *class.Manager) ([]*appsv1alpha1.ClusterComponentSpec, error) {
	// get value from set values and environment variables, the second return value is
	// true if the value is from environment variables
	getVal := func(c *appsv1alpha1.ClusterComponentDefinition, key setKey, sets map[setKey]string) string {
		// get value from set values
		if v := sets[key]; len(v) > 0 {
			return v
		}

		// HACK: if user does not set by command flag, for replicationSet workload,
		// set replicas to 2, for redis sentinel, set replicas to 3, cpu and memory
		// to 200M and 200Mi
		// TODO: use more graceful way to set default value
		if c.WorkloadType == appsv1alpha1.Replication {
			if key == keyReplicas {
				return "2"
			}
		}

		// the default replicas is 3 if not set by command flag, for Consensus workload
		if c.WorkloadType == appsv1alpha1.Consensus {
			if key == keyReplicas {
				return "3"
			}
		}

		if c.CharacterType == "redis" && c.Name == "redis-sentinel" {
			switch key {
			case keyReplicas:
				return "3"
			case keyCPU:
				return "200m"
			case keyMemory:
				return "200Mi"
			}
		}

		// get value from environment variables
		cfg := setKeyCfg[key]
		return viper.GetString(cfg)
	}

	buildSwitchPolicy := func(c *appsv1alpha1.ClusterComponentDefinition, compObj *appsv1alpha1.ClusterComponentSpec, sets map[setKey]string) error {
		if c.WorkloadType != appsv1alpha1.Replication {
			return nil
		}
		var switchPolicyType appsv1alpha1.SwitchPolicyType
		switch getVal(c, keySwitchPolicy, sets) {
		case "Noop", "":
			switchPolicyType = appsv1alpha1.Noop
		case "MaximumAvailability":
			switchPolicyType = appsv1alpha1.MaximumAvailability
		case "MaximumPerformance":
			switchPolicyType = appsv1alpha1.MaximumDataProtection
		default:
			return fmt.Errorf("switchPolicy is illegal, only support Noop, MaximumAvailability, MaximumPerformance")
		}
		compObj.SwitchPolicy = &appsv1alpha1.ClusterSwitchPolicy{
			Type: switchPolicyType,
		}
		return nil
	}

	var comps []*appsv1alpha1.ClusterComponentSpec
	for i, c := range cd.Spec.ComponentDefs {
		sets := setsMap[c.Name]

		// HACK: for apecloud-mysql cluster definition, if setsMap is empty, user
		// does not specify any set, so we only build the first component.
		// TODO(ldm): remove this hack and use helm chart to render the cluster.
		if i > 0 && len(sets) == 0 && cd.Name == apeCloudMysql {
			continue
		}

		// get replicas
		setReplicas, err := strconv.Atoi(getVal(&c, keyReplicas, sets))
		if err != nil {
			return nil, fmt.Errorf("repicas is illegal " + err.Error())
		}
		if setReplicas < 0 {
			return nil, fmt.Errorf("repicas is illegal, required value >=0")
		}
		if setReplicas > math.MaxInt32 {
			return nil, fmt.Errorf("repicas is illegal, exceed max. value (%d) ", math.MaxInt32)
		}
		replicas := int32(setReplicas)

		compObj := &appsv1alpha1.ClusterComponentSpec{
			Name:            c.Name,
			ComponentDefRef: c.Name,
			Replicas:        replicas,
		}

		// class has higher priority than other resource related parameters
		resourceList := make(corev1.ResourceList)
		if clsMgr.HasClass(compObj.ComponentDefRef, class.Any) {
			if className := getVal(&c, keyClass, sets); className != "" {
				clsDefRef := appsv1alpha1.ClassDefRef{}
				parts := strings.SplitN(className, ":", 2)
				if len(parts) == 1 {
					clsDefRef.Class = parts[0]
				} else {
					clsDefRef.Name = parts[0]
					clsDefRef.Class = parts[1]
				}
				compObj.ClassDefRef = &clsDefRef
			} else {
				resourceList = corev1.ResourceList{
					corev1.ResourceCPU:    resource.MustParse(getVal(&c, keyCPU, sets)),
					corev1.ResourceMemory: resource.MustParse(getVal(&c, keyMemory, sets)),
				}
			}
		} else {
			if className := getVal(&c, keyClass, sets); className != "" {
				return nil, fmt.Errorf("can not find class %s for component type %s", className, c.Name)
			}
			resourceList = corev1.ResourceList{
				corev1.ResourceCPU:    resource.MustParse(getVal(&c, keyCPU, sets)),
				corev1.ResourceMemory: resource.MustParse(getVal(&c, keyMemory, sets)),
			}
		}
		compObj.Resources = corev1.ResourceRequirements{
			Requests: resourceList,
			Limits:   resourceList,
		}
		compObj.VolumeClaimTemplates = []appsv1alpha1.ClusterComponentVolumeClaimTemplate{{
			Name: "data",
			Spec: appsv1alpha1.PersistentVolumeClaimSpec{
				AccessModes: []corev1.PersistentVolumeAccessMode{
					corev1.ReadWriteOnce,
				},
				Resources: corev1.ResourceRequirements{
					Requests: corev1.ResourceList{
						corev1.ResourceStorage: resource.MustParse(getVal(&c, keyStorage, sets)),
					},
				},
			},
		}}
		storageClass := getVal(&c, keyStorageClass, sets)
		if len(storageClass) != 0 {
			// now the clusterdefinition components mostly have only one VolumeClaimTemplates in default
			compObj.VolumeClaimTemplates[0].Spec.StorageClassName = &storageClass
		}
		if err = buildSwitchPolicy(&c, compObj, sets); err != nil {
			return nil, err
		}
		comps = append(comps, compObj)
	}
	return comps, nil
}

// buildCompSetsMap builds the map between component definition name and its set values, if the name is not
// specified in the set, use the cluster definition default component name.
func buildCompSetsMap(values []string, cd *appsv1alpha1.ClusterDefinition) (map[string]map[setKey]string, error) {
	allSets := map[string]map[setKey]string{}
	parseKey := func(key string) setKey {
		for _, k := range setKeys() {
			if strings.EqualFold(k, key) {
				return setKey(k)
			}
		}
		return keyUnknown
	}
	buildSetMap := func(sets []string) (map[setKey]string, error) {
		res := map[setKey]string{}
		for _, set := range sets {
			kv := strings.Split(set, "=")
			if len(kv) != 2 {
				return nil, fmt.Errorf("unknown set format \"%s\", should be like key1=value1", set)
			}

			// only record the supported key
			k := parseKey(kv[0])
			if k == keyUnknown {
				return nil, fmt.Errorf("unknown set key \"%s\", should be one of [%s]", kv[0], strings.Join(setKeys(), ","))
			}
			res[k] = kv[1]
		}
		return res, nil
	}

	// each value corresponds to a component
	for _, value := range values {
		sets, err := buildSetMap(strings.Split(value, ","))
		if err != nil {
			return nil, err
		}
		if len(sets) == 0 {
			continue
		}

		// get the component definition name
		compDefName := sets[keyType]

		// type is not specified by user, use the default component definition name, now only
		// support cluster definition with one component
		if len(compDefName) == 0 {
			name, err := cluster.GetDefaultCompName(cd)
			if err != nil {
				return nil, err
			}

			// if the number of component definitions is more than one, default use the first one and output a log
			if len(cd.Spec.ComponentDefs) > 1 {
				klog.V(1).Infof("the component is not specified, use the default component \"%s\" in cluster definition \"%s\"", name, cd.Name)
			}
			compDefName = name
		} else {
			// check the type is a valid component definition name
			valid := false
			for _, c := range cd.Spec.ComponentDefs {
				if c.Name == compDefName {
					valid = true
					break
				}
			}
			if !valid {
				return nil, fmt.Errorf("the type \"%s\" is not a valid component definition name", compDefName)
			}
		}

		// if already set by other value, later values override earlier values
		if old, ok := allSets[compDefName]; ok {
			for k, v := range sets {
				old[k] = v
			}
			sets = old
		}
		allSets[compDefName] = sets
	}
	return allSets, nil
}

// generateClusterName generates a random cluster name that does not exist
func generateClusterName(dynamic dynamic.Interface, namespace string) (string, error) {
	var name string
	// retry 10 times
	for i := 0; i < 10; i++ {
		name = cluster.GenerateName()
		// check whether the cluster exists, if not found, return it
		_, err := dynamic.Resource(types.ClusterGVR()).Namespace(namespace).Get(context.TODO(), name, metav1.GetOptions{})
		if errors.IsNotFound(err) {
			return name, nil
		}
		if err != nil {
			return "", err
		}
	}
	return "", fmt.Errorf("failed to generate cluster name")
}

func (f *UpdatableFlags) addFlags(cmd *cobra.Command) {
	cmd.Flags().StringVar(&f.PodAntiAffinity, "pod-anti-affinity", "Preferred", "Pod anti-affinity type, one of: (Preferred, Required)")
	cmd.Flags().BoolVar(&f.Monitor, "monitor", true, "Set monitor enabled and inject metrics exporter")
	cmd.Flags().BoolVar(&f.EnableAllLogs, "enable-all-logs", false, "Enable advanced application all log extraction, set to true will ignore enabledLogs of component level, default is false")
	cmd.Flags().StringVar(&f.TerminationPolicy, "termination-policy", "Delete", "Termination policy, one of: (DoNotTerminate, Halt, Delete, WipeOut)")
	cmd.Flags().StringArrayVar(&f.TopologyKeys, "topology-keys", nil, "Topology keys for affinity")
	cmd.Flags().StringToStringVar(&f.NodeLabels, "node-labels", nil, "Node label selector")
	cmd.Flags().StringSliceVar(&f.TolerationsRaw, "tolerations", nil, `Tolerations for cluster, such as "key=value:effect, key:effect", for example '"engineType=mongo:NoSchedule", "diskType:NoSchedule"'`)
	cmd.Flags().StringVar(&f.Tenancy, "tenancy", "SharedNode", "Tenancy options, one of: (SharedNode, DedicatedNode)")

	util.CheckErr(cmd.RegisterFlagCompletionFunc(
		"termination-policy",
		func(cmd *cobra.Command, args []string, toComplete string) ([]string, cobra.ShellCompDirective) {
			return []string{
				"DoNotTerminate\tblock delete operation",
				"Halt\tdelete workload resources such as statefulset, deployment workloads but keep PVCs",
				"Delete\tbased on Halt and deletes PVCs",
				"WipeOut\tbased on Delete and wipe out all volume snapshots and snapshot data from backup storage location",
			}, cobra.ShellCompDirectiveNoFileComp
		}))
	util.CheckErr(cmd.RegisterFlagCompletionFunc(
		"pod-anti-affinity",
		func(cmd *cobra.Command, args []string, toComplete string) ([]string, cobra.ShellCompDirective) {
			return []string{
				"Preferred\ttry to spread pods of the cluster by the specified topology-keys",
				"Required\tmust spread pods of the cluster by the specified topology-keys",
			}, cobra.ShellCompDirectiveNoFileComp
		}))
	util.CheckErr(cmd.RegisterFlagCompletionFunc(
		"tenancy",
		func(cmd *cobra.Command, args []string, toComplete string) ([]string, cobra.ShellCompDirective) {
			return []string{
				"SharedNode\tpods of the cluster may share the same node",
				"DedicatedNode\teach pod of the cluster will run on their own dedicated node",
			}, cobra.ShellCompDirectiveNoFileComp
		}))
}

// validateStorageClass checks the existence of declared StorageClasses in volume claim templates,
// if not set, check the existence of the default StorageClasses
func validateStorageClass(dynamic dynamic.Interface, components []map[string]interface{}) error {
	existedStorageClasses, existedDefault, err := getStorageClasses(dynamic)
	if err != nil {
		return err
	}
	for _, comp := range components {
		compObj := appsv1alpha1.ClusterComponentSpec{}
		err = runtime.DefaultUnstructuredConverter.FromUnstructured(comp, &compObj)
		if err != nil {
			return err
		}
		for _, vct := range compObj.VolumeClaimTemplates {
			name := vct.Spec.StorageClassName
			if name != nil {
				// validate the specified StorageClass whether exist
				if _, ok := existedStorageClasses[*name]; !ok {
					return fmt.Errorf("failed to find the specified storageClass \"%s\"", *name)
				}
			} else if !existedDefault {
				// validate the default StorageClass
				return fmt.Errorf("failed to find the default storageClass, use '--set storageClass=NAME' to set it")
			}
		}
	}
	return nil
}

// getStorageClasses returns all StorageClasses in K8S and return true if the cluster have a default StorageClasses
func getStorageClasses(dynamic dynamic.Interface) (map[string]struct{}, bool, error) {
	gvr := types.StorageClassGVR()
	allStorageClasses := make(map[string]struct{})
	existedDefault := false
	list, err := dynamic.Resource(gvr).List(context.Background(), metav1.ListOptions{})
	if err != nil {
		return nil, false, err
	}
	for _, item := range list.Items {
		allStorageClasses[item.GetName()] = struct{}{}
		annotations := item.GetAnnotations()
		if !existedDefault && annotations != nil && (annotations[storage.IsDefaultStorageClassAnnotation] == annotationTrueValue || annotations[storage.BetaIsDefaultStorageClassAnnotation] == annotationTrueValue) {
			existedDefault = true
		}
	}
	return allStorageClasses, existedDefault, nil
}

// validateClusterVersion checks the existence of declared cluster version,
// if not set, check the existence of default cluster version
func (o *CreateOptions) validateClusterVersion() error {
	var err error

	// cluster version is specified, validate if exists
	if o.ClusterVersionRef != "" {
		if err = cluster.ValidateClusterVersion(o.Dynamic, o.ClusterDefRef, o.ClusterVersionRef); err != nil {
			return fmt.Errorf("cluster version \"%s\" does not exist, run following command to get the available cluster versions\n\tkbcli cv list --cluster-definition=%s",
				o.ClusterVersionRef, o.ClusterDefRef)
		}
		return nil
	}

	// cluster version is not specified, get the default cluster version
	if o.ClusterVersionRef, err = cluster.GetDefaultVersion(o.Dynamic, o.ClusterDefRef); err != nil {
		return err
	}

	dryRun, err := o.GetDryRunStrategy()
	if err != nil {
		return err
	}
	// if dryRun is set, run in quiet mode, avoid to output yaml file with the info
	if dryRun != create.DryRunNone {
		return nil
	}

	fmt.Fprintf(o.Out, "Info: --cluster-version is not specified, ClusterVersion %s is applied by default\n", o.ClusterVersionRef)
	return nil
}

func buildResourceLabels(clusterName string) map[string]string {
	return map[string]string{
		constant.AppInstanceLabelKey:  clusterName,
		constant.AppManagedByLabelKey: "kbcli",
	}
}

// build the cluster definition
// if the cluster definition is not specified, pick the cluster definition in the cluster component
// if neither of them is specified, return an error
func (o *CreateOptions) buildClusterDef(cls *appsv1alpha1.Cluster) error {
	if o.ClusterDefRef != "" {
		return nil
	}

	if cls != nil && cls.Spec.ClusterDefRef != "" {
		o.ClusterDefRef = cls.Spec.ClusterDefRef
		return nil
	}

	return fmt.Errorf("a valid cluster definition is needed, use --cluster-definition to specify one, run \"kbcli clusterdefinition list\" to show all cluster definitions")
}

// build the cluster version
// if the cluster version is not specified, pick the cluster version in the cluster component
// if neither of them is specified, pick default cluster version
func (o *CreateOptions) buildClusterVersion(cls *appsv1alpha1.Cluster) {
	if o.ClusterVersionRef != "" {
		return
	}

	if cls != nil && cls.Spec.ClusterVersionRef != "" {
		o.ClusterVersionRef = cls.Spec.ClusterVersionRef
	}
}

func (o *CreateOptions) buildAnnotation(cls *appsv1alpha1.Cluster) {
	if cls == nil {
		return
	}

	if o.Annotations == nil {
		o.Annotations = cls.Annotations
	}
}

// parse the cluster component spec
// compatible with old file format that only specifies the components
func parseClusterComponentSpec(compByte []byte) ([]appsv1alpha1.ClusterComponentSpec, error) {
	var compSpecs []appsv1alpha1.ClusterComponentSpec
	var comps []map[string]interface{}
	if err := json.Unmarshal(compByte, &comps); err != nil {
		return nil, err
	}
	for _, comp := range comps {
		var compSpec appsv1alpha1.ClusterComponentSpec
		if err := runtime.DefaultUnstructuredConverter.FromUnstructured(comp, &compSpec); err != nil {
			return nil, err
		}
		compSpecs = append(compSpecs, compSpec)
	}

	return compSpecs, nil
}

func setKeys() []string {
	return []string{
		string(keyCPU),
		string(keyType),
		string(keyStorage),
		string(keyMemory),
		string(keyReplicas),
		string(keyClass),
		string(keyStorageClass),
		string(keySwitchPolicy),
	}
}<|MERGE_RESOLUTION|>--- conflicted
+++ resolved
@@ -136,11 +136,7 @@
 const (
 	CueTemplateName = "cluster_template.cue"
 	monitorKey      = "monitor"
-<<<<<<< HEAD
-	saNamePrefix    = "kb-sa-"
-=======
 	apeCloudMysql   = "apecloud-mysql"
->>>>>>> 1b851873
 )
 
 type setKey string
@@ -191,10 +187,7 @@
 	Annotations       map[string]string        `json:"annotations,omitempty"`
 	SetFile           string                   `json:"-"`
 	Values            []string                 `json:"-"`
-<<<<<<< HEAD
-=======
 	RBACEnabled       bool                     `json:"-"`
->>>>>>> 1b851873
 
 	// backup name to restore in creation
 	Backup        string `json:"backup,omitempty"`
@@ -258,11 +251,8 @@
 	}}
 	o.CreateOptions.Options = o
 	o.CreateOptions.PreCreate = o.PreCreate
-<<<<<<< HEAD
-=======
 	// o.CreateOptions.CreateDependencies = o.CreateDependencies
 	o.CreateOptions.CleanUpFn = o.CleanUp
->>>>>>> 1b851873
 	return o
 }
 
@@ -614,8 +604,6 @@
 	return comps, nil
 }
 
-<<<<<<< HEAD
-=======
 const (
 	saNamePrefix          = "kb-"
 	roleNamePrefix        = "kb-"
@@ -723,7 +711,6 @@
 	return err
 }
 
->>>>>>> 1b851873
 // MultipleSourceComponents gets component data from multiple source, such as stdin, URI and local file
 func MultipleSourceComponents(fileName string, in io.Reader) ([]byte, error) {
 	var data io.Reader
