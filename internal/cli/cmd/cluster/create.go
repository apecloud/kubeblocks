--- conflicted
+++ resolved
@@ -42,8 +42,6 @@
 	"k8s.io/apimachinery/pkg/apis/meta/v1/unstructured"
 	"k8s.io/apimachinery/pkg/runtime"
 	"k8s.io/cli-runtime/pkg/genericclioptions"
-	corev1ac "k8s.io/client-go/applyconfigurations/core/v1"
-	rbacv1ac "k8s.io/client-go/applyconfigurations/rbac/v1"
 	"k8s.io/client-go/dynamic"
 	"k8s.io/klog/v2"
 	cmdutil "k8s.io/kubectl/pkg/cmd/util"
@@ -615,24 +613,9 @@
 }
 
 const (
-<<<<<<< HEAD
-	saNamePrefix                 = "kb-sa-"
-	roleNamePrefix               = "kb-role-"
-	roleBindingNamePrefix        = "kb-rolebinding-"
-	clusterRoleNamePrefix        = "kb-clusterrole-"
-	clusterRoleBindingNamePrefix = "kb-clusterrolebinding-"
-)
-
-var (
-	saKind              = "ServiceAccount"
-	rbacRoleKind        = "Role"
-	rbacClusterRoleKind = "ClusterRole"
-	rbacAPIGroup        = "rbac.authorization.k8s.io"
-=======
 	saNamePrefix          = "kb-"
 	roleNamePrefix        = "kb-"
 	roleBindingNamePrefix = "kb-"
->>>>>>> 588e59ff
 )
 
 // buildDependenciesFn creates dependencies function for components, e.g. postgresql depends on
@@ -643,131 +626,6 @@
 	// set component service account name
 	compSpec.ServiceAccountName = saNamePrefix + o.Name
 	return nil
-}
-
-func (o *CreateOptions) CreateDependencies(dryRun []string) error {
-	var (
-		saName          = saNamePrefix + o.Name
-		roleName        = roleNamePrefix + o.Name
-		roleBindingName = roleBindingNamePrefix + o.Name
-	)
-
-	klog.V(1).Infof("create dependencies for cluster %s", o.Name)
-	// create service account
-	labels := buildResourceLabels(o.Name)
-	applyOptions := metav1.ApplyOptions{FieldManager: "kbcli", DryRun: dryRun}
-	sa := corev1ac.ServiceAccount(saName, o.Namespace).WithLabels(labels)
-
-	klog.V(1).Infof("create service account %s", saName)
-	if _, err := o.Client.CoreV1().ServiceAccounts(o.Namespace).Apply(context.TODO(), sa, applyOptions); err != nil {
-		return err
-	}
-
-	// create role
-	klog.V(1).Infof("create role %s", roleName)
-	role := rbacv1ac.Role(roleName, o.Namespace).WithRules([]*rbacv1ac.PolicyRuleApplyConfiguration{
-		{
-			APIGroups: []string{""},
-			Resources: []string{"events"},
-			Verbs:     []string{"create"},
-		},
-		{
-			APIGroups: []string{"dataprotection.kubeblocks.io"},
-			Resources: []string{"backups/status"},
-			Verbs:     []string{"get", "update", "patch"},
-		},
-		{
-			APIGroups: []string{"dataprotection.kubeblocks.io"},
-			Resources: []string{"backups"},
-			Verbs:     []string{"create", "get", "list", "update", "patch"},
-		},
-	}...).WithLabels(labels)
-
-	// postgresql need more rules for patroni
-	if ok, err := o.isPostgresqlCluster(); err != nil {
-		return err
-	} else if ok {
-		rules := []rbacv1ac.PolicyRuleApplyConfiguration{
-			{
-				APIGroups: []string{""},
-				Resources: []string{"configmaps"},
-				Verbs:     []string{"create", "get", "list", "patch", "update", "watch", "delete"},
-			},
-			{
-				APIGroups: []string{""},
-				Resources: []string{"endpoints"},
-				Verbs:     []string{"create", "get", "list", "patch", "update", "watch", "delete"},
-			},
-			{
-				APIGroups: []string{""},
-				Resources: []string{"pods"},
-				Verbs:     []string{"get", "list", "patch", "update", "watch"},
-			},
-		}
-		role.Rules = append(role.Rules, rules...)
-	}
-
-	if _, err := o.Client.RbacV1().Roles(o.Namespace).Apply(context.TODO(), role, applyOptions); err != nil {
-		return err
-	}
-
-	// create role binding
-	roleBinding := rbacv1ac.RoleBinding(roleBindingName, o.Namespace).WithLabels(labels).
-		WithSubjects([]*rbacv1ac.SubjectApplyConfiguration{
-			{
-				Kind:      &saKind,
-				Name:      &saName,
-				Namespace: &o.Namespace,
-			},
-		}...).
-		WithRoleRef(&rbacv1ac.RoleRefApplyConfiguration{
-			APIGroup: &rbacAPIGroup,
-			Kind:     &rbacRoleKind,
-			Name:     &roleName,
-		})
-	klog.V(1).Infof("create role binding %s", roleBindingName)
-	if _, err := o.Client.RbacV1().RoleBindings(o.Namespace).Apply(context.TODO(), roleBinding, applyOptions); err != nil {
-		return err
-	}
-
-	return o.createClusterRoleAndBinding(saName, labels, applyOptions)
-}
-
-func (o *CreateOptions) createClusterRoleAndBinding(saName string, labels map[string]string, opts metav1.ApplyOptions) error {
-	var (
-		clusterRoleName        = clusterRoleNamePrefix + o.Name
-		clusterRoleBindingName = clusterRoleBindingNamePrefix + o.Name
-	)
-	// create cluster role
-	klog.V(1).Infof("create cluster role %s", clusterRoleName)
-	clusterRole := rbacv1ac.ClusterRole(clusterRoleName).WithRules([]*rbacv1ac.PolicyRuleApplyConfiguration{
-		{
-			APIGroups: []string{""},
-			Resources: []string{"nodes", "nodes/stats"},
-			Verbs:     []string{"get", "list"},
-		},
-	}...).WithLabels(labels)
-	if _, err := o.Client.RbacV1().ClusterRoles().Apply(context.TODO(), clusterRole, opts); err != nil {
-		return err
-	}
-
-	// create cluster role binding
-	clusterRoleBinding := rbacv1ac.ClusterRoleBinding(clusterRoleBindingName).WithLabels(labels).
-		WithSubjects([]*rbacv1ac.SubjectApplyConfiguration{
-			{
-				Kind:      &saKind,
-				Name:      &saName,
-				Namespace: &o.Namespace,
-			},
-		}...).
-		WithRoleRef(&rbacv1ac.RoleRefApplyConfiguration{
-			APIGroup: &rbacAPIGroup,
-			Kind:     &rbacClusterRoleKind,
-			Name:     &clusterRoleName,
-		})
-	klog.V(1).Infof("create cluster role binding %s", clusterRoleBindingName)
-	_, err := o.Client.RbacV1().ClusterRoleBindings().Apply(context.TODO(), clusterRoleBinding, opts)
-	return err
 }
 
 // MultipleSourceComponents gets component data from multiple source, such as stdin, URI and local file
