--- conflicted
+++ resolved
@@ -256,11 +256,7 @@
 func NewCreateCmd(f cmdutil.Factory, streams genericclioptions.IOStreams) *cobra.Command {
 	o := &CreateOptions{BaseOptions: create.BaseOptions{IOStreams: streams}}
 	inputs := create.Inputs{
-<<<<<<< HEAD
-		Use:             "create NAME --termination-policy=DoNotTerminate|Halt|Delete|WipeOut --set=file-path",
-=======
 		Use:             "create [NAME]",
->>>>>>> 71f70e6f
 		Short:           "Create a cluster",
 		Example:         clusterCreateExample,
 		CueTemplateName: CueTemplateName,
