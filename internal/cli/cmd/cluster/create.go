/*
Copyright (C) 2022-2023 ApeCloud Co., Ltd

This file is part of KubeBlocks project

This program is free software: you can redistribute it and/or modify
it under the terms of the GNU Affero General Public License as published by
the Free Software Foundation, either version 3 of the License, or
(at your option) any later version.

This program is distributed in the hope that it will be useful
but WITHOUT ANY WARRANTY; without even the implied warranty of
MERCHANTABILITY or FITNESS FOR A PARTICULAR PURPOSE.  See the
GNU Affero General Public License for more details.

You should have received a copy of the GNU Affero General Public License
along with this program.  If not, see <http://www.gnu.org/licenses/>.
*/

package cluster

import (
	"context"
	"encoding/json"
	"fmt"
	"io"
	"math"
	"net/http"
	"os"
	"regexp"
	"strconv"
	"strings"
	"time"

	"github.com/ghodss/yaml"
	"github.com/spf13/cobra"
	"github.com/spf13/viper"
	corev1 "k8s.io/api/core/v1"
	"k8s.io/apimachinery/pkg/api/errors"
	"k8s.io/apimachinery/pkg/api/resource"
	metav1 "k8s.io/apimachinery/pkg/apis/meta/v1"
	"k8s.io/apimachinery/pkg/apis/meta/v1/unstructured"
	"k8s.io/apimachinery/pkg/runtime"
	"k8s.io/cli-runtime/pkg/genericclioptions"
	"k8s.io/client-go/dynamic"
	"k8s.io/klog/v2"
	cmdutil "k8s.io/kubectl/pkg/cmd/util"
	utilcomp "k8s.io/kubectl/pkg/util/completion"
	"k8s.io/kubectl/pkg/util/storage"
	"k8s.io/kubectl/pkg/util/templates"

	appsv1alpha1 "github.com/apecloud/kubeblocks/apis/apps/v1alpha1"
	dataprotectionv1alpha1 "github.com/apecloud/kubeblocks/apis/dataprotection/v1alpha1"
	"github.com/apecloud/kubeblocks/internal/class"
	"github.com/apecloud/kubeblocks/internal/cli/cluster"
	"github.com/apecloud/kubeblocks/internal/cli/create"
	"github.com/apecloud/kubeblocks/internal/cli/printer"
	"github.com/apecloud/kubeblocks/internal/cli/types"
	"github.com/apecloud/kubeblocks/internal/cli/util"
	"github.com/apecloud/kubeblocks/internal/constant"
)

var clusterCreateExample = templates.Examples(`
	# Create a cluster with cluster definition apecloud-mysql and cluster version ac-mysql-8.0.30
	kbcli cluster create mycluster --cluster-definition apecloud-mysql --cluster-version ac-mysql-8.0.30

	# --cluster-definition is required, if --cluster-version is not specified, pick the most recently created version
	kbcli cluster create mycluster --cluster-definition apecloud-mysql

	# Output resource information in YAML format, without creation of resources.
	kbcli cluster create mycluster --cluster-definition apecloud-mysql --dry-run -o yaml

	# Output resource information in YAML format, the information will be sent to the server
	# but the resources will not be actually created.
	kbcli cluster create mycluster --cluster-definition apecloud-mysql --dry-run=server -o yaml
	
	# Create a cluster and set termination policy DoNotTerminate that prevents the cluster from being deleted
	kbcli cluster create mycluster --cluster-definition apecloud-mysql --termination-policy DoNotTerminate

	# Delete resources such as statefulsets, deployments, services, pdb, but keep PVCs
	# when deleting the cluster, use termination policy Halt
	kbcli cluster create mycluster --cluster-definition apecloud-mysql --termination-policy Halt

	# Delete resource such as statefulsets, deployments, services, pdb, and including
	# PVCs when deleting the cluster, use termination policy Delete
	kbcli cluster create mycluster --cluster-definition apecloud-mysql --termination-policy Delete

	# Delete all resources including all snapshots and snapshot data when deleting
	# the cluster, use termination policy WipeOut
	kbcli cluster create mycluster --cluster-definition apecloud-mysql --termination-policy WipeOut

	# Create a cluster and set cpu to 1 core, memory to 1Gi, storage size to 20Gi and replicas to 3
	kbcli cluster create mycluster --cluster-definition apecloud-mysql --set cpu=1,memory=1Gi,storage=20Gi,replicas=3

	# Create a cluster and set storageClass to csi-hostpath-sc, if storageClass is not specified,
	# the default storage class will be used
	kbcli cluster create mycluster --cluster-definition apecloud-mysql --set storageClass=csi-hostpath-sc

	# Create a cluster and set the class to general-1c1g
	# run "kbcli class list --cluster-definition=cluster-definition-name" to get the class list
	kbcli cluster create mycluster --cluster-definition apecloud-mysql --set class=general-1c1g

	# Create a cluster with replicationSet workloadType and set switchPolicy to Noop
	kbcli cluster create mycluster --cluster-definition postgresql --set switchPolicy=Noop

	# Create a cluster with more than one component, use "--set type=component-name" to specify the component,
	# if not specified, the main component will be used, run "kbcli cd list-components CLUSTER-DEFINITION-NAME"
	# to show the components in the cluster definition
	kbcli cluster create mycluster --cluster-definition redis --set type=redis,cpu=1 --set type=redis-sentinel,cpu=200m

	# Create a cluster and use a URL to set cluster resource
	kbcli cluster create mycluster --cluster-definition apecloud-mysql \
		--set-file https://kubeblocks.io/yamls/apecloud-mysql.yaml

	# Create a cluster and load cluster resource set from stdin
	cat << EOF | kbcli cluster create mycluster --cluster-definition apecloud-mysql --set-file -
	- name: my-test ...

	# Create a cluster scattered by nodes
	kbcli cluster create --cluster-definition apecloud-mysql --topology-keys kubernetes.io/hostname \
		--pod-anti-affinity Required

	# Create a cluster in specific labels nodes
	kbcli cluster create --cluster-definition apecloud-mysql \
		--node-labels '"topology.kubernetes.io/zone=us-east-1a","disktype=ssd,essd"'

	# Create a Cluster with two tolerations 
	kbcli cluster create --cluster-definition apecloud-mysql --tolerations \ '"engineType=mongo:NoSchedule","diskType=ssd:NoSchedule"'

    # Create a cluster, with each pod runs on their own dedicated node
    kbcli cluster create --cluster-definition apecloud-mysql --tenancy=DedicatedNode

    # Create a cluster with backup to restore data
    kbcli cluster create --backup backup-default-mycluster-20230616190023

    # Create a cluster with time to restore from point in time
    kbcli cluster create --restore-to-time "Jun 16,2023 18:58:53 UTC+0800" --source-cluster mycluster
`)

const (
	CueTemplateName = "cluster_template.cue"
	monitorKey      = "monitor"
<<<<<<< HEAD
	apeCloudMysql   = "apecloud-mysql"
=======
	saNamePrefix    = "kb-sa-"
>>>>>>> f51e659b
)

type setKey string

const (
	keyType         setKey = "type"
	keyCPU          setKey = "cpu"
	keyClass        setKey = "class"
	keyMemory       setKey = "memory"
	keyReplicas     setKey = "replicas"
	keyStorage      setKey = "storage"
	keyStorageClass setKey = "storageClass"
	keySwitchPolicy setKey = "switchPolicy"
	keyUnknown      setKey = "unknown"
)

var setKeyCfg = map[setKey]string{
	keyCPU:      types.CfgKeyClusterDefaultCPU,
	keyMemory:   types.CfgKeyClusterDefaultMemory,
	keyStorage:  types.CfgKeyClusterDefaultStorageSize,
	keyReplicas: types.CfgKeyClusterDefaultReplicas,
}

// UpdatableFlags is the flags that cat be updated by update command
type UpdatableFlags struct {
	// Options for cluster termination policy
	TerminationPolicy string `json:"terminationPolicy"`

	// Add-on switches for cluster observability
	Monitor       bool `json:"monitor"`
	EnableAllLogs bool `json:"enableAllLogs"`

	// Configuration and options for cluster affinity and tolerations
	PodAntiAffinity string `json:"podAntiAffinity"`
	// TopologyKeys if TopologyKeys is nil, add omitempty json tag, because CueLang can not covert null to list.
	TopologyKeys   []string          `json:"topologyKeys,omitempty"`
	NodeLabels     map[string]string `json:"nodeLabels,omitempty"`
	Tenancy        string            `json:"tenancy"`
	TolerationsRaw []string          `json:"-"`
}

type CreateOptions struct {
	// ClusterDefRef reference clusterDefinition
	ClusterDefRef     string                   `json:"clusterDefRef"`
	ClusterVersionRef string                   `json:"clusterVersionRef"`
	Tolerations       []interface{}            `json:"tolerations,omitempty"`
	ComponentSpecs    []map[string]interface{} `json:"componentSpecs"`
	Annotations       map[string]string        `json:"annotations,omitempty"`
	SetFile           string                   `json:"-"`
	Values            []string                 `json:"-"`

	// backup name to restore in creation
	Backup        string `json:"backup,omitempty"`
	RestoreTime   string `json:"restoreTime,omitempty"`
	SourceCluster string `json:"sourceCluster,omitempty"`

	UpdatableFlags
	create.CreateOptions `json:"-"`
}

func NewCreateCmd(f cmdutil.Factory, streams genericclioptions.IOStreams) *cobra.Command {
	o := NewCreateOptions(f, streams)
	cmd := &cobra.Command{
		Use:     "create [NAME]",
		Short:   "Create a cluster.",
		Example: clusterCreateExample,
		Run: func(cmd *cobra.Command, args []string) {
			o.Args = args
			cmdutil.CheckErr(o.CreateOptions.Complete())
			cmdutil.CheckErr(o.Complete())
			cmdutil.CheckErr(o.Validate())
			cmdutil.CheckErr(o.Run())
		},
	}

	cmd.Flags().StringVar(&o.ClusterDefRef, "cluster-definition", "", "Specify cluster definition, run \"kbcli cd list\" to show all available cluster definitions")
	cmd.Flags().StringVar(&o.ClusterVersionRef, "cluster-version", "", "Specify cluster version, run \"kbcli cv list\" to show all available cluster versions, use the latest version if not specified")
	cmd.Flags().StringVarP(&o.SetFile, "set-file", "f", "", "Use yaml file, URL, or stdin to set the cluster resource")
	cmd.Flags().StringArrayVar(&o.Values, "set", []string{}, "Set the cluster resource including cpu, memory, replicas and storage, or just specify the class, each set corresponds to a component.(e.g. --set cpu=1,memory=1Gi,replicas=3,storage=20Gi or --set class=general-1c1g)")
	cmd.Flags().StringVar(&o.Backup, "backup", "", "Set a source backup to restore data")
	cmd.Flags().StringVar(&o.RestoreTime, "restore-to-time", "", "Set a time for point in time recovery")
	cmd.Flags().StringVar(&o.SourceCluster, "source-cluster", "", "Set a source cluster for point in time recovery")
	cmd.PersistentFlags().BoolVar(&o.EditBeforeCreate, "edit", o.EditBeforeCreate, "Edit the API resource before creating")
	cmd.PersistentFlags().StringVar(&o.DryRun, "dry-run", "none", `Must be "client", or "server". If with client strategy, only print the object that would be sent, and no data is actually sent. If with server strategy, submit the server-side request, but no data is persistent.`)
	cmd.PersistentFlags().Lookup("dry-run").NoOptDefVal = "unchanged"

	// add required
	_ = cmd.MarkFlagRequired("cluster-definition")
	// add updatable flags
	o.UpdatableFlags.addFlags(cmd)

	// add print flags
	printer.AddOutputFlagForCreate(cmd, &o.Format, true)

	// register flag completion func
	registerFlagCompletionFunc(cmd, f)

	// add all subcommands for supported cluster type
	cmd.AddCommand(buildCreateSubCmds(&o.CreateOptions)...)

	return cmd
}

func NewCreateOptions(f cmdutil.Factory, streams genericclioptions.IOStreams) *CreateOptions {
	o := &CreateOptions{CreateOptions: create.CreateOptions{
		Factory:         f,
		IOStreams:       streams,
		CueTemplateName: CueTemplateName,
		GVR:             types.ClusterGVR(),
	}}
	o.CreateOptions.Options = o
	o.CreateOptions.PreCreate = o.PreCreate
<<<<<<< HEAD
	// o.CreateOptions.CreateDependencies = o.CreateDependencies
=======
>>>>>>> f51e659b
	return o
}

func setMonitor(monitor bool, components []map[string]interface{}) {
	if len(components) == 0 {
		return
	}
	for _, component := range components {
		component[monitorKey] = monitor
	}
}

func getRestoreFromBackupAnnotation(backup *dataprotectionv1alpha1.Backup, compSpecsCount int, firstCompName string) (string, error) {
	componentName := backup.Labels[constant.KBAppComponentLabelKey]
	if len(componentName) == 0 {
		if compSpecsCount != 1 {
			return "", fmt.Errorf("unable to obtain the name of the component to be recovered, please ensure that Backup.status.componentName exists")
		}
		componentName = firstCompName
	}
	restoreFromBackupAnnotation := fmt.Sprintf(`{"%s":"%s"}`, componentName, backup.Name)
	return restoreFromBackupAnnotation, nil
}

func getSourceClusterFromBackup(backup *dataprotectionv1alpha1.Backup) (*appsv1alpha1.Cluster, error) {
	sourceCluster := &appsv1alpha1.Cluster{}
	sourceClusterJSON := backup.Annotations[constant.ClusterSnapshotAnnotationKey]
	if err := json.Unmarshal([]byte(sourceClusterJSON), sourceCluster); err != nil {
		return nil, err
	}

	return sourceCluster, nil
}

func getBackupObjectFromRestoreArgs(o *CreateOptions, backup *dataprotectionv1alpha1.Backup) error {
	if o.Backup != "" {
		if err := cluster.GetK8SClientObject(o.Dynamic, backup, types.BackupGVR(), o.Namespace, o.Backup); err != nil {
			return err
		}
	} else if o.RestoreTime != "" {
		createRestoreOptions := CreateRestoreOptions{
			SourceCluster:  o.SourceCluster,
			RestoreTimeStr: o.RestoreTime,
		}
		createRestoreOptions.Dynamic = o.Dynamic
		createRestoreOptions.Namespace = o.Namespace
		if err := createRestoreOptions.validateRestoreTime(); err != nil {
			return err
		}
		objs, err := o.Dynamic.Resource(types.BackupGVR()).Namespace(o.Namespace).
			List(context.TODO(), metav1.ListOptions{
				LabelSelector: fmt.Sprintf("%s=%s",
					constant.AppInstanceLabelKey, o.SourceCluster),
			})
		if err != nil {
			return err
		}
		if len(objs.Items) == 0 {
			return fmt.Errorf("can not found any backup to restore time")
		}

		return runtime.DefaultUnstructuredConverter.FromUnstructured(objs.Items[0].UnstructuredContent(), backup)
	}
	return nil
}

func fillClusterInfoFromBackup(o *CreateOptions, cls **appsv1alpha1.Cluster) error {
	if o.Backup == "" && o.RestoreTime == "" && o.SourceCluster == "" {
		return nil
	}
	backup := &dataprotectionv1alpha1.Backup{}
	if err := getBackupObjectFromRestoreArgs(o, backup); err != nil {
		return err
	}
	backupCluster, err := getSourceClusterFromBackup(backup)
	if err != nil {
		return err
	}
	// HACK/TODO: apecloud-mysql pitr only support one replica for PITR.
	if backupCluster.Spec.ClusterDefRef == apeCloudMysql && o.RestoreTime != "" {
		for _, c := range backupCluster.Spec.ComponentSpecs {
			c.Replicas = 1
		}
	}
	curCluster := *cls
	if curCluster == nil {
		curCluster = backupCluster
	}

	// validate cluster spec
	if o.ClusterDefRef != "" && o.ClusterDefRef != backupCluster.Spec.ClusterDefRef {
		return fmt.Errorf("specified cluster definition does not match from backup(expect: %s, actual: %s),"+
			" please check", backupCluster.Spec.ClusterDefRef, o.ClusterDefRef)
	}
	if o.ClusterVersionRef != "" && o.ClusterVersionRef != backupCluster.Spec.ClusterVersionRef {
		return fmt.Errorf("specified cluster version does not match from backup(expect: %s, actual: %s),"+
			" please check", backupCluster.Spec.ClusterVersionRef, o.ClusterVersionRef)
	}

	*cls = curCluster
	return nil
}

func setBackup(o *CreateOptions, components []map[string]interface{}) error {
	backupName := o.Backup
	if len(backupName) == 0 || len(components) == 0 {
		return nil
	}
	backup := &dataprotectionv1alpha1.Backup{}
	if err := cluster.GetK8SClientObject(o.Dynamic, backup, types.BackupGVR(), o.Namespace, backupName); err != nil {
		return err
	}
	if backup.Status.Phase != dataprotectionv1alpha1.BackupCompleted {
		return fmt.Errorf(`backup "%s" is not completed`, backup.Name)
	}
	restoreAnnotation, err := getRestoreFromBackupAnnotation(backup, len(components), components[0]["name"].(string))
	if err != nil {
		return err
	}
	if o.Annotations == nil {
		o.Annotations = map[string]string{}
	}
	o.Annotations[constant.RestoreFromBackUpAnnotationKey] = restoreAnnotation
	return nil
}

func setRestoreTime(o *CreateOptions, components []map[string]interface{}) error {
	if o.RestoreTime == "" || o.SourceCluster == "" {
		return nil
	}

	// HACK/TODO: apecloud-mysql pitr only support one replica for PITR.
	if o.ClusterDefRef == apeCloudMysql {
		for _, c := range components {
			if c["replicas"].(int64) > 1 {
				return fmt.Errorf("apecloud-mysql only support one replica for point-in-time recovery")
			}
		}
	}

	if o.Annotations == nil {
		o.Annotations = map[string]string{}
	}
	restoreTime, err := util.TimeParse(o.RestoreTime, time.Second)
	if err != nil {
		return err
	}
	o.Annotations[constant.RestoreFromTimeAnnotationKey] = restoreTime.Format(time.RFC3339)
	o.Annotations[constant.RestoreFromSrcClusterAnnotationKey] = o.SourceCluster

	return nil
}

func (o *CreateOptions) Validate() error {
	if o.ClusterDefRef == "" {
		return fmt.Errorf("a valid cluster definition is needed, use --cluster-definition to specify one, run \"kbcli clusterdefinition list\" to show all cluster definitions")
	}

	if o.TerminationPolicy == "" {
		return fmt.Errorf("a valid termination policy is needed, use --termination-policy to specify one of: DoNotTerminate, Halt, Delete, WipeOut")
	}

	if err := o.validateClusterVersion(); err != nil {
		return err
	}

	if len(o.Values) > 0 && len(o.SetFile) > 0 {
		return fmt.Errorf("does not support --set and --set-file being specified at the same time")
	}

	matched, _ := regexp.MatchString(`^[a-z]([-a-z0-9]*[a-z0-9])?$`, o.Name)
	if !matched {
		return fmt.Errorf("cluster name must begin with a letter and can only contain lowercase letters, numbers, and '-'")
	}

	if len(o.Name) > 16 {
		return fmt.Errorf("cluster name should be less than 16 characters")
	}

	return nil
}

func (o *CreateOptions) Complete() error {
	var (
		compByte         []byte
		cls              *appsv1alpha1.Cluster
		clusterCompSpecs []appsv1alpha1.ClusterComponentSpec
		err              error
	)

	if len(o.SetFile) > 0 {
		if compByte, err = MultipleSourceComponents(o.SetFile, o.IOStreams.In); err != nil {
			return err
		}
		if compByte, err = yaml.YAMLToJSON(compByte); err != nil {
			return err
		}

		// compatible with old file format that only specifies the components
		if err = json.Unmarshal(compByte, &cls); err != nil {
			if clusterCompSpecs, err = parseClusterComponentSpec(compByte); err != nil {
				return err
			}
		} else {
			clusterCompSpecs = cls.Spec.ComponentSpecs
		}
	}
	if err = fillClusterInfoFromBackup(o, &cls); err != nil {
		return err
	}
	if nil != cls && cls.Spec.ComponentSpecs != nil {
		clusterCompSpecs = cls.Spec.ComponentSpecs
	}

	// if name is not specified, generate a random cluster name
	if o.Name == "" {
		o.Name, err = generateClusterName(o.Dynamic, o.Namespace)
		if err != nil {
			return err
		}
	}

	// build annotation
	o.buildAnnotation(cls)

	// build cluster definition
	if err := o.buildClusterDef(cls); err != nil {
		return err
	}

	// build cluster version
	o.buildClusterVersion(cls)

	// build components
	components, err := o.buildComponents(clusterCompSpecs)
	if err != nil {
		return err
	}

	setMonitor(o.Monitor, components)
	if err = setBackup(o, components); err != nil {
		return err
	}
	if err = setRestoreTime(o, components); err != nil {
		return err
	}
	o.ComponentSpecs = components

	// TolerationsRaw looks like `["key=engineType,value=mongo,operator=Equal,effect=NoSchedule"]` after parsing by cmd
	tolerations, err := util.BuildTolerations(o.TolerationsRaw)
	if err != nil {
		return err
	}
	if len(tolerations) > 0 {
		o.Tolerations = tolerations
	}

	// validate default storageClassName
	return validateStorageClass(o.Dynamic, o.ComponentSpecs)
}

func (o *CreateOptions) CleanUp() error {
	return nil
}

// buildComponents builds components from file or set values
func (o *CreateOptions) buildComponents(clusterCompSpecs []appsv1alpha1.ClusterComponentSpec) ([]map[string]interface{}, error) {
	var (
		err       error
		cd        *appsv1alpha1.ClusterDefinition
		compSpecs []*appsv1alpha1.ClusterComponentSpec
	)

	cd, err = cluster.GetClusterDefByName(o.Dynamic, o.ClusterDefRef)
	if err != nil {
		return nil, err
	}
	clsMgr, err := class.GetManager(o.Dynamic, o.ClusterDefRef)
	if err != nil {
		return nil, err
	}

	compSets, err := buildCompSetsMap(o.Values, cd)
	if err != nil {
		return nil, err
	}
	overrideComponentBySets := func(comp, setComp *appsv1alpha1.ClusterComponentSpec, setValues map[setKey]string) {
		for k := range setValues {
			switch k {
			case keyReplicas:
				comp.Replicas = setComp.Replicas
			case keyCPU:
				comp.Resources.Requests[corev1.ResourceCPU] = setComp.Resources.Requests[corev1.ResourceCPU]
				comp.Resources.Limits[corev1.ResourceCPU] = setComp.Resources.Limits[corev1.ResourceCPU]
			case keyClass:
				comp.ClassDefRef = setComp.ClassDefRef
			case keyMemory:
				comp.Resources.Requests[corev1.ResourceMemory] = setComp.Resources.Requests[corev1.ResourceMemory]
				comp.Resources.Limits[corev1.ResourceMemory] = setComp.Resources.Limits[corev1.ResourceMemory]
			case keyStorage:
				if len(comp.VolumeClaimTemplates) > 0 && len(setComp.VolumeClaimTemplates) > 0 {
					comp.VolumeClaimTemplates[0].Spec.Resources.Requests = setComp.VolumeClaimTemplates[0].Spec.Resources.Requests
				}
			case keyStorageClass:
				if len(comp.VolumeClaimTemplates) > 0 && len(setComp.VolumeClaimTemplates) > 0 {
					comp.VolumeClaimTemplates[0].Spec.StorageClassName = setComp.VolumeClaimTemplates[0].Spec.StorageClassName
				}
			case keySwitchPolicy:
				comp.SwitchPolicy = setComp.SwitchPolicy
			}
		}
	}

	if clusterCompSpecs != nil {
		setsCompSpecs, err := buildClusterComp(cd, compSets, clsMgr)
		if err != nil {
			return nil, err
		}
		setsCompSpecsMap := map[string]*appsv1alpha1.ClusterComponentSpec{}
		for _, setComp := range setsCompSpecs {
			setsCompSpecsMap[setComp.Name] = setComp
		}
		for _, comp := range clusterCompSpecs {
			overrideComponentBySets(&comp, setsCompSpecsMap[comp.Name], compSets[comp.Name])
			compSpecs = append(compSpecs, &comp)
		}
	} else {
		compSpecs, err = buildClusterComp(cd, compSets, clsMgr)
		if err != nil {
			return nil, err
		}
	}

	var comps []map[string]interface{}
	for _, compSpec := range compSpecs {
		// validate component classes
		if err = clsMgr.ValidateResources(compSpec); err != nil {
			return nil, err
		}

		// set component service account name
		compSpec.ServiceAccountName = saNamePrefix + o.Name
		comp, err := runtime.DefaultUnstructuredConverter.ToUnstructured(compSpec)
		if err != nil {
			return nil, err
		}
		comps = append(comps, comp)
	}
	return comps, nil
}

<<<<<<< HEAD
const (
	saNamePrefix          = "kb-"
	roleNamePrefix        = "kb-"
	roleBindingNamePrefix = "kb-"
)

// buildDependenciesFn creates dependencies function for components, e.g. postgresql depends on
// a service account, a role and a rolebinding
func (o *CreateOptions) buildDependenciesFn(cd *appsv1alpha1.ClusterDefinition,
	compSpec *appsv1alpha1.ClusterComponentSpec) error {

	// set component service account name
	compSpec.ServiceAccountName = saNamePrefix + o.Name
	return nil
}

func (o *CreateOptions) CreateDependencies(dryRun []string) error {
	var (
		saName          = saNamePrefix + o.Name
		roleName        = roleNamePrefix + o.Name
		roleBindingName = roleBindingNamePrefix + o.Name
	)

	klog.V(1).Infof("create dependencies for cluster %s", o.Name)
	// create service account
	labels := buildResourceLabels(o.Name)
	applyOptions := metav1.ApplyOptions{FieldManager: "kbcli", DryRun: dryRun}
	sa := corev1ac.ServiceAccount(saName, o.Namespace).WithLabels(labels)

	klog.V(1).Infof("create service account %s", saName)
	if _, err := o.Client.CoreV1().ServiceAccounts(o.Namespace).Apply(context.TODO(), sa, applyOptions); err != nil {
		return err
	}

	// create role
	klog.V(1).Infof("create role %s", roleName)
	role := rbacv1ac.Role(roleName, o.Namespace).WithRules([]*rbacv1ac.PolicyRuleApplyConfiguration{
		{
			APIGroups: []string{""},
			Resources: []string{"events"},
			Verbs:     []string{"create"},
		},
		{
			APIGroups: []string{"dataprotection.kubeblocks.io"},
			Resources: []string{"backups/status"},
			Verbs:     []string{"get", "update", "patch"},
		},
		{
			APIGroups: []string{"dataprotection.kubeblocks.io"},
			Resources: []string{"backups"},
			Verbs:     []string{"create", "get", "list", "update", "patch"},
		},
	}...).WithLabels(labels)

	// postgresql need more rules for patroni
	if ok, err := o.isPostgresqlCluster(); err != nil {
		return err
	} else if ok {
		rules := []rbacv1ac.PolicyRuleApplyConfiguration{
			{
				APIGroups: []string{""},
				Resources: []string{"configmaps"},
				Verbs:     []string{"create", "get", "list", "patch", "update", "watch", "delete"},
			},
			{
				APIGroups: []string{""},
				Resources: []string{"endpoints"},
				Verbs:     []string{"create", "get", "list", "patch", "update", "watch", "delete"},
			},
			{
				APIGroups: []string{""},
				Resources: []string{"pods"},
				Verbs:     []string{"get", "list", "patch", "update", "watch"},
			},
		}
		role.Rules = append(role.Rules, rules...)
	}

	if _, err := o.Client.RbacV1().Roles(o.Namespace).Apply(context.TODO(), role, applyOptions); err != nil {
		return err
	}

	// create role binding
	rbacAPIGroup := "rbac.authorization.k8s.io"
	rbacKind := "Role"
	saKind := "ServiceAccount"
	roleBinding := rbacv1ac.RoleBinding(roleBindingName, o.Namespace).WithLabels(labels).
		WithSubjects([]*rbacv1ac.SubjectApplyConfiguration{
			{
				Kind:      &saKind,
				Name:      &saName,
				Namespace: &o.Namespace,
			},
		}...).
		WithRoleRef(&rbacv1ac.RoleRefApplyConfiguration{
			APIGroup: &rbacAPIGroup,
			Kind:     &rbacKind,
			Name:     &roleName,
		})
	klog.V(1).Infof("create role binding %s", roleBindingName)
	_, err := o.Client.RbacV1().RoleBindings(o.Namespace).Apply(context.TODO(), roleBinding, applyOptions)
	return err
}

=======
>>>>>>> f51e659b
// MultipleSourceComponents gets component data from multiple source, such as stdin, URI and local file
func MultipleSourceComponents(fileName string, in io.Reader) ([]byte, error) {
	var data io.Reader
	switch {
	case fileName == "-":
		data = in
	case strings.Index(fileName, "http://") == 0 || strings.Index(fileName, "https://") == 0:
		resp, err := http.Get(fileName)
		if err != nil {
			return nil, err
		}
		defer resp.Body.Close()
		data = resp.Body
	default:
		f, err := os.Open(fileName)
		if err != nil {
			return nil, err
		}
		defer f.Close()
		data = f
	}
	return io.ReadAll(data)
}

func registerFlagCompletionFunc(cmd *cobra.Command, f cmdutil.Factory) {
	util.CheckErr(cmd.RegisterFlagCompletionFunc(
		"cluster-definition",
		func(cmd *cobra.Command, args []string, toComplete string) ([]string, cobra.ShellCompDirective) {
			return utilcomp.CompGetResource(f, cmd, util.GVRToString(types.ClusterDefGVR()), toComplete), cobra.ShellCompDirectiveNoFileComp
		}))
	util.CheckErr(cmd.RegisterFlagCompletionFunc(
		"cluster-version",
		func(cmd *cobra.Command, args []string, toComplete string) ([]string, cobra.ShellCompDirective) {
			var clusterVersion []string
			clusterDefinition, err := cmd.Flags().GetString("cluster-definition")
			if clusterDefinition == "" || err != nil {
				clusterVersion = utilcomp.CompGetResource(f, cmd, util.GVRToString(types.ClusterVersionGVR()), toComplete)
			} else {
				label := fmt.Sprintf("%s=%s", constant.ClusterDefLabelKey, clusterDefinition)
				clusterVersion = util.CompGetResourceWithLabels(f, cmd, util.GVRToString(types.ClusterVersionGVR()), []string{label}, toComplete)
			}
			return clusterVersion, cobra.ShellCompDirectiveNoFileComp
		}))

	var formatsWithDesc = map[string]string{
		"JSON": "Output result in JSON format",
		"YAML": "Output result in YAML format",
	}
	util.CheckErr(cmd.RegisterFlagCompletionFunc("output",
		func(cmd *cobra.Command, args []string, toComplete string) ([]string, cobra.ShellCompDirective) {
			var names []string
			for format, desc := range formatsWithDesc {
				if strings.HasPrefix(format, toComplete) {
					names = append(names, fmt.Sprintf("%s\t%s", format, desc))
				}
			}
			return names, cobra.ShellCompDirectiveNoFileComp
		}))
}

// PreCreate before saving yaml to k8s, makes changes on Unstructured yaml
func (o *CreateOptions) PreCreate(obj *unstructured.Unstructured) error {
	if !o.EnableAllLogs {
		// EnableAllLogs is false, nothing will change
		return nil
	}
	c := &appsv1alpha1.Cluster{}
	if err := runtime.DefaultUnstructuredConverter.FromUnstructured(obj.Object, c); err != nil {
		return err
	}
	// get cluster definition from k8s
	cd, err := cluster.GetClusterDefByName(o.Dynamic, c.Spec.ClusterDefRef)
	if err != nil {
		return err
	}
	setEnableAllLogs(c, cd)
	data, e := runtime.DefaultUnstructuredConverter.ToUnstructured(c)
	if e != nil {
		return e
	}
	obj.SetUnstructuredContent(data)
	return nil
}

func (o *CreateOptions) isPostgresqlCluster() (bool, error) {
	cd, err := cluster.GetClusterDefByName(o.Dynamic, o.ClusterDefRef)
	if err != nil {
		return false, err
	}

	var compDef *appsv1alpha1.ClusterComponentDefinition
	if cd.Spec.Type != "postgresql" {
		return false, nil
	}

	// get cluster component definition
	if len(o.ComponentSpecs) == 0 {
		return false, fmt.Errorf("find no cluster component")
	}
	compSpec := o.ComponentSpecs[0]
	for i, def := range cd.Spec.ComponentDefs {
		compDefRef := compSpec["componentDefRef"]
		if compDefRef != nil && def.Name == compDefRef.(string) {
			compDef = &cd.Spec.ComponentDefs[i]
		}
	}

	if compDef == nil {
		return false, fmt.Errorf("failed to find component definition for component %v", compSpec["Name"])
	}

	// for postgresql, we need to create a service account, a role and a rolebinding
	if compDef.CharacterType != "postgresql" {
		return false, nil
	}
	return true, nil
}

// setEnableAllLog sets enable all logs, and ignore enabledLogs of component level.
func setEnableAllLogs(c *appsv1alpha1.Cluster, cd *appsv1alpha1.ClusterDefinition) {
	for idx, comCluster := range c.Spec.ComponentSpecs {
		for _, com := range cd.Spec.ComponentDefs {
			if !strings.EqualFold(comCluster.ComponentDefRef, com.Name) {
				continue
			}
			typeList := make([]string, 0, len(com.LogConfigs))
			for _, logConf := range com.LogConfigs {
				typeList = append(typeList, logConf.Name)
			}
			c.Spec.ComponentSpecs[idx].EnabledLogs = typeList
		}
	}
}

func buildClusterComp(cd *appsv1alpha1.ClusterDefinition, setsMap map[string]map[setKey]string, clsMgr *class.Manager) ([]*appsv1alpha1.ClusterComponentSpec, error) {
	// get value from set values and environment variables, the second return value is
	// true if the value is from environment variables
	getVal := func(c *appsv1alpha1.ClusterComponentDefinition, key setKey, sets map[setKey]string) string {
		// get value from set values
		if v := sets[key]; len(v) > 0 {
			return v
		}

		// HACK: if user does not set by command flag, for replicationSet workload,
		// set replicas to 2, for redis sentinel, set replicas to 3, cpu and memory
		// to 200M and 200Mi
		// TODO: use more graceful way to set default value
		if c.WorkloadType == appsv1alpha1.Replication {
			if key == keyReplicas {
				return "2"
			}
		}

		// the default replicas is 3 if not set by command flag, for Consensus workload
		if c.WorkloadType == appsv1alpha1.Consensus {
			if key == keyReplicas {
				return "3"
			}
		}

		if c.CharacterType == "redis" && c.Name == "redis-sentinel" {
			switch key {
			case keyReplicas:
				return "3"
			case keyCPU:
				return "200m"
			case keyMemory:
				return "200Mi"
			}
		}

		// get value from environment variables
		cfg := setKeyCfg[key]
		return viper.GetString(cfg)
	}

	buildSwitchPolicy := func(c *appsv1alpha1.ClusterComponentDefinition, compObj *appsv1alpha1.ClusterComponentSpec, sets map[setKey]string) error {
		if c.WorkloadType != appsv1alpha1.Replication {
			return nil
		}
		var switchPolicyType appsv1alpha1.SwitchPolicyType
		switch getVal(c, keySwitchPolicy, sets) {
		case "Noop", "":
			switchPolicyType = appsv1alpha1.Noop
		case "MaximumAvailability":
			switchPolicyType = appsv1alpha1.MaximumAvailability
		case "MaximumPerformance":
			switchPolicyType = appsv1alpha1.MaximumDataProtection
		default:
			return fmt.Errorf("switchPolicy is illegal, only support Noop, MaximumAvailability, MaximumPerformance")
		}
		compObj.SwitchPolicy = &appsv1alpha1.ClusterSwitchPolicy{
			Type: switchPolicyType,
		}
		return nil
	}

	var comps []*appsv1alpha1.ClusterComponentSpec
	for i, c := range cd.Spec.ComponentDefs {
		sets := setsMap[c.Name]

		// HACK: for apecloud-mysql cluster definition, if setsMap is empty, user
		// does not specify any set, so we only build the first component.
		// TODO(ldm): remove this hack and use helm chart to render the cluster.
		if i > 0 && len(sets) == 0 && cd.Name == apeCloudMysql {
			continue
		}

		// get replicas
		setReplicas, err := strconv.Atoi(getVal(&c, keyReplicas, sets))
		if err != nil {
			return nil, fmt.Errorf("repicas is illegal " + err.Error())
		}
		if setReplicas < 0 {
			return nil, fmt.Errorf("repicas is illegal, required value >=0")
		}
		if setReplicas > math.MaxInt32 {
			return nil, fmt.Errorf("repicas is illegal, exceed max. value (%d) ", math.MaxInt32)
		}
		replicas := int32(setReplicas)

		compObj := &appsv1alpha1.ClusterComponentSpec{
			Name:            c.Name,
			ComponentDefRef: c.Name,
			Replicas:        replicas,
		}

		// class has higher priority than other resource related parameters
		resourceList := make(corev1.ResourceList)
		if clsMgr.HasClass(compObj.ComponentDefRef, class.Any) {
			if className := getVal(&c, keyClass, sets); className != "" {
				clsDefRef := appsv1alpha1.ClassDefRef{}
				parts := strings.SplitN(className, ":", 2)
				if len(parts) == 1 {
					clsDefRef.Class = parts[0]
				} else {
					clsDefRef.Name = parts[0]
					clsDefRef.Class = parts[1]
				}
				compObj.ClassDefRef = &clsDefRef
			} else {
				resourceList = corev1.ResourceList{
					corev1.ResourceCPU:    resource.MustParse(getVal(&c, keyCPU, sets)),
					corev1.ResourceMemory: resource.MustParse(getVal(&c, keyMemory, sets)),
				}
			}
		} else {
			if className := getVal(&c, keyClass, sets); className != "" {
				return nil, fmt.Errorf("can not find class %s for component type %s", className, c.Name)
			}
			resourceList = corev1.ResourceList{
				corev1.ResourceCPU:    resource.MustParse(getVal(&c, keyCPU, sets)),
				corev1.ResourceMemory: resource.MustParse(getVal(&c, keyMemory, sets)),
			}
		}
		compObj.Resources = corev1.ResourceRequirements{
			Requests: resourceList,
			Limits:   resourceList,
		}
		compObj.VolumeClaimTemplates = []appsv1alpha1.ClusterComponentVolumeClaimTemplate{{
			Name: "data",
			Spec: appsv1alpha1.PersistentVolumeClaimSpec{
				AccessModes: []corev1.PersistentVolumeAccessMode{
					corev1.ReadWriteOnce,
				},
				Resources: corev1.ResourceRequirements{
					Requests: corev1.ResourceList{
						corev1.ResourceStorage: resource.MustParse(getVal(&c, keyStorage, sets)),
					},
				},
			},
		}}
		storageClass := getVal(&c, keyStorageClass, sets)
		if len(storageClass) != 0 {
			// now the clusterdefinition components mostly have only one VolumeClaimTemplates in default
			compObj.VolumeClaimTemplates[0].Spec.StorageClassName = &storageClass
		}
		if err = buildSwitchPolicy(&c, compObj, sets); err != nil {
			return nil, err
		}
		comps = append(comps, compObj)
	}
	return comps, nil
}

// buildCompSetsMap builds the map between component definition name and its set values, if the name is not
// specified in the set, use the cluster definition default component name.
func buildCompSetsMap(values []string, cd *appsv1alpha1.ClusterDefinition) (map[string]map[setKey]string, error) {
	allSets := map[string]map[setKey]string{}
	parseKey := func(key string) setKey {
		for _, k := range setKeys() {
			if strings.EqualFold(k, key) {
				return setKey(k)
			}
		}
		return keyUnknown
	}
	buildSetMap := func(sets []string) (map[setKey]string, error) {
		res := map[setKey]string{}
		for _, set := range sets {
			kv := strings.Split(set, "=")
			if len(kv) != 2 {
				return nil, fmt.Errorf("unknown set format \"%s\", should be like key1=value1", set)
			}

			// only record the supported key
			k := parseKey(kv[0])
			if k == keyUnknown {
				return nil, fmt.Errorf("unknown set key \"%s\", should be one of [%s]", kv[0], strings.Join(setKeys(), ","))
			}
			res[k] = kv[1]
		}
		return res, nil
	}

	// each value corresponds to a component
	for _, value := range values {
		sets, err := buildSetMap(strings.Split(value, ","))
		if err != nil {
			return nil, err
		}
		if len(sets) == 0 {
			continue
		}

		// get the component definition name
		compDefName := sets[keyType]

		// type is not specified by user, use the default component definition name, now only
		// support cluster definition with one component
		if len(compDefName) == 0 {
			name, err := cluster.GetDefaultCompName(cd)
			if err != nil {
				return nil, err
			}

			// if the number of component definitions is more than one, default use the first one and output a log
			if len(cd.Spec.ComponentDefs) > 1 {
				klog.V(1).Infof("the component is not specified, use the default component \"%s\" in cluster definition \"%s\"", name, cd.Name)
			}
			compDefName = name
		} else {
			// check the type is a valid component definition name
			valid := false
			for _, c := range cd.Spec.ComponentDefs {
				if c.Name == compDefName {
					valid = true
					break
				}
			}
			if !valid {
				return nil, fmt.Errorf("the type \"%s\" is not a valid component definition name", compDefName)
			}
		}

		// if already set by other value, later values override earlier values
		if old, ok := allSets[compDefName]; ok {
			for k, v := range sets {
				old[k] = v
			}
			sets = old
		}
		allSets[compDefName] = sets
	}
	return allSets, nil
}

// generateClusterName generates a random cluster name that does not exist
func generateClusterName(dynamic dynamic.Interface, namespace string) (string, error) {
	var name string
	// retry 10 times
	for i := 0; i < 10; i++ {
		name = cluster.GenerateName()
		// check whether the cluster exists, if not found, return it
		_, err := dynamic.Resource(types.ClusterGVR()).Namespace(namespace).Get(context.TODO(), name, metav1.GetOptions{})
		if errors.IsNotFound(err) {
			return name, nil
		}
		if err != nil {
			return "", err
		}
	}
	return "", fmt.Errorf("failed to generate cluster name")
}

func (f *UpdatableFlags) addFlags(cmd *cobra.Command) {
	cmd.Flags().StringVar(&f.PodAntiAffinity, "pod-anti-affinity", "Preferred", "Pod anti-affinity type, one of: (Preferred, Required)")
	cmd.Flags().BoolVar(&f.Monitor, "monitor", true, "Set monitor enabled and inject metrics exporter")
	cmd.Flags().BoolVar(&f.EnableAllLogs, "enable-all-logs", false, "Enable advanced application all log extraction, set to true will ignore enabledLogs of component level, default is false")
	cmd.Flags().StringVar(&f.TerminationPolicy, "termination-policy", "Delete", "Termination policy, one of: (DoNotTerminate, Halt, Delete, WipeOut)")
	cmd.Flags().StringArrayVar(&f.TopologyKeys, "topology-keys", nil, "Topology keys for affinity")
	cmd.Flags().StringToStringVar(&f.NodeLabels, "node-labels", nil, "Node label selector")
	cmd.Flags().StringSliceVar(&f.TolerationsRaw, "tolerations", nil, `Tolerations for cluster, such as "key=value:effect, key:effect", for example '"engineType=mongo:NoSchedule", "diskType:NoSchedule"'`)
	cmd.Flags().StringVar(&f.Tenancy, "tenancy", "SharedNode", "Tenancy options, one of: (SharedNode, DedicatedNode)")

	util.CheckErr(cmd.RegisterFlagCompletionFunc(
		"termination-policy",
		func(cmd *cobra.Command, args []string, toComplete string) ([]string, cobra.ShellCompDirective) {
			return []string{
				"DoNotTerminate\tblock delete operation",
				"Halt\tdelete workload resources such as statefulset, deployment workloads but keep PVCs",
				"Delete\tbased on Halt and deletes PVCs",
				"WipeOut\tbased on Delete and wipe out all volume snapshots and snapshot data from backup storage location",
			}, cobra.ShellCompDirectiveNoFileComp
		}))
	util.CheckErr(cmd.RegisterFlagCompletionFunc(
		"pod-anti-affinity",
		func(cmd *cobra.Command, args []string, toComplete string) ([]string, cobra.ShellCompDirective) {
			return []string{
				"Preferred\ttry to spread pods of the cluster by the specified topology-keys",
				"Required\tmust spread pods of the cluster by the specified topology-keys",
			}, cobra.ShellCompDirectiveNoFileComp
		}))
	util.CheckErr(cmd.RegisterFlagCompletionFunc(
		"tenancy",
		func(cmd *cobra.Command, args []string, toComplete string) ([]string, cobra.ShellCompDirective) {
			return []string{
				"SharedNode\tpods of the cluster may share the same node",
				"DedicatedNode\teach pod of the cluster will run on their own dedicated node",
			}, cobra.ShellCompDirectiveNoFileComp
		}))
}

// validateStorageClass checks the existence of declared StorageClasses in volume claim templates,
// if not set, check the existence of the default StorageClasses
func validateStorageClass(dynamic dynamic.Interface, components []map[string]interface{}) error {
	existedStorageClasses, existedDefault, err := getStorageClasses(dynamic)
	if err != nil {
		return err
	}
	for _, comp := range components {
		compObj := appsv1alpha1.ClusterComponentSpec{}
		err = runtime.DefaultUnstructuredConverter.FromUnstructured(comp, &compObj)
		if err != nil {
			return err
		}
		for _, vct := range compObj.VolumeClaimTemplates {
			name := vct.Spec.StorageClassName
			if name != nil {
				// validate the specified StorageClass whether exist
				if _, ok := existedStorageClasses[*name]; !ok {
					return fmt.Errorf("failed to find the specified storageClass \"%s\"", *name)
				}
			} else if !existedDefault {
				// validate the default StorageClass
				return fmt.Errorf("failed to find the default storageClass, use '--set storageClass=NAME' to set it")
			}
		}
	}
	return nil
}

// getStorageClasses returns all StorageClasses in K8S and return true if the cluster have a default StorageClasses
func getStorageClasses(dynamic dynamic.Interface) (map[string]struct{}, bool, error) {
	gvr := types.StorageClassGVR()
	allStorageClasses := make(map[string]struct{})
	existedDefault := false
	list, err := dynamic.Resource(gvr).List(context.Background(), metav1.ListOptions{})
	if err != nil {
		return nil, false, err
	}
	for _, item := range list.Items {
		allStorageClasses[item.GetName()] = struct{}{}
		annotations := item.GetAnnotations()
		if !existedDefault && annotations != nil && (annotations[storage.IsDefaultStorageClassAnnotation] == annotationTrueValue || annotations[storage.BetaIsDefaultStorageClassAnnotation] == annotationTrueValue) {
			existedDefault = true
		}
	}
	return allStorageClasses, existedDefault, nil
}

// validateClusterVersion checks the existence of declared cluster version,
// if not set, check the existence of default cluster version
func (o *CreateOptions) validateClusterVersion() error {
	var err error

	// cluster version is specified, validate if exists
	if o.ClusterVersionRef != "" {
		if err = cluster.ValidateClusterVersion(o.Dynamic, o.ClusterDefRef, o.ClusterVersionRef); err != nil {
			return fmt.Errorf("cluster version \"%s\" does not exist, run following command to get the available cluster versions\n\tkbcli cv list --cluster-definition=%s",
				o.ClusterVersionRef, o.ClusterDefRef)
		}
		return nil
	}

	// cluster version is not specified, get the default cluster version
	if o.ClusterVersionRef, err = cluster.GetDefaultVersion(o.Dynamic, o.ClusterDefRef); err != nil {
		return err
	}

	dryRun, err := o.GetDryRunStrategy()
	if err != nil {
		return err
	}
	// if dryRun is set, run in quiet mode, avoid to output yaml file with the info
	if dryRun != create.DryRunNone {
		return nil
	}

	fmt.Fprintf(o.Out, "Info: --cluster-version is not specified, ClusterVersion %s is applied by default\n", o.ClusterVersionRef)
	return nil
}

func buildResourceLabels(clusterName string) map[string]string {
	return map[string]string{
		constant.AppInstanceLabelKey:  clusterName,
		constant.AppManagedByLabelKey: "kbcli",
	}
}

// build the cluster definition
// if the cluster definition is not specified, pick the cluster definition in the cluster component
// if neither of them is specified, return an error
func (o *CreateOptions) buildClusterDef(cls *appsv1alpha1.Cluster) error {
	if o.ClusterDefRef != "" {
		return nil
	}

	if cls != nil && cls.Spec.ClusterDefRef != "" {
		o.ClusterDefRef = cls.Spec.ClusterDefRef
		return nil
	}

	return fmt.Errorf("a valid cluster definition is needed, use --cluster-definition to specify one, run \"kbcli clusterdefinition list\" to show all cluster definitions")
}

// build the cluster version
// if the cluster version is not specified, pick the cluster version in the cluster component
// if neither of them is specified, pick default cluster version
func (o *CreateOptions) buildClusterVersion(cls *appsv1alpha1.Cluster) {
	if o.ClusterVersionRef != "" {
		return
	}

	if cls != nil && cls.Spec.ClusterVersionRef != "" {
		o.ClusterVersionRef = cls.Spec.ClusterVersionRef
	}
}

func (o *CreateOptions) buildAnnotation(cls *appsv1alpha1.Cluster) {
	if cls == nil {
		return
	}

	if o.Annotations == nil {
		o.Annotations = cls.Annotations
	}
}

// parse the cluster component spec
// compatible with old file format that only specifies the components
func parseClusterComponentSpec(compByte []byte) ([]appsv1alpha1.ClusterComponentSpec, error) {
	var compSpecs []appsv1alpha1.ClusterComponentSpec
	var comps []map[string]interface{}
	if err := json.Unmarshal(compByte, &comps); err != nil {
		return nil, err
	}
	for _, comp := range comps {
		var compSpec appsv1alpha1.ClusterComponentSpec
		if err := runtime.DefaultUnstructuredConverter.FromUnstructured(comp, &compSpec); err != nil {
			return nil, err
		}
		compSpecs = append(compSpecs, compSpec)
	}

	return compSpecs, nil
}

func setKeys() []string {
	return []string{
		string(keyCPU),
		string(keyType),
		string(keyStorage),
		string(keyMemory),
		string(keyReplicas),
		string(keyClass),
		string(keyStorageClass),
		string(keySwitchPolicy),
	}
}<|MERGE_RESOLUTION|>--- conflicted
+++ resolved
@@ -140,11 +140,8 @@
 const (
 	CueTemplateName = "cluster_template.cue"
 	monitorKey      = "monitor"
-<<<<<<< HEAD
 	apeCloudMysql   = "apecloud-mysql"
-=======
 	saNamePrefix    = "kb-sa-"
->>>>>>> f51e659b
 )
 
 type setKey string
@@ -257,10 +254,7 @@
 	}}
 	o.CreateOptions.Options = o
 	o.CreateOptions.PreCreate = o.PreCreate
-<<<<<<< HEAD
 	// o.CreateOptions.CreateDependencies = o.CreateDependencies
-=======
->>>>>>> f51e659b
 	return o
 }
 
@@ -612,7 +606,6 @@
 	return comps, nil
 }
 
-<<<<<<< HEAD
 const (
 	saNamePrefix          = "kb-"
 	roleNamePrefix        = "kb-"
@@ -717,8 +710,6 @@
 	return err
 }
 
-=======
->>>>>>> f51e659b
 // MultipleSourceComponents gets component data from multiple source, such as stdin, URI and local file
 func MultipleSourceComponents(fileName string, in io.Reader) ([]byte, error) {
 	var data io.Reader
