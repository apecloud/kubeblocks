--- conflicted
+++ resolved
@@ -67,14 +67,7 @@
 	# --cluster-definition is required, if --cluster-version is not specified, pick the most recently created version
 	kbcli cluster create mycluster --cluster-definition apecloud-mysql
 
-<<<<<<< HEAD
-	# --edit is used to edit the cluster resource before creating the cluster
-	# kbcli cluster create mycluster --cluster-definition apecloud-mysql --edit
-
-	# Output resource information in YAML format, but do not create resources.
-=======
 	# Output resource information in YAML format, without creation of resources.
->>>>>>> e27a8ebe
 	kbcli cluster create mycluster --cluster-definition apecloud-mysql --dry-run -o yaml
 
 	# Output resource information in YAML format, the information will be sent to the server
@@ -227,8 +220,6 @@
 	cmd.Flags().StringVar(&o.Backup, "backup", "", "Set a source backup to restore data")
 	cmd.Flags().StringVar(&o.DryRun, "dry-run", "none", `Must be "client", or "server". If with client strategy, only print the object that would be sent, and no data is actually sent. If with server strategy, submit the server-side request, but no data is persistent.`)
 	cmd.Flags().Lookup("dry-run").NoOptDefVal = "unchanged"
-	cmd.Flags().BoolVar(&o.EditBeforeCreate, "edit", o.EditBeforeCreate, "Edit the cluster resource before creating")
-
 	// add updatable flags
 	o.UpdatableFlags.addFlags(cmd)
 
