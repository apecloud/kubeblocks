--- conflicted
+++ resolved
@@ -316,18 +316,7 @@
 			durationStr = duration.HumanDuration(backup.Status.Duration.Duration)
 		}
 		statusString := string(backup.Status.Phase)
-<<<<<<< HEAD
-		if len(o.BackupName) > 0 {
-			if o.BackupName == obj.GetName() {
-				tbl.AddRow(backup.Name, backup.Namespace, sourceCluster, backup.Spec.BackupMethod, statusString, backup.Status.TotalSize,
-					durationStr, util.TimeFormat(&backup.CreationTimestamp), util.TimeFormat(backup.Status.CompletionTimestamp))
-			}
-=======
-		if backup.Status.Phase == dpv1alpha1.BackupRunning && backup.Status.AvailableReplicas != nil {
-			statusString = fmt.Sprintf("%s(AvailablePods: %d)", statusString, *backup.Status.AvailableReplicas)
-		}
 		if len(o.Names) > 0 && !backupNameMap[backup.Name] {
->>>>>>> 90fad101
 			continue
 		}
 		tbl.AddRow(backup.Name, backup.Namespace, sourceCluster, backup.Spec.BackupMethod, statusString, backup.Status.TotalSize,
@@ -990,12 +979,8 @@
 	return nil
 }
 
-<<<<<<< HEAD
-func (o *describeBackupOptions) printBackupObj(obj *dpv1alpha1.Backup) error {
+func (o *DescribeBackupOptions) printBackupObj(obj *dpv1alpha1.Backup) error {
 	targetCluster := obj.Labels[constant.AppInstanceLabelKey]
-=======
-func (o *DescribeBackupOptions) printBackupObj(obj *dpv1alpha1.Backup) error {
->>>>>>> 90fad101
 	printer.PrintLineWithTabSeparator(
 		printer.NewPair("Name", obj.Name),
 		printer.NewPair("Cluster", targetCluster),
