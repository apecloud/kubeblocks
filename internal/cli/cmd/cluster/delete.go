--- conflicted
+++ resolved
@@ -73,20 +73,9 @@
 	return o.Run()
 }
 
-<<<<<<< HEAD
-func clusterPreDeleteHook(object runtime.Object) error {
-	if object.GetObjectKind().GroupVersionKind().Kind != appsv1alpha1.ClusterKind {
-		klog.V(1).Infof("object %s is not of kind %s, skip PreDeleteHook.", object.GetObjectKind().GroupVersionKind().Kind, appsv1alpha1.ClusterKind)
-		return nil
-	}
-	unstructured := object.(*unstructured.Unstructured)
-	cluster := &appsv1alpha1.Cluster{}
-	if err := runtime.DefaultUnstructuredConverter.FromUnstructured(unstructured.Object, cluster); err != nil {
-=======
 func clusterPreDeleteHook(o *delete.DeleteOptions, object runtime.Object) error {
 	cluster, err := getClusterFromObject(object)
 	if err != nil {
->>>>>>> fd774293
 		return err
 	}
 	if cluster.Spec.TerminationPolicy == appsv1alpha1.DoNotTerminate {
