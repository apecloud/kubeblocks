--- conflicted
+++ resolved
@@ -86,8 +86,6 @@
 	return nil
 }
 
-<<<<<<< HEAD
-=======
 func clusterPostDeleteHook(o *delete.DeleteOptions, object runtime.Object) error {
 	if object == nil {
 		return nil
@@ -153,7 +151,6 @@
 	return errors.NewAggregate(allErr)
 }
 
->>>>>>> 1b851873
 func getClusterFromObject(object runtime.Object) (*appsv1alpha1.Cluster, error) {
 	if object.GetObjectKind().GroupVersionKind().Kind != appsv1alpha1.ClusterKind {
 		return nil, fmt.Errorf("object %s is not of kind %s", object.GetObjectKind().GroupVersionKind().Kind, appsv1alpha1.ClusterKind)
