--- conflicted
+++ resolved
@@ -140,14 +140,8 @@
 	// cluster summary
 	showCluster(o.Cluster, o.Out)
 
-<<<<<<< HEAD
-	// consider first component as primary component, use it's endpoints as cluster endpoints
-	primaryComponent := cluster.FindClusterComp(o.Cluster, o.ClusterDef.Spec.ComponentDefs[0].Name)
-	showNetwork(o.Services, primaryComponent, o.Out)
-=======
 	// show endpoints
 	showEndpoints(o.Cluster, o.Services, o.Out)
->>>>>>> 7ea52b30
 
 	// topology
 	showTopology(o.ClusterObjects.GetInstanceInfo(), o.Out)
@@ -218,19 +212,13 @@
 	tbl.Print()
 }
 
-<<<<<<< HEAD
-func showNetwork(svcList *corev1.ServiceList, c *appsv1alpha1.ClusterComponent, out io.Writer) {
-	internalEndpoints, externalEndpoints := cluster.GetComponentEndpoints(svcList, c)
-	if len(internalEndpoints) == 0 && len(externalEndpoints) == 0 {
-=======
-func showEndpoints(c *dbaasv1alpha1.Cluster, svcList *corev1.ServiceList, out io.Writer) {
+func showEndpoints(c *appsv1alpha1.Cluster, svcList *corev1.ServiceList, out io.Writer) {
 	if c == nil {
->>>>>>> 7ea52b30
 		return
 	}
 
 	tbl := newTbl(out, "\nEndpoints:", "COMPONENT", "MODE", "INTERNAL", "EXTERNAL")
-	for _, comp := range c.Spec.Components {
+	for _, comp := range c.Spec.ComponentSpecs {
 		internalEndpoints, externalEndpoints := cluster.GetComponentEndpoints(svcList, &comp)
 		if len(internalEndpoints) == 0 && len(externalEndpoints) == 0 {
 			continue
