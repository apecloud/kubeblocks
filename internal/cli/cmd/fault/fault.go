--- conflicted
+++ resolved
@@ -73,13 +73,9 @@
 	cmd.AddCommand(
 		NewPodChaosCmd(f, streams),
 		NewNetworkChaosCmd(f, streams),
-<<<<<<< HEAD
-		NewNodeChaosCmd(f, streams),
-=======
 		NewTimeChaosCmd(f, streams),
 		NewIOChaosCmd(f, streams),
 		NewStressChaosCmd(f, streams),
->>>>>>> aeef5dd7
 	)
 	return cmd
 }
