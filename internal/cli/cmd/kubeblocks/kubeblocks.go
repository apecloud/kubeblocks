/*
Copyright ApeCloud, Inc.

Licensed under the Apache License, Version 2.0 (the "License");
you may not use this file except in compliance with the License.
You may obtain a copy of the License at

    http://www.apache.org/licenses/LICENSE-2.0

Unless required by applicable law or agreed to in writing, software
distributed under the License is distributed on an "AS IS" BASIS,
WITHOUT WARRANTIES OR CONDITIONS OF ANY KIND, either express or implied.
See the License for the specific language governing permissions and
limitations under the License.
*/

package kubeblocks

import (
	"github.com/spf13/cobra"
	"k8s.io/cli-runtime/pkg/genericclioptions"
	cmdutil "k8s.io/kubectl/pkg/cmd/util"
)

// NewKubeBlocksCmd creates the kubeblocks command
func NewKubeBlocksCmd(f cmdutil.Factory, streams genericclioptions.IOStreams) *cobra.Command {
	cmd := &cobra.Command{
		Use:   "kubeblocks [install | upgrade | uninstall]",
		Short: "KubeBlocks operation commands",
	}
	cmd.AddCommand(
		newInstallCmd(f, streams),
		newUpgradeCmd(f, streams),
		newUninstallCmd(f, streams),
	)
	return cmd
<<<<<<< HEAD
}

func (o *Options) complete(f cmdutil.Factory, cmd *cobra.Command) error {
	var err error
	if o.Namespace, _, err = f.ToRawKubeConfigLoader().Namespace(); err != nil {
		return err
	}

	config, err := cmd.Flags().GetString("kubeconfig")
	if err != nil {
		return err
	}

	ctx, err := cmd.Flags().GetString("context")
	if err != nil {
		return err
	}

	if o.HelmCfg, err = helm.NewActionConfig(o.Namespace, config, helm.WithContext(ctx)); err != nil {
		return err
	}

	if o.Dynamic, err = f.DynamicClient(); err != nil {
		return err
	}

	o.Client, err = f.KubernetesClientSet()
	return err
}

func (o *Options) preCheck() error {
	printer.Warning(o.Out, "uninstall will remove all KubeBlocks resources.\n")

	// wait user to confirm
	if err := confirmUninstall(o.In); err != nil {
		return err
	}

	preCheckList := []string{
		"clusters.apps.kubeblocks.io",
	}
	ctx := context.Background()
	// delete crds
	crs := map[string][]string{}
	crdList, err := o.Dynamic.Resource(types.CRDGVR()).List(ctx, metav1.ListOptions{})
	if err != nil {
		return err
	}
	for _, crd := range crdList.Items {
		// find kubeblocks crds
		if strings.Contains(crd.GetName(), "kubeblocks.io") &&
			slices.Contains(preCheckList, crd.GetName()) {
			gvr, err := getGVRByCRD(&crd)
			if err != nil {
				return err
			}
			// find custom resource
			objList, err := o.Dynamic.Resource(*gvr).List(ctx, metav1.ListOptions{})
			if err != nil {
				return err
			}
			for _, item := range objList.Items {
				crs[crd.GetName()] = append(crs[crd.GetName()], item.GetName())
			}
		}
	}

	if len(crs) > 0 {
		errMsg := bytes.NewBufferString("failed to uninstall, the following custom resources need to be removed first:\n")
		for k, v := range crs {
			errMsg.WriteString(fmt.Sprintf("  %s: %s\n", k, strings.Join(v, " ")))
		}
		return errors.Errorf(errMsg.String())
	}

	return nil
}

func (o *InstallOptions) Install() error {
	// check if KubeBlocks has been installed
	versionInfo, err := util.GetVersionInfo(o.Client)
	if err != nil {
		return err
	}

	if v := versionInfo[util.KubeBlocksApp]; len(v) > 0 {
		fmt.Fprintf(o.Out, "KubeBlocks %s already exists\n", v)
		return nil
	}

	// check if namespace exists
	if !o.CreateNamespace {
		if _, err = o.Client.CoreV1().Namespaces().Get(context.TODO(), o.Namespace, metav1.GetOptions{}); err != nil {
			return err
		}
	}

	// check whether there are remained resource left by previous KubeBlocks installation, if yes,
	// output the resource name
	if err = o.checkRemainedResource(); err != nil {
		return err
	}

	if err = o.preCheck(versionInfo); err != nil {
		return err
	}

	spinner := util.Spinner(o.Out, "%-40s", "Install KubeBlocks "+o.Version)
	defer spinner(false)

	o.Sets = append(o.Sets, fmt.Sprintf(kMonitorParam, o.Monitor))

	// Add repo, if exists, will update it
	if err = helm.AddRepo(&repo.Entry{Name: types.KubeBlocksChartName, URL: util.GetHelmChartRepoURL()}); err != nil {
		return err
	}

	// install KubeBlocks chart
	if err = o.installChart(); err != nil {
		return err
	}

	// successfully installed
	spinner(true)

	return nil
}

func (o *InstallOptions) preCheck(versionInfo map[util.AppName]string) error {
	if !o.check {
		return nil
	}

	versionErr := fmt.Errorf("failed to get kubernetes version")
	k8sVersionStr, ok := versionInfo[util.KubernetesApp]
	if !ok {
		return versionErr
	}

	version := util.GetK8sVersion(k8sVersionStr)
	if len(version) == 0 {
		return versionErr
	}

	// check kubernetes version
	spinner := util.Spinner(o.Out, "%-40s", "Kubernetes version "+version)
	if version >= requiredK8sVersion {
		spinner(true)
	} else {
		spinner(false)
		return fmt.Errorf("kubernetes version should be larger than or equal to %s", requiredK8sVersion)
	}

	// check kbcli version
	spinner = util.Spinner(o.Out, "%-40s", "kbcli version "+versionInfo[util.KBCLIApp])
	spinner(true)

	provider := util.GetK8sProvider(k8sVersionStr)
	if provider.IsCloud() {
		spinner = util.Spinner(o.Out, "%-40s", "Kubernetes provider "+provider)
		spinner(true)
	} else {
		// check whether user turn on features that only enable on cloud kubernetes cluster,
		// if yes, turn off these features and output message
		o.disableUnsupportedSets()
	}
	return nil
}

func (o *InstallOptions) disableUnsupportedSets() {
	var (
		newSets      []string
		disabledSets []string
	)
	// unsupported flags in non-cloud kubernetes cluster
	unsupported := []string{"loadbalancer.enabled"}

	var sets []string
	for _, set := range o.Sets {
		splitSet := strings.Split(set, ",")
		sets = append(sets, splitSet...)
	}

	// check all sets, remove unsupported and output message
	for _, set := range sets {
		need := true
		for _, key := range unsupported {
			if !strings.Contains(set, key) {
				continue
			}

			// found unsupported, parse its value
			kv := strings.Split(set, "=")
			if len(kv) <= 1 {
				break
			}

			// if value is false, ignore it
			val, err := strconv.ParseBool(kv[1])
			if err != nil || !val {
				break
			}

			// if value is true, remove it from original sets
			need = false
			disabledSets = append(disabledSets, key)
			break
		}
		if need {
			newSets = append(newSets, set)
		}
	}

	if len(disabledSets) == 0 {
		return
	}

	msg := "following flags are not available in current kubernetes environment, they will be disabled\n"
	if len(disabledSets) == 1 {
		msg = "following flag is not available in current kubernetes environment, it will be disabled\n"
	}
	printer.Warning(o.Out, msg)
	for _, set := range disabledSets {
		fmt.Fprintf(o.Out, "  · %s\n", set)
	}
	o.Sets = newSets
}

func (o *InstallOptions) checkRemainedResource() error {
	if !o.check {
		return nil
	}

	objs, err := getKBObjects(o.Client, o.Dynamic, o.Namespace)
	if err != nil {
		fmt.Fprintf(o.ErrOut, "Check whether there are resources left by KubeBlocks before: %s\n", err.Error())
	}

	res := getRemainedResource(objs)
	if len(res) == 0 {
		return nil
	}

	// output remained resource
	var keys []string
	for k := range res {
		keys = append(keys, k)
	}
	sort.Strings(keys)
	resStr := &bytes.Buffer{}
	for _, k := range keys {
		resStr.WriteString(fmt.Sprintf("  %s: %s\n", k, strings.Join(res[k], ",")))
	}
	return fmt.Errorf("there are resources left by previous KubeBlocks version, try to run \"kbcli kubeblocks uninstall\" to clean up\n%s", resStr.String())
}

func (o *InstallOptions) upgrade(cmd *cobra.Command) error {
	// check if KubeBlocks has been installed
	versionInfo, err := util.GetVersionInfo(o.Client)
	if err != nil {
		return err
	}

	v := versionInfo[util.KubeBlocksApp]
	if len(v) > 0 {
		fmt.Fprintln(o.Out, "Current KubeBlocks version "+v)
	} else {
		return errors.New("KubeBlocks does not exits, try to run \"kbcli kubeblocks install\" to install")
	}

	if err = o.preCheck(versionInfo); err != nil {
		return err
	}

	msg := ""
	if len(o.Version) > 0 {
		msg = "to " + o.Version
	}
	spinner := util.Spinner(o.Out, "%-40s", "Upgrading KubeBlocks "+msg)
	defer spinner(false)

	// check whether monitor flag is set by user
	monitorIsSet := false
	cmd.Flags().Visit(func(flag *pflag.Flag) {
		if flag.Name == "monitor" {
			monitorIsSet = true
		}
	})
	if monitorIsSet {
		o.Sets = append(o.Sets, fmt.Sprintf(kMonitorParam, o.Monitor))
	}

	// Add repo, if exists, will update it
	if err = helm.AddRepo(&repo.Entry{Name: types.KubeBlocksChartName, URL: util.GetHelmChartRepoURL()}); err != nil {
		return err
	}

	// upgrade KubeBlocks chart
	if err = o.upgradeChart(); err != nil {
		return err
	}

	// successfully installed
	spinner(true)

	return nil
}

func (o *InstallOptions) installChart() error {
	var sets []string
	for _, set := range o.Sets {
		splitSet := strings.Split(set, ",")
		sets = append(sets, splitSet...)
	}
	chart := helm.InstallOpts{
		Name:            types.KubeBlocksChartName,
		Chart:           types.KubeBlocksChartName + "/" + types.KubeBlocksChartName,
		Wait:            true,
		Version:         o.Version,
		Namespace:       o.Namespace,
		Sets:            sets,
		Login:           true,
		TryTimes:        2,
		CreateNamespace: o.CreateNamespace,
		Timeout:         o.timeout,
	}
	_, err := chart.Install(o.HelmCfg)
	return err
}

func (o *InstallOptions) upgradeChart() error {
	var sets []string
	for _, set := range o.Sets {
		splitSet := strings.Split(set, ",")
		sets = append(sets, splitSet...)
	}
	chart := helm.InstallOpts{
		Name:      types.KubeBlocksChartName,
		Chart:     types.KubeBlocksChartName + "/" + types.KubeBlocksChartName,
		Wait:      true,
		Version:   o.Version,
		Namespace: o.Namespace,
		Sets:      sets,
		Login:     true,
		TryTimes:  2,
		Timeout:   o.timeout,
	}
	return chart.Upgrade(o.HelmCfg)
}

func (o *InstallOptions) printNotes() {
	fmt.Fprintf(o.Out, `
KubeBlocks %s Install SUCCESSFULLY!

-> Basic commands for cluster:
    kbcli cluster create -h     # help information about creating a database cluster
    kbcli cluster list          # list all database clusters
    kbcli cluster describe <cluster name>  # get cluster information

-> Uninstall KubeBlocks:
    kbcli kubeblocks uninstall
`, o.Version)
	if o.Monitor {
		fmt.Fprint(o.Out, `
-> To view the monitor components console(Grafana/Prometheus/AlertManager):
    kbcli dashboard list        # list all monitor components
    kbcli dashboard open <name> # open the console in the default browser
`)
	} else {
		fmt.Fprint(o.Out, `
Notes: Monitor components(Grafana/Prometheus/AlertManager) is not installed,
    use 'kbcli kubeblocks upgrade --monitor=true' to install later.
`)
	}
}

func (o *InstallOptions) postInstall() error {
	var sets []string
	for _, set := range o.Sets {
		splitSet := strings.Split(set, ",")
		sets = append(sets, splitSet...)
	}
	for _, set := range sets {
		if set == "snapshot-controller.enabled=true" {
			if err := o.createVolumeSnapshotClass(); err != nil {
				return err
			}
		}
	}
	// print notes
	if !o.Quiet {
		o.printNotes()
	}
	return nil
}

func (o *InstallOptions) createVolumeSnapshotClass() error {
	options := cluster.CreateVolumeSnapshotClassOptions{}
	options.BaseOptions.Client = o.Dynamic
	options.BaseOptions.IOStreams = o.IOStreams

	spinner := util.Spinner(o.Out, "%-40s", "Configure VolumeSnapshotClass")
	defer spinner(false)

	if err := options.Complete(); err != nil {
		return err
	}
	if err := options.Create(); err != nil {
		return err
	}
	spinner(true)
	return nil
}

func (o *Options) uninstall() error {
	printErr := func(spinner func(result bool), err error) {
		if err == nil || apierrors.IsNotFound(err) ||
			strings.Contains(err.Error(), "release: not found") {
			spinner(true)
			return
		}
		spinner(false)
		fmt.Fprintf(o.Out, "  %s\n", err.Error())
	}

	newSpinner := func(msg string) func(result bool) {
		return util.Spinner(o.Out, fmt.Sprintf("%-50s", msg))
	}

	// uninstall helm release that will delete custom resources, but since finalizers is not empty,
	// custom resources will not be deleted, so we will remove finalizers later.
	v, _ := util.GetVersionInfo(o.Client)
	chart := helm.InstallOpts{
		Name:      types.KubeBlocksChartName,
		Namespace: o.Namespace,
	}
	spinner := newSpinner(fmt.Sprintf("Uninstall helm release %s %s", types.KubeBlocksChartName, v[util.KubeBlocksApp]))
	printErr(spinner, chart.Uninstall(o.HelmCfg))

	// remove repo
	spinner = newSpinner("Remove helm repo " + types.KubeBlocksChartName)
	printErr(spinner, helm.RemoveRepo(&repo.Entry{Name: types.KubeBlocksChartName}))

	// get KubeBlocks objects and try to remove them
	objs, err := getKBObjects(o.Client, o.Dynamic, o.Namespace)
	if err != nil {
		fmt.Fprintf(o.ErrOut, "Failed to get KubeBlocks objects %s", err.Error())
	}

	// remove finalizers
	spinner = newSpinner("Remove built-in custom resources")
	printErr(spinner, removeFinalizers(o.Dynamic, objs))

	// delete CRDs
	spinner = newSpinner("Remove custom resource definitions")
	printErr(spinner, deleteCRDs(o.Dynamic, objs.crds))

	// delete deployments
	spinner = newSpinner("Remove deployments")
	printErr(spinner, deleteDeploys(o.Client, objs.deploys))

	// delete services
	spinner = newSpinner("Remove services")
	printErr(spinner, deleteServices(o.Client, objs.svcs))

	// delete configmaps
	spinner = newSpinner("Remove configmaps")
	printErr(spinner, deleteConfigMaps(o.Client, objs.cms))

	fmt.Fprintln(o.Out, "Uninstall KubeBlocks done")
	return nil
}

func newInstallCmd(f cmdutil.Factory, streams genericclioptions.IOStreams) *cobra.Command {
	o := &InstallOptions{
		Options: Options{
			IOStreams: streams,
		},
	}

	cmd := &cobra.Command{
		Use:     "install",
		Short:   "Install KubeBlocks",
		Args:    cobra.NoArgs,
		Example: installExample,
		Run: func(cmd *cobra.Command, args []string) {
			util.CheckErr(o.complete(f, cmd))
			util.CheckErr(o.Install())
		},
		PostRun: func(cmd *cobra.Command, args []string) {
			util.CheckErr(o.postInstall())
		},
	}

	cmd.Flags().BoolVar(&o.Monitor, "monitor", true, "Set monitor enabled and install Prometheus, AlertManager and Grafana (default true)")
	cmd.Flags().StringVar(&o.Version, "version", version.DefaultKubeBlocksVersion, "KubeBlocks version")
	cmd.Flags().StringArrayVar(&o.Sets, "set", []string{}, "Set values on the command line (can specify multiple or separate values with commas: key1=val1,key2=val2)")
	cmd.Flags().BoolVar(&o.CreateNamespace, "create-namespace", false, "create the namespace if not present")
	cmd.Flags().BoolVar(&o.check, "check", true, "check kubernetes cluster before install")
	cmd.Flags().DurationVar(&o.timeout, "timeout", 1800*time.Second, "time to wait for installing KubeBlocks")

	return cmd
}

func newUpgradeCmd(f cmdutil.Factory, streams genericclioptions.IOStreams) *cobra.Command {
	o := &InstallOptions{
		Options: Options{
			IOStreams: streams,
		},
	}

	cmd := &cobra.Command{
		Use:     "upgrade",
		Short:   "Upgrade KubeBlocks",
		Args:    cobra.NoArgs,
		Example: upgradeExample,
		Run: func(cmd *cobra.Command, args []string) {
			util.CheckErr(o.complete(f, cmd))
			util.CheckErr(o.upgrade(cmd))
		},
		PostRun: func(cmd *cobra.Command, args []string) {
			util.CheckErr(o.postInstall())
		},
	}

	cmd.Flags().BoolVar(&o.Monitor, "monitor", true, "Set monitor enabled and install Prometheus, AlertManager and Grafana")
	cmd.Flags().StringVar(&o.Version, "version", "", "KubeBlocks version")
	cmd.Flags().StringArrayVar(&o.Sets, "set", []string{}, "Set values on the command line (can specify multiple or separate values with commas: key1=val1,key2=val2)")
	cmd.Flags().BoolVar(&o.check, "check", true, "check kubernetes cluster before upgrade")
	cmd.Flags().DurationVar(&o.timeout, "timeout", 1800*time.Second, "time to wait for upgrading KubeBlocks")

	return cmd
}

func newUninstallCmd(f cmdutil.Factory, streams genericclioptions.IOStreams) *cobra.Command {
	o := &Options{
		IOStreams: streams,
	}
	cmd := &cobra.Command{
		Use:     "uninstall",
		Short:   "Uninstall KubeBlocks",
		Args:    cobra.NoArgs,
		Example: uninstallExample,
		Run: func(cmd *cobra.Command, args []string) {
			util.CheckErr(o.complete(f, cmd))
			util.CheckErr(o.preCheck())
			util.CheckErr(o.uninstall())
		},
	}
	return cmd
=======
>>>>>>> cee7c863
}<|MERGE_RESOLUTION|>--- conflicted
+++ resolved
@@ -34,557 +34,4 @@
 		newUninstallCmd(f, streams),
 	)
 	return cmd
-<<<<<<< HEAD
-}
-
-func (o *Options) complete(f cmdutil.Factory, cmd *cobra.Command) error {
-	var err error
-	if o.Namespace, _, err = f.ToRawKubeConfigLoader().Namespace(); err != nil {
-		return err
-	}
-
-	config, err := cmd.Flags().GetString("kubeconfig")
-	if err != nil {
-		return err
-	}
-
-	ctx, err := cmd.Flags().GetString("context")
-	if err != nil {
-		return err
-	}
-
-	if o.HelmCfg, err = helm.NewActionConfig(o.Namespace, config, helm.WithContext(ctx)); err != nil {
-		return err
-	}
-
-	if o.Dynamic, err = f.DynamicClient(); err != nil {
-		return err
-	}
-
-	o.Client, err = f.KubernetesClientSet()
-	return err
-}
-
-func (o *Options) preCheck() error {
-	printer.Warning(o.Out, "uninstall will remove all KubeBlocks resources.\n")
-
-	// wait user to confirm
-	if err := confirmUninstall(o.In); err != nil {
-		return err
-	}
-
-	preCheckList := []string{
-		"clusters.apps.kubeblocks.io",
-	}
-	ctx := context.Background()
-	// delete crds
-	crs := map[string][]string{}
-	crdList, err := o.Dynamic.Resource(types.CRDGVR()).List(ctx, metav1.ListOptions{})
-	if err != nil {
-		return err
-	}
-	for _, crd := range crdList.Items {
-		// find kubeblocks crds
-		if strings.Contains(crd.GetName(), "kubeblocks.io") &&
-			slices.Contains(preCheckList, crd.GetName()) {
-			gvr, err := getGVRByCRD(&crd)
-			if err != nil {
-				return err
-			}
-			// find custom resource
-			objList, err := o.Dynamic.Resource(*gvr).List(ctx, metav1.ListOptions{})
-			if err != nil {
-				return err
-			}
-			for _, item := range objList.Items {
-				crs[crd.GetName()] = append(crs[crd.GetName()], item.GetName())
-			}
-		}
-	}
-
-	if len(crs) > 0 {
-		errMsg := bytes.NewBufferString("failed to uninstall, the following custom resources need to be removed first:\n")
-		for k, v := range crs {
-			errMsg.WriteString(fmt.Sprintf("  %s: %s\n", k, strings.Join(v, " ")))
-		}
-		return errors.Errorf(errMsg.String())
-	}
-
-	return nil
-}
-
-func (o *InstallOptions) Install() error {
-	// check if KubeBlocks has been installed
-	versionInfo, err := util.GetVersionInfo(o.Client)
-	if err != nil {
-		return err
-	}
-
-	if v := versionInfo[util.KubeBlocksApp]; len(v) > 0 {
-		fmt.Fprintf(o.Out, "KubeBlocks %s already exists\n", v)
-		return nil
-	}
-
-	// check if namespace exists
-	if !o.CreateNamespace {
-		if _, err = o.Client.CoreV1().Namespaces().Get(context.TODO(), o.Namespace, metav1.GetOptions{}); err != nil {
-			return err
-		}
-	}
-
-	// check whether there are remained resource left by previous KubeBlocks installation, if yes,
-	// output the resource name
-	if err = o.checkRemainedResource(); err != nil {
-		return err
-	}
-
-	if err = o.preCheck(versionInfo); err != nil {
-		return err
-	}
-
-	spinner := util.Spinner(o.Out, "%-40s", "Install KubeBlocks "+o.Version)
-	defer spinner(false)
-
-	o.Sets = append(o.Sets, fmt.Sprintf(kMonitorParam, o.Monitor))
-
-	// Add repo, if exists, will update it
-	if err = helm.AddRepo(&repo.Entry{Name: types.KubeBlocksChartName, URL: util.GetHelmChartRepoURL()}); err != nil {
-		return err
-	}
-
-	// install KubeBlocks chart
-	if err = o.installChart(); err != nil {
-		return err
-	}
-
-	// successfully installed
-	spinner(true)
-
-	return nil
-}
-
-func (o *InstallOptions) preCheck(versionInfo map[util.AppName]string) error {
-	if !o.check {
-		return nil
-	}
-
-	versionErr := fmt.Errorf("failed to get kubernetes version")
-	k8sVersionStr, ok := versionInfo[util.KubernetesApp]
-	if !ok {
-		return versionErr
-	}
-
-	version := util.GetK8sVersion(k8sVersionStr)
-	if len(version) == 0 {
-		return versionErr
-	}
-
-	// check kubernetes version
-	spinner := util.Spinner(o.Out, "%-40s", "Kubernetes version "+version)
-	if version >= requiredK8sVersion {
-		spinner(true)
-	} else {
-		spinner(false)
-		return fmt.Errorf("kubernetes version should be larger than or equal to %s", requiredK8sVersion)
-	}
-
-	// check kbcli version
-	spinner = util.Spinner(o.Out, "%-40s", "kbcli version "+versionInfo[util.KBCLIApp])
-	spinner(true)
-
-	provider := util.GetK8sProvider(k8sVersionStr)
-	if provider.IsCloud() {
-		spinner = util.Spinner(o.Out, "%-40s", "Kubernetes provider "+provider)
-		spinner(true)
-	} else {
-		// check whether user turn on features that only enable on cloud kubernetes cluster,
-		// if yes, turn off these features and output message
-		o.disableUnsupportedSets()
-	}
-	return nil
-}
-
-func (o *InstallOptions) disableUnsupportedSets() {
-	var (
-		newSets      []string
-		disabledSets []string
-	)
-	// unsupported flags in non-cloud kubernetes cluster
-	unsupported := []string{"loadbalancer.enabled"}
-
-	var sets []string
-	for _, set := range o.Sets {
-		splitSet := strings.Split(set, ",")
-		sets = append(sets, splitSet...)
-	}
-
-	// check all sets, remove unsupported and output message
-	for _, set := range sets {
-		need := true
-		for _, key := range unsupported {
-			if !strings.Contains(set, key) {
-				continue
-			}
-
-			// found unsupported, parse its value
-			kv := strings.Split(set, "=")
-			if len(kv) <= 1 {
-				break
-			}
-
-			// if value is false, ignore it
-			val, err := strconv.ParseBool(kv[1])
-			if err != nil || !val {
-				break
-			}
-
-			// if value is true, remove it from original sets
-			need = false
-			disabledSets = append(disabledSets, key)
-			break
-		}
-		if need {
-			newSets = append(newSets, set)
-		}
-	}
-
-	if len(disabledSets) == 0 {
-		return
-	}
-
-	msg := "following flags are not available in current kubernetes environment, they will be disabled\n"
-	if len(disabledSets) == 1 {
-		msg = "following flag is not available in current kubernetes environment, it will be disabled\n"
-	}
-	printer.Warning(o.Out, msg)
-	for _, set := range disabledSets {
-		fmt.Fprintf(o.Out, "  · %s\n", set)
-	}
-	o.Sets = newSets
-}
-
-func (o *InstallOptions) checkRemainedResource() error {
-	if !o.check {
-		return nil
-	}
-
-	objs, err := getKBObjects(o.Client, o.Dynamic, o.Namespace)
-	if err != nil {
-		fmt.Fprintf(o.ErrOut, "Check whether there are resources left by KubeBlocks before: %s\n", err.Error())
-	}
-
-	res := getRemainedResource(objs)
-	if len(res) == 0 {
-		return nil
-	}
-
-	// output remained resource
-	var keys []string
-	for k := range res {
-		keys = append(keys, k)
-	}
-	sort.Strings(keys)
-	resStr := &bytes.Buffer{}
-	for _, k := range keys {
-		resStr.WriteString(fmt.Sprintf("  %s: %s\n", k, strings.Join(res[k], ",")))
-	}
-	return fmt.Errorf("there are resources left by previous KubeBlocks version, try to run \"kbcli kubeblocks uninstall\" to clean up\n%s", resStr.String())
-}
-
-func (o *InstallOptions) upgrade(cmd *cobra.Command) error {
-	// check if KubeBlocks has been installed
-	versionInfo, err := util.GetVersionInfo(o.Client)
-	if err != nil {
-		return err
-	}
-
-	v := versionInfo[util.KubeBlocksApp]
-	if len(v) > 0 {
-		fmt.Fprintln(o.Out, "Current KubeBlocks version "+v)
-	} else {
-		return errors.New("KubeBlocks does not exits, try to run \"kbcli kubeblocks install\" to install")
-	}
-
-	if err = o.preCheck(versionInfo); err != nil {
-		return err
-	}
-
-	msg := ""
-	if len(o.Version) > 0 {
-		msg = "to " + o.Version
-	}
-	spinner := util.Spinner(o.Out, "%-40s", "Upgrading KubeBlocks "+msg)
-	defer spinner(false)
-
-	// check whether monitor flag is set by user
-	monitorIsSet := false
-	cmd.Flags().Visit(func(flag *pflag.Flag) {
-		if flag.Name == "monitor" {
-			monitorIsSet = true
-		}
-	})
-	if monitorIsSet {
-		o.Sets = append(o.Sets, fmt.Sprintf(kMonitorParam, o.Monitor))
-	}
-
-	// Add repo, if exists, will update it
-	if err = helm.AddRepo(&repo.Entry{Name: types.KubeBlocksChartName, URL: util.GetHelmChartRepoURL()}); err != nil {
-		return err
-	}
-
-	// upgrade KubeBlocks chart
-	if err = o.upgradeChart(); err != nil {
-		return err
-	}
-
-	// successfully installed
-	spinner(true)
-
-	return nil
-}
-
-func (o *InstallOptions) installChart() error {
-	var sets []string
-	for _, set := range o.Sets {
-		splitSet := strings.Split(set, ",")
-		sets = append(sets, splitSet...)
-	}
-	chart := helm.InstallOpts{
-		Name:            types.KubeBlocksChartName,
-		Chart:           types.KubeBlocksChartName + "/" + types.KubeBlocksChartName,
-		Wait:            true,
-		Version:         o.Version,
-		Namespace:       o.Namespace,
-		Sets:            sets,
-		Login:           true,
-		TryTimes:        2,
-		CreateNamespace: o.CreateNamespace,
-		Timeout:         o.timeout,
-	}
-	_, err := chart.Install(o.HelmCfg)
-	return err
-}
-
-func (o *InstallOptions) upgradeChart() error {
-	var sets []string
-	for _, set := range o.Sets {
-		splitSet := strings.Split(set, ",")
-		sets = append(sets, splitSet...)
-	}
-	chart := helm.InstallOpts{
-		Name:      types.KubeBlocksChartName,
-		Chart:     types.KubeBlocksChartName + "/" + types.KubeBlocksChartName,
-		Wait:      true,
-		Version:   o.Version,
-		Namespace: o.Namespace,
-		Sets:      sets,
-		Login:     true,
-		TryTimes:  2,
-		Timeout:   o.timeout,
-	}
-	return chart.Upgrade(o.HelmCfg)
-}
-
-func (o *InstallOptions) printNotes() {
-	fmt.Fprintf(o.Out, `
-KubeBlocks %s Install SUCCESSFULLY!
-
--> Basic commands for cluster:
-    kbcli cluster create -h     # help information about creating a database cluster
-    kbcli cluster list          # list all database clusters
-    kbcli cluster describe <cluster name>  # get cluster information
-
--> Uninstall KubeBlocks:
-    kbcli kubeblocks uninstall
-`, o.Version)
-	if o.Monitor {
-		fmt.Fprint(o.Out, `
--> To view the monitor components console(Grafana/Prometheus/AlertManager):
-    kbcli dashboard list        # list all monitor components
-    kbcli dashboard open <name> # open the console in the default browser
-`)
-	} else {
-		fmt.Fprint(o.Out, `
-Notes: Monitor components(Grafana/Prometheus/AlertManager) is not installed,
-    use 'kbcli kubeblocks upgrade --monitor=true' to install later.
-`)
-	}
-}
-
-func (o *InstallOptions) postInstall() error {
-	var sets []string
-	for _, set := range o.Sets {
-		splitSet := strings.Split(set, ",")
-		sets = append(sets, splitSet...)
-	}
-	for _, set := range sets {
-		if set == "snapshot-controller.enabled=true" {
-			if err := o.createVolumeSnapshotClass(); err != nil {
-				return err
-			}
-		}
-	}
-	// print notes
-	if !o.Quiet {
-		o.printNotes()
-	}
-	return nil
-}
-
-func (o *InstallOptions) createVolumeSnapshotClass() error {
-	options := cluster.CreateVolumeSnapshotClassOptions{}
-	options.BaseOptions.Client = o.Dynamic
-	options.BaseOptions.IOStreams = o.IOStreams
-
-	spinner := util.Spinner(o.Out, "%-40s", "Configure VolumeSnapshotClass")
-	defer spinner(false)
-
-	if err := options.Complete(); err != nil {
-		return err
-	}
-	if err := options.Create(); err != nil {
-		return err
-	}
-	spinner(true)
-	return nil
-}
-
-func (o *Options) uninstall() error {
-	printErr := func(spinner func(result bool), err error) {
-		if err == nil || apierrors.IsNotFound(err) ||
-			strings.Contains(err.Error(), "release: not found") {
-			spinner(true)
-			return
-		}
-		spinner(false)
-		fmt.Fprintf(o.Out, "  %s\n", err.Error())
-	}
-
-	newSpinner := func(msg string) func(result bool) {
-		return util.Spinner(o.Out, fmt.Sprintf("%-50s", msg))
-	}
-
-	// uninstall helm release that will delete custom resources, but since finalizers is not empty,
-	// custom resources will not be deleted, so we will remove finalizers later.
-	v, _ := util.GetVersionInfo(o.Client)
-	chart := helm.InstallOpts{
-		Name:      types.KubeBlocksChartName,
-		Namespace: o.Namespace,
-	}
-	spinner := newSpinner(fmt.Sprintf("Uninstall helm release %s %s", types.KubeBlocksChartName, v[util.KubeBlocksApp]))
-	printErr(spinner, chart.Uninstall(o.HelmCfg))
-
-	// remove repo
-	spinner = newSpinner("Remove helm repo " + types.KubeBlocksChartName)
-	printErr(spinner, helm.RemoveRepo(&repo.Entry{Name: types.KubeBlocksChartName}))
-
-	// get KubeBlocks objects and try to remove them
-	objs, err := getKBObjects(o.Client, o.Dynamic, o.Namespace)
-	if err != nil {
-		fmt.Fprintf(o.ErrOut, "Failed to get KubeBlocks objects %s", err.Error())
-	}
-
-	// remove finalizers
-	spinner = newSpinner("Remove built-in custom resources")
-	printErr(spinner, removeFinalizers(o.Dynamic, objs))
-
-	// delete CRDs
-	spinner = newSpinner("Remove custom resource definitions")
-	printErr(spinner, deleteCRDs(o.Dynamic, objs.crds))
-
-	// delete deployments
-	spinner = newSpinner("Remove deployments")
-	printErr(spinner, deleteDeploys(o.Client, objs.deploys))
-
-	// delete services
-	spinner = newSpinner("Remove services")
-	printErr(spinner, deleteServices(o.Client, objs.svcs))
-
-	// delete configmaps
-	spinner = newSpinner("Remove configmaps")
-	printErr(spinner, deleteConfigMaps(o.Client, objs.cms))
-
-	fmt.Fprintln(o.Out, "Uninstall KubeBlocks done")
-	return nil
-}
-
-func newInstallCmd(f cmdutil.Factory, streams genericclioptions.IOStreams) *cobra.Command {
-	o := &InstallOptions{
-		Options: Options{
-			IOStreams: streams,
-		},
-	}
-
-	cmd := &cobra.Command{
-		Use:     "install",
-		Short:   "Install KubeBlocks",
-		Args:    cobra.NoArgs,
-		Example: installExample,
-		Run: func(cmd *cobra.Command, args []string) {
-			util.CheckErr(o.complete(f, cmd))
-			util.CheckErr(o.Install())
-		},
-		PostRun: func(cmd *cobra.Command, args []string) {
-			util.CheckErr(o.postInstall())
-		},
-	}
-
-	cmd.Flags().BoolVar(&o.Monitor, "monitor", true, "Set monitor enabled and install Prometheus, AlertManager and Grafana (default true)")
-	cmd.Flags().StringVar(&o.Version, "version", version.DefaultKubeBlocksVersion, "KubeBlocks version")
-	cmd.Flags().StringArrayVar(&o.Sets, "set", []string{}, "Set values on the command line (can specify multiple or separate values with commas: key1=val1,key2=val2)")
-	cmd.Flags().BoolVar(&o.CreateNamespace, "create-namespace", false, "create the namespace if not present")
-	cmd.Flags().BoolVar(&o.check, "check", true, "check kubernetes cluster before install")
-	cmd.Flags().DurationVar(&o.timeout, "timeout", 1800*time.Second, "time to wait for installing KubeBlocks")
-
-	return cmd
-}
-
-func newUpgradeCmd(f cmdutil.Factory, streams genericclioptions.IOStreams) *cobra.Command {
-	o := &InstallOptions{
-		Options: Options{
-			IOStreams: streams,
-		},
-	}
-
-	cmd := &cobra.Command{
-		Use:     "upgrade",
-		Short:   "Upgrade KubeBlocks",
-		Args:    cobra.NoArgs,
-		Example: upgradeExample,
-		Run: func(cmd *cobra.Command, args []string) {
-			util.CheckErr(o.complete(f, cmd))
-			util.CheckErr(o.upgrade(cmd))
-		},
-		PostRun: func(cmd *cobra.Command, args []string) {
-			util.CheckErr(o.postInstall())
-		},
-	}
-
-	cmd.Flags().BoolVar(&o.Monitor, "monitor", true, "Set monitor enabled and install Prometheus, AlertManager and Grafana")
-	cmd.Flags().StringVar(&o.Version, "version", "", "KubeBlocks version")
-	cmd.Flags().StringArrayVar(&o.Sets, "set", []string{}, "Set values on the command line (can specify multiple or separate values with commas: key1=val1,key2=val2)")
-	cmd.Flags().BoolVar(&o.check, "check", true, "check kubernetes cluster before upgrade")
-	cmd.Flags().DurationVar(&o.timeout, "timeout", 1800*time.Second, "time to wait for upgrading KubeBlocks")
-
-	return cmd
-}
-
-func newUninstallCmd(f cmdutil.Factory, streams genericclioptions.IOStreams) *cobra.Command {
-	o := &Options{
-		IOStreams: streams,
-	}
-	cmd := &cobra.Command{
-		Use:     "uninstall",
-		Short:   "Uninstall KubeBlocks",
-		Args:    cobra.NoArgs,
-		Example: uninstallExample,
-		Run: func(cmd *cobra.Command, args []string) {
-			util.CheckErr(o.complete(f, cmd))
-			util.CheckErr(o.preCheck())
-			util.CheckErr(o.uninstall())
-		},
-	}
-	return cmd
-=======
->>>>>>> cee7c863
 }