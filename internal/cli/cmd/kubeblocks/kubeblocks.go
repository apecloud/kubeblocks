/*
Copyright ApeCloud Inc.

Licensed under the Apache License, Version 2.0 (the "License");
you may not use this file except in compliance with the License.
You may obtain a copy of the License at

    http://www.apache.org/licenses/LICENSE-2.0

Unless required by applicable law or agreed to in writing, software
distributed under the License is distributed on an "AS IS" BASIS,
WITHOUT WARRANTIES OR CONDITIONS OF ANY KIND, either express or implied.
See the License for the specific language governing permissions and
limitations under the License.
*/

package kubeblocks

import (
	"context"
	"fmt"
	"strings"

	"github.com/pkg/errors"
	"github.com/spf13/cobra"
	"helm.sh/helm/v3/pkg/action"
	"helm.sh/helm/v3/pkg/repo"
	metav1 "k8s.io/apimachinery/pkg/apis/meta/v1"
	"k8s.io/apimachinery/pkg/apis/meta/v1/unstructured"
	"k8s.io/apimachinery/pkg/runtime/schema"
	k8sapitypes "k8s.io/apimachinery/pkg/types"
	"k8s.io/cli-runtime/pkg/genericclioptions"
	"k8s.io/client-go/dynamic"
	"k8s.io/client-go/kubernetes"
	cmdutil "k8s.io/kubectl/pkg/cmd/util"
	"k8s.io/kubectl/pkg/util/templates"
	"k8s.io/utils/strings/slices"

	"github.com/apecloud/kubeblocks/internal/cli/types"
	"github.com/apecloud/kubeblocks/internal/cli/util"
	"github.com/apecloud/kubeblocks/internal/cli/util/helm"
	"github.com/apecloud/kubeblocks/version"
)

const (
	kMonitorParam = "prometheus.enabled=true,grafana.enabled=true,dashboards.enabled=true"
)

type Options struct {
	genericclioptions.IOStreams

	HelmCfg   *action.Configuration
	Namespace string
	dynamic   dynamic.Interface
	client    *kubernetes.Clientset
}

type InstallOptions struct {
	Options
	Version         string
	Sets            []string
	Monitor         bool
	Quiet           bool
	CreateNamespace bool
}

var (
	installExample = templates.Examples(`
	# Install KubeBlocks
	kbcli kubeblocks install
	
	# Install KubeBlocks with specified version
	kbcli kubeblocks install --version=0.2.0

	# Install KubeBlocks with other settings, for example, set replicaCount to 3
	kbcli kubeblocks install --set replicaCount=3
`)

	uninstallExample = templates.Examples(`
		# uninstall KubeBlocks
        kbcli kubeblocks uninstall`)
)

// NewKubeBlocksCmd creates the kubeblocks command
func NewKubeBlocksCmd(f cmdutil.Factory, streams genericclioptions.IOStreams) *cobra.Command {
	cmd := &cobra.Command{
		Use:   "kubeblocks [install | upgrade | uninstall]",
		Short: "KubeBlocks operation commands",
	}
	cmd.AddCommand(
		newInstallCmd(f, streams),
		newUpgradeCmd(f, streams),
		newUninstallCmd(f, streams),
	)
	return cmd
}

func (o *Options) complete(f cmdutil.Factory, cmd *cobra.Command) error {
	var err error

	if o.Namespace, _, err = f.ToRawKubeConfigLoader().Namespace(); err != nil {
		return err
	}

	kubeconfig, err := cmd.Flags().GetString("kubeconfig")
	if err != nil {
		return err
	}

	kubecontext, err := cmd.Flags().GetString("context")
	if err != nil {
		return err
	}

	if o.HelmCfg, err = helm.NewActionConfig(o.Namespace, kubeconfig, helm.WithContext(kubecontext)); err != nil {
		return err
	}

	if o.dynamic, err = f.DynamicClient(); err != nil {
		return err
	}

	o.client, err = f.KubernetesClientSet()
	return err
}

func (o *Options) preCheck() error {
	preCheckList := []string{
		"clusters.dbaas.kubeblocks.io",
	}
	ctx := context.Background()
	// delete crds
	crdGVR := schema.GroupVersionResource{
		Group:    "apiextensions.k8s.io",
		Version:  types.VersionV1,
		Resource: "customresourcedefinitions",
	}
	crdList, err := o.dynamic.Resource(crdGVR).List(ctx, metav1.ListOptions{})
	if err != nil {
		return err
	}
	for _, crd := range crdList.Items {
		// find kubeblocks crds
		if strings.Contains(crd.GetName(), "kubeblocks.io") &&
			slices.Contains(preCheckList, crd.GetName()) {
			group, _, err := unstructured.NestedString(crd.Object, "spec", "group")
			if err != nil {
				return err
			}
			gvr := schema.GroupVersionResource{
				Group:    group,
				Version:  types.Version,
				Resource: strings.Split(crd.GetName(), ".")[0],
			}
			// find custom resource
			objList, err := o.dynamic.Resource(gvr).List(ctx, metav1.ListOptions{})
			if err != nil {
				return err
			}
			if len(objList.Items) > 0 {
				return errors.Errorf("Can not uninstall, you should delete custom resource %s %s first", crd.GetName(), objList.Items[0].GetName())
			}
		}
	}
	return nil
}

func (o *InstallOptions) check() error {
	if o.CreateNamespace {
		return nil
	}

	// check if namespace exists
	if _, err := o.client.CoreV1().Namespaces().Get(context.TODO(), o.Namespace, metav1.GetOptions{}); err != nil {
		return err
	}
	return nil
}

func (o *InstallOptions) Run() error {
	fmt.Fprintf(o.Out, "Install KubeBlocks %s\n", o.Version)

	if o.Monitor {
		o.Sets = append(o.Sets, kMonitorParam)
	}

	// Add repo, if exists, will update it
	if err := helm.AddRepo(&repo.Entry{Name: types.KubeBlocksChartName, URL: types.KubeBlocksChartURL}); err != nil {
		return err
	}

	// install KubeBlocks chart
	_, err := o.installChart()
	if err != nil {
		return err
	}

	// print notes
	if !o.Quiet {
		o.printNotes()
	}

	return nil
}

func (o *InstallOptions) Upgrade() error {
	fmt.Fprintf(o.Out, "Install KubeBlocks %s\n", o.Version)

	if o.Monitor {
		o.Sets = append(o.Sets, kMonitorParam)
	}

	// Add repo, if exists, will update it
	if err := helm.AddRepo(&repo.Entry{Name: types.KubeBlocksChartName, URL: types.KubeBlocksChartURL}); err != nil {
		return err
	}

	// upgrade KubeBlocks chart
	notes, err := o.upgradeChart()
	if err != nil {
		return err
	}

	// print notes
	if !o.Quiet {
		o.printNotes(notes)
	}

	return nil
}

func (o *InstallOptions) installChart() (string, error) {
	var sets []string
	for _, set := range o.Sets {
		splitSet := strings.Split(set, ",")
		sets = append(sets, splitSet...)
	}
	chart := helm.InstallOpts{
		Name:            types.KubeBlocksChartName,
		Chart:           types.KubeBlocksChartName + "/" + types.KubeBlocksChartName,
		Wait:            true,
		Version:         o.Version,
		Namespace:       o.Namespace,
		Sets:            sets,
		Login:           true,
		TryTimes:        2,
		CreateNamespace: o.CreateNamespace,
	}
	notes, err := chart.Install(o.HelmCfg)
	if err != nil {
		return "", err
	}
	return notes, nil
}

<<<<<<< HEAD
func (o *InstallOptions) upgradeChart() (string, error) {
	var sets []string
	for _, set := range o.Sets {
		splitSet := strings.Split(set, ",")
		sets = append(sets, splitSet...)
	}
	chart := helm.InstallOpts{
		Name:      types.KubeBlocksChartName,
		Chart:     types.KubeBlocksChartName + "/" + types.KubeBlocksChartName,
		Wait:      true,
		Version:   o.Version,
		Namespace: o.Namespace,
		Sets:      sets,
		Login:     true,
		TryTimes:  2,
	}
	notes, err := chart.Upgrade(o.HelmCfg)
	if err != nil {
		return "", err
	}
	return notes, nil
}

func (o *InstallOptions) printNotes(notes string) {
=======
func (o *InstallOptions) printNotes() {
>>>>>>> 4054cf59
	fmt.Fprintf(o.Out, `
KubeBlocks %s Install SUCCESSFULLY!

-> Basic commands for cluster:
    kbcli cluster create -h     # help information about creating a database cluster
    kbcli cluster list          # list all database clusters
    kbcli cluster describe <cluster name>  # get cluster information

-> Uninstall KubeBlocks:
    kbcli kubeblocks uninstall
`, o.Version)
	if o.Monitor {
		fmt.Fprint(o.Out, `
-> To view the monitor components console(Grafana/Prometheus/AlertManager):
    kbcli dashboard list        # list all monitor components
    kbcli dashboard open <name> # open the console in the default browser
`)
	} else {
		fmt.Fprint(o.Out, `
Notes: Monitor components(Grafana/Prometheus/AlertManager) is not installed,
    use 'kbcli kubeblocks update --monitor=true' to install later.
`)
	}
}

func (o *Options) run() error {
	fmt.Fprintln(o.Out, "Uninstall KubeBlocks")

	// uninstall chart
	chart := helm.InstallOpts{
		Name:      types.KubeBlocksChartName,
		Namespace: o.Namespace,
	}
	if err := chart.UnInstall(o.HelmCfg); err != nil {
		return err
	}

	// remove repo
	if err := helm.RemoveRepo(&repo.Entry{Name: types.KubeBlocksChartName, URL: types.KubeBlocksChartURL}); err != nil {
		return err
	}

	// remove finalizers
	if err := removeFinalizers(o.dynamic); err != nil {
		return err
	}

	if err := deleteCRDs(o.dynamic); err != nil {
		return err
	}

	fmt.Fprintln(o.Out, "Successfully uninstall KubeBlocks")
	return nil
}

func removeFinalizers(client dynamic.Interface) error {
	// patch clusterdefinition finalizer
	ctx := context.Background()
	cdList, err := client.Resource(types.ClusterDefGVR()).List(ctx, metav1.ListOptions{})
	if err != nil {
		return err
	}
	for _, cd := range cdList.Items {
		if _, err = client.Resource(types.ClusterDefGVR()).Patch(ctx, cd.GetName(), k8sapitypes.JSONPatchType,
			[]byte("[{\"op\": \"remove\", \"path\": \"/metadata/finalizers\"}]"), metav1.PatchOptions{}); err != nil {
			return err
		}
	}

	// patch clusterversion's finalizer
	clusterVersionList, err := client.Resource(types.ClusterVersionGVR()).List(ctx, metav1.ListOptions{})
	if err != nil {
		return err
	}
	for _, clusterVersion := range clusterVersionList.Items {
		if _, err = client.Resource(types.ClusterVersionGVR()).Patch(ctx, clusterVersion.GetName(), k8sapitypes.JSONPatchType,
			[]byte("[{\"op\": \"remove\", \"path\": \"/metadata/finalizers\"}]"), metav1.PatchOptions{}); err != nil {
			return err
		}
	}
	return nil
}

func deleteCRDs(cli dynamic.Interface) error {
	ctx := context.Background()
	// delete crds
	crdGVR := schema.GroupVersionResource{
		Group:    "apiextensions.k8s.io",
		Version:  types.VersionV1,
		Resource: "customresourcedefinitions",
	}
	crdList, err := cli.Resource(crdGVR).List(ctx, metav1.ListOptions{})
	if err != nil {
		return err
	}
	for _, crd := range crdList.Items {
		if strings.Contains(crd.GetName(), "kubeblocks.io") {
			if err := cli.Resource(crdGVR).Delete(ctx, crd.GetName(), metav1.DeleteOptions{}); err != nil {
				return err
			}
		}
	}
	return nil
}

func newInstallCmd(f cmdutil.Factory, streams genericclioptions.IOStreams) *cobra.Command {
	o := &InstallOptions{
		Options: Options{
			IOStreams: streams,
		},
	}

	cmd := &cobra.Command{
		Use:     "install",
		Short:   "Install KubeBlocks",
		Args:    cobra.NoArgs,
		Example: installExample,
		Run: func(cmd *cobra.Command, args []string) {
			util.CheckErr(o.complete(f, cmd))
			util.CheckErr(o.check())
			util.CheckErr(o.Run())
		},
	}

	cmd.Flags().BoolVar(&o.Monitor, "monitor", true, "Set monitor enabled and install Prometheus, AlertManager and Grafana (default true)")
	cmd.Flags().StringVar(&o.Version, "version", version.DefaultKubeBlocksVersion, "KubeBlocks version")
	cmd.Flags().StringArrayVar(&o.Sets, "set", []string{}, "Set values on the command line (can specify multiple or separate values with commas: key1=val1,key2=val2)")
	cmd.Flags().BoolVar(&o.CreateNamespace, "create-namespace", false, "create the namespace if not present")

	return cmd
}

func newUpgradeCmd(f cmdutil.Factory, streams genericclioptions.IOStreams) *cobra.Command {
	o := &InstallOptions{
		Options: Options{
			IOStreams: streams,
		},
	}

	cmd := &cobra.Command{
		Use:     "upgrade",
		Short:   "Upgrade KubeBlocks",
		Args:    cobra.NoArgs,
		Example: installExample,
		Run: func(cmd *cobra.Command, args []string) {
			util.CheckErr(o.complete(f, cmd))
			util.CheckErr(o.check())
			util.CheckErr(o.Upgrade())
		},
	}

	cmd.Flags().StringVar(&o.Version, "version", version.DefaultKubeBlocksVersion, "KubeBlocks version")
	cmd.Flags().StringArrayVar(&o.Sets, "set", []string{}, "Set values on the command line (can specify multiple or separate values with commas: key1=val1,key2=val2)")

	return cmd
}

func newUninstallCmd(f cmdutil.Factory, streams genericclioptions.IOStreams) *cobra.Command {
	o := &Options{
		IOStreams: streams,
	}
	cmd := &cobra.Command{
		Use:     "uninstall",
		Short:   "Uninstall KubeBlocks",
		Args:    cobra.NoArgs,
		Example: uninstallExample,
		Run: func(cmd *cobra.Command, args []string) {
			util.CheckErr(o.complete(f, cmd))
			util.CheckErr(o.preCheck())
			util.CheckErr(o.run())
		},
	}
	return cmd
}<|MERGE_RESOLUTION|>--- conflicted
+++ resolved
@@ -216,14 +216,14 @@
 	}
 
 	// upgrade KubeBlocks chart
-	notes, err := o.upgradeChart()
+	_, err := o.upgradeChart()
 	if err != nil {
 		return err
 	}
 
 	// print notes
 	if !o.Quiet {
-		o.printNotes(notes)
+		o.printNotes()
 	}
 
 	return nil
@@ -253,7 +253,6 @@
 	return notes, nil
 }
 
-<<<<<<< HEAD
 func (o *InstallOptions) upgradeChart() (string, error) {
 	var sets []string
 	for _, set := range o.Sets {
@@ -277,10 +276,7 @@
 	return notes, nil
 }
 
-func (o *InstallOptions) printNotes(notes string) {
-=======
 func (o *InstallOptions) printNotes() {
->>>>>>> 4054cf59
 	fmt.Fprintf(o.Out, `
 KubeBlocks %s Install SUCCESSFULLY!
 
