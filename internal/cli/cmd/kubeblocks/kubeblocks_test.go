--- conflicted
+++ resolved
@@ -24,17 +24,6 @@
 	"k8s.io/cli-runtime/pkg/genericclioptions"
 	clientfake "k8s.io/client-go/rest/fake"
 	cmdtesting "k8s.io/kubectl/pkg/cmd/testing"
-<<<<<<< HEAD
-
-	appsv1alpha1 "github.com/apecloud/kubeblocks/apis/apps/v1alpha1"
-	dpv1alpha1 "github.com/apecloud/kubeblocks/apis/dataprotection/v1alpha1"
-	"github.com/apecloud/kubeblocks/internal/cli/testing"
-	"github.com/apecloud/kubeblocks/internal/cli/types"
-	"github.com/apecloud/kubeblocks/internal/cli/util"
-	"github.com/apecloud/kubeblocks/internal/cli/util/helm"
-	"github.com/apecloud/kubeblocks/version"
-=======
->>>>>>> cee7c863
 )
 
 var _ = Describe("kubeblocks", func() {
@@ -57,351 +46,4 @@
 		Expect(cmd).ShouldNot(BeNil())
 		Expect(cmd.HasSubCommands()).Should(BeTrue())
 	})
-<<<<<<< HEAD
-
-	It("check install", func() {
-		var cfg string
-		cmd = newInstallCmd(tf, streams)
-		Expect(cmd).ShouldNot(BeNil())
-		Expect(cmd.HasSubCommands()).Should(BeFalse())
-
-		o := &InstallOptions{
-			Options: Options{
-				IOStreams: streams,
-			},
-		}
-
-		By("command without kubeconfig flag")
-		Expect(o.complete(tf, cmd)).Should(HaveOccurred())
-
-		cmd.Flags().StringVar(&cfg, "kubeconfig", "", "Path to the kubeconfig file to use for CLI requests.")
-		cmd.Flags().StringVar(&cfg, "context", "", "The name of the kubeconfig context to use.")
-		Expect(o.complete(tf, cmd)).To(Succeed())
-		Expect(o.HelmCfg).ShouldNot(BeNil())
-		Expect(o.Namespace).To(Equal("test"))
-	})
-
-	It("run install", func() {
-		o := &InstallOptions{
-			Options: Options{
-				IOStreams: streams,
-				HelmCfg:   helm.FakeActionConfig(),
-				Namespace: "default",
-				Client:    testing.FakeClientSet(),
-				Dynamic:   testing.FakeDynamicClient(),
-			},
-			Version:         version.DefaultKubeBlocksVersion,
-			Monitor:         true,
-			CreateNamespace: true,
-		}
-		Expect(o.Install()).Should(HaveOccurred())
-		Expect(len(o.Sets)).To(Equal(1))
-		Expect(o.Sets[0]).To(Equal(fmt.Sprintf(kMonitorParam, true)))
-		Expect(o.installChart()).Should(HaveOccurred())
-		o.printNotes()
-	})
-
-	It("check upgrade", func() {
-		var cfg string
-		cmd = newUpgradeCmd(tf, streams)
-		Expect(cmd).ShouldNot(BeNil())
-		Expect(cmd.HasSubCommands()).Should(BeFalse())
-
-		o := &InstallOptions{
-			Options: Options{
-				IOStreams: streams,
-			},
-		}
-
-		By("command without kubeconfig flag")
-		Expect(o.complete(tf, cmd)).Should(HaveOccurred())
-
-		cmd.Flags().StringVar(&cfg, "kubeconfig", "", "Path to the kubeconfig file to use for CLI requests.")
-		cmd.Flags().StringVar(&cfg, "context", "", "The name of the kubeconfig context to use.")
-		Expect(o.complete(tf, cmd)).To(Succeed())
-		Expect(o.HelmCfg).ShouldNot(BeNil())
-		Expect(o.Namespace).To(Equal("test"))
-	})
-
-	It("run upgrade", func() {
-		mockDeploy := func() *appsv1.Deployment {
-			deploy := &appsv1.Deployment{}
-			deploy.SetLabels(map[string]string{
-				"app.kubernetes.io/name":    types.KubeBlocksChartName,
-				"app.kubernetes.io/version": "0.3.0",
-			})
-			return deploy
-		}
-
-		o := &InstallOptions{
-			Options: Options{
-				IOStreams: streams,
-				HelmCfg:   helm.FakeActionConfig(),
-				Namespace: "default",
-				Client:    testing.FakeClientSet(mockDeploy()),
-				Dynamic:   testing.FakeDynamicClient(),
-			},
-			Version: version.DefaultKubeBlocksVersion,
-			Monitor: true,
-			check:   false,
-		}
-		cmd := newUpgradeCmd(tf, streams)
-		_ = cmd.Flags().Set("monitor", "true")
-		Expect(o.upgrade(cmd)).Should(HaveOccurred())
-		Expect(len(o.Sets)).To(Equal(1))
-		Expect(o.Sets[0]).To(Equal(fmt.Sprintf(kMonitorParam, true)))
-		Expect(o.upgradeChart()).Should(HaveOccurred())
-
-		o.printNotes()
-	})
-
-	It("run post install", func() {
-		o := &InstallOptions{
-			Options: Options{
-				IOStreams: streams,
-				HelmCfg:   helm.FakeActionConfig(),
-				Namespace: "default",
-				Client:    testing.FakeClientSet(),
-				Dynamic:   testing.FakeDynamicClient(testing.FakeVolumeSnapshotClass()),
-			},
-			Version:         version.DefaultKubeBlocksVersion,
-			Monitor:         true,
-			CreateNamespace: true,
-			Sets:            []string{"snapshot-controller.enabled=true"},
-		}
-		Expect(o.postInstall()).Should(HaveOccurred())
-	})
-
-	It("check uninstall", func() {
-		var cfg string
-		cmd = newUninstallCmd(tf, streams)
-		Expect(cmd).ShouldNot(BeNil())
-
-		cmd.Flags().StringVar(&cfg, "kubeconfig", "", "Path to the kubeconfig file to use for CLI requests.")
-		cmd.Flags().StringVar(&cfg, "context", "", "The name of the kubeconfig context to use.")
-		Expect(cmd.HasSubCommands()).Should(BeFalse())
-
-		o := &Options{
-			IOStreams: streams,
-		}
-		Expect(o.complete(tf, cmd)).Should(Succeed())
-		Expect(o.Namespace).Should(Equal(namespace))
-		Expect(o.HelmCfg).ShouldNot(BeNil())
-	})
-
-	It("run uninstall", func() {
-		o := &Options{
-			IOStreams: streams,
-			HelmCfg:   helm.FakeActionConfig(),
-			Namespace: "default",
-			Client:    testing.FakeClientSet(),
-			Dynamic:   testing.FakeDynamicClient(testing.FakeVolumeSnapshotClass()),
-		}
-
-		Expect(o.uninstall()).Should(Succeed())
-	})
-
-	It("remove finalizer", func() {
-		clusterDef := testing.FakeClusterDef()
-		clusterDef.Finalizers = []string{"test"}
-		clusterVersion := testing.FakeClusterVersion()
-		clusterVersion.Finalizers = []string{"test"}
-		backupTool := testing.FakeBackupTool()
-		backupTool.Finalizers = []string{"test"}
-
-		testCases := []struct {
-			clusterDef     *appsv1alpha1.ClusterDefinition
-			clusterVersion *appsv1alpha1.ClusterVersion
-			backupTool     *dpv1alpha1.BackupTool
-			expected       string
-		}{
-			{
-				clusterDef:     testing.FakeClusterDef(),
-				clusterVersion: testing.FakeClusterVersion(),
-				backupTool:     testing.FakeBackupTool(),
-				expected:       "Unable to remove nonexistent key: finalizers",
-			},
-			{
-				clusterDef:     clusterDef,
-				clusterVersion: testing.FakeClusterVersion(),
-				backupTool:     testing.FakeBackupTool(),
-				expected:       "Unable to remove nonexistent key: finalizers",
-			},
-			{
-				clusterDef:     clusterDef,
-				clusterVersion: clusterVersion,
-				backupTool:     backupTool,
-				expected:       "",
-			},
-		}
-
-		for _, c := range testCases {
-			client := mockDynamicClientWithCRD(c.clusterDef, c.clusterVersion, c.backupTool)
-			objs, _ := getKBObjects(testing.FakeClientSet(), client, "")
-			if c.expected != "" {
-				Expect(removeFinalizers(client, objs)).Should(MatchError(MatchRegexp(c.expected)))
-			} else {
-				Expect(removeFinalizers(client, objs)).Should(Succeed())
-			}
-		}
-	})
-
-	It("delete crd", func() {
-		client := mockDynamicClientWithCRD()
-		objs, _ := getKBObjects(testing.FakeClientSet(), client, "")
-		Expect(deleteCRDs(client, objs.crds)).Should(Succeed())
-	})
-
-	It("preCheck", func() {
-		o := &InstallOptions{
-			Options: Options{
-				IOStreams: genericclioptions.NewTestIOStreamsDiscard(),
-			},
-			check: true,
-		}
-		By("kubernetes version is empty")
-		versionInfo := map[util.AppName]string{}
-		Expect(o.preCheck(versionInfo).Error()).Should(ContainSubstring("failed to get kubernetes version"))
-
-		versionInfo[util.KubernetesApp] = ""
-		Expect(o.preCheck(versionInfo).Error()).Should(ContainSubstring("failed to get kubernetes version"))
-
-		By("kubernetes version is smaller than required version")
-		versionInfo[util.KubernetesApp] = "v1.20.0"
-		Expect(o.preCheck(versionInfo).Error()).Should(ContainSubstring("should be larger than"))
-
-		By("kubernetes is provided by cloud provider")
-		versionInfo[util.KubernetesApp] = "v1.25.0-eks"
-		Expect(o.preCheck(versionInfo)).Should(Succeed())
-
-		By("kubernetes is not provided by cloud provider")
-		versionInfo[util.KubernetesApp] = "v1.25.0"
-		Expect(o.preCheck(versionInfo)).Should(Succeed())
-	})
-
-	It("disableUnsupportedSets", func() {
-		o := &InstallOptions{
-			Options: Options{
-				IOStreams: genericclioptions.NewTestIOStreamsDiscard(),
-			},
-		}
-		cases := []struct {
-			desc     string
-			sets     []string
-			expected []string
-		}{
-			{
-				"sets is empty", []string{}, []string{},
-			},
-			{
-				"sets is empty", nil, nil,
-			},
-			{
-				"sets without unsupported flag",
-				[]string{"test=false"},
-				[]string{"test=false"},
-			},
-			{
-				"sets with unsupported flag and its value is false",
-				[]string{"test=false", "loadbalancer.enabled=false"},
-				[]string{"test=false", "loadbalancer.enabled=false"},
-			},
-			{
-				"sets with unsupported flag and its value is true",
-				[]string{"test=false", "loadbalancer.enabled=true"},
-				[]string{"test=false"},
-			},
-			{
-				"sets with more unsupported flags and the value is true",
-				[]string{"test=false", "loadbalancer.enabled=true", "snapshot-controller.enabled=true"},
-				[]string{"test=false", "snapshot-controller.enabled=true"},
-			},
-			{
-				"sets with more unsupported flags and the value is true",
-				[]string{"test=false", "loadbalancer.enabled=true"},
-				[]string{"test=false"},
-			},
-			{
-				"sets with more unsupported flags and some values are true, some values are false",
-				[]string{"test=false", "loadbalancer.enabled=false"},
-				[]string{"test=false", "loadbalancer.enabled=false"},
-			},
-			{
-				"sets with more unsupported flags and some values are true, some values are false",
-				[]string{"test=false,loadbalancer.enabled=false"},
-				[]string{"test=false,loadbalancer.enabled=false"},
-			},
-		}
-
-		for _, c := range cases {
-			By(c.desc)
-			o.Sets = c.sets
-			o.disableUnsupportedSets()
-			Expect(o.Sets).Should(Equal(c.expected))
-		}
-	})
-})
-
-func mockDynamicClientWithCRD(objects ...runtime.Object) dynamic.Interface {
-	clusterCRD := v1.CustomResourceDefinition{
-		TypeMeta: metav1.TypeMeta{
-			Kind:       "CustomResourceDefinition",
-			APIVersion: "apiextensions.k8s.io/v1",
-		},
-		ObjectMeta: metav1.ObjectMeta{
-			Name: "clusters.apps.kubeblocks.io",
-		},
-		Spec: v1.CustomResourceDefinitionSpec{
-			Group: types.Group,
-		},
-		Status: v1.CustomResourceDefinitionStatus{},
-	}
-	clusterDefCRD := v1.CustomResourceDefinition{
-		TypeMeta: metav1.TypeMeta{
-			Kind:       "CustomResourceDefinition",
-			APIVersion: "apiextensions.k8s.io/v1",
-		},
-		ObjectMeta: metav1.ObjectMeta{
-			Name: "clusterdefinitions.apps.kubeblocks.io",
-		},
-		Spec: v1.CustomResourceDefinitionSpec{
-			Group: types.Group,
-		},
-		Status: v1.CustomResourceDefinitionStatus{},
-	}
-	clusterVersionCRD := v1.CustomResourceDefinition{
-		TypeMeta: metav1.TypeMeta{
-			Kind:       "CustomResourceDefinition",
-			APIVersion: "apiextensions.k8s.io/v1",
-		},
-		ObjectMeta: metav1.ObjectMeta{
-			Name: "clusterversions.apps.kubeblocks.io",
-		},
-		Spec: v1.CustomResourceDefinitionSpec{
-			Group: types.Group,
-		},
-		Status: v1.CustomResourceDefinitionStatus{},
-	}
-
-	backupToolCRD := v1.CustomResourceDefinition{
-		TypeMeta: metav1.TypeMeta{
-			Kind:       "CustomResourceDefinition",
-			APIVersion: "apiextensions.k8s.io/v1",
-		},
-		ObjectMeta: metav1.ObjectMeta{
-			Name: "backuptools.dataprotection.kubeblocks.io",
-		},
-		Spec: v1.CustomResourceDefinitionSpec{
-			Group: types.DPGroup,
-		},
-		Status: v1.CustomResourceDefinitionStatus{},
-	}
-
-	allObjs := []runtime.Object{&clusterCRD, &clusterDefCRD, &clusterVersionCRD, &backupToolCRD,
-		testing.FakeVolumeSnapshotClass()}
-	allObjs = append(allObjs, objects...)
-	return testing.FakeDynamicClient(allObjs...)
-}
-=======
-})
->>>>>>> cee7c863
+})