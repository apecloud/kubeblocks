/*
Copyright ApeCloud, Inc.

Licensed under the Apache License, Version 2.0 (the "License");
you may not use this file except in compliance with the License.
You may obtain a copy of the License at

    http://www.apache.org/licenses/LICENSE-2.0

Unless required by applicable law or agreed to in writing, software
distributed under the License is distributed on an "AS IS" BASIS,
WITHOUT WARRANTIES OR CONDITIONS OF ANY KIND, either express or implied.
See the License for the specific language governing permissions and
limitations under the License.
*/

package kubeblocks

import (
	. "github.com/onsi/ginkgo/v2"
	. "github.com/onsi/gomega"

	"github.com/spf13/cobra"
	"k8s.io/cli-runtime/pkg/genericclioptions"
	clientfake "k8s.io/client-go/rest/fake"
	cmdtesting "k8s.io/kubectl/pkg/cmd/testing"

	"github.com/apecloud/kubeblocks/internal/cli/testing"
	"github.com/apecloud/kubeblocks/internal/cli/types"
	"github.com/apecloud/kubeblocks/internal/cli/util/helm"
)

var _ = Describe("kubeblocks uninstall", func() {
	var cmd *cobra.Command
	var streams genericclioptions.IOStreams
	var tf *cmdtesting.TestFactory

	BeforeEach(func() {
		streams, _, _, _ = genericclioptions.NewTestIOStreams()
		tf = cmdtesting.NewTestFactory().WithNamespace(namespace)
		tf.Client = &clientfake.RESTClient{}

		// use a fake URL to test
		types.KubeBlocksChartName = testing.KubeBlocksChartName
		types.KubeBlocksChartURL = testing.KubeBlocksChartURL
	})

	AfterEach(func() {
		tf.Cleanup()
	})

	It("check uninstall", func() {
		var cfg string
		cmd = newUninstallCmd(tf, streams)
		Expect(cmd).ShouldNot(BeNil())

		cmd.Flags().StringVar(&cfg, "kubeconfig", "", "Path to the kubeconfig file to use for CLI requests.")
		cmd.Flags().StringVar(&cfg, "context", "", "The name of the kubeconfig context to use.")
		Expect(cmd.HasSubCommands()).Should(BeFalse())

		o := &Options{
			IOStreams: streams,
		}
		Expect(o.Complete(tf, cmd)).Should(Succeed())
		Expect(o.Namespace).Should(Equal(namespace))
		Expect(o.HelmCfg).ShouldNot(BeNil())
	})

	It("run uninstall", func() {
		o := uninstallOptions{
			Options: Options{
				IOStreams: streams,
				HelmCfg:   helm.FakeActionConfig(),
				Namespace: "default",
				Client:    testing.FakeClientSet(),
				Dynamic:   testing.FakeDynamicClient(testing.FakeVolumeSnapshotClass()),
<<<<<<< HEAD
			}}

=======
			},
			autoApprove: false,
		}
>>>>>>> e50331f1
		Expect(o.uninstall()).Should(Succeed())
	})
})<|MERGE_RESOLUTION|>--- conflicted
+++ resolved
@@ -74,14 +74,9 @@
 				Namespace: "default",
 				Client:    testing.FakeClientSet(),
 				Dynamic:   testing.FakeDynamicClient(testing.FakeVolumeSnapshotClass()),
-<<<<<<< HEAD
-			}}
-
-=======
 			},
 			autoApprove: false,
 		}
->>>>>>> e50331f1
 		Expect(o.uninstall()).Should(Succeed())
 	})
 })