--- conflicted
+++ resolved
@@ -512,40 +512,4 @@
 		return cmdutil.ErrExit
 	}
 	return nil
-<<<<<<< HEAD
-=======
-}
-
-func (o *initOptions) newCreateOptions() (*cmdcluster.CreateOptions, error) {
-	dynamicClient, err := util.NewFactory().DynamicClient()
-	if err != nil {
-		return nil, err
-	}
-	options := &cmdcluster.CreateOptions{
-		BaseOptions: create.BaseOptions{
-			IOStreams: genericclioptions.NewTestIOStreamsDiscard(),
-			Namespace: defaultNamespace,
-			Name:      kbClusterName,
-			Dynamic:   dynamicClient,
-		},
-		UpdatableFlags: cmdcluster.UpdatableFlags{
-			TerminationPolicy: "WipeOut",
-			Monitor:           true,
-			PodAntiAffinity:   "Preferred",
-			Tenancy:           "SharedNode",
-		},
-		ClusterDefRef:     o.clusterDef,
-		ClusterVersionRef: o.clusterVersion,
-	}
-
-	// if we are running on cloud, create cluster with three replicas
-	if o.cloudProvider != cp.Local {
-		options.Values = append(options.Values, "replicas=3")
-	}
-
-	if err = options.Complete(); err != nil {
-		return nil, err
-	}
-	return options, nil
->>>>>>> fd774293
 }