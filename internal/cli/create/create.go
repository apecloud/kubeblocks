/*
Copyright ApeCloud, Inc.

Licensed under the Apache License, Version 2.0 (the "License");
you may not use this file except in compliance with the License.
You may obtain a copy of the License at

    http://www.apache.org/licenses/LICENSE-2.0

Unless required by applicable law or agreed to in writing, software
distributed under the License is distributed on an "AS IS" BASIS,
WITHOUT WARRANTIES OR CONDITIONS OF ANY KIND, either express or implied.
See the License for the specific language governing permissions and
limitations under the License.
*/

package create

import (
	"context"
	"embed"
	"encoding/json"
	"fmt"

	"cuelang.org/go/cue"
	"cuelang.org/go/cue/ast"
	"cuelang.org/go/cue/cuecontext"
	cuejson "cuelang.org/go/encoding/json"
	"github.com/leaanthony/debme"
	"github.com/spf13/cobra"
	"k8s.io/apimachinery/pkg/api/errors"
	"k8s.io/apimachinery/pkg/api/meta"
	metav1 "k8s.io/apimachinery/pkg/apis/meta/v1"
	"k8s.io/apimachinery/pkg/apis/meta/v1/unstructured"
	"k8s.io/apimachinery/pkg/runtime/schema"
	k8sapitypes "k8s.io/apimachinery/pkg/types"
	"k8s.io/cli-runtime/pkg/genericclioptions"
	"k8s.io/cli-runtime/pkg/printers"
	"k8s.io/client-go/dynamic"
	"k8s.io/client-go/kubernetes"
	cmdutil "k8s.io/kubectl/pkg/cmd/util"
	"k8s.io/kubectl/pkg/scheme"

	"github.com/apecloud/kubeblocks/internal/cli/printer"
	"github.com/apecloud/kubeblocks/internal/cli/types"

	"github.com/apecloud/kubeblocks/internal/cli/util"
)

var (
	//go:embed template/*
	cueTemplate embed.FS
)

type Inputs struct {
	// Use cobra command use
	Use string

	// Short is the short description shown in the 'help' output.
	Short string

	// Example is examples of how to use the command.
	Example string

	// BaseOptionsObj
	BaseOptionsObj *BaseOptions

	// Options a command options object which extends BaseOptions
	Options interface{}

	// CueTemplateName cue template file name
	CueTemplateName string

	// ResourceName k8s resource name
	ResourceName string

	// Group of API, default is apps
	Group string

	// Group of Version, default is v1alpha1
	Version string

	// Command of input
	Cmd *cobra.Command

	// Factory
	Factory cmdutil.Factory

	// ValidateFunc optional, custom validate func
	Validate func() error

	// Complete optional, do custom complete options
	Complete func() error

	BuildFlags func(*cobra.Command)

	// PreCreate optional, make changes on yaml before create
	PreCreate func(*unstructured.Unstructured) error

	// CustomOutPut will be executed after creating successfully.
	CustomOutPut func(options *BaseOptions)

	// ResourceNameGVRForCompletion resource name for completion.
	ResourceNameGVRForCompletion schema.GroupVersionResource
}

// BaseOptions the options of creation command should inherit baseOptions
type BaseOptions struct {
	// Namespace k8s namespace
	Namespace string `json:"namespace"`

	// Name Resource name of the command line operation
	Name string `json:"name"`

	Dynamic dynamic.Interface `json:"-"`

	Client kubernetes.Interface `json:"-"`

	ToPrinter func(*meta.RESTMapping, bool) (printers.ResourcePrinterFunc, error) `json:"-"`

	Format printer.Format `json:"-"`

	// Quiet minimize unnecessary output
	Quiet bool

	genericclioptions.IOStreams
}

// BuildCommand build create command
func BuildCommand(inputs Inputs) *cobra.Command {
	cmd := &cobra.Command{
		Use:               inputs.Use,
		Short:             inputs.Short,
		Example:           inputs.Example,
		ValidArgsFunction: util.ResourceNameCompletionFunc(inputs.Factory, inputs.ResourceNameGVRForCompletion),
		Run: func(cmd *cobra.Command, args []string) {
			util.CheckErr(inputs.BaseOptionsObj.Complete(inputs, args))
			util.CheckErr(inputs.BaseOptionsObj.Validate(inputs))
			util.CheckErr(inputs.BaseOptionsObj.Run(inputs))
		},
	}
	inputs.Cmd = cmd
	if inputs.BuildFlags != nil {
		inputs.BuildFlags(cmd)
	}
	return cmd
}

func (o *BaseOptions) Complete(inputs Inputs, args []string) error {
	var err error
	if o.Namespace, _, err = inputs.Factory.ToRawKubeConfigLoader().Namespace(); err != nil {
		return err
	}

	if len(args) > 0 {
		o.Name = args[0]
	}

	if o.Dynamic, err = inputs.Factory.DynamicClient(); err != nil {
		return err
	}

	if o.Client, err = inputs.Factory.KubernetesClientSet(); err != nil {
		return err
	}

<<<<<<< HEAD
=======
	if o.ClientSet, err = inputs.Factory.KubernetesClientSet(); err != nil {
		return err
	}

	o.ToPrinter = func(mapping *meta.RESTMapping, withNamespace bool) (printers.ResourcePrinterFunc, error) {
		var p printers.ResourcePrinter
		switch o.Format {
		case printer.JSON:
			p = &printers.JSONPrinter{}
		case printer.YAML:
			p = &printers.YAMLPrinter{}
		default:
			return nil, genericclioptions.NoCompatiblePrinterError{AllowedFormats: []string{"JSON", "YAML"}}
		}

		p, err = printers.NewTypeSetter(scheme.Scheme).WrapToPrinter(p, nil)
		if err != nil {
			return nil, err
		}
		return p.PrintObj, nil
	}

>>>>>>> 65bb0811
	// do custom options complete
	if inputs.Complete != nil {
		if err = inputs.Complete(); err != nil {
			return err
		}
	}
	return nil
}

func (o *BaseOptions) Validate(inputs Inputs) error {
	// do options validate
	if inputs.Validate != nil {
		if err := inputs.Validate(); err != nil {
			return err
		}
	}
	return nil
}

// Run execute command. the options of parameter contain the command flags and args.
func (o *BaseOptions) Run(inputs Inputs) error {
	var (
		cueValue        cue.Value
		err             error
		unstructuredObj *unstructured.Unstructured
		optionsByte     []byte
	)

	if optionsByte, err = json.Marshal(inputs.Options); err != nil {
		return err
	}

	if cueValue, err = newCueValue(inputs.CueTemplateName); err != nil {
		return err
	}

	if cueValue, err = fillOptions(cueValue, optionsByte); err != nil {
		return err
	}

	if unstructuredObj, err = convertContentToUnstructured(cueValue); err != nil {
		return err
	}

	if inputs.PreCreate != nil {
		if err = inputs.PreCreate(unstructuredObj); err != nil {
			return err
		}
	}
	group := inputs.Group
	if len(group) == 0 {
		group = types.AppsAPIGroup
	}

	version := inputs.Version
	if len(version) == 0 {
		version = types.AppsAPIVersion
	}

	previewObj := unstructuredObj
	dryRunStrategy, err := GetDryRunStrategy(inputs.Cmd)
	if err != nil {
		return err
	}

	if dryRunStrategy != DryRunClient {
		gvr := schema.GroupVersionResource{Group: group, Version: version, Resource: inputs.ResourceName}
		createOptions := metav1.CreateOptions{}

		if dryRunStrategy == DryRunServer {
			createOptions.DryRun = []string{metav1.DryRunAll}
		}
		// create k8s resource
		previewObj, err = o.Dynamic.Resource(gvr).Namespace(o.Namespace).Create(context.TODO(), previewObj, createOptions)
		if err != nil {
			return err
		}
		if dryRunStrategy != DryRunServer {
			o.Name = unstructuredObj.GetName()
			if o.Quiet {
				return nil
			}
			if inputs.CustomOutPut != nil {
				inputs.CustomOutPut(o)
			} else {
				fmt.Fprintf(o.Out, "%s %s created\n", unstructuredObj.GetKind(), unstructuredObj.GetName())
			}
			return nil
		}
	}
	printer, err := o.ToPrinter(nil, false)
	if err != nil {
		return err
	}
	return printer.PrintObj(previewObj, o.Out)
}

// RunAsApply execute command. the options of parameter contain the command flags and args.
// if the resource exists, run as "kubectl apply".
func (o *BaseOptions) RunAsApply(inputs Inputs) error {
	var (
		cueValue        cue.Value
		err             error
		unstructuredObj *unstructured.Unstructured
		optionsByte     []byte
	)

	if optionsByte, err = json.Marshal(inputs.Options); err != nil {
		return err
	}

	if cueValue, err = newCueValue(inputs.CueTemplateName); err != nil {
		return err
	}

	if cueValue, err = fillOptions(cueValue, optionsByte); err != nil {
		return err
	}

	if unstructuredObj, err = convertContentToUnstructured(cueValue); err != nil {
		return err
	}

	group := inputs.Group
	if len(group) == 0 {
		group = types.AppsAPIGroup
	}

	version := inputs.Version
	if len(version) == 0 {
		version = types.AppsAPIVersion
	}
	// create k8s resource
	gvr := schema.GroupVersionResource{Group: group, Version: version, Resource: inputs.ResourceName}
	objectName, _, err := unstructured.NestedString(unstructuredObj.Object, "metadata", "name")
	if err != nil {
		return err
	}
	objectByte, err := json.Marshal(unstructuredObj)
	if err != nil {
		return err
	}
	if _, err := o.Dynamic.Resource(gvr).Namespace(o.Namespace).Patch(
		context.TODO(), objectName, k8sapitypes.MergePatchType,
		objectByte, metav1.PatchOptions{}); err != nil {

		// create object if not found
		if errors.IsNotFound(err) {
			if _, err = o.Dynamic.Resource(gvr).Namespace(o.Namespace).Create(
				context.TODO(), unstructuredObj, metav1.CreateOptions{}); err != nil {
				return err
			}
		} else {
			return err
		}
	}
	return nil
}

// NewCueValue convert cue template  to cue Value which holds any value like Boolean,Struct,String and more cue type.
func newCueValue(cueTemplateName string) (cue.Value, error) {
	tmplFs, _ := debme.FS(cueTemplate, "template")
	if tmlBytes, err := tmplFs.ReadFile(cueTemplateName); err != nil {
		return cue.Value{}, err
	} else {
		return cuecontext.New().CompileString(string(tmlBytes)), nil
	}
}

// fillOptions fill options object in cue template file
func fillOptions(cueValue cue.Value, optionsByte []byte) (cue.Value, error) {
	var (
		expr ast.Expr
		err  error
	)
	if expr, err = cuejson.Extract("", optionsByte); err != nil {
		return cue.Value{}, err
	}
	optionsValue := cueValue.Context().BuildExpr(expr)
	cueValue = cueValue.FillPath(cue.ParsePath("options"), optionsValue)
	return cueValue, nil
}

// convertContentToUnstructured get content object in cue template file and convert it to Unstructured
func convertContentToUnstructured(cueValue cue.Value) (*unstructured.Unstructured, error) {
	var (
		contentByte     []byte
		err             error
		unstructuredObj = &unstructured.Unstructured{}
	)
	if contentByte, err = cueValue.LookupPath(cue.ParsePath("content")).MarshalJSON(); err != nil {
		return nil, err
	}
	if err = json.Unmarshal(contentByte, &unstructuredObj); err != nil {
		return nil, err
	}
	return unstructuredObj, nil
}

type DryRunStrategy int

const (
	// DryRunNone indicates the client will make all mutating calls
	DryRunNone DryRunStrategy = iota
	DryRunClient
	DryRunServer
)

func GetDryRunStrategy(cmd *cobra.Command) (DryRunStrategy, error) {
	if cmd == nil {
		return DryRunNone, nil
	}
	dryRunFlag, err := cmd.Flags().GetString("dry-run")
	if err != nil {
		return DryRunNone, nil
	}
	switch dryRunFlag {
	case cmd.Flag("dry-run").NoOptDefVal:
		return DryRunClient, nil
	case "client":
		return DryRunClient, nil
	case "server":
		return DryRunServer, nil
	case "none":
		return DryRunNone, nil
	default:
		return DryRunNone, fmt.Errorf(`invalid dry-run value (%v). Must be "none", "server", or "client"`, dryRunFlag)
	}
}<|MERGE_RESOLUTION|>--- conflicted
+++ resolved
@@ -164,12 +164,6 @@
 		return err
 	}
 
-<<<<<<< HEAD
-=======
-	if o.ClientSet, err = inputs.Factory.KubernetesClientSet(); err != nil {
-		return err
-	}
-
 	o.ToPrinter = func(mapping *meta.RESTMapping, withNamespace bool) (printers.ResourcePrinterFunc, error) {
 		var p printers.ResourcePrinter
 		switch o.Format {
@@ -188,7 +182,6 @@
 		return p.PrintObj, nil
 	}
 
->>>>>>> 65bb0811
 	// do custom options complete
 	if inputs.Complete != nil {
 		if err = inputs.Complete(); err != nil {
