--- conflicted
+++ resolved
@@ -31,10 +31,7 @@
 	cuejson "cuelang.org/go/encoding/json"
 	"github.com/leaanthony/debme"
 	"github.com/spf13/cobra"
-<<<<<<< HEAD
-=======
 	apierrors "k8s.io/apimachinery/pkg/api/errors"
->>>>>>> fd774293
 	"k8s.io/apimachinery/pkg/api/meta"
 	metav1 "k8s.io/apimachinery/pkg/apis/meta/v1"
 	"k8s.io/apimachinery/pkg/apis/meta/v1/unstructured"
@@ -54,12 +51,6 @@
 	cueTemplate embed.FS
 )
 
-<<<<<<< HEAD
-// CreateOptions the options of creation command should inherit baseOptions
-type CreateOptions struct {
-	Factory   cmdutil.Factory
-	Namespace string
-=======
 type CreateDependency func(dryRun []string) error
 
 type DryRunStrategy int
@@ -71,55 +62,27 @@
 	DryRunServer
 )
 
-type Inputs struct {
-	// Use cobra command use
-	Use string
-
-	// Short is the short description shown in the 'help' output.
-	Short string
-
-	// Example is examples of how to use the command.
-	Example string
-
-	// BaseOptionsObj
-	BaseOptionsObj *BaseOptions
-
-	// Options a command options object which extends BaseOptions
-	Options interface{}
->>>>>>> fd774293
+// CreateOptions the options of creation command should inherit baseOptions
+type CreateOptions struct {
+	Factory   cmdutil.Factory
+	Namespace string
 
 	// Name Resource name of the command line operation
-	Name      string
-	Args      []string
-	Cmd       *cobra.Command
-	Dynamic   dynamic.Interface
-	Client    kubernetes.Interface
-	Format    printer.Format
-	ToPrinter func(*meta.RESTMapping, bool) (printers.ResourcePrinterFunc, error)
+	Name           string
+	Args           []string
+	Cmd            *cobra.Command
+	Dynamic        dynamic.Interface
+	Client         kubernetes.Interface
+	Format         printer.Format
+	ToPrinter      func(*meta.RESTMapping, bool) (printers.ResourcePrinterFunc, error)
+	DryRunStrategy string
 
 	// CueTemplateName cue template file name to render the resource
 	CueTemplateName string
 
-<<<<<<< HEAD
 	// Options a command options object which extends CreateOptions that will be used
 	// to render the cue template
 	Options interface{}
-=======
-	// ResourceName k8s resource name
-	ResourceName string
-
-	// Group of API, default is apps
-	Group string
-
-	// Group of Version, default is v1alpha1
-	Version string
-
-	// Factory
-	Factory cmdutil.Factory
-
-	// ValidateFunc optional, custom validate func
-	Validate func() error
->>>>>>> fd774293
 
 	// GVR is the GroupVersionResource of the resource to be created
 	GVR schema.GroupVersionResource
@@ -130,70 +93,19 @@
 	// PreCreate optional, make changes on yaml before create
 	PreCreate func(*unstructured.Unstructured) error
 
-<<<<<<< HEAD
-=======
-	// CustomOutPut will be executed after creating successfully.
-	CustomOutPut func(options *BaseOptions)
-
 	// CleanUpFn will be executed after creating failed.
 	CleanUpFn func() error
 
 	// CreateDependencies will be executed before creating.
 	CreateDependencies CreateDependency
 
-	// ResourceNameGVRForCompletion resource name for completion.
-	ResourceNameGVRForCompletion schema.GroupVersionResource
-}
-
-// BaseOptions the options of creation command should inherit baseOptions
-type BaseOptions struct {
-	// Namespace k8s namespace
-	Namespace string `json:"namespace"`
-
-	// Name Resource name of the command line operation
-	Name string `json:"name"`
-
-	Dynamic dynamic.Interface `json:"-"`
-
-	Client kubernetes.Interface `json:"-"`
-
-	ToPrinter func(*meta.RESTMapping, bool) (printers.ResourcePrinterFunc, error) `json:"-"`
-
-	Format printer.Format `json:"-"`
-
-	DryRunStrategy string `json:"-"`
-
->>>>>>> fd774293
 	// Quiet minimize unnecessary output
 	Quiet bool
 
 	genericclioptions.IOStreams
 }
 
-<<<<<<< HEAD
 func (o *CreateOptions) Complete() error {
-=======
-// BuildCommand build create command
-func BuildCommand(inputs Inputs) *cobra.Command {
-	cmd := &cobra.Command{
-		Use:               inputs.Use,
-		Short:             inputs.Short,
-		Example:           inputs.Example,
-		ValidArgsFunction: util.ResourceNameCompletionFunc(inputs.Factory, inputs.ResourceNameGVRForCompletion),
-		Run: func(cmd *cobra.Command, args []string) {
-			util.CheckErr(inputs.BaseOptionsObj.Complete(inputs, args))
-			util.CheckErr(inputs.BaseOptionsObj.Validate(inputs))
-			util.CheckErr(inputs.BaseOptionsObj.Run(inputs))
-		},
-	}
-	if inputs.BuildFlags != nil {
-		inputs.BuildFlags(cmd)
-	}
-	return cmd
-}
-
-func (o *BaseOptions) Complete(inputs Inputs, args []string) error {
->>>>>>> fd774293
 	var err error
 	if o.Namespace, _, err = o.Factory.ToRawKubeConfigLoader().Namespace(); err != nil {
 		return err
@@ -246,17 +158,7 @@
 		}
 	}
 
-<<<<<<< HEAD
-	dryRunStrategy, err := GetDryRunStrategy(o.Cmd)
-=======
-	version := inputs.Version
-	if len(version) == 0 {
-		version = types.AppsAPIVersion
-	}
-
-	previewObj := unstructuredObj
 	dryRunStrategy, err := o.GetDryRunStrategy()
->>>>>>> fd774293
 	if err != nil {
 		return err
 	}
@@ -267,28 +169,23 @@
 		if dryRunStrategy == DryRunServer {
 			createOptions.DryRun = []string{metav1.DryRunAll}
 		}
-<<<<<<< HEAD
-		// create k8s resource
+
+		// create dependencies
+		if o.CreateDependencies != nil {
+			if err = o.CreateDependencies(createOptions.DryRun); err != nil {
+				return err
+			}
+		}
+
+		// create kubernetes resource
 		resObj, err = o.Dynamic.Resource(o.GVR).Namespace(o.Namespace).Create(context.TODO(), resObj, createOptions)
-=======
-
-		// create dependencies
-		if inputs.CreateDependencies != nil {
-			if err = inputs.CreateDependencies(createOptions.DryRun); err != nil {
-				return err
-			}
-		}
-
-		// create kubernetes resource
-		previewObj, err = o.Dynamic.Resource(gvr).Namespace(o.Namespace).Create(context.TODO(), previewObj, createOptions)
->>>>>>> fd774293
 		if err != nil {
 			if apierrors.IsAlreadyExists(err) {
 				return err
 			}
 
 			// for other errors, clean up dependencies
-			if cleanErr := o.CleanUp(inputs); cleanErr != nil {
+			if cleanErr := o.CleanUp(); cleanErr != nil {
 				fmt.Fprintf(o.ErrOut, "clean up denpendencies failed: %v\n", cleanErr)
 			}
 			return err
@@ -314,24 +211,18 @@
 	return printer.PrintObj(resObj, o.Out)
 }
 
-<<<<<<< HEAD
+func (o *CreateOptions) CleanUp() error {
+	if o.CreateDependencies == nil {
+		return nil
+	}
+
+	if o.CleanUpFn != nil {
+		return o.CleanUpFn()
+	}
+	return nil
+}
+
 func (o *CreateOptions) buildResourceObj() (*unstructured.Unstructured, error) {
-=======
-func (o *BaseOptions) CleanUp(inputs Inputs) error {
-	if inputs.CreateDependencies == nil {
-		return nil
-	}
-
-	if inputs.CleanUpFn != nil {
-		return inputs.CleanUpFn()
-	}
-	return nil
-}
-
-// RunAsApply execute command. the options of parameter contain the command flags and args.
-// if the resource exists, run as "kubectl apply".
-func (o *BaseOptions) RunAsApply(inputs Inputs) error {
->>>>>>> fd774293
 	var (
 		cueValue    cue.Value
 		err         error
@@ -357,43 +248,13 @@
 		return nil, err
 	}
 
-<<<<<<< HEAD
 	if cueValue, err = fillOptions(cueValue, optionsByte); err != nil {
 		return nil, err
-=======
-	version := inputs.Version
-	if len(version) == 0 {
-		version = types.AppsAPIVersion
-	}
-	// create k8s resource
-	gvr := schema.GroupVersionResource{Group: group, Version: version, Resource: inputs.ResourceName}
-	objectName, _, err := unstructured.NestedString(unstructuredObj.Object, "metadata", "name")
-	if err != nil {
-		return err
-	}
-	objectByte, err := json.Marshal(unstructuredObj)
-	if err != nil {
-		return err
-	}
-	if _, err := o.Dynamic.Resource(gvr).Namespace(o.Namespace).Patch(
-		context.TODO(), objectName, k8sapitypes.MergePatchType,
-		objectByte, metav1.PatchOptions{}); err != nil {
-
-		// create object if not found
-		if apierrors.IsNotFound(err) {
-			if _, err = o.Dynamic.Resource(gvr).Namespace(o.Namespace).Create(
-				context.TODO(), unstructuredObj, metav1.CreateOptions{}); err != nil {
-				return err
-			}
-		} else {
-			return err
-		}
->>>>>>> fd774293
 	}
 	return convertContentToUnstructured(cueValue)
 }
 
-func (o *BaseOptions) GetDryRunStrategy() (DryRunStrategy, error) {
+func (o *CreateOptions) GetDryRunStrategy() (DryRunStrategy, error) {
 	if o.DryRunStrategy == "" {
 		return DryRunNone, nil
 	}
