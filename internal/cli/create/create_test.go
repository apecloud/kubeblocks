--- conflicted
+++ resolved
@@ -82,52 +82,10 @@
 			cmd := &cobra.Command{
 				Use: "test-create",
 			}
-<<<<<<< HEAD
 			cmd.Flags().String("dry-run", "none", `Must be "server", or "client". If client strategy, only print the object that would be sent, without sending it. If server strategy, submit server-side request without persisting the resource.`)
 			cmd.Flags().Lookup("dry-run").NoOptDefVal = "unchanged"
 			options.Cmd = cmd
 			options.Format = printer.YAML
-=======
-
-			inputs := Inputs{
-				CueTemplateName: "create_template_test.cue",
-				ResourceName:    types.ResourceClusters,
-				BaseOptionsObj:  &baseOptions,
-				Options:         clusterOptions,
-				Factory:         tf,
-				Validate: func() error {
-					return nil
-				},
-				Complete: func() error {
-					baseOptions.ToPrinter = func(mapping *meta.RESTMapping, withNamespace bool) (printers.ResourcePrinterFunc, error) {
-						var p printers.ResourcePrinter
-						var err error
-						switch baseOptions.Format {
-						case printer.JSON:
-							p = &printers.JSONPrinter{}
-						case printer.YAML:
-							p = &printers.YAMLPrinter{}
-						default:
-							return nil, genericclioptions.NoCompatiblePrinterError{AllowedFormats: []string{"JOSN", "YAML"}}
-						}
-
-						p, err = printers.NewTypeSetter(scheme.Scheme).WrapToPrinter(p, nil)
-						if err != nil {
-							return nil, err
-						}
-						return p.PrintObj, nil
-					}
-					return nil
-				},
-				BuildFlags: func(cmd *cobra.Command) {
-					cmd.Flags().StringVar(&baseOptions.Namespace, "clusterDefRef", "", "cluster definition")
-					cmd.Flags().StringVar(&baseOptions.DryRunStrategy, "dry-run", "none", `Must be "server", or "client". If client strategy, only print the object that would be sent, without sending it. If server strategy, submit server-side request without persisting the resource.`)
-					cmd.Flags().Lookup("dry-run").NoOptDefVal = "unchanged"
-					printer.AddOutputFlagForCreate(cmd, &baseOptions.Format)
-				},
-			}
-			cmd := BuildCommand(inputs)
->>>>>>> fd774293
 
 			testCases := []struct {
 				clusterName    string
@@ -182,14 +140,7 @@
 				}
 				Expect(options.Complete()).Should(Succeed())
 
-<<<<<<< HEAD
-				s, _ := GetDryRunStrategy(cmd)
-=======
-				Expect(baseOptions.Complete(inputs, []string{})).Should(Succeed())
-				Expect(baseOptions.Validate(inputs)).Should(Succeed())
-
-				dryRunStrateg, _ := baseOptions.GetDryRunStrategy()
->>>>>>> fd774293
+				s, _ := options.GetDryRunStrategy()
 				if t.success {
 					Expect(s == t.dryRunStrategy).Should(BeTrue())
 					Expect(options.Run()).Should(Succeed())
