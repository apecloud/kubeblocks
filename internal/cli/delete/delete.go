--- conflicted
+++ resolved
@@ -221,12 +221,8 @@
 		if err := info.Get(); err != nil {
 			return err
 		}
-<<<<<<< HEAD
-=======
-		return o.PreDeleteHook(o, info.Object)
->>>>>>> fd774293
-	}
-	return o.PreDeleteHook(info.Object)
+	}
+	return o.PreDeleteHook(o, info.Object)
 }
 
 func (o *DeleteOptions) postDeleteResource(object runtime.Object) error {
