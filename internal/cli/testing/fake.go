/*
Copyright ApeCloud, Inc.

Licensed under the Apache License, Version 2.0 (the "License");
you may not use this file except in compliance with the License.
You may obtain a copy of the License at

    http://www.apache.org/licenses/LICENSE-2.0

Unless required by applicable law or agreed to in writing, software
distributed under the License is distributed on an "AS IS" BASIS,
WITHOUT WARRANTIES OR CONDITIONS OF ANY KIND, either express or implied.
See the License for the specific language governing permissions and
limitations under the License.
*/

package testing

import (
	"fmt"
	"time"

	snapshotv1 "github.com/kubernetes-csi/external-snapshotter/client/v6/apis/volumesnapshot/v1"
	"github.com/sethvargo/go-password/password"
	corev1 "k8s.io/api/core/v1"
	"k8s.io/apimachinery/pkg/api/resource"
	metav1 "k8s.io/apimachinery/pkg/apis/meta/v1"
	"k8s.io/utils/pointer"

	appsv1alpha1 "github.com/apecloud/kubeblocks/apis/apps/v1alpha1"
	dpv1alpha1 "github.com/apecloud/kubeblocks/apis/dataprotection/v1alpha1"
	"github.com/apecloud/kubeblocks/internal/cli/types"
	intctrlutil "github.com/apecloud/kubeblocks/internal/controllerutil"
)

const (
	ClusterName        = "fake-cluster-name"
	Namespace          = "fake-namespace"
	ClusterVersionName = "fake-cluster-version"
	ClusterDefName     = "fake-cluster-definition"
	ComponentName      = "fake-component-name"
	ComponentType      = "fake-component-type"
	NodeName           = "fake-node-name"
	SecretName         = "fake-secret-name"
	StorageClassName   = "fake-storage-class"
	PVCName            = "fake-pvc"

	KubeBlocksChartName = "fake-kubeblocks"
	KubeBlocksChartURL  = "fake-kubeblocks-chart-url"
	BackupToolName      = "fake-backup-tool"
	BackupTemplateName  = "fake-backup-policy-template"
)

func GetRandomStr() string {
	seq, _ := password.Generate(6, 2, 0, true, true)
	return seq
}

<<<<<<< HEAD
func FakeCluster(name string, namespace string) *appsv1alpha1.Cluster {
	return &appsv1alpha1.Cluster{
=======
func FakeCluster(name string, namespace string) *dbaasv1alpha1.Cluster {
	var replicas int32 = 1
	return &dbaasv1alpha1.Cluster{
>>>>>>> cee7c863
		TypeMeta: metav1.TypeMeta{
			Kind:       types.KindCluster,
			APIVersion: fmt.Sprintf("%s/%s", types.Group, types.Version),
		},
		ObjectMeta: metav1.ObjectMeta{
			Name:      name,
			Namespace: namespace,
		},
		Status: appsv1alpha1.ClusterStatus{
			Phase: appsv1alpha1.RunningPhase,
			Components: map[string]appsv1alpha1.ClusterStatusComponent{
				ComponentName: {
					ConsensusSetStatus: &appsv1alpha1.ConsensusSetStatus{
						Leader: appsv1alpha1.ConsensusMemberStatus{
							Name:       "leader",
							AccessMode: appsv1alpha1.ReadWrite,
							Pod:        fmt.Sprintf("%s-pod-0", name),
						},
					},
				},
			},
		},
		Spec: appsv1alpha1.ClusterSpec{
			ClusterDefRef:     ClusterDefName,
			ClusterVersionRef: ClusterVersionName,
			TerminationPolicy: appsv1alpha1.WipeOut,
			ComponentSpecs: []appsv1alpha1.ClusterComponent{
				{
<<<<<<< HEAD
					Name:            ComponentName,
					ComponentDefRef: ComponentType,
=======
					Name:     ComponentName,
					Type:     ComponentType,
					Replicas: &replicas,
>>>>>>> cee7c863
					Resources: corev1.ResourceRequirements{
						Requests: corev1.ResourceList{
							corev1.ResourceCPU:    resource.MustParse("100m"),
							corev1.ResourceMemory: resource.MustParse("100Mi"),
						},
						Limits: corev1.ResourceList{
							corev1.ResourceCPU:    resource.MustParse("200m"),
							corev1.ResourceMemory: resource.MustParse("2Gi"),
						},
					},
					VolumeClaimTemplates: []appsv1alpha1.ClusterComponentVolumeClaimTemplate{
						{
							Name: "data",
							Spec: &corev1.PersistentVolumeClaimSpec{
								AccessModes: []corev1.PersistentVolumeAccessMode{
									corev1.ReadWriteOnce,
								},
								Resources: corev1.ResourceRequirements{
									Requests: corev1.ResourceList{
										corev1.ResourceStorage: resource.MustParse("1Gi"),
									},
								},
							},
						},
					},
				},
				{
					Name:     ComponentName + "-1",
					Type:     ComponentType,
					Replicas: &replicas,
					Resources: corev1.ResourceRequirements{
						Requests: corev1.ResourceList{
							corev1.ResourceCPU:    resource.MustParse("100m"),
							corev1.ResourceMemory: resource.MustParse("100Mi"),
						},
					},
					VolumeClaimTemplates: []dbaasv1alpha1.ClusterComponentVolumeClaimTemplate{
						{
							Name: "data",
							Spec: &corev1.PersistentVolumeClaimSpec{
								AccessModes: []corev1.PersistentVolumeAccessMode{
									corev1.ReadWriteOnce,
								},
								Resources: corev1.ResourceRequirements{
									Requests: corev1.ResourceList{
										corev1.ResourceStorage: resource.MustParse("1Gi"),
									},
								},
							},
						},
					},
				},
			},
		},
	}
}

func FakePods(replicas int, namespace string, cluster string) *corev1.PodList {
	pods := &corev1.PodList{}
	for i := 0; i < replicas; i++ {
		role := "follower"
		pod := corev1.Pod{}
		pod.Name = fmt.Sprintf("%s-pod-%d", cluster, i)
		pod.Namespace = namespace

		if i == 0 {
			role = "leader"
		}

		pod.Labels = map[string]string{
			types.InstanceLabelKey:  cluster,
			types.RoleLabelKey:      role,
			types.ComponentLabelKey: ComponentName,
			types.NameLabelKey:      "mysql-apecloud-mysql",
		}
		pod.Spec.NodeName = NodeName
		pod.Spec.Containers = []corev1.Container{
			{
				Name:  "fake-container",
				Image: "fake-container-image",
			},
		}
		pod.Status.Phase = corev1.PodRunning
		pods.Items = append(pods.Items, pod)
	}
	return pods
}

func FakeSecrets(namespace string, cluster string) *corev1.SecretList {
	secret := corev1.Secret{}
	secret.Name = SecretName
	secret.Namespace = namespace
	secret.Type = corev1.SecretTypeServiceAccountToken
	secret.Labels = map[string]string{
		types.InstanceLabelKey:           cluster,
		intctrlutil.AppManagedByLabelKey: intctrlutil.AppName,
	}

	secret.Data = map[string][]byte{
		corev1.ServiceAccountTokenKey: []byte("fake-secret-token"),
		"fake-secret-key":             []byte("fake-secret-value"),
		"username":                    []byte("test-user"),
		"password":                    []byte("test-password"),
	}
	return &corev1.SecretList{Items: []corev1.Secret{secret}}
}

func FakeNode() *corev1.Node {
	node := &corev1.Node{}
	node.Name = NodeName
	node.Labels = map[string]string{
		types.RegionLabelKey: "fake-node-region",
		types.ZoneLabelKey:   "fake-node-zone",
	}
	return node
}

func FakeClusterDef() *appsv1alpha1.ClusterDefinition {
	clusterDef := &appsv1alpha1.ClusterDefinition{}
	clusterDef.Name = ClusterDefName
	clusterDef.Spec.ComponentDefs = []appsv1alpha1.ClusterDefinitionComponent{
		{
			Name:          ComponentType,
			CharacterType: "mysql",
		},
		{
			Name:          fmt.Sprintf("%s-%d", ComponentType, 1),
			CharacterType: "mysql",
		},
	}
	return clusterDef
}

func FakeClusterVersion() *appsv1alpha1.ClusterVersion {
	cv := &appsv1alpha1.ClusterVersion{}
	cv.Name = ClusterVersionName
	cv.SetLabels(map[string]string{types.ClusterDefLabelKey: ClusterDefName})
	cv.Spec.ClusterDefinitionRef = ClusterDefName
	cv.SetCreationTimestamp(metav1.Now())
	return cv
}

func FakeBackupTool() *dpv1alpha1.BackupTool {
	tool := &dpv1alpha1.BackupTool{}
	tool.Name = BackupToolName
	return tool
}

func FakeBackupPolicyTemplate() *dpv1alpha1.BackupPolicyTemplate {
	template := &dpv1alpha1.BackupPolicyTemplate{
		TypeMeta: metav1.TypeMeta{
			APIVersion: fmt.Sprintf("%s/%s", types.DPGroup, types.DPVersion),
			Kind:       types.KindBackupPolicyTemplate,
		},
		ObjectMeta: metav1.ObjectMeta{
			Name: BackupTemplateName,
		},
	}
	return template
}

func FakeServices() *corev1.ServiceList {
	cases := []struct {
		exposed    bool
		clusterIP  string
		floatingIP string
	}{
		{false, "", ""},
		{false, "192.168.0.1", ""},
		{true, "192.168.0.1", ""},
		{true, "192.168.0.1", "172.31.0.4"},
	}

	var services []corev1.Service
	for idx, item := range cases {
		svc := corev1.Service{
			ObjectMeta: metav1.ObjectMeta{
				Name:      fmt.Sprintf("svc-%d", idx),
				Namespace: Namespace,
				Labels: map[string]string{
					types.InstanceLabelKey:  ClusterName,
					types.ComponentLabelKey: ComponentName,
				},
			},
			Spec: corev1.ServiceSpec{
				Type:  corev1.ServiceTypeClusterIP,
				Ports: []corev1.ServicePort{{Port: 3306}},
			},
		}

		if item.clusterIP == "" {
			svc.Spec.ClusterIP = "None"
		} else {
			svc.Spec.ClusterIP = item.clusterIP
		}

		annotations := make(map[string]string)
		if item.floatingIP != "" {
			annotations[types.ServiceFloatingIPAnnotationKey] = item.floatingIP
		}
		if item.exposed {
			annotations[types.ServiceLBTypeAnnotationKey] = types.ServiceLBTypeAnnotationValue
		}
		svc.ObjectMeta.SetAnnotations(annotations)

		services = append(services, svc)
	}
	return &corev1.ServiceList{Items: services}
}

func FakePVCs() *corev1.PersistentVolumeClaimList {
	pvcs := &corev1.PersistentVolumeClaimList{}
	pvc := corev1.PersistentVolumeClaim{
		ObjectMeta: metav1.ObjectMeta{
			Namespace: Namespace,
			Name:      PVCName,
			Labels: map[string]string{
				types.InstanceLabelKey:  ClusterName,
				types.ComponentLabelKey: ComponentName,
			},
		},
		Spec: corev1.PersistentVolumeClaimSpec{
			StorageClassName: pointer.String(StorageClassName),
			AccessModes:      []corev1.PersistentVolumeAccessMode{"ReadWriteOnce"},
			Resources: corev1.ResourceRequirements{
				Requests: corev1.ResourceList{
					corev1.ResourceStorage: resource.MustParse("1Gi"),
				},
			},
		},
	}
	pvcs.Items = append(pvcs.Items, pvc)
	return pvcs
}

func FakeEvents() *corev1.EventList {
	eventList := &corev1.EventList{}
	fakeEvent := func(name string, createTime metav1.Time) corev1.Event {
		e := corev1.Event{}
		e.Name = name
		e.Type = "Warning"
		e.SetCreationTimestamp(createTime)
		e.LastTimestamp = createTime
		return e
	}

	parseTime := func(t string) time.Time {
		time, _ := time.Parse(time.RFC3339, t)
		return time
	}

	for _, e := range []struct {
		name       string
		createTime metav1.Time
	}{
		{
			name:       "e1",
			createTime: metav1.NewTime(parseTime("2023-01-04T00:00:00.000Z")),
		},
		{
			name:       "e2",
			createTime: metav1.NewTime(parseTime("2023-01-04T01:00:00.000Z")),
		},
	} {
		eventList.Items = append(eventList.Items, fakeEvent(e.name, e.createTime))
	}
	return eventList
}

func FakeVolumeSnapshotClass() *snapshotv1.VolumeSnapshotClass {
	return &snapshotv1.VolumeSnapshotClass{
		TypeMeta: metav1.TypeMeta{
			Kind:       "VolumeSnapshotClass",
			APIVersion: "snapshot.storage.k8s.io/v1",
		},
	}
}<|MERGE_RESOLUTION|>--- conflicted
+++ resolved
@@ -56,14 +56,9 @@
 	return seq
 }
 
-<<<<<<< HEAD
 func FakeCluster(name string, namespace string) *appsv1alpha1.Cluster {
+	var replicas int32 = 1
 	return &appsv1alpha1.Cluster{
-=======
-func FakeCluster(name string, namespace string) *dbaasv1alpha1.Cluster {
-	var replicas int32 = 1
-	return &dbaasv1alpha1.Cluster{
->>>>>>> cee7c863
 		TypeMeta: metav1.TypeMeta{
 			Kind:       types.KindCluster,
 			APIVersion: fmt.Sprintf("%s/%s", types.Group, types.Version),
@@ -92,14 +87,9 @@
 			TerminationPolicy: appsv1alpha1.WipeOut,
 			ComponentSpecs: []appsv1alpha1.ClusterComponent{
 				{
-<<<<<<< HEAD
 					Name:            ComponentName,
 					ComponentDefRef: ComponentType,
-=======
-					Name:     ComponentName,
-					Type:     ComponentType,
-					Replicas: &replicas,
->>>>>>> cee7c863
+					Replicas:        &replicas,
 					Resources: corev1.ResourceRequirements{
 						Requests: corev1.ResourceList{
 							corev1.ResourceCPU:    resource.MustParse("100m"),
@@ -127,16 +117,16 @@
 					},
 				},
 				{
-					Name:     ComponentName + "-1",
-					Type:     ComponentType,
-					Replicas: &replicas,
+					Name:            ComponentName + "-1",
+					ComponentDefRef: ComponentType,
+					Replicas:        &replicas,
 					Resources: corev1.ResourceRequirements{
 						Requests: corev1.ResourceList{
 							corev1.ResourceCPU:    resource.MustParse("100m"),
 							corev1.ResourceMemory: resource.MustParse("100Mi"),
 						},
 					},
-					VolumeClaimTemplates: []dbaasv1alpha1.ClusterComponentVolumeClaimTemplate{
+					VolumeClaimTemplates: []appsv1alpha1.ClusterComponentVolumeClaimTemplate{
 						{
 							Name: "data",
 							Spec: &corev1.PersistentVolumeClaimSpec{
