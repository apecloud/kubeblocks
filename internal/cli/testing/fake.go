/*
Copyright ApeCloud, Inc.

Licensed under the Apache License, Version 2.0 (the "License");
you may not use this file except in compliance with the License.
You may obtain a copy of the License at

    http://www.apache.org/licenses/LICENSE-2.0

Unless required by applicable law or agreed to in writing, software
distributed under the License is distributed on an "AS IS" BASIS,
WITHOUT WARRANTIES OR CONDITIONS OF ANY KIND, either express or implied.
See the License for the specific language governing permissions and
limitations under the License.
*/

package testing

import (
	"fmt"
	"time"

	snapshotv1 "github.com/kubernetes-csi/external-snapshotter/client/v6/apis/volumesnapshot/v1"
	"github.com/sethvargo/go-password/password"
	appsv1 "k8s.io/api/apps/v1"
	corev1 "k8s.io/api/core/v1"
	storagev1 "k8s.io/api/storage/v1"
	"k8s.io/apimachinery/pkg/api/resource"
	metav1 "k8s.io/apimachinery/pkg/apis/meta/v1"
	"k8s.io/kubectl/pkg/util/storage"
	"k8s.io/utils/pointer"

	appsv1alpha1 "github.com/apecloud/kubeblocks/apis/apps/v1alpha1"
	dpv1alpha1 "github.com/apecloud/kubeblocks/apis/dataprotection/v1alpha1"
	extensionsv1alpha1 "github.com/apecloud/kubeblocks/apis/extensions/v1alpha1"
	"github.com/apecloud/kubeblocks/internal/cli/types"
	"github.com/apecloud/kubeblocks/internal/constant"
)

const (
	ClusterName        = "fake-cluster-name"
	Namespace          = "fake-namespace"
	ClusterVersionName = "fake-cluster-version"
	ClusterDefName     = "fake-cluster-definition"
	ComponentName      = "fake-component-name"
	ComponentDefName   = "fake-component-type"
	NodeName           = "fake-node-name"
	SecretName         = "fake-secret-conn-credential"
	StorageClassName   = "fake-storage-class"
	PVCName            = "fake-pvc"

	KubeBlocksRepoName  = "fake-kubeblocks-repo"
	KubeBlocksChartName = "fake-kubeblocks"
	KubeBlocksChartURL  = "fake-kubeblocks-chart-url"
	BackupToolName      = "fake-backup-tool"

	ISDefautl    = true
	IsNotDefault = false
)

func GetRandomStr() string {
	seq, _ := password.Generate(6, 2, 0, true, true)
	return seq
}

func FakeCluster(name, namespace string, conditions ...metav1.Condition) *appsv1alpha1.Cluster {
	var replicas int32 = 1
	return &appsv1alpha1.Cluster{
		TypeMeta: metav1.TypeMeta{
			Kind:       types.KindCluster,
			APIVersion: fmt.Sprintf("%s/%s", types.AppsAPIGroup, types.AppsAPIVersion),
		},
		ObjectMeta: metav1.ObjectMeta{
			Name:      name,
			Namespace: namespace,
		},
		Status: appsv1alpha1.ClusterStatus{
			Phase: appsv1alpha1.RunningClusterPhase,
			Components: map[string]appsv1alpha1.ClusterComponentStatus{
				ComponentName: {
					ConsensusSetStatus: &appsv1alpha1.ConsensusSetStatus{
						Leader: appsv1alpha1.ConsensusMemberStatus{
							Name:       "leader",
							AccessMode: appsv1alpha1.ReadWrite,
							Pod:        fmt.Sprintf("%s-pod-0", name),
						},
					},
				},
			},
			Conditions: conditions,
		},
		Spec: appsv1alpha1.ClusterSpec{
			ClusterDefRef:     ClusterDefName,
			ClusterVersionRef: ClusterVersionName,
			TerminationPolicy: appsv1alpha1.WipeOut,
			ComponentSpecs: []appsv1alpha1.ClusterComponentSpec{
				{
					Name:            ComponentName,
					ComponentDefRef: ComponentDefName,
					Replicas:        replicas,
					Resources: corev1.ResourceRequirements{
						Requests: corev1.ResourceList{
							corev1.ResourceCPU:    resource.MustParse("100m"),
							corev1.ResourceMemory: resource.MustParse("100Mi"),
						},
						Limits: corev1.ResourceList{
							corev1.ResourceCPU:    resource.MustParse("200m"),
							corev1.ResourceMemory: resource.MustParse("2Gi"),
						},
					},
					VolumeClaimTemplates: []appsv1alpha1.ClusterComponentVolumeClaimTemplate{
						{
							Name: "data",
							Spec: appsv1alpha1.PersistentVolumeClaimSpec{
								AccessModes: []corev1.PersistentVolumeAccessMode{
									corev1.ReadWriteOnce,
								},
								Resources: corev1.ResourceRequirements{
									Requests: corev1.ResourceList{
										corev1.ResourceStorage: resource.MustParse("1Gi"),
									},
								},
							},
						},
					},
				},
				{
					Name:            ComponentName + "-1",
					ComponentDefRef: ComponentDefName,
					Replicas:        replicas,
					Resources: corev1.ResourceRequirements{
						Requests: corev1.ResourceList{
							corev1.ResourceCPU:    resource.MustParse("100m"),
							corev1.ResourceMemory: resource.MustParse("100Mi"),
						},
					},
					VolumeClaimTemplates: []appsv1alpha1.ClusterComponentVolumeClaimTemplate{
						{
							Name: "data",
							Spec: appsv1alpha1.PersistentVolumeClaimSpec{
								AccessModes: []corev1.PersistentVolumeAccessMode{
									corev1.ReadWriteOnce,
								},
								Resources: corev1.ResourceRequirements{
									Requests: corev1.ResourceList{
										corev1.ResourceStorage: resource.MustParse("1Gi"),
									},
								},
							},
						},
					},
				},
			},
		},
	}
}

func FakePods(replicas int, namespace string, cluster string) *corev1.PodList {
	pods := &corev1.PodList{}
	for i := 0; i < replicas; i++ {
		role := "follower"
		pod := corev1.Pod{}
		pod.Name = fmt.Sprintf("%s-pod-%d", cluster, i)
		pod.Namespace = namespace

		if i == 0 {
			role = "leader"
		}

		pod.Labels = map[string]string{
			constant.AppInstanceLabelKey:    cluster,
			constant.RoleLabelKey:           role,
			constant.KBAppComponentLabelKey: ComponentName,
			constant.AppNameLabelKey:        "mysql-apecloud-mysql",
			constant.AppManagedByLabelKey:   constant.AppName,
		}
		pod.Spec.NodeName = NodeName
		pod.Spec.Containers = []corev1.Container{
			{
				Name:  "fake-container",
				Image: "fake-container-image",
			},
		}
		pod.Status.Phase = corev1.PodRunning
		pods.Items = append(pods.Items, pod)
	}
	return pods
}

func FakeSecrets(namespace string, cluster string) *corev1.SecretList {
	secret := corev1.Secret{}
	secret.Name = SecretName
	secret.Namespace = namespace
	secret.Type = corev1.SecretTypeServiceAccountToken
	secret.Labels = map[string]string{
		constant.AppInstanceLabelKey:  cluster,
		constant.AppManagedByLabelKey: constant.AppName,
	}

	secret.Data = map[string][]byte{
		corev1.ServiceAccountTokenKey: []byte("fake-secret-token"),
		"fake-secret-key":             []byte("fake-secret-value"),
		"username":                    []byte("test-user"),
		"password":                    []byte("test-password"),
	}
	return &corev1.SecretList{Items: []corev1.Secret{secret}}
}

func FakeSecretsWithLabels(namespace string, labels map[string]string) *corev1.SecretList {
	secret := corev1.Secret{}
	secret.Name = GetRandomStr()
	secret.Namespace = namespace
	secret.Labels = labels
	secret.Data = map[string][]byte{
		"username": []byte("test-user"),
		"password": []byte("test-password"),
	}
	return &corev1.SecretList{Items: []corev1.Secret{secret}}
}

func FakeNode() *corev1.Node {
	node := &corev1.Node{}
	node.Name = NodeName
	node.Labels = map[string]string{
		constant.RegionLabelKey: "fake-node-region",
		constant.ZoneLabelKey:   "fake-node-zone",
	}
	return node
}

func FakeClusterDef() *appsv1alpha1.ClusterDefinition {
	clusterDef := &appsv1alpha1.ClusterDefinition{}
	clusterDef.Name = ClusterDefName
	clusterDef.Spec.ComponentDefs = []appsv1alpha1.ClusterComponentDefinition{
		{
			Name:          ComponentDefName,
			CharacterType: "mysql",
			SystemAccounts: &appsv1alpha1.SystemAccountSpec{
				CmdExecutorConfig: &appsv1alpha1.CmdExecutorConfig{
					CommandExecutorEnvItem: appsv1alpha1.CommandExecutorEnvItem{
						Image: "",
					},
					CommandExecutorItem: appsv1alpha1.CommandExecutorItem{
						Command: []string{"mysql"},
						Args:    []string{"-h$(KB_ACCOUNT_ENDPOINT)", "-e $(KB_ACCOUNT_STATEMENT)"},
					},
				},
				PasswordConfig: appsv1alpha1.PasswordConfig{},
				Accounts:       []appsv1alpha1.SystemAccountConfig{},
			},
			ConfigSpecs: []appsv1alpha1.ComponentConfigSpec{
				{
					ComponentTemplateSpec: appsv1alpha1.ComponentTemplateSpec{
						Name:        "mysql-consensusset-config",
						TemplateRef: "mysql8.0-config-template",
						Namespace:   Namespace,
						VolumeName:  "mysql-config",
					},
					ConfigConstraintRef: "mysql8.0-config-constraints",
				},
			},
		},
		{
			Name:          fmt.Sprintf("%s-%d", ComponentDefName, 1),
			CharacterType: "mysql",
			ConfigSpecs: []appsv1alpha1.ComponentConfigSpec{
				{
					ComponentTemplateSpec: appsv1alpha1.ComponentTemplateSpec{
						Name:        "mysql-consensusset-config",
						TemplateRef: "mysql8.0-config-template",
						Namespace:   Namespace,
						VolumeName:  "mysql-config",
					},
					ConfigConstraintRef: "mysql8.0-config-constraints",
				},
			},
		},
	}
	return clusterDef
}

func FakeComponentClassDef(clusterDef *appsv1alpha1.ClusterDefinition, def []byte) *corev1.ConfigMapList {
	result := &corev1.ConfigMapList{}
	cm := &corev1.ConfigMap{}
	cm.Name = fmt.Sprintf("fake-kubeblocks-classes-%s", ComponentName)
	cm.SetLabels(map[string]string{
		constant.KBAppComponentDefRefLabelKey: ComponentDefName,
		types.ClassProviderLabelKey:           "kubeblocks",
		constant.ClusterDefLabelKey:           clusterDef.Name,
	})
	cm.Data = map[string]string{"families-20230223162700": string(def)}
	result.Items = append(result.Items, *cm)
	return result
}

func FakeClusterVersion() *appsv1alpha1.ClusterVersion {
	cv := &appsv1alpha1.ClusterVersion{}
	cv.Name = ClusterVersionName
	cv.SetLabels(map[string]string{
		constant.ClusterDefLabelKey:   ClusterDefName,
		constant.AppManagedByLabelKey: constant.AppName,
	})
	cv.Spec.ClusterDefinitionRef = ClusterDefName
	cv.SetCreationTimestamp(metav1.Now())
	return cv
}

func FakeBackupTool() *dpv1alpha1.BackupTool {
	tool := &dpv1alpha1.BackupTool{}
	tool.Name = BackupToolName
	return tool
}

func FakeBackupPolicy(backupPolicyName, clusterName string) *dpv1alpha1.BackupPolicy {
	template := &dpv1alpha1.BackupPolicy{
		TypeMeta: metav1.TypeMeta{
			APIVersion: fmt.Sprintf("%s/%s", types.DPAPIGroup, types.DPAPIVersion),
			Kind:       types.KindBackupPolicy,
		},
		ObjectMeta: metav1.ObjectMeta{
			Name:      backupPolicyName,
			Namespace: Namespace,
			Labels: map[string]string{
				constant.AppInstanceLabelKey: clusterName,
			},
			Annotations: map[string]string{
				constant.DefaultBackupPolicyAnnotationKey: "true",
			},
		},
		Status: dpv1alpha1.BackupPolicyStatus{
			Phase: dpv1alpha1.PolicyAvailable,
		},
	}
	return template
}

func FakeBackup(backupName string) *dpv1alpha1.Backup {
	backup := &dpv1alpha1.Backup{
		TypeMeta: metav1.TypeMeta{
			APIVersion: fmt.Sprintf("%s/%s", types.DPAPIGroup, types.DPAPIVersion),
			Kind:       types.KindBackup,
		},
		ObjectMeta: metav1.ObjectMeta{
			Name:      backupName,
			Namespace: Namespace,
		},
	}
	backup.SetCreationTimestamp(metav1.Now())
	return backup
}

func FakeServices() *corev1.ServiceList {
	cases := []struct {
		exposed    bool
		clusterIP  string
		floatingIP string
	}{
		{false, "", ""},
		{false, "192.168.0.1", ""},
		{true, "192.168.0.1", ""},
		{true, "192.168.0.1", "172.31.0.4"},
	}

	var services []corev1.Service
	for idx, item := range cases {
		svc := corev1.Service{
			ObjectMeta: metav1.ObjectMeta{
				Name:      fmt.Sprintf("svc-%d", idx),
				Namespace: Namespace,
				Labels: map[string]string{
					constant.AppInstanceLabelKey:    ClusterName,
					constant.KBAppComponentLabelKey: ComponentName,
					constant.AppManagedByLabelKey:   constant.AppName,
				},
			},
			Spec: corev1.ServiceSpec{
				Type:  corev1.ServiceTypeClusterIP,
				Ports: []corev1.ServicePort{{Port: 3306}},
			},
		}

		if item.clusterIP == "" {
			svc.Spec.ClusterIP = "None"
		} else {
			svc.Spec.ClusterIP = item.clusterIP
		}

		annotations := make(map[string]string)
		if item.floatingIP != "" {
			annotations[types.ServiceFloatingIPAnnotationKey] = item.floatingIP
		}
		if item.exposed {
			annotations[types.ServiceHAVIPTypeAnnotationKey] = types.ServiceHAVIPTypeAnnotationValue
		}
		svc.ObjectMeta.SetAnnotations(annotations)

		services = append(services, svc)
	}
	return &corev1.ServiceList{Items: services}
}

func FakePVCs() *corev1.PersistentVolumeClaimList {
	pvcs := &corev1.PersistentVolumeClaimList{}
	pvc := corev1.PersistentVolumeClaim{
		ObjectMeta: metav1.ObjectMeta{
			Namespace: Namespace,
			Name:      PVCName,
			Labels: map[string]string{
				constant.AppInstanceLabelKey:    ClusterName,
				constant.KBAppComponentLabelKey: ComponentName,
				constant.AppManagedByLabelKey:   constant.AppName,
			},
		},
		Spec: corev1.PersistentVolumeClaimSpec{
			StorageClassName: pointer.String(StorageClassName),
			AccessModes:      []corev1.PersistentVolumeAccessMode{"ReadWriteOnce"},
			Resources: corev1.ResourceRequirements{
				Requests: corev1.ResourceList{
					corev1.ResourceStorage: resource.MustParse("1Gi"),
				},
			},
		},
	}
	pvcs.Items = append(pvcs.Items, pvc)
	return pvcs
}

func FakeEvents() *corev1.EventList {
	eventList := &corev1.EventList{}
	fakeEvent := func(name string, createTime metav1.Time) corev1.Event {
		e := corev1.Event{}
		e.Name = name
		e.Type = "Warning"
		e.SetCreationTimestamp(createTime)
		e.LastTimestamp = createTime
		return e
	}

	parseTime := func(t string) time.Time {
		time, _ := time.Parse(time.RFC3339, t)
		return time
	}

	for _, e := range []struct {
		name       string
		createTime metav1.Time
	}{
		{
			name:       "e1",
			createTime: metav1.NewTime(parseTime("2023-01-04T00:00:00.000Z")),
		},
		{
			name:       "e2",
			createTime: metav1.NewTime(parseTime("2023-01-04T01:00:00.000Z")),
		},
	} {
		eventList.Items = append(eventList.Items, fakeEvent(e.name, e.createTime))
	}
	return eventList
}

func FakeVolumeSnapshotClass() *snapshotv1.VolumeSnapshotClass {
	return &snapshotv1.VolumeSnapshotClass{
		TypeMeta: metav1.TypeMeta{
			Kind:       "VolumeSnapshotClass",
			APIVersion: "snapshot.storage.k8s.io/v1",
		},
	}
}

func FakeKBDeploy(version string) *appsv1.Deployment {
	deploy := &appsv1.Deployment{}
	deploy.SetLabels(map[string]string{
		"app.kubernetes.io/name": types.KubeBlocksChartName,
	})
	if len(version) > 0 {
		deploy.Labels["app.kubernetes.io/version"] = version
	}
	return deploy
}

func FakeAddon(name string) *extensionsv1alpha1.Addon {
	addon := &extensionsv1alpha1.Addon{
		TypeMeta: metav1.TypeMeta{
			APIVersion: fmt.Sprintf("%s/%s", types.ExtensionsAPIGroup, types.ExtensionsAPIVersion),
			Kind:       "Addon",
		},
		ObjectMeta: metav1.ObjectMeta{
			Name:      name,
			Namespace: Namespace,
		},
		Spec: extensionsv1alpha1.AddonSpec{
			Installable: &extensionsv1alpha1.InstallableSpec{
				Selectors: []extensionsv1alpha1.SelectorRequirement{
					{Key: extensionsv1alpha1.KubeGitVersion, Operator: extensionsv1alpha1.Contains, Values: []string{"k3s"}},
				},
			},
		},
	}
	addon.SetCreationTimestamp(metav1.Now())
	return addon
}

<<<<<<< HEAD
func FakeStorageClass(name string, isDefault bool) *storagev1.StorageClass {
	storageClassObj := &storagev1.StorageClass{
		TypeMeta: metav1.TypeMeta{
			Kind:       "StorageClass",
			APIVersion: "storage.k8s.io/v1",
		},
		ObjectMeta: metav1.ObjectMeta{
			Name: name,
		},
	}
	if isDefault {
		storageClassObj.ObjectMeta.Annotations = make(map[string]string)
		storageClassObj.ObjectMeta.Annotations[storage.IsDefaultStorageClassAnnotation] = "true"
	}
	return storageClassObj
=======
func FakeConfigMap(cmName string) *corev1.ConfigMap {
	cm := &corev1.ConfigMap{
		TypeMeta: metav1.TypeMeta{
			APIVersion: "v1",
			Kind:       "ConfigMap",
		},
		ObjectMeta: metav1.ObjectMeta{
			Name:      cmName,
			Namespace: Namespace,
		},
		Data: map[string]string{
			"fake": "fake",
		},
	}
	return cm
}

func FakeConfigConstraint(ccName string) *appsv1alpha1.ConfigConstraint {
	cm := &appsv1alpha1.ConfigConstraint{
		ObjectMeta: metav1.ObjectMeta{
			Name: ccName,
		},
		Spec: appsv1alpha1.ConfigConstraintSpec{
			FormatterConfig: &appsv1alpha1.FormatterConfig{},
		},
	}
	return cm
>>>>>>> e1ad20f4
}<|MERGE_RESOLUTION|>--- conflicted
+++ resolved
@@ -501,7 +501,35 @@
 	return addon
 }
 
-<<<<<<< HEAD
+func FakeConfigMap(cmName string) *corev1.ConfigMap {
+	cm := &corev1.ConfigMap{
+		TypeMeta: metav1.TypeMeta{
+			APIVersion: "v1",
+			Kind:       "ConfigMap",
+		},
+		ObjectMeta: metav1.ObjectMeta{
+			Name:      cmName,
+			Namespace: Namespace,
+		},
+		Data: map[string]string{
+			"fake": "fake",
+		},
+	}
+	return cm
+}
+
+func FakeConfigConstraint(ccName string) *appsv1alpha1.ConfigConstraint {
+	cm := &appsv1alpha1.ConfigConstraint{
+		ObjectMeta: metav1.ObjectMeta{
+			Name: ccName,
+		},
+		Spec: appsv1alpha1.ConfigConstraintSpec{
+			FormatterConfig: &appsv1alpha1.FormatterConfig{},
+		},
+	}
+	return cm
+}
+
 func FakeStorageClass(name string, isDefault bool) *storagev1.StorageClass {
 	storageClassObj := &storagev1.StorageClass{
 		TypeMeta: metav1.TypeMeta{
@@ -517,33 +545,4 @@
 		storageClassObj.ObjectMeta.Annotations[storage.IsDefaultStorageClassAnnotation] = "true"
 	}
 	return storageClassObj
-=======
-func FakeConfigMap(cmName string) *corev1.ConfigMap {
-	cm := &corev1.ConfigMap{
-		TypeMeta: metav1.TypeMeta{
-			APIVersion: "v1",
-			Kind:       "ConfigMap",
-		},
-		ObjectMeta: metav1.ObjectMeta{
-			Name:      cmName,
-			Namespace: Namespace,
-		},
-		Data: map[string]string{
-			"fake": "fake",
-		},
-	}
-	return cm
-}
-
-func FakeConfigConstraint(ccName string) *appsv1alpha1.ConfigConstraint {
-	cm := &appsv1alpha1.ConfigConstraint{
-		ObjectMeta: metav1.ObjectMeta{
-			Name: ccName,
-		},
-		Spec: appsv1alpha1.ConfigConstraintSpec{
-			FormatterConfig: &appsv1alpha1.FormatterConfig{},
-		},
-	}
-	return cm
->>>>>>> e1ad20f4
 }