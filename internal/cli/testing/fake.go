--- conflicted
+++ resolved
@@ -126,17 +126,10 @@
 		}
 
 		pod.Labels = map[string]string{
-<<<<<<< HEAD
 			types.InstanceLabelKey:  cluster,
 			types.RoleLabelKey:      role,
 			types.ComponentLabelKey: ComponentName,
-			types.NameLabelKey:      "state.mysql-apecloud-wesql",
-=======
-			types.InstanceLabelKey:         cluster,
-			types.ConsensusSetRoleLabelKey: role,
-			types.ComponentLabelKey:        ComponentName,
-			types.NameLabelKey:             "state.mysql-apecloud-mysql",
->>>>>>> f8cf3c72
+			types.NameLabelKey:      "state.mysql-apecloud-mysql",
 		}
 		pod.Spec.NodeName = NodeName
 		pod.Spec.Containers = []corev1.Container{
