--- conflicted
+++ resolved
@@ -501,7 +501,6 @@
 	return addon
 }
 
-<<<<<<< HEAD
 func FakeStorageClass(name string, isDefault bool) *storagev1.StorageClass {
 	storageClassObj := &storagev1.StorageClass{
 		TypeMeta: metav1.TypeMeta{
@@ -517,7 +516,7 @@
 		storageClassObj.ObjectMeta.Annotations[storage.IsDefaultStorageClassAnnotation] = "true"
 	}
 	return storageClassObj
-=======
+
 func FakeConfigMap(cmName string) *corev1.ConfigMap {
 	cm := &corev1.ConfigMap{
 		TypeMeta: metav1.TypeMeta{
@@ -545,5 +544,4 @@
 		},
 	}
 	return cm
->>>>>>> 32b22d04
 }