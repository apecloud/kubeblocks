--- conflicted
+++ resolved
@@ -68,15 +68,6 @@
 	// KindClusterDef clusterDefinition kine
 	KindClusterDef = "ClusterDefinition"
 	// KindClusterVersion clusterVersion kind
-<<<<<<< HEAD
-	KindClusterVersion   = "ClusterVersion"
-	KindConfigConstraint = "ConfigConstraint"
-	KindBackup           = "Backup"
-	KindRestoreJob       = "RestoreJob"
-	KindOps              = "OpsRequest"
-	KindCM               = "ConfigMap"
-	KindSTS              = "StatefulSet"
-=======
 	KindClusterVersion       = "ClusterVersion"
 	KindConfigConstraint     = "ConfigConstraint"
 	KindBackup               = "Backup"
@@ -84,7 +75,7 @@
 	KindBackupPolicyTemplate = "BackupPolicyTemplate"
 	KindOps                  = "OpsRequest"
 	KindCM                   = "ConfigMap"
->>>>>>> a83c90eb
+	KindSTS              = "StatefulSet"
 
 	NameLabelKey                   = "app.kubernetes.io/name"
 	InstanceLabelKey               = "app.kubernetes.io/instance"
