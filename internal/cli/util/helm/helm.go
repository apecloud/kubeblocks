/*
Copyright (C) 2022-2023 ApeCloud Co., Ltd

This file is part of KubeBlocks project

This program is free software: you can redistribute it and/or modify
it under the terms of the GNU Affero General Public License as published by
the Free Software Foundation, either version 3 of the License, or
(at your option) any later version.

This program is distributed in the hope that it will be useful
but WITHOUT ANY WARRANTY; without even the implied warranty of
MERCHANTABILITY or FITNESS FOR A PARTICULAR PURPOSE.  See the
GNU Affero General Public License for more details.

You should have received a copy of the GNU Affero General Public License
along with this program.  If not, see <http://www.gnu.org/licenses/>.
*/

package helm

import (
	"bytes"
	"context"
	"fmt"
	"io"
	"os"
	"os/signal"
	"path/filepath"
	"strings"
	"syscall"
	"time"

	"github.com/Masterminds/semver/v3"
	"github.com/containers/common/pkg/retry"
	"github.com/ghodss/yaml"
	"github.com/pkg/errors"
	"github.com/spf13/pflag"
	"helm.sh/helm/v3/pkg/action"
	"helm.sh/helm/v3/pkg/chart/loader"
	"helm.sh/helm/v3/pkg/chartutil"
	"helm.sh/helm/v3/pkg/cli"
	"helm.sh/helm/v3/pkg/cli/values"
	"helm.sh/helm/v3/pkg/getter"
	"helm.sh/helm/v3/pkg/helmpath"
	kubefake "helm.sh/helm/v3/pkg/kube/fake"
	"helm.sh/helm/v3/pkg/registry"
	"helm.sh/helm/v3/pkg/release"
	"helm.sh/helm/v3/pkg/repo"
	"helm.sh/helm/v3/pkg/storage"
	"helm.sh/helm/v3/pkg/storage/driver"
	metav1 "k8s.io/apimachinery/pkg/apis/meta/v1"
	"k8s.io/cli-runtime/pkg/genericclioptions"
	"k8s.io/client-go/rest"
	"k8s.io/klog/v2"

	"github.com/apecloud/kubeblocks/internal/cli/types"
)

const defaultTimeout = time.Second * 600

type InstallOpts struct {
	Name            string
	Chart           string
	Namespace       string
	Wait            bool
	Version         string
	TryTimes        int
	Login           bool
	CreateNamespace bool
	ValueOpts       *values.Options
	Timeout         time.Duration
	Atomic          bool
	DisableHooks    bool
	ForceUninstall  bool

	// for helm template
	DryRun     *bool
	OutputDir  string
	IncludeCRD bool
}

type Option func(*cli.EnvSettings)

// AddRepo adds a repo
func AddRepo(r *repo.Entry) error {
	settings := cli.New()
	repoFile := settings.RepositoryConfig
	b, err := os.ReadFile(repoFile)
	if err != nil && !os.IsNotExist(err) {
		return err
	}

	var f repo.File
	if err = yaml.Unmarshal(b, &f); err != nil {
		return err
	}

	// Check if the repo Name is legal
	if strings.Contains(r.Name, "/") {
		return errors.Errorf("repository name (%s) contains '/', please specify a different name without '/'", r.Name)
	}

	if f.Has(r.Name) {
		existing := f.Get(r.Name)
		if *r != *existing && r.Name != types.KubeBlocksChartName {
			// The input Name is different from the existing one, return an error
			return errors.Errorf("repository name (%s) already exists, please specify a different name", r.Name)
		}
	}

	cp, err := repo.NewChartRepository(r, getter.All(settings))
	if err != nil {
		return err
	}

	if _, err := cp.DownloadIndexFile(); err != nil {
		return errors.Wrapf(err, "looks like %q is not a valid Chart repository or cannot be reached", r.URL)
	}

	f.Update(r)

	if err = f.WriteFile(repoFile, 0644); err != nil {
		return err
	}
	return nil
}

// RemoveRepo removes a repo
func RemoveRepo(r *repo.Entry) error {
	settings := cli.New()
	repoFile := settings.RepositoryConfig
	b, err := os.ReadFile(repoFile)
	if err != nil && !os.IsNotExist(err) {
		return err
	}

	var f repo.File
	if err = yaml.Unmarshal(b, &f); err != nil {
		return err
	}

	if f.Has(r.Name) {
		f.Remove(r.Name)
		if err = f.WriteFile(repoFile, 0644); err != nil {
			return err
		}
	}
	return nil
}

// GetInstalled gets helm package release info if installed.
func (i *InstallOpts) GetInstalled(cfg *action.Configuration) (*release.Release, error) {
	res, err := action.NewGet(cfg).Run(i.Name)
	if err != nil {
		return nil, err
	}
	if res == nil {
		return nil, driver.ErrReleaseNotFound
	}
	if !statusDeployed(res) {
		return nil, errors.Wrapf(ErrReleaseNotDeployed, "current version not in right status, try to fix it first, \n"+
			"uninstall and install kubeblocks could be a way to fix error")
	}
	return res, nil
}

// Install installs a Chart
func (i *InstallOpts) Install(cfg *Config) (*release.Release, error) {
	ctx := context.Background()
	opts := retry.Options{
		MaxRetry: 1 + i.TryTimes,
	}

	actionCfg, err := NewActionConfig(cfg)
	if err != nil {
		return nil, err
	}

	var rel *release.Release
<<<<<<< HEAD
	if err = retry.IfNecessary(ctx, func() error {
		var err1 error
		if rel, err1 = i.tryInstall(actionCfg); err1 != nil {
			klog.Error(err1)
=======
	if err := retry.IfNecessary(ctx, func() error {
		release, err1 := i.tryInstall(actionCfg)
		if err1 != nil {
>>>>>>> 6d320096
			return err1
		}
		rel = release
		return nil
	}, &opts); err != nil {
		return nil, errors.Errorf("install chart %s error: %s", i.Name, err.Error())
	}

	return rel, nil
}

func (i *InstallOpts) tryInstall(cfg *action.Configuration) (*release.Release, error) {
<<<<<<< HEAD
	released, err := i.GetInstalled(cfg)
	if released != nil {
		return released, nil
	}
	if err != nil && !releaseNotFound(err) {
		return nil, err
=======
	if i.DryRun == nil || !*i.DryRun {
		released, err := i.GetInstalled(cfg)
		if released != nil {
			return released, nil
		}
		if err != nil && !releaseNotFound(err) {
			return nil, err
		}
>>>>>>> 6d320096
	}
	settings := cli.New()

	// TODO: Does not work now
	// If a release does not exist, install it.
	histClient := action.NewHistory(cfg)
	histClient.Max = 1
	if _, err := histClient.Run(i.Name); err != nil && err != driver.ErrReleaseNotFound {
		return nil, err
	}

	client := action.NewInstall(cfg)
	client.ReleaseName = i.Name
	client.Namespace = i.Namespace
	client.CreateNamespace = i.CreateNamespace
	client.Wait = i.Wait
	client.WaitForJobs = i.Wait
	client.Timeout = i.Timeout
	client.Version = i.Version
	client.Atomic = i.Atomic

	// for helm template
	if i.DryRun != nil {
		client.DryRun = *i.DryRun
		client.OutputDir = i.OutputDir
		client.IncludeCRDs = i.IncludeCRD
		client.Replace = true
		client.ClientOnly = true
	}

	if client.Timeout == 0 {
		client.Timeout = defaultTimeout
	}

	cp, err := client.ChartPathOptions.LocateChart(i.Chart, settings)
	if err != nil {
		return nil, err
	}

	p := getter.All(settings)
	vals, err := i.ValueOpts.MergeValues(p)
	if err != nil {
		return nil, err
	}

	// Check Chart dependencies to make sure all are present in /charts
	chartRequested, err := loader.Load(cp)
	if err != nil {
		return nil, err
	}

	// Create context and prepare the handle of SIGTERM
	ctx := context.Background()
	_, cancel := context.WithCancel(ctx)

	// Set up channel through which to send signal notifications.
	// We must use a buffered channel or risk missing the signal
	// if we're not ready to receive when the signal is sent.
	cSignal := make(chan os.Signal, 2)
	signal.Notify(cSignal, os.Interrupt, syscall.SIGTERM)
	go func() {
		<-cSignal
		fmt.Println("Install has been cancelled")
		cancel()
	}()

	released, err := client.RunWithContext(ctx, chartRequested, vals)
	if err != nil {
		return nil, err
	}
	return released, nil
}

// Uninstall uninstalls a Chart
func (i *InstallOpts) Uninstall(cfg *Config) error {
	ctx := context.Background()
	opts := retry.Options{
		MaxRetry: 1 + i.TryTimes,
	}
	if cfg.Namespace() == "" {
		cfg.SetNamespace(i.Namespace)
	}

	actionCfg, err := NewActionConfig(cfg)
	if err != nil {
		return err
	}

	if err := retry.IfNecessary(ctx, func() error {
		if err := i.tryUninstall(actionCfg); err != nil {
			return err
		}
		return nil
	}, &opts); err != nil {
		return err
	}
	return nil
}

func (i *InstallOpts) tryUninstall(cfg *action.Configuration) error {
	client := action.NewUninstall(cfg)
	client.Wait = i.Wait
	client.Timeout = defaultTimeout
	client.DisableHooks = i.DisableHooks

	// Create context and prepare the handle of SIGTERM
	ctx := context.Background()
	_, cancel := context.WithCancel(ctx)

	// Set up channel through which to send signal notifications.
	// We must use a buffered channel or risk missing the signal
	// if we're not ready to receive when the signal is sent.
	cSignal := make(chan os.Signal, 2)
	signal.Notify(cSignal, os.Interrupt, syscall.SIGTERM)
	go func() {
		<-cSignal
		fmt.Println("Install has been cancelled")
		cancel()
	}()

	if _, err := client.Run(i.Name); err != nil {
		if i.ForceUninstall {
			// Remove secrets left over when uninstalling kubeblocks, when addon CRD is uninstalled before kubeblocks.
			secretCount, errRemove := i.RemoveRemainSecrets(cfg)
			if secretCount == 0 {
				return err
			}
			if errRemove != nil {
				errMsg := fmt.Sprintf("failed to remove remain secrets, please remove them manually, %v", errRemove)
				return errors.Wrap(err, errMsg)
			}
		} else {
			return err
		}
	}
	return nil
}

func (i *InstallOpts) RemoveRemainSecrets(cfg *action.Configuration) (int, error) {
	clientSet, err := cfg.KubernetesClientSet()
	if err != nil {
		return -1, err
	}

	labelSelector := metav1.LabelSelector{
		MatchExpressions: []metav1.LabelSelectorRequirement{
			{
				Key:      "name",
				Operator: metav1.LabelSelectorOpIn,
				Values:   []string{i.Name},
			},
			{
				Key:      "owner",
				Operator: metav1.LabelSelectorOpIn,
				Values:   []string{"helm"},
			},
			{
				Key:      "status",
				Operator: metav1.LabelSelectorOpIn,
				Values:   []string{"uninstalling", "superseded"},
			},
		},
	}

	selector, err := metav1.LabelSelectorAsSelector(&labelSelector)
	if err != nil {
		fmt.Printf("Failed to build label selector: %v\n", err)
		return -1, err
	}
	options := metav1.ListOptions{
		LabelSelector: selector.String(),
	}

	secrets, err := clientSet.CoreV1().Secrets(i.Namespace).List(context.TODO(), options)
	if err != nil {
		return -1, err
	}
	secretCount := len(secrets.Items)
	if secretCount == 0 {
		return 0, nil
	}

	for _, secret := range secrets.Items {
		err := clientSet.CoreV1().Secrets(i.Namespace).Delete(context.TODO(), secret.Name, metav1.DeleteOptions{})
		if err != nil {
			klog.V(1).Info(err)
			return -1, fmt.Errorf("failed to delete Secret %s: %v", secret.Name, err)
		}
	}
	return secretCount, nil
}

func NewActionConfig(cfg *Config) (*action.Configuration, error) {
	if cfg.fake {
		return fakeActionConfig(), nil
	}

	var err error
	settings := cli.New()
	actionCfg := new(action.Configuration)
	settings.SetNamespace(cfg.namespace)
	settings.KubeConfig = cfg.kubeConfig
	if cfg.kubeContext != "" {
		settings.KubeContext = cfg.kubeContext
	}
	settings.Debug = cfg.debug

	if actionCfg.RegistryClient, err = registry.NewClient(
		registry.ClientOptDebug(settings.Debug),
		registry.ClientOptEnableCache(true),
		registry.ClientOptWriter(io.Discard),
		registry.ClientOptCredentialsFile(settings.RegistryConfig),
	); err != nil {
		return nil, err
	}

	// do not output warnings
	getter := settings.RESTClientGetter()
	getter.(*genericclioptions.ConfigFlags).WrapConfigFn = func(c *rest.Config) *rest.Config {
		c.WarningHandler = rest.NoWarnings{}
		return c
	}

	if err = actionCfg.Init(settings.RESTClientGetter(),
		settings.Namespace(),
		os.Getenv("HELM_DRIVER"),
		cfg.logFn); err != nil {
		return nil, err
	}
	return actionCfg, nil
}

func fakeActionConfig() *action.Configuration {
	registryClient, err := registry.NewClient()
	if err != nil {
		return nil
	}

	res := &action.Configuration{
		Releases:       storage.Init(driver.NewMemory()),
		KubeClient:     &kubefake.FailingKubeClient{PrintingKubeClient: kubefake.PrintingKubeClient{Out: io.Discard}},
		Capabilities:   chartutil.DefaultCapabilities,
		RegistryClient: registryClient,
		Log:            func(format string, v ...interface{}) {},
	}
	// to template the kubeblocks manifest, dry-run install will check and valida the KubeVersion in Capabilities is bigger than
	// the KubeVersion in Chart.yaml.
	// in helm v3.11.1 the DefaultCapabilities KubeVersion is 1.20 which lower than the kubeblocks Chart claimed '>=1.22.0-0'
	res.Capabilities.KubeVersion.Version = "v99.99.0"
	return res
}

// Upgrade will upgrade a Chart
func (i *InstallOpts) Upgrade(cfg *Config) error {
	ctx := context.Background()
	opts := retry.Options{
		MaxRetry: 1 + i.TryTimes,
	}

	actionCfg, err := NewActionConfig(cfg)
	if err != nil {
		return err
	}

	if err = retry.IfNecessary(ctx, func() error {
		var err1 error
		if _, err1 = i.tryUpgrade(actionCfg); err1 != nil {
			return err1
		}
		return nil
	}, &opts); err != nil {
		return err
	}

	return nil
}

func (i *InstallOpts) tryUpgrade(cfg *action.Configuration) (*release.Release, error) {
	installed, err := i.GetInstalled(cfg)
	if err != nil {
		return nil, err
	}

	settings := cli.New()

	client := action.NewUpgrade(cfg)
	client.Namespace = i.Namespace
	client.Wait = i.Wait
	client.WaitForJobs = i.Wait
	client.Timeout = i.Timeout
	if client.Timeout == 0 {
		client.Timeout = defaultTimeout
	}

	if len(i.Version) > 0 {
		client.Version = i.Version
	} else {
		client.Version = installed.Chart.AppVersion()
	}
	// do not use helm's ReuseValues, do it ourselves, helm's default upgrade also set it to false
	// if ReuseValues set to true, helm will use old values instead of new ones, which will cause nil pointer error if new values added.
	client.ReuseValues = false

	cp, err := client.ChartPathOptions.LocateChart(i.Chart, settings)
	if err != nil {
		return nil, err
	}

	p := getter.All(settings)
	vals, err := i.ValueOpts.MergeValues(p)
	if err != nil {
		return nil, err
	}
	// get coalesced values of current chart
	currentValues, err := chartutil.CoalesceValues(installed.Chart, installed.Config)
	if err != nil {
		return nil, err
	}
	// merge current values into vals, so current release's user values can be kept
	installed.Chart.Values = currentValues
	vals, err = chartutil.CoalesceValues(installed.Chart, vals)
	if err != nil {
		return nil, err
	}

	// Check Chart dependencies to make sure all are present in /charts
	chartRequested, err := loader.Load(cp)
	if err != nil {
		return nil, err
	}

	// Create context and prepare the handle of SIGTERM
	ctx := context.Background()
	_, cancel := context.WithCancel(ctx)

	// Set up channel through which to send signal notifications.
	// We must use a buffered channel or risk missing the signal
	// if we're not ready to receive when the signal is sent.
	cSignal := make(chan os.Signal, 2)
	signal.Notify(cSignal, os.Interrupt, syscall.SIGTERM)
	go func() {
		<-cSignal
		fmt.Println("Upgrade has been cancelled")
		cancel()
	}()

	// update crds before helm upgrade
	for _, obj := range chartRequested.CRDObjects() {
		// Read in the resources
		target, err := cfg.KubeClient.Build(bytes.NewBuffer(obj.File.Data), false)
		if err != nil {
			return nil, errors.Wrapf(err, "failed to update CRD %s", obj.Name)
		}

		// helm only use the original.Info part for looking up original CRD in Update interface
		// so set original with target as they have same .Info part
		original := target
		if _, err := cfg.KubeClient.Update(original, target, false); err != nil {
			return nil, errors.Wrapf(err, "failed to update CRD %s", obj.Name)
		}
	}

	released, err := client.RunWithContext(ctx, i.Name, chartRequested, vals)
	if err != nil {
		return nil, err
	}
	return released, nil
}

func GetChartVersions(chartName string) ([]*semver.Version, error) {
	settings := cli.New()
	rf, err := repo.LoadFile(settings.RepositoryConfig)
	if err != nil {
		if os.IsNotExist(errors.Cause(err)) {
			return nil, nil
		} else {
			return nil, err
		}
	}

	var ind *repo.IndexFile
	for _, re := range rf.Repositories {
		n := re.Name
		if n != types.KubeBlocksRepoName {
			continue
		}

		// load index file
		f := filepath.Join(settings.RepositoryCache, helmpath.CacheIndexFile(n))
		ind, err = repo.LoadIndexFile(f)
		if err != nil {
			return nil, err
		}
		break
	}

	// cannot find any index file
	if ind == nil {
		return nil, nil
	}

	var versions []*semver.Version
	for chart, entry := range ind.Entries {
		if len(entry) == 0 || chart != chartName {
			continue
		}
		for _, v := range entry {
			ver, err := semver.NewVersion(v.Version)
			if err != nil {
				return nil, err
			}
			versions = append(versions, ver)
		}
	}
	return versions, nil
}

// AddValueOptionsFlags add helm value flags
func AddValueOptionsFlags(f *pflag.FlagSet, v *values.Options) {
	f.StringSliceVarP(&v.ValueFiles, "values", "f", []string{}, "Specify values in a YAML file or a URL (can specify multiple)")
	f.StringArrayVar(&v.Values, "set", []string{}, "Set values on the command line (can specify multiple or separate values with commas: key1=val1,key2=val2)")
	f.StringArrayVar(&v.StringValues, "set-string", []string{}, "Set STRING values on the command line (can specify multiple or separate values with commas: key1=val1,key2=val2)")
	f.StringArrayVar(&v.FileValues, "set-file", []string{}, "Set values from respective files specified via the command line (can specify multiple or separate values with commas: key1=path1,key2=path2)")
	f.StringArrayVar(&v.JSONValues, "set-json", []string{}, "Set JSON values on the command line (can specify multiple or separate values with commas: key1=jsonval1,key2=jsonval2)")
}

func ValueOptsIsEmpty(valueOpts *values.Options) bool {
	if valueOpts == nil {
		return true
	}
	return len(valueOpts.ValueFiles) == 0 &&
		len(valueOpts.StringValues) == 0 &&
		len(valueOpts.Values) == 0 &&
		len(valueOpts.FileValues) == 0 &&
		len(valueOpts.JSONValues) == 0
}

func GetQuiteLog() action.DebugLog {
	return func(format string, v ...interface{}) {}
}

func GetVerboseLog() action.DebugLog {
	return func(format string, v ...interface{}) {
		klog.Infof(format+"\n", v...)
	}
}

// GetValues gives an implementation of 'helm get values' for target release
func GetValues(release string, cfg *Config) (map[string]interface{}, error) {
	actionConfig, err := NewActionConfig(cfg)
	if err != nil {
		return nil, err
	}
	client := action.NewGetValues(actionConfig)
	client.AllValues = true
	return client.Run(release)
}

// GetTemplateInstallOps build a helm InstallOpts with dryrun to implement helm template
func GetTemplateInstallOps(name, chart, version, namespace string) *InstallOpts {
	dryrun := true
	return &InstallOpts{
		Name:       name,
		Chart:      chart,
		Version:    version,
		Namespace:  namespace,
		TryTimes:   2,
		Atomic:     true,
		IncludeCRD: true,
		DryRun:     &dryrun,
	}
}<|MERGE_RESOLUTION|>--- conflicted
+++ resolved
@@ -178,19 +178,12 @@
 	}
 
 	var rel *release.Release
-<<<<<<< HEAD
-	if err = retry.IfNecessary(ctx, func() error {
+	if err := retry.IfNecessary(ctx, func() error {
 		var err1 error
 		if rel, err1 = i.tryInstall(actionCfg); err1 != nil {
 			klog.Error(err1)
-=======
-	if err := retry.IfNecessary(ctx, func() error {
-		release, err1 := i.tryInstall(actionCfg)
-		if err1 != nil {
->>>>>>> 6d320096
 			return err1
 		}
-		rel = release
 		return nil
 	}, &opts); err != nil {
 		return nil, errors.Errorf("install chart %s error: %s", i.Name, err.Error())
@@ -200,14 +193,6 @@
 }
 
 func (i *InstallOpts) tryInstall(cfg *action.Configuration) (*release.Release, error) {
-<<<<<<< HEAD
-	released, err := i.GetInstalled(cfg)
-	if released != nil {
-		return released, nil
-	}
-	if err != nil && !releaseNotFound(err) {
-		return nil, err
-=======
 	if i.DryRun == nil || !*i.DryRun {
 		released, err := i.GetInstalled(cfg)
 		if released != nil {
@@ -216,7 +201,6 @@
 		if err != nil && !releaseNotFound(err) {
 			return nil, err
 		}
->>>>>>> 6d320096
 	}
 	settings := cli.New()
 
