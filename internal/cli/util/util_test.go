/*
Copyright ApeCloud Inc.

Licensed under the Apache License, Version 2.0 (the "License");
you may not use this file except in compliance with the License.
You may obtain a copy of the License at

    http://www.apache.org/licenses/LICENSE-2.0

Unless required by applicable law or agreed to in writing, software
distributed under the License is distributed on an "AS IS" BASIS,
WITHOUT WARRANTIES OR CONDITIONS OF ANY KIND, either express or implied.
See the License for the specific language governing permissions and
limitations under the License.
*/

package util

import (
	"context"
	"fmt"
	"os"
	"strings"
	"time"

<<<<<<< HEAD
	"github.com/go-logr/logr"
	. "github.com/onsi/ginkgo"
=======
	. "github.com/onsi/ginkgo/v2"
>>>>>>> 106a565c
	. "github.com/onsi/gomega"
	corev1 "k8s.io/api/core/v1"
	"k8s.io/apimachinery/pkg/api/resource"
	metav1 "k8s.io/apimachinery/pkg/apis/meta/v1"
	"k8s.io/apimachinery/pkg/apis/meta/v1/unstructured"
	"sigs.k8s.io/controller-runtime/pkg/log"

	"github.com/apecloud/kubeblocks/internal/cli/types"
)

var _ = Describe("util", func() {
	It("Get home dir", func() {
		home, err := GetCliHomeDir()
		Expect(len(home) > 0).Should(BeTrue())
		Expect(err == nil).Should(BeTrue())
	})

	It("Get kubeconfig dir", func() {
		dir := GetKubeconfigDir()
		Expect(len(dir) > 0).Should(BeTrue())
	})

	It("DoWithRetry", func() {
		op := func() error {
			return fmt.Errorf("test DowithRetry")
		}
		logger := logr.New(log.NullLogSink{})
		Expect(DoWithRetry(context.TODO(), logger, op, &RetryOptions{MaxRetry: 2})).Should(HaveOccurred())
	})

	It("Config path", func() {
		path := ConfigPath("")
		Expect(len(path) == 0).Should(BeTrue())
		path = ConfigPath("test")
		Expect(len(path) > 0).Should(BeTrue())
		Expect(RemoveConfig("")).Should(HaveOccurred())
	})

	It("Print yaml", func() {
		obj := &unstructured.Unstructured{
			Object: map[string]interface{}{
				"apiVersion": "dataprotection.kubeblocks.io/v1alpha1",
				"kind":       "BackupJob",
				"metadata": map[string]interface{}{
					"namespace": "default",
					"name":      "test",
				},
				"spec": map[string]interface{}{
					"backupPolicyName": "backup-policy-demo",
					"backupType":       "full",
					"ttl":              "168h0m0s",
				},
			},
		}
		Expect(PrintObjYAML(obj)).Should(Succeed())
	})

	It("Print go template", func() {
		Expect(PrintGoTemplate(os.Stdout, `key: {{.Value}}`, struct {
			Value string
		}{"test"})).Should(Succeed())
	})

	It("Test Spinner", func() {
		spinner := Spinner(os.Stdout, "spinner test ... ")
		spinner(true)

		spinner = Spinner(os.Stdout, "spinner test ... ")
		spinner(false)
	})

	It("Check errors", func() {
		CheckErr(nil)

		err := fmt.Errorf("test error")
		printErr(err)
	})

	It("GetNodeByName", func() {
		nodes := []*corev1.Node{
			{
				ObjectMeta: metav1.ObjectMeta{
					Name: "test",
				},
			},
		}

		testFn := func(name string) bool {
			n := GetNodeByName(nodes, name)
			return n.Name == name
		}
		Expect(testFn("test")).Should(BeTrue())
		Expect(testFn("non-exists")).Should(BeFalse())
	})

	It("GetPodStatus", func() {
		newPod := func(phase corev1.PodPhase) *corev1.Pod {
			return &corev1.Pod{
				Status: corev1.PodStatus{
					Phase: phase,
				}}
		}

		var pods []*corev1.Pod
		for _, p := range []corev1.PodPhase{corev1.PodRunning, corev1.PodPending, corev1.PodSucceeded, corev1.PodFailed} {
			pods = append(pods, newPod(p))
		}

		r, w, s, f := GetPodStatus(pods)
		Expect(r).Should(Equal(1))
		Expect(w).Should(Equal(1))
		Expect(s).Should(Equal(1))
		Expect(f).Should(Equal(1))
	})

	It("TimeFormat", func() {
		t := metav1.Time{Time: time.Now()}
		fmt.Println(TimeFormat(&t))
	})

	It("CheckEmpty", func() {
		res := ""
		Expect(CheckEmpty(res)).Should(Equal(types.None))
		res = "test"
		Expect(CheckEmpty(res)).Should(Equal(res))
	})

	It("BuildLabelSelectorByNames", func() {
		Expect(BuildLabelSelectorByNames("", nil)).Should(Equal(""))

		names := []string{"n1", "n2"}
		expected := fmt.Sprintf("%s in (%s)", types.InstanceLabelKey, strings.Join(names, ","))
		Expect(BuildLabelSelectorByNames("", names)).Should(Equal(expected))
		Expect(BuildLabelSelectorByNames("label1", names)).Should(Equal("label1," + expected))
	})

	It("Others", func() {
		if os.Getenv("TEST_GET_PUBLIC_IP") != "" {
			_, err := GetPublicIP()
			Expect(err).ShouldNot(HaveOccurred())
		}
		Expect(MakeSSHKeyPair("", "")).Should(HaveOccurred())
		Expect(SetKubeConfig("test")).Should(Succeed())
		Expect(NewFactory()).ShouldNot(BeNil())

		By("playground dir")
		dir, err := PlaygroundDir()
		Expect(err).ShouldNot(HaveOccurred())
		Expect(dir).ShouldNot(Equal(""))

		By("resource is empty")
		res := resource.Quantity{}
		Expect(ResourceIsEmpty(&res)).Should(BeTrue())
		res.Set(20)
		Expect(ResourceIsEmpty(&res)).Should(BeFalse())

		By("GVRToString")
		Expect(len(GVRToString(types.ClusterGVR())) > 0).Should(BeTrue())
	})
})<|MERGE_RESOLUTION|>--- conflicted
+++ resolved
@@ -23,13 +23,10 @@
 	"strings"
 	"time"
 
-<<<<<<< HEAD
+	. "github.com/onsi/ginkgo/v2"
+	. "github.com/onsi/gomega"
+
 	"github.com/go-logr/logr"
-	. "github.com/onsi/ginkgo"
-=======
-	. "github.com/onsi/ginkgo/v2"
->>>>>>> 106a565c
-	. "github.com/onsi/gomega"
 	corev1 "k8s.io/api/core/v1"
 	"k8s.io/apimachinery/pkg/api/resource"
 	metav1 "k8s.io/apimachinery/pkg/apis/meta/v1"
