--- conflicted
+++ resolved
@@ -203,7 +203,6 @@
 		Expect(len(GVRToString(types.ClusterGVR())) > 0).Should(BeTrue())
 	})
 
-<<<<<<< HEAD
 	It("IsSupportConfigureParams", func() {
 		testNS := "default"
 		randomNamer := testutil.CreateRandomResourceNamer(testNS)
@@ -250,13 +249,13 @@
 		for _, tt := range tests {
 			Expect(IsSupportConfigureParams(tt.args.tpl, tt.args.updatedParams, mockClient)).Should(BeEquivalentTo(tt.expected))
 		}
-=======
+	})
+
 	It("get IP location", func() {
 		_, _ = getIPLocation()
 	})
 
 	It("get helm chart repo url", func() {
 		Expect(GetHelmChartRepoURL()).ShouldNot(BeEmpty())
->>>>>>> 89ce8e66
 	})
 })