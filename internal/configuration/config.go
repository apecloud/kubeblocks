--- conflicted
+++ resolved
@@ -144,15 +144,10 @@
 
 		var index = 0
 		for fileName, content := range ctx.Configurations {
-<<<<<<< HEAD
-			v := NewCfgViper(option.CfgType)
-=======
 			if ctx.CMKeys != nil && !ctx.CMKeys.InArray(fileName) {
 				continue
 			}
-			v := viper.NewWithOptions(viper.KeyDelimiter(cfgKeyDelimiter))
-			v.SetConfigType(string(option.CfgType))
->>>>>>> 022f3bdf
+			v := NewCfgViper(option.CfgType)
 			if err := v.ReadConfig(bytes.NewReader([]byte(content))); err != nil {
 				return nil, WrapError(err, "failed to load config: filename[%s]", fileName)
 			}
