/*
Copyright ApeCloud, Inc.

Licensed under the Apache License, Version 2.0 (the "License");
you may not use this file except in compliance with the License.
You may obtain a copy of the License at

    http://www.apache.org/licenses/LICENSE-2.0

Unless required by applicable law or agreed to in writing, software
distributed under the License is distributed on an "AS IS" BASIS,
WITHOUT WARRANTIES OR CONDITIONS OF ANY KIND, either express or implied.
See the License for the specific language governing permissions and
limitations under the License.
*/

package configmanager

import (
	"context"
<<<<<<< HEAD
	client2 "github.com/apecloud/kubeblocks/internal/controller/client"
=======
	"fmt"
>>>>>>> 6c428bd5
	"path/filepath"
	"strings"

	corev1 "k8s.io/api/core/v1"
	apierrors "k8s.io/apimachinery/pkg/api/errors"
	"sigs.k8s.io/controller-runtime/pkg/client"
	"sigs.k8s.io/controller-runtime/pkg/controller/controllerutil"

	appsv1alpha1 "github.com/apecloud/kubeblocks/apis/apps/v1alpha1"
	cfgutil "github.com/apecloud/kubeblocks/internal/configuration"
)

<<<<<<< HEAD
func BuildConfigManagerContainerArgs(reloadOptions *appsv1alpha1.ReloadOptions, volumeDirs []corev1.VolumeMount, cli client2.ReadonlyClient, ctx context.Context, manager *ConfigManagerParams) error {
=======
const (
	scriptName         = "reload.tpl"
	configTemplateName = "reload.yaml"
	scriptVolumeName   = "reload-manager-reload"
	scriptVolumePath   = "/opt/config/reload"
)

func BuildConfigManagerContainerArgs(reloadOptions *appsv1alpha1.ReloadOptions, volumeDirs []corev1.VolumeMount, cli client.Client, ctx context.Context, manager *ConfigManagerParams) error {
>>>>>>> 6c428bd5
	switch {
	case reloadOptions.UnixSignalTrigger != nil:
		manager.Args = buildSignalArgs(*reloadOptions.UnixSignalTrigger, volumeDirs)
		return nil
	case reloadOptions.ShellTrigger != nil:
		return buildShellArgs(*reloadOptions.ShellTrigger, volumeDirs, manager)
	case reloadOptions.TPLScriptTrigger != nil:
		return buildTPLScriptArgs(reloadOptions.TPLScriptTrigger, volumeDirs, cli, ctx, manager)
	}
	return cfgutil.MakeError("not support reload.")
}

<<<<<<< HEAD
func buildTPLScriptArgs(options *appsv1alpha1.TPLScriptTrigger, volumeDirs []corev1.VolumeMount, cli client2.ReadonlyClient, ctx context.Context, manager *ConfigManagerParams) error {
	const (
		scriptName       = "reload.tpl"
		tplConfigName    = "reload.yaml"
		scriptVolumeName = "reload-manager-reload"
		scriptVolumePath = "/opt/config/reload"
	)

	tplScript := corev1.ConfigMap{}
	if err := cli.Get(ctx, client.ObjectKey{
		Namespace: options.Namespace,
		Name:      options.ScriptConfigMapRef,
	}, &tplScript); err != nil {
=======
func buildTPLScriptArgs(options *appsv1alpha1.TPLScriptTrigger, volumeDirs []corev1.VolumeMount, cli client.Client, ctx context.Context, manager *ConfigManagerParams) error {
	scriptCMName := fmt.Sprintf("%s-%s", options.ScriptConfigMapRef, manager.Cluster.GetName())
	if err := checkOrCreateScriptCM(options, client.ObjectKey{
		Namespace: manager.Cluster.GetNamespace(),
		Name:      scriptCMName,
	}, cli, ctx, manager.Cluster); err != nil {
>>>>>>> 6c428bd5
		return err
	}

	args := buildConfigManagerCommonArgs(volumeDirs)
	args = append(args, "--notify-type", string(appsv1alpha1.TPLScriptType))
	args = append(args, "--tpl-config", filepath.Join(scriptVolumePath, configTemplateName))
	manager.Args = args
	manager.Volumes = append(manager.Volumes, corev1.VolumeMount{
		Name:      scriptVolumeName,
		MountPath: scriptVolumePath,
	})
	manager.ScriptVolume = &corev1.Volume{
		Name: scriptVolumeName,
		VolumeSource: corev1.VolumeSource{
			ConfigMap: &corev1.ConfigMapVolumeSource{
				LocalObjectReference: corev1.LocalObjectReference{Name: scriptCMName},
			},
		},
	}
	return nil
}

func checkOrCreateScriptCM(options *appsv1alpha1.TPLScriptTrigger, scriptCMKey client.ObjectKey, cli client.Client, ctx context.Context, cluster *appsv1alpha1.Cluster) error {
	var (
		err error

		ccCM      = corev1.ConfigMap{}
		sidecarCM = corev1.ConfigMap{}
	)

	if err = cli.Get(ctx, client.ObjectKey{
		Namespace: options.Namespace,
		Name:      options.ScriptConfigMapRef,
	}, &ccCM); err != nil {
		return err
	}
	if _, ok := ccCM.Data[scriptName]; !ok {
		return cfgutil.MakeError("configmap not exist script: %s", scriptName)
	}

	if err = cli.Get(ctx, scriptCMKey, &sidecarCM); err != nil {
		if !apierrors.IsNotFound(err) {
			return err
		}

		scheme, _ := appsv1alpha1.SchemeBuilder.Build()
		sidecarCM.Data = ccCM.Data
		sidecarCM.SetLabels(ccCM.GetLabels())
		sidecarCM.SetName(scriptCMKey.Name)
		sidecarCM.SetNamespace(scriptCMKey.Namespace)
		sidecarCM.SetLabels(ccCM.Labels)
		if err := controllerutil.SetOwnerReference(cluster, &sidecarCM, scheme); err != nil {
			return err
		}
		if err := cli.Create(ctx, &sidecarCM); err != nil {
			return err
		}
	}
	return nil
}

func buildShellArgs(options appsv1alpha1.ShellTrigger, volumeDirs []corev1.VolumeMount, manager *ConfigManagerParams) error {
	command := strings.Trim(options.Exec, " \t")
	if command == "" {
		return cfgutil.MakeError("invalid command: [%s]", options.Exec)
	}
	args := buildConfigManagerCommonArgs(volumeDirs)
	args = append(args, "--notify-type", string(appsv1alpha1.ShellType))
	args = append(args, "---command", command)
	manager.Args = args
	return nil
}

func buildSignalArgs(options appsv1alpha1.UnixSignalTrigger, volumeDirs []corev1.VolumeMount) []string {
	args := buildConfigManagerCommonArgs(volumeDirs)
	args = append(args, "--process", options.ProcessName)
	args = append(args, "--signal", string(options.Signal))
	args = append(args, "--notify-type", string(appsv1alpha1.UnixSignalType))
	return args
}

func buildConfigManagerCommonArgs(volumeDirs []corev1.VolumeMount) []string {
	args := make([]string, 0)
	// set grpc port
	// args = append(args, "--tcp", viper.GetString(cfgutil.ConfigManagerGPRCPortEnv))
	for _, volume := range volumeDirs {
		args = append(args, "--volume-dir", volume.MountPath)
	}
	return args
}<|MERGE_RESOLUTION|>--- conflicted
+++ resolved
@@ -18,11 +18,7 @@
 
 import (
 	"context"
-<<<<<<< HEAD
-	client2 "github.com/apecloud/kubeblocks/internal/controller/client"
-=======
 	"fmt"
->>>>>>> 6c428bd5
 	"path/filepath"
 	"strings"
 
@@ -35,9 +31,6 @@
 	cfgutil "github.com/apecloud/kubeblocks/internal/configuration"
 )
 
-<<<<<<< HEAD
-func BuildConfigManagerContainerArgs(reloadOptions *appsv1alpha1.ReloadOptions, volumeDirs []corev1.VolumeMount, cli client2.ReadonlyClient, ctx context.Context, manager *ConfigManagerParams) error {
-=======
 const (
 	scriptName         = "reload.tpl"
 	configTemplateName = "reload.yaml"
@@ -46,7 +39,6 @@
 )
 
 func BuildConfigManagerContainerArgs(reloadOptions *appsv1alpha1.ReloadOptions, volumeDirs []corev1.VolumeMount, cli client.Client, ctx context.Context, manager *ConfigManagerParams) error {
->>>>>>> 6c428bd5
 	switch {
 	case reloadOptions.UnixSignalTrigger != nil:
 		manager.Args = buildSignalArgs(*reloadOptions.UnixSignalTrigger, volumeDirs)
@@ -59,28 +51,12 @@
 	return cfgutil.MakeError("not support reload.")
 }
 
-<<<<<<< HEAD
-func buildTPLScriptArgs(options *appsv1alpha1.TPLScriptTrigger, volumeDirs []corev1.VolumeMount, cli client2.ReadonlyClient, ctx context.Context, manager *ConfigManagerParams) error {
-	const (
-		scriptName       = "reload.tpl"
-		tplConfigName    = "reload.yaml"
-		scriptVolumeName = "reload-manager-reload"
-		scriptVolumePath = "/opt/config/reload"
-	)
-
-	tplScript := corev1.ConfigMap{}
-	if err := cli.Get(ctx, client.ObjectKey{
-		Namespace: options.Namespace,
-		Name:      options.ScriptConfigMapRef,
-	}, &tplScript); err != nil {
-=======
 func buildTPLScriptArgs(options *appsv1alpha1.TPLScriptTrigger, volumeDirs []corev1.VolumeMount, cli client.Client, ctx context.Context, manager *ConfigManagerParams) error {
 	scriptCMName := fmt.Sprintf("%s-%s", options.ScriptConfigMapRef, manager.Cluster.GetName())
 	if err := checkOrCreateScriptCM(options, client.ObjectKey{
 		Namespace: manager.Cluster.GetNamespace(),
 		Name:      scriptCMName,
 	}, cli, ctx, manager.Cluster); err != nil {
->>>>>>> 6c428bd5
 		return err
 	}
 
