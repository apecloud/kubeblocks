/*
Copyright ApeCloud, Inc.

Licensed under the Apache License, Version 2.0 (the "License");
you may not use this file except in compliance with the License.
You may obtain a copy of the License at

    http://www.apache.org/licenses/LICENSE-2.0

Unless required by applicable law or agreed to in writing, software
distributed under the License is distributed on an "AS IS" BASIS,
WITHOUT WARRANTIES OR CONDITIONS OF ANY KIND, either express or implied.
See the License for the specific language governing permissions and
limitations under the License.
*/

package configuration

import (
	"context"

	"github.com/StudioSol/set"
	"sigs.k8s.io/controller-runtime/pkg/client"
	"sigs.k8s.io/controller-runtime/pkg/log"

	appsv1alpha1 "github.com/apecloud/kubeblocks/apis/apps/v1alpha1"
)

type ParamPairs struct {
	Key           string
	UpdatedParams map[string]interface{}
}

// MergeAndValidateConfiguration does merge configuration files and validate
func MergeAndValidateConfiguration(configConstraint appsv1alpha1.ConfigConstraintSpec, baseCfg map[string]string, cmKey []string, updatedParams []ParamPairs) (map[string]string, error) {
	var (
		err error
		fc  = configConstraint.FormatterConfig

		newCfg         map[string]string
		configOperator ConfigOperator
		updatedKeys    = set.NewLinkedHashSetString()
	)

	cmKeySet := FromCMKeysSelector(cmKey)
	if configOperator, err = NewConfigLoader(CfgOption{
		Type:    CfgCmType,
		Log:     log.FromContext(context.TODO()),
		CfgType: fc.Format,
		K8sKey: &K8sConfig{
			CfgKey: client.ObjectKey{},
			ResourceFn: func(key client.ObjectKey) (map[string]string, error) {
				return baseCfg, nil
			},
			CMKeys: cmKeySet,
		}}); err != nil {
		return nil, err
	}

	// process special formatter options
	mergedOptions := func(ctx *CfgOpOption) {
		// process special formatter
		if fc.Format == appsv1alpha1.Ini && fc.IniConfig != nil {
			ctx.IniContext = &IniContext{
				SectionName: fc.IniConfig.SectionName,
			}
		}
	}

	// merge param to config file
	for _, params := range updatedParams {
		if err := configOperator.MergeFrom(params.UpdatedParams, NewCfgOptions(params.Key, mergedOptions)); err != nil {
			return nil, err
		}
		updatedKeys.Add(params.Key)
	}

	if newCfg, err = configOperator.ToCfgContent(); err != nil {
		return nil, WrapError(err, "failed to generate config file")
	}
<<<<<<< HEAD
=======

	// The ToCfgContent interface returns the file contents of all keys, and after the configuration file is encoded and decoded,
	// the content may be inconsistent, such as comments, blank lines, etc,
	// in order to minimize the impact on the original configuration file, only update the changed file content.
>>>>>>> e705a994
	updatedCfg := fromUpdatedConfig(newCfg, updatedKeys)
	if err = NewConfigValidator(&configConstraint, WithKeySelector(cmKey)).Validate(updatedCfg); err != nil {
		return nil, WrapError(err, "failed to validate updated config")
	}
	return mergeUpdatedConfig(baseCfg, updatedCfg), nil
}

<<<<<<< HEAD
=======
// mergeUpdatedConfig replaces the file content of the changed key.
// baseMap is the original configuration file,
// updatedMap is the updated configuration file
>>>>>>> e705a994
func mergeUpdatedConfig(baseMap, updatedMap map[string]string) map[string]string {
	r := make(map[string]string)
	for key, val := range baseMap {
		r[key] = val
		if v, ok := updatedMap[key]; ok {
			r[key] = v
		}
	}
	return r
}

<<<<<<< HEAD
func fromUpdatedConfig(m map[string]string, sets *set.LinkedHashSetString) map[string]string {
	if sets.Length() == 0 {
		return m
=======
// fromUpdatedConfig function is to filter out changed file contents.
func fromUpdatedConfig(m map[string]string, sets *set.LinkedHashSetString) map[string]string {
	if sets.Length() == 0 {
		return map[string]string{}
>>>>>>> e705a994
	}

	r := make(map[string]string, sets.Length())
	for key, v := range m {
		if sets.InArray(key) {
			r[key] = v
		}
	}
	return r
}<|MERGE_RESOLUTION|>--- conflicted
+++ resolved
@@ -78,13 +78,10 @@
 	if newCfg, err = configOperator.ToCfgContent(); err != nil {
 		return nil, WrapError(err, "failed to generate config file")
 	}
-<<<<<<< HEAD
-=======
 
 	// The ToCfgContent interface returns the file contents of all keys, and after the configuration file is encoded and decoded,
 	// the content may be inconsistent, such as comments, blank lines, etc,
 	// in order to minimize the impact on the original configuration file, only update the changed file content.
->>>>>>> e705a994
 	updatedCfg := fromUpdatedConfig(newCfg, updatedKeys)
 	if err = NewConfigValidator(&configConstraint, WithKeySelector(cmKey)).Validate(updatedCfg); err != nil {
 		return nil, WrapError(err, "failed to validate updated config")
@@ -92,12 +89,9 @@
 	return mergeUpdatedConfig(baseCfg, updatedCfg), nil
 }
 
-<<<<<<< HEAD
-=======
 // mergeUpdatedConfig replaces the file content of the changed key.
 // baseMap is the original configuration file,
 // updatedMap is the updated configuration file
->>>>>>> e705a994
 func mergeUpdatedConfig(baseMap, updatedMap map[string]string) map[string]string {
 	r := make(map[string]string)
 	for key, val := range baseMap {
@@ -109,16 +103,10 @@
 	return r
 }
 
-<<<<<<< HEAD
-func fromUpdatedConfig(m map[string]string, sets *set.LinkedHashSetString) map[string]string {
-	if sets.Length() == 0 {
-		return m
-=======
 // fromUpdatedConfig function is to filter out changed file contents.
 func fromUpdatedConfig(m map[string]string, sets *set.LinkedHashSetString) map[string]string {
 	if sets.Length() == 0 {
 		return map[string]string{}
->>>>>>> e705a994
 	}
 
 	r := make(map[string]string, sets.Length())
