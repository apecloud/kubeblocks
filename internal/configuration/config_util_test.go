--- conflicted
+++ resolved
@@ -114,11 +114,7 @@
 				wantErr: true,
 			}}
 			for _, tt := range tests {
-<<<<<<< HEAD
-				got, err := MergeAndValidateConfiguration(tt.args.configConstraint, tt.args.baseCfg, nil, tt.args.updatedParams)
-=======
 				got, err := MergeAndValidateConfiguration(tt.args.configConstraint, tt.args.baseCfg, tt.args.cmKeys, tt.args.updatedParams)
->>>>>>> e705a994
 				Expect(err != nil).Should(BeEquivalentTo(tt.wantErr))
 				if tt.wantErr {
 					continue
