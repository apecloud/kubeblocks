/*
Copyright ApeCloud, Inc.

Licensed under the Apache License, Version 2.0 (the "License");
you may not use this file except in compliance with the License.
You may obtain a copy of the License at

    http://www.apache.org/licenses/LICENSE-2.0

Unless required by applicable law or agreed to in writing, software
distributed under the License is distributed on an "AS IS" BASIS,
WITHOUT WARRANTIES OR CONDITIONS OF ANY KIND, either express or implied.
See the License for the specific language governing permissions and
limitations under the License.
*/

package configuration

import (
	"github.com/StudioSol/set"
	apiext "k8s.io/apiextensions-apiserver/pkg/apis/apiextensions/v1"
	"k8s.io/kube-openapi/pkg/validation/errors"
	kubeopenapispec "k8s.io/kube-openapi/pkg/validation/spec"
	"k8s.io/kube-openapi/pkg/validation/strfmt"
	"k8s.io/kube-openapi/pkg/validation/validate"

	appsv1alpha1 "github.com/apecloud/kubeblocks/apis/apps/v1alpha1"
)

type ValidatorOptions = func(key string) bool

type ConfigValidator interface {
	Validate(cfg map[string]string) error
}

<<<<<<< HEAD
type ValidatorOptions = func(key string) bool
=======
type cmKeySelector struct {
	// A ConfigMap object may contain multiple configuration files and only some configuration files can recognize their format and verify their by kubeblocks,
	// such as pg, there are two files, pg_hba.conf and postgresql.conf in the ConfigMap, we can only validate postgresql.conf,
	// thus pg_hba.conf file needs to be ignored during the verification.
	// keySelector is used to filter the keys in the configmap.
	keySelector []ValidatorOptions
}
>>>>>>> e705a994

type configCueValidator struct {
	cmKeySelector

	// cue describe configuration template
	cueScript string
	cfgType   appsv1alpha1.CfgFileFormat

	// configmap key selector
	keySelector []ValidatorOptions
}

func (s *cmKeySelector) filter(key string) bool {
	if len(s.keySelector) == 0 {
		return false
	}

	for _, option := range s.keySelector {
		if !option(key) {
			return true
		}
	}
	return false
}

func (c *configCueValidator) Validate(cfg map[string]string) error {
	if c.cueScript == "" {
		return nil
	}
	for key, content := range cfg {
<<<<<<< HEAD
		if keyFilter(c.keySelector, key) {
=======
		if c.filter(key) {
>>>>>>> e705a994
			continue
		}
		if err := ValidateConfigurationWithCue(c.cueScript, c.cfgType, content); err != nil {
			return err
		}
	}
	return nil
}

type schemaValidator struct {
	cmKeySelector

	typeName string
	schema   *apiext.JSONSchemaProps
	cfgType  appsv1alpha1.CfgFileFormat

	// configmap key selector
	keySelector []ValidatorOptions
}

func keyFilter(options []ValidatorOptions, key string) bool {
	if len(options) == 0 {
		return false
	}

	for _, option := range options {
		if !option(key) {
			return true
		}
	}
	return false
}

func (s *schemaValidator) Validate(cfg map[string]string) error {
	openAPITypes := &kubeopenapispec.Schema{}
	validator := validate.NewSchemaValidator(openAPITypes, nil, "", strfmt.Default)
	for key, data := range cfg {
<<<<<<< HEAD
		if keyFilter(s.keySelector, key) {
=======
		if s.filter(key) {
>>>>>>> e705a994
			continue
		}
		cfg, err := loadConfiguration(s.cfgType, data)
		if err != nil {
			return err
		}
		res := validator.Validate(cfg)
		if res.HasErrors() {
			return WrapError(errors.CompositeValidationError(res.Errors...), "failed to schema validate for cfg: %s", key)
		}
	}
	return nil
}

type emptyValidator struct {
}

func (e emptyValidator) Validate(_ map[string]string) error {
	return nil
}

func WithKeySelector(keys []string) ValidatorOptions {
	var sets *set.LinkedHashSetString
	if len(keys) > 0 {
		sets = FromCMKeysSelector(keys)
	}
	return func(key string) bool {
		return sets == nil || sets.InArray(key)
	}
}

func NewConfigValidator(configTemplate *appsv1alpha1.ConfigConstraintSpec, options ...ValidatorOptions) ConfigValidator {
	var (
		validator    ConfigValidator
		configSchema = configTemplate.ConfigurationSchema
	)

	switch {
	case configSchema == nil:
		validator = &emptyValidator{}
	case len(configSchema.CUE) != 0:
		validator = &configCueValidator{
<<<<<<< HEAD
			cfgType:     configTemplate.FormatterConfig.Format,
			cueScript:   configSchema.CUE,
			keySelector: options,
		}
	case configSchema.Schema != nil:
		validator = &schemaValidator{
			typeName:    configTemplate.CfgSchemaTopLevelName,
			cfgType:     configTemplate.FormatterConfig.Format,
			schema:      configSchema.Schema,
			keySelector: options,
=======
			cmKeySelector: cmKeySelector{
				keySelector: options,
			},
			cfgType:   configTemplate.FormatterConfig.Format,
			cueScript: configSchema.CUE,
		}
	case configSchema.Schema != nil:
		validator = &schemaValidator{
			cmKeySelector: cmKeySelector{
				keySelector: options,
			},
			typeName: configTemplate.CfgSchemaTopLevelName,
			cfgType:  configTemplate.FormatterConfig.Format,
			schema:   configSchema.Schema,
>>>>>>> e705a994
		}
	default:
		validator = &emptyValidator{}
	}
	return validator
}<|MERGE_RESOLUTION|>--- conflicted
+++ resolved
@@ -33,9 +33,6 @@
 	Validate(cfg map[string]string) error
 }
 
-<<<<<<< HEAD
-type ValidatorOptions = func(key string) bool
-=======
 type cmKeySelector struct {
 	// A ConfigMap object may contain multiple configuration files and only some configuration files can recognize their format and verify their by kubeblocks,
 	// such as pg, there are two files, pg_hba.conf and postgresql.conf in the ConfigMap, we can only validate postgresql.conf,
@@ -43,7 +40,6 @@
 	// keySelector is used to filter the keys in the configmap.
 	keySelector []ValidatorOptions
 }
->>>>>>> e705a994
 
 type configCueValidator struct {
 	cmKeySelector
@@ -51,9 +47,6 @@
 	// cue describe configuration template
 	cueScript string
 	cfgType   appsv1alpha1.CfgFileFormat
-
-	// configmap key selector
-	keySelector []ValidatorOptions
 }
 
 func (s *cmKeySelector) filter(key string) bool {
@@ -74,11 +67,7 @@
 		return nil
 	}
 	for key, content := range cfg {
-<<<<<<< HEAD
-		if keyFilter(c.keySelector, key) {
-=======
 		if c.filter(key) {
->>>>>>> e705a994
 			continue
 		}
 		if err := ValidateConfigurationWithCue(c.cueScript, c.cfgType, content); err != nil {
@@ -94,33 +83,13 @@
 	typeName string
 	schema   *apiext.JSONSchemaProps
 	cfgType  appsv1alpha1.CfgFileFormat
-
-	// configmap key selector
-	keySelector []ValidatorOptions
-}
-
-func keyFilter(options []ValidatorOptions, key string) bool {
-	if len(options) == 0 {
-		return false
-	}
-
-	for _, option := range options {
-		if !option(key) {
-			return true
-		}
-	}
-	return false
 }
 
 func (s *schemaValidator) Validate(cfg map[string]string) error {
 	openAPITypes := &kubeopenapispec.Schema{}
 	validator := validate.NewSchemaValidator(openAPITypes, nil, "", strfmt.Default)
 	for key, data := range cfg {
-<<<<<<< HEAD
-		if keyFilter(s.keySelector, key) {
-=======
 		if s.filter(key) {
->>>>>>> e705a994
 			continue
 		}
 		cfg, err := loadConfiguration(s.cfgType, data)
@@ -163,18 +132,6 @@
 		validator = &emptyValidator{}
 	case len(configSchema.CUE) != 0:
 		validator = &configCueValidator{
-<<<<<<< HEAD
-			cfgType:     configTemplate.FormatterConfig.Format,
-			cueScript:   configSchema.CUE,
-			keySelector: options,
-		}
-	case configSchema.Schema != nil:
-		validator = &schemaValidator{
-			typeName:    configTemplate.CfgSchemaTopLevelName,
-			cfgType:     configTemplate.FormatterConfig.Format,
-			schema:      configSchema.Schema,
-			keySelector: options,
-=======
 			cmKeySelector: cmKeySelector{
 				keySelector: options,
 			},
@@ -189,7 +146,6 @@
 			typeName: configTemplate.CfgSchemaTopLevelName,
 			cfgType:  configTemplate.FormatterConfig.Format,
 			schema:   configSchema.Schema,
->>>>>>> e705a994
 		}
 	default:
 		validator = &emptyValidator{}
