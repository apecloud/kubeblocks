/*
Copyright ApeCloud, Inc.

Licensed under the Apache License, Version 2.0 (the "License");
you may not use this file except in compliance with the License.
You may obtain a copy of the License at

    http://www.apache.org/licenses/LICENSE-2.0

Unless required by applicable law or agreed to in writing, software
distributed under the License is distributed on an "AS IS" BASIS,
WITHOUT WARRANTIES OR CONDITIONS OF ANY KIND, either express or implied.
See the License for the specific language governing permissions and
limitations under the License.
*/

package configuration

import (
	"errors"
	"testing"

	"github.com/stretchr/testify/require"

	appsv1alpha1 "github.com/apecloud/kubeblocks/apis/apps/v1alpha1"
	"github.com/apecloud/kubeblocks/test/testdata"
)

var fromTestData = func(fileName string) string {
	content, err := testdata.GetTestDataFileContent(fileName)
	if err != nil {
		panic(err)
	}
	return string(content)
}

var newFakeConfConstraint = func(cueFile string, cfgFormatter appsv1alpha1.CfgFileFormat) *appsv1alpha1.ConfigConstraintSpec {
	return &appsv1alpha1.ConfigConstraintSpec{
		ConfigurationSchema: &appsv1alpha1.CustomParametersValidation{
			CUE: fromTestData(cueFile),
		},
		FormatterConfig: &appsv1alpha1.FormatterConfig{
			Format: cfgFormatter,
		},
	}
}

func TestSchemaValidatorWithCue(t *testing.T) {
	type args struct {
		cueFile    string
		configFile string
		format     appsv1alpha1.CfgFileFormat
	}
	tests := []struct {
		name string
		args args
		err  error
	}{{
		name: "test_wesql",
		args: args{
			cueFile:    "cue_testdata/wesql.cue",
			configFile: "cue_testdata/wesql.cnf",
			format:     appsv1alpha1.INI,
		},
		err: nil,
	}, {
		name: "test_pg14",
		args: args{
			cueFile:    "cue_testdata/pg14.cue",
			configFile: "cue_testdata/pg14.conf",
<<<<<<< HEAD
			formatter:  appsv1alpha1.Properties,
=======
			format:     appsv1alpha1.DOTENV,
>>>>>>> f55aa213
		},
		err: nil,
	}, {
		name: "test_ck",
		args: args{
			cueFile:    "cue_testdata/clickhouse.cue",
			configFile: "cue_testdata/clickhouse.xml",
			format:     appsv1alpha1.XML,
		},
		err: nil,
	}, {
		name: "test_mysql",
		args: args{
			cueFile:    "cue_testdata/mysql.cue",
			configFile: "cue_testdata/mysql.cnf",
			format:     appsv1alpha1.INI,
		},
		err: nil,
	}, {
		name: "test_failed",
		args: args{
			cueFile:    "cue_testdata/mysql.cue",
			configFile: "cue_testdata/mysql_err.cnf",
			format:     appsv1alpha1.INI,
		},
		err: errors.New(`failed to cue template render configure: [mysqld.innodb_autoinc_lock_mode: 3 errors in empty disjunction:
mysqld.innodb_autoinc_lock_mode: conflicting values 0 and 100:
    28:35
mysqld.innodb_autoinc_lock_mode: conflicting values 1 and 100:
    28:39
mysqld.innodb_autoinc_lock_mode: conflicting values 2 and 100:
    28:43
]`),
	}}

	for _, tt := range tests {
		t.Run(tt.name, func(t *testing.T) {
			validator := NewConfigValidator(newFakeConfConstraint(tt.args.cueFile, tt.args.format))
			require.NotNil(t, validator)
			require.Equal(t, tt.err, validator.Validate(
				map[string]string{
					"key": fromTestData(tt.args.configFile),
				}))
		})
	}
}

func TestSchemaValidatorWithOpenSchema(t *testing.T) {
	type args struct {
		cueFile        string
		configFile     string
		format         appsv1alpha1.CfgFileFormat
		SchemaTypeName string
	}
	tests := []struct {
		name string
		args args
		err  error
	}{{
		name: "test_wesql",
		args: args{
			cueFile:    "cue_testdata/mysql.cue",
			configFile: "cue_testdata/mysql.cnf",
			format:     appsv1alpha1.INI,
		},
		err: nil,
	}}

	for _, tt := range tests {
		t.Run(tt.name, func(t *testing.T) {
			tplConstraint := newFakeConfConstraint(tt.args.cueFile, tt.args.format)
			validator := &schemaValidator{
				typeName: tt.args.SchemaTypeName,
				cfgType:  tplConstraint.FormatterConfig.Format,
				schema:   tplConstraint.ConfigurationSchema.Schema,
			}
			require.Equal(t, tt.err, validator.Validate(
				map[string]string{
					"key": fromTestData(tt.args.configFile),
				}))
		})
	}
}<|MERGE_RESOLUTION|>--- conflicted
+++ resolved
@@ -68,11 +68,7 @@
 		args: args{
 			cueFile:    "cue_testdata/pg14.cue",
 			configFile: "cue_testdata/pg14.conf",
-<<<<<<< HEAD
-			formatter:  appsv1alpha1.Properties,
-=======
-			format:     appsv1alpha1.DOTENV,
->>>>>>> f55aa213
+			format:     appsv1alpha1.Properties,
 		},
 		err: nil,
 	}, {
