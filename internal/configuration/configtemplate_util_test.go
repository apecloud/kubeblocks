--- conflicted
+++ resolved
@@ -24,142 +24,15 @@
 	appsv1alpha1 "github.com/apecloud/kubeblocks/apis/apps/v1alpha1"
 )
 
-<<<<<<< HEAD
-var _ = Describe("Reconfigure RollingPolicy", func() {
-
-	Context("MergeConfigTemplates test", func() {
-		It("Should success without error", func() {
-			type args struct {
-				avTpl []appsv1alpha1.ConfigTemplate
-				cdTpl []appsv1alpha1.ConfigTemplate
-			}
-			tests := []struct {
-				name string
-				args args
-				want []appsv1alpha1.ConfigTemplate
-			}{{
-				name: "merge_configtpl_test",
-				args: args{
-					avTpl: nil,
-					cdTpl: nil,
-				},
-				want: nil,
-			}, {
-				name: "merge_configtpl_test",
-				args: args{
-					avTpl: []appsv1alpha1.ConfigTemplate{
-						{
-							Name:         "test1",
-							ConfigTplRef: "tpl1",
-							VolumeName:   "test1",
-						},
-						{
-							Name:         "test2",
-							ConfigTplRef: "tpl2",
-							VolumeName:   "test2",
-						},
-					},
-					cdTpl: nil,
-				},
-				want: []appsv1alpha1.ConfigTemplate{
-					{
-						Name:         "test1",
-						ConfigTplRef: "tpl1",
-						VolumeName:   "test1",
-					},
-					{
-						Name:         "test2",
-						ConfigTplRef: "tpl2",
-						VolumeName:   "test2",
-					},
-				},
-			}, {
-				name: "merge_configtpl_test",
-				args: args{
-					avTpl: nil,
-					cdTpl: []appsv1alpha1.ConfigTemplate{
-						{
-							Name:         "test1",
-							ConfigTplRef: "tpl1",
-							VolumeName:   "test1",
-						},
-						{
-							Name:         "test2",
-							ConfigTplRef: "tpl2",
-							VolumeName:   "test2",
-						},
-					},
-				},
-				want: []appsv1alpha1.ConfigTemplate{
-					{
-						Name:         "test1",
-						ConfigTplRef: "tpl1",
-						VolumeName:   "test1",
-					},
-					{
-						Name:         "test2",
-						ConfigTplRef: "tpl2",
-						VolumeName:   "test2",
-					},
-				},
-			}, {
-				name: "merge_configtpl_test",
-				args: args{
-					avTpl: []appsv1alpha1.ConfigTemplate{
-						// update volume
-						{
-							Name:         "test_new_v1",
-							ConfigTplRef: "tpl_new_v1",
-							VolumeName:   "test1",
-						},
-						// add volume
-						{
-							Name:         "test_new_v2",
-							ConfigTplRef: "tpl_new_v2",
-							VolumeName:   "test2",
-						},
-					},
-					cdTpl: []appsv1alpha1.ConfigTemplate{
-						{
-							Name:         "test1",
-							ConfigTplRef: "tpl1",
-							VolumeName:   "test1",
-						},
-						{
-							Name:         "test3",
-							ConfigTplRef: "tpl3",
-							VolumeName:   "test3",
-						},
-					},
-				},
-				want: []appsv1alpha1.ConfigTemplate{
-					{
-						Name:         "test_new_v1",
-						ConfigTplRef: "tpl_new_v1",
-						VolumeName:   "test1",
-					},
-					{
-						Name:         "test_new_v2",
-						ConfigTplRef: "tpl_new_v2",
-						VolumeName:   "test2",
-					},
-					{
-						Name:         "test3",
-						ConfigTplRef: "tpl3",
-						VolumeName:   "test3",
-					},
-				},
-			}}
-=======
 func TestMergeConfigTemplates(t *testing.T) {
 	type args struct {
-		cvTpl []dbaasv1alpha1.ConfigTemplate
-		cdTpl []dbaasv1alpha1.ConfigTemplate
+		cvTpl []appsv1alpha1.ConfigTemplate
+		cdTpl []appsv1alpha1.ConfigTemplate
 	}
 	tests := []struct {
 		name string
 		args args
-		want []dbaasv1alpha1.ConfigTemplate
+		want []appsv1alpha1.ConfigTemplate
 	}{{
 		name: "merge_configtpl_test",
 		args: args{
@@ -170,7 +43,7 @@
 	}, {
 		name: "merge_configtpl_test",
 		args: args{
-			cvTpl: []dbaasv1alpha1.ConfigTemplate{
+			cvTpl: []appsv1alpha1.ConfigTemplate{
 				{
 					Name:         "test1",
 					ConfigTplRef: "tpl1",
@@ -182,7 +55,7 @@
 				}},
 			cdTpl: nil,
 		},
-		want: []dbaasv1alpha1.ConfigTemplate{
+		want: []appsv1alpha1.ConfigTemplate{
 			{
 				Name:         "test1",
 				ConfigTplRef: "tpl1",
@@ -196,7 +69,7 @@
 		name: "merge_configtpl_test",
 		args: args{
 			cvTpl: nil,
-			cdTpl: []dbaasv1alpha1.ConfigTemplate{{
+			cdTpl: []appsv1alpha1.ConfigTemplate{{
 				Name:         "test1",
 				ConfigTplRef: "tpl1",
 				VolumeName:   "test1",
@@ -206,7 +79,7 @@
 				VolumeName:   "test2",
 			}},
 		},
-		want: []dbaasv1alpha1.ConfigTemplate{
+		want: []appsv1alpha1.ConfigTemplate{
 			{
 				Name:         "test1",
 				ConfigTplRef: "tpl1",
@@ -219,7 +92,7 @@
 	}, {
 		name: "merge_configtpl_test",
 		args: args{
-			cvTpl: []dbaasv1alpha1.ConfigTemplate{{
+			cvTpl: []appsv1alpha1.ConfigTemplate{{
 				// update volume
 				Name:         "tpl1",
 				ConfigTplRef: "config1_new",
@@ -230,7 +103,7 @@
 				ConfigTplRef: "config2_new",
 				VolumeName:   "volume2",
 			}},
-			cdTpl: []dbaasv1alpha1.ConfigTemplate{{
+			cdTpl: []appsv1alpha1.ConfigTemplate{{
 				Name:         "tpl1",
 				ConfigTplRef: "config1",
 				VolumeName:   "volume1",
@@ -240,7 +113,7 @@
 				VolumeName:   "volume3",
 			}},
 		},
-		want: []dbaasv1alpha1.ConfigTemplate{
+		want: []appsv1alpha1.ConfigTemplate{
 			{
 				Name:         "tpl1",
 				ConfigTplRef: "config1_new",
@@ -255,7 +128,6 @@
 				VolumeName:   "volume3",
 			}},
 	}}
->>>>>>> cee7c863
 
 	for _, tt := range tests {
 		got := MergeConfigTemplates(tt.args.cvTpl, tt.args.cdTpl)
@@ -263,140 +135,20 @@
 	}
 }
 
-<<<<<<< HEAD
-	Context("getConfigTemplatesFromComponent test", func() {
-		It("Should success without error", func() {
-			var (
-				comName     = "replicats_name"
-				comType     = "replicats"
-				cComponents = []appsv1alpha1.ClusterComponent{
-					{
-						Name:            comName,
-						ComponentDefRef: comType,
-					},
-				}
-				tpl1 = appsv1alpha1.ConfigTemplate{
-					Name:         "tpl1",
-					ConfigTplRef: "cm1",
-					VolumeName:   "volum1",
-				}
-				tpl2 = appsv1alpha1.ConfigTemplate{
-					Name:         "tpl2",
-					ConfigTplRef: "cm2",
-					VolumeName:   "volum2",
-				}
-			)
-
-			type args struct {
-				cComponents []appsv1alpha1.ClusterComponent
-				dComponents []appsv1alpha1.ClusterDefinitionComponent
-				aComponents []appsv1alpha1.ClusterVersionComponent
-				comName     string
-			}
-			tests := []struct {
-				name    string
-				args    args
-				want    []appsv1alpha1.ConfigTemplate
-				wantErr bool
-			}{{
-				name: "normal_test",
-				args: args{
-					comName:     comName,
-					cComponents: cComponents,
-					dComponents: []appsv1alpha1.ClusterDefinitionComponent{
-						{
-							Name: comType,
-							ConfigSpec: &appsv1alpha1.ConfigurationSpec{
-								ConfigTemplateRefs: []appsv1alpha1.ConfigTemplate{tpl1},
-							},
-						},
-					},
-					aComponents: []appsv1alpha1.ClusterVersionComponent{
-						{
-							ComponentDefRef:    comType,
-							ConfigTemplateRefs: []appsv1alpha1.ConfigTemplate{tpl2},
-						},
-					},
-				},
-				want: []appsv1alpha1.ConfigTemplate{
-					tpl2,
-					tpl1,
-				},
-				wantErr: false,
-			}, {
-				name: "failed_test",
-				args: args{
-					comName:     "not exist component",
-					cComponents: cComponents,
-					dComponents: []appsv1alpha1.ClusterDefinitionComponent{
-						{
-							Name: comType,
-							ConfigSpec: &appsv1alpha1.ConfigurationSpec{
-								ConfigTemplateRefs: []appsv1alpha1.ConfigTemplate{tpl1},
-							},
-						},
-					},
-					aComponents: []appsv1alpha1.ClusterVersionComponent{
-						{
-							ComponentDefRef:    comType,
-							ConfigTemplateRefs: []appsv1alpha1.ConfigTemplate{tpl2},
-						},
-					},
-				},
-				want:    nil,
-				wantErr: true,
-			}, {
-				name: "not_exist_and_not_failed",
-				args: args{
-					comName:     comName,
-					cComponents: cComponents,
-					dComponents: []appsv1alpha1.ClusterDefinitionComponent{
-						{
-							Name: comType,
-							ConfigSpec: &appsv1alpha1.ConfigurationSpec{
-								ConfigTemplateRefs: []appsv1alpha1.ConfigTemplate{tpl1},
-							},
-						},
-					},
-					aComponents: []appsv1alpha1.ClusterVersionComponent{
-						{
-							ComponentDefRef:    "not exist",
-							ConfigTemplateRefs: []appsv1alpha1.ConfigTemplate{tpl2},
-						},
-					},
-				},
-				want: []appsv1alpha1.ConfigTemplate{
-					tpl1,
-				},
-				wantErr: false,
-			}}
-
-			for _, tt := range tests {
-				got, err := GetConfigTemplatesFromComponent(
-					tt.args.cComponents,
-					tt.args.dComponents,
-					tt.args.aComponents,
-					tt.args.comName)
-				Expect(err != nil).Should(BeEquivalentTo(tt.wantErr))
-				Expect(got).Should(BeEquivalentTo(tt.want))
-			}
-		})
-	})
-=======
 func TestGetConfigTemplatesFromComponent(t *testing.T) {
 	var (
 		comName     = "replicats_name"
 		comType     = "replicats"
-		cComponents = []dbaasv1alpha1.ClusterComponent{{
-			Name: comName,
-			Type: comType,
+		cComponents = []appsv1alpha1.ClusterComponent{{
+			Name:            comName,
+			ComponentDefRef: comType,
 		}}
-		tpl1 = dbaasv1alpha1.ConfigTemplate{
+		tpl1 = appsv1alpha1.ConfigTemplate{
 			Name:         "tpl1",
 			ConfigTplRef: "cm1",
 			VolumeName:   "volum1",
 		}
-		tpl2 = dbaasv1alpha1.ConfigTemplate{
+		tpl2 = appsv1alpha1.ConfigTemplate{
 			Name:         "tpl2",
 			ConfigTplRef: "cm2",
 			VolumeName:   "volum2",
@@ -404,33 +156,33 @@
 	)
 
 	type args struct {
-		cComponents []dbaasv1alpha1.ClusterComponent
-		dComponents []dbaasv1alpha1.ClusterDefinitionComponent
-		aComponents []dbaasv1alpha1.ClusterVersionComponent
+		cComponents []appsv1alpha1.ClusterComponent
+		dComponents []appsv1alpha1.ClusterDefinitionComponent
+		aComponents []appsv1alpha1.ClusterVersionComponent
 		comName     string
 	}
 	tests := []struct {
 		name    string
 		args    args
-		want    []dbaasv1alpha1.ConfigTemplate
+		want    []appsv1alpha1.ConfigTemplate
 		wantErr bool
 	}{{
 		name: "normal_test",
 		args: args{
 			comName:     comName,
 			cComponents: cComponents,
-			dComponents: []dbaasv1alpha1.ClusterDefinitionComponent{{
-				TypeName: comType,
-				ConfigSpec: &dbaasv1alpha1.ConfigurationSpec{
-					ConfigTemplateRefs: []dbaasv1alpha1.ConfigTemplate{tpl1},
+			dComponents: []appsv1alpha1.ClusterDefinitionComponent{{
+				Name: comType,
+				ConfigSpec: &appsv1alpha1.ConfigurationSpec{
+					ConfigTemplateRefs: []appsv1alpha1.ConfigTemplate{tpl1},
 				},
 			}},
-			aComponents: []dbaasv1alpha1.ClusterVersionComponent{{
-				Type:               comType,
-				ConfigTemplateRefs: []dbaasv1alpha1.ConfigTemplate{tpl2},
-			}},
-		},
-		want: []dbaasv1alpha1.ConfigTemplate{
+			aComponents: []appsv1alpha1.ClusterVersionComponent{{
+				ComponentDefRef:    comType,
+				ConfigTemplateRefs: []appsv1alpha1.ConfigTemplate{tpl2},
+			}},
+		},
+		want: []appsv1alpha1.ConfigTemplate{
 			tpl2,
 			tpl1,
 		},
@@ -440,15 +192,15 @@
 		args: args{
 			comName:     "not exist component",
 			cComponents: cComponents,
-			dComponents: []dbaasv1alpha1.ClusterDefinitionComponent{{
-				TypeName: comType,
-				ConfigSpec: &dbaasv1alpha1.ConfigurationSpec{
-					ConfigTemplateRefs: []dbaasv1alpha1.ConfigTemplate{tpl1},
+			dComponents: []appsv1alpha1.ClusterDefinitionComponent{{
+				Name: comType,
+				ConfigSpec: &appsv1alpha1.ConfigurationSpec{
+					ConfigTemplateRefs: []appsv1alpha1.ConfigTemplate{tpl1},
 				},
 			}},
-			aComponents: []dbaasv1alpha1.ClusterVersionComponent{{
-				Type:               comType,
-				ConfigTemplateRefs: []dbaasv1alpha1.ConfigTemplate{tpl2},
+			aComponents: []appsv1alpha1.ClusterVersionComponent{{
+				ComponentDefRef:    comType,
+				ConfigTemplateRefs: []appsv1alpha1.ConfigTemplate{tpl2},
 			}},
 		},
 		want:    nil,
@@ -458,23 +210,22 @@
 		args: args{
 			comName:     comName,
 			cComponents: cComponents,
-			dComponents: []dbaasv1alpha1.ClusterDefinitionComponent{{
-				TypeName: comType,
-				ConfigSpec: &dbaasv1alpha1.ConfigurationSpec{
-					ConfigTemplateRefs: []dbaasv1alpha1.ConfigTemplate{tpl1},
+			dComponents: []appsv1alpha1.ClusterDefinitionComponent{{
+				Name: comType,
+				ConfigSpec: &appsv1alpha1.ConfigurationSpec{
+					ConfigTemplateRefs: []appsv1alpha1.ConfigTemplate{tpl1},
 				},
 			}},
-			aComponents: []dbaasv1alpha1.ClusterVersionComponent{{
-				Type:               "not exist",
-				ConfigTemplateRefs: []dbaasv1alpha1.ConfigTemplate{tpl2},
+			aComponents: []appsv1alpha1.ClusterVersionComponent{{
+				ComponentDefRef:    "not exist",
+				ConfigTemplateRefs: []appsv1alpha1.ConfigTemplate{tpl2},
 			},
 			}},
-		want: []dbaasv1alpha1.ConfigTemplate{
+		want: []appsv1alpha1.ConfigTemplate{
 			tpl1,
 		},
 		wantErr: false,
 	}}
->>>>>>> cee7c863
 
 	for _, tt := range tests {
 		got, err := GetConfigTemplatesFromComponent(
