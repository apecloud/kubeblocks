--- conflicted
+++ resolved
@@ -72,7 +72,7 @@
 	ClusterAccountLabelKey          = "account.kubeblocks.io/name"
 	VolumeTypeLabelKey              = "kubeblocks.io/volume-type"
 	KBManagedByKey                  = "apps.kubeblocks.io/managed-by" // KBManagedByKey marks resources that auto created during operation
-<<<<<<< HEAD
+	ClassProviderLabelKey           = "class.kubeblocks.io/provider"
 	BackupToolTypeLabelKey          = "kubeblocks.io/backup-tool-type"
 
 	// kubeblocks.io annotations
@@ -80,22 +80,11 @@
 	ReconcileAnnotationKey             = "kubeblocks.io/reconcile"   // ReconcileAnnotationKey Notify k8s object to reconcile
 	RestartAnnotationKey               = "kubeblocks.io/restart"     // RestartAnnotationKey the annotation which notices the StatefulSet/DeploySet to restart
 	SnapShotForStartAnnotationKey      = "kubeblocks.io/snapshot-for-start"
-	RestoreFromBackUpAnnotationKey     = "kubeblocks.io/restore-from-backup"         // RestoreFromBackUpAnnotationKey specifies the component to recover from the backup.
-	ClusterSnapshotAnnotationKey       = "kubeblocks.io/cluster-snapshot"            // ClusterSnapshotAnnotationKey saves the snapshot of cluster.
+	RestoreFromBackUpAnnotationKey     = "kubeblocks.io/restore-from-backup" // RestoreFromBackUpAnnotationKey specifies the component to recover from the backup.
+	ClusterSnapshotAnnotationKey       = "kubeblocks.io/cluster-snapshot"    // ClusterSnapshotAnnotationKey saves the snapshot of cluster.
+	LeaderAnnotationKey                = "cs.apps.kubeblocks.io/leader"
 	RestoreFromTimeAnnotationKey       = "kubeblocks.io/restore-from-time"           // RestoreFromTimeAnnotationKey specifies the time to recover from the backup.
 	RestoreFromSrcClusterAnnotationKey = "kubeblocks.io/restore-from-source-cluster" // RestoreFromSrcClusterAnnotationKey specifies the source cluster to recover from the backup.
-=======
-	ClassProviderLabelKey           = "class.kubeblocks.io/provider"
-
-	// kubeblocks.io annotations
-	OpsRequestAnnotationKey        = "kubeblocks.io/ops-request" // OpsRequestAnnotationKey OpsRequest annotation key in Cluster
-	ReconcileAnnotationKey         = "kubeblocks.io/reconcile"   // ReconcileAnnotationKey Notify k8s object to reconcile
-	RestartAnnotationKey           = "kubeblocks.io/restart"     // RestartAnnotationKey the annotation which notices the StatefulSet/DeploySet to restart
-	SnapShotForStartAnnotationKey  = "kubeblocks.io/snapshot-for-start"
-	RestoreFromBackUpAnnotationKey = "kubeblocks.io/restore-from-backup" // RestoreFromBackUpAnnotationKey specifies the component to recover from the backup.
-	ClusterSnapshotAnnotationKey   = "kubeblocks.io/cluster-snapshot"    // ClusterSnapshotAnnotationKey saves the snapshot of cluster.
-	LeaderAnnotationKey            = "cs.apps.kubeblocks.io/leader"
->>>>>>> 395cc190
 
 	// ConfigurationTplLabelPrefixKey clusterVersion or clusterdefinition using tpl
 	ConfigurationTplLabelPrefixKey         = "config.kubeblocks.io/tpl"
