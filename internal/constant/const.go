/*
Copyright (C) 2022-2023 ApeCloud Co., Ltd

This file is part of KubeBlocks project

This program is free software: you can redistribute it and/or modify
it under the terms of the GNU Affero General Public License as published by
the Free Software Foundation, either version 3 of the License, or
(at your option) any later version.

This program is distributed in the hope that it will be useful
but WITHOUT ANY WARRANTY; without even the implied warranty of
MERCHANTABILITY or FITNESS FOR A PARTICULAR PURPOSE.  See the
GNU Affero General Public License for more details.

You should have received a copy of the GNU Affero General Public License
along with this program.  If not, see <http://www.gnu.org/licenses/>.
*/

package constant

const (
	// config keys used in viper, DON'T refactor the value without careful inspections
	CfgKeyServerInfo                    = "_KUBE_SERVER_INFO"
	CfgKeyCtrlrMgrNS                    = "CM_NAMESPACE"
	CfgKeyCtrlrMgrAffinity              = "CM_AFFINITY"
	CfgKeyCtrlrMgrNodeSelector          = "CM_NODE_SELECTOR"
	CfgKeyCtrlrMgrTolerations           = "CM_TOLERATIONS"
	CfgKeyCtrlrReconcileRetryDurationMS = "CM_RECON_RETRY_DURATION_MS"       // accept time
	CfgKeyBackupPVCName                 = "BACKUP_PVC_NAME"                  // the global persistent volume claim to store the backup data
	CfgKeyBackupPVCInitCapacity         = "BACKUP_PVC_INIT_CAPACITY"         // the init capacity for creating the pvc, e.g. 10Gi.
	CfgKeyBackupPVCStorageClass         = "BACKUP_PVC_STORAGE_CLASS"         // the pvc storage class name.
	CfgKeyBackupPVCCreatePolicy         = "BACKUP_PVC_CREATE_POLICY"         // the pvc creation policy, choice is "IfNotPresent" or "Never"
	CfgKeyBackupPVConfigmapName         = "BACKUP_PV_CONFIGMAP_NAME"         // the configmap containing the persistentVolume template.
	CfgKeyBackupPVConfigmapNamespace    = "BACKUP_PV_CONFIGMAP_NAMESPACE"    // the configmap namespace containing the persistentVolume template.
	CfgRecoverVolumeExpansionFailure    = "RECOVER_VOLUME_EXPANSION_FAILURE" // refer to feature gates RecoverVolumeExpansionFailure of k8s.

	// addon config keys
	CfgKeyAddonJobTTL        = "ADDON_JOB_TTL"
	CfgAddonJobImgPullPolicy = "ADDON_JOB_IMAGE_PULL_POLICY"

	// data plane config key
	CfgKeyDataPlaneTolerations = "DATA_PLANE_TOLERATIONS"
	CfgKeyDataPlaneAffinity    = "DATA_PLANE_AFFINITY"

	// storage config keys
	CfgKeyDefaultStorageClass = "DEFAULT_STORAGE_CLASS"
)

const (
	KBConnCredentialPlaceHolder     = "$(CONN_CREDENTIAL_SECRET_NAME)"
	KBComponentEnvCMPlaceHolder     = "$(COMP_ENV_CM_NAME)"
	KBCompNamePlaceHolder           = "$(KB_COMP_NAME)"
	KBClusterNamePlaceHolder        = "$(KB_CLUSTER_NAME)"
	KBClusterCompNamePlaceHolder    = "$(KB_CLUSTER_COMP_NAME)"
	KBClusterUIDPostfix8PlaceHolder = "$(KB_CLUSTER_UID_POSTFIX_8)"
	KBToolsImagePlaceHolder         = "$(KUBEBLOCKS_TOOLS_IMAGE)"
)

const (
	KBPrefix = "KB"
)

const (
	KBToolsImage             = "KUBEBLOCKS_TOOLS_IMAGE"
	KBImagePullPolicy        = "KUBEBLOCKS_IMAGE_PULL_POLICY"
	KBDataScriptClientsImage = "KUBEBLOCKS_DATASCRIPT_CLIENTS_IMAGE"
)

const (
	APIGroup = "kubeblocks.io"

	AppName = "kubeblocks"

	// K8s recommonded well-known labels and annotation keys
	AppInstanceLabelKey  = "app.kubernetes.io/instance"
	AppNameLabelKey      = "app.kubernetes.io/name"
	AppComponentLabelKey = "app.kubernetes.io/component"
	AppVersionLabelKey   = "app.kubernetes.io/version"
	AppManagedByLabelKey = "app.kubernetes.io/managed-by"
	RegionLabelKey       = "topology.kubernetes.io/region"
	ZoneLabelKey         = "topology.kubernetes.io/zone"

	// kubeblocks.io labels
	BackupProtectionLabelKey                 = "kubeblocks.io/backup-protection" // BackupProtectionLabelKey Backup delete protection policy label
	BackupToolTypeLabelKey                   = "kubeblocks.io/backup-tool-type"
	AddonProviderLabelKey                    = "kubeblocks.io/provider" // AddonProviderLabelKey marks the addon provider
	RoleLabelKey                             = "kubeblocks.io/role"     // RoleLabelKey consensusSet and replicationSet role label key
	ModeKey                                  = "kubeblocks.io/mode"     // ModeKey is in enum of standalone/replication/raftGroup
	VolumeTypeLabelKey                       = "kubeblocks.io/volume-type"
	ClusterAccountLabelKey                   = "account.kubeblocks.io/name"
	KBAppComponentLabelKey                   = "apps.kubeblocks.io/component-name"
	KBAppComponentDefRefLabelKey             = "apps.kubeblocks.io/component-def-ref"
	AppConfigTypeLabelKey                    = "apps.kubeblocks.io/config-type"
	KBManagedByKey                           = "apps.kubeblocks.io/managed-by" // KBManagedByKey marks resources that auto created
	PVCNameLabelKey                          = "apps.kubeblocks.io/pvc-name"
	VolumeClaimTemplateNameLabelKey          = "apps.kubeblocks.io/vct-name"
	VolumeClaimTemplateNameLabelKeyForLegacy = "vct.kubeblocks.io/name" // Deprecated: only compatible with version 0.5, will be removed in 0.7
	WorkloadTypeLabelKey                     = "apps.kubeblocks.io/workload-type"
	ClassProviderLabelKey                    = "class.kubeblocks.io/provider"
	ClusterDefLabelKey                       = "clusterdefinition.kubeblocks.io/name"
	ClusterVerLabelKey                       = "clusterversion.kubeblocks.io/name"
	CMConfigurationSpecProviderLabelKey      = "config.kubeblocks.io/config-spec"    // CMConfigurationSpecProviderLabelKey is ComponentConfigSpec name
	CMConfigurationCMKeysLabelKey            = "config.kubeblocks.io/configmap-keys" // CMConfigurationCMKeysLabelKey Specify configmap keys
	CMConfigurationTemplateNameLabelKey      = "config.kubeblocks.io/config-template-name"
	CMTemplateNameLabelKey                   = "config.kubeblocks.io/template-name"
	CMConfigurationTypeLabelKey              = "config.kubeblocks.io/config-type"
	CMInsConfigurationHashLabelKey           = "config.kubeblocks.io/config-hash"
	CMConfigurationConstraintsNameLabelKey   = "config.kubeblocks.io/config-constraints-name"
	ConsensusSetAccessModeLabelKey           = "cs.apps.kubeblocks.io/access-mode"
	BackupTypeLabelKeyKey                    = "dataprotection.kubeblocks.io/backup-type"
	DataProtectionLabelBackupNameKey         = "dataprotection.kubeblocks.io/backup-name"
	AddonNameLabelKey                        = "extensions.kubeblocks.io/addon-name"
	OpsRequestTypeLabelKey                   = "ops.kubeblocks.io/ops-type"
	OpsRequestNameLabelKey                   = "ops.kubeblocks.io/ops-name"
	ServiceDescriptorNameLabelKey            = "servicedescriptor.kubeblocks.io/name"

	// kubeblocks.io annotations
	ClusterSnapshotAnnotationKey                = "kubeblocks.io/cluster-snapshot"            // ClusterSnapshotAnnotationKey saves the snapshot of cluster.
	DefaultClusterVersionAnnotationKey          = "kubeblocks.io/is-default-cluster-version"  // DefaultClusterVersionAnnotationKey specifies the default cluster version.
	OpsRequestAnnotationKey                     = "kubeblocks.io/ops-request"                 // OpsRequestAnnotationKey OpsRequest annotation key in Cluster
	ReconcileAnnotationKey                      = "kubeblocks.io/reconcile"                   // ReconcileAnnotationKey Notify k8s object to reconcile
	RestartAnnotationKey                        = "kubeblocks.io/restart"                     // RestartAnnotationKey the annotation which notices the StatefulSet/DeploySet to restart
	RestoreFromTimeAnnotationKey                = "kubeblocks.io/restore-from-time"           // RestoreFromTimeAnnotationKey specifies the time to recover from the backup.
	RestoreFromSrcClusterAnnotationKey          = "kubeblocks.io/restore-from-source-cluster" // RestoreFromSrcClusterAnnotationKey specifies the source cluster to recover from the backup.
	RestoreFromBackUpAnnotationKey              = "kubeblocks.io/restore-from-backup"         // RestoreFromBackUpAnnotationKey specifies the component to recover from the backup.
	SnapShotForStartAnnotationKey               = "kubeblocks.io/snapshot-for-start"
	ComponentReplicasAnnotationKey              = "apps.kubeblocks.io/component-replicas" // ComponentReplicasAnnotationKey specifies the number of pods in replicas
	BackupPolicyTemplateAnnotationKey           = "apps.kubeblocks.io/backup-policy-template"
	LastAppliedClusterAnnotationKey             = "apps.kubeblocks.io/last-applied-cluster"
	PVLastClaimPolicyAnnotationKey              = "apps.kubeblocks.io/pv-last-claim-policy"
	HaltRecoveryAllowInconsistentCVAnnotKey     = "clusters.apps.kubeblocks.io/allow-inconsistent-cv"
	HaltRecoveryAllowInconsistentResAnnotKey    = "clusters.apps.kubeblocks.io/allow-inconsistent-resource"
	LeaderAnnotationKey                         = "cs.apps.kubeblocks.io/leader"
	PrimaryAnnotationKey                        = "rs.apps.kubeblocks.io/primary"
	DefaultBackupPolicyAnnotationKey            = "dataprotection.kubeblocks.io/is-default-policy"          // DefaultBackupPolicyAnnotationKey specifies the default backup policy.
	DefaultBackupPolicyTemplateAnnotationKey    = "dataprotection.kubeblocks.io/is-default-policy-template" // DefaultBackupPolicyTemplateAnnotationKey specifies the default backup policy template.
	DefaultBackupRepoAnnotationKey              = "dataprotection.kubeblocks.io/is-default-repo"            // DefaultBackupRepoAnnotationKey specifies the default backup repo.
	BackupDataPathPrefixAnnotationKey           = "dataprotection.kubeblocks.io/path-prefix"                // BackupDataPathPrefixAnnotationKey specifies the backup data path prefix.
	ReconfigureRefAnnotationKey                 = "dataprotection.kubeblocks.io/reconfigure-ref"
	DataProtectionLabelClusterUIDKey            = "dataprotection.kubeblocks.io/cluster-uid"
	DisableUpgradeInsConfigurationAnnotationKey = "config.kubeblocks.io/disable-reconfigure"
	LastAppliedConfigAnnotationKey              = "config.kubeblocks.io/last-applied-configuration"
	LastAppliedOpsCRAnnotationKey               = "config.kubeblocks.io/last-applied-ops-name"
	UpgradePolicyAnnotationKey                  = "config.kubeblocks.io/reconfigure-policy"
	KBParameterUpdateSourceAnnotationKey        = "config.kubeblocks.io/reconfigure-source"
	UpgradeRestartAnnotationKey                 = "config.kubeblocks.io/restart"
	KubeBlocksGenerationKey                     = "kubeblocks.io/generation"
	ExtraEnvAnnotationKey                       = "kubeblocks.io/extra-env"
	LastRoleChangedEventTimestampAnnotationKey  = "apps.kubeblocks.io/last-role-changed-event-timestamp"

	// kubeblocks.io well-known finalizers
	DBClusterFinalizerName             = "cluster.kubeblocks.io/finalizer"
	ConfigurationTemplateFinalizerName = "config.kubeblocks.io/finalizer"
	ServiceDescriptorFinalizerName     = "servicedescriptor.kubeblocks.io/finalizer"

	// ConfigurationTplLabelPrefixKey clusterVersion or clusterdefinition using tpl
	ConfigurationTplLabelPrefixKey         = "config.kubeblocks.io/tpl"
	ConfigurationConstraintsLabelPrefixKey = "config.kubeblocks.io/constraints"

	// CMInsLastReconfigurePhaseKey defines the current phase
	CMInsLastReconfigurePhaseKey = "config.kubeblocks.io/last-applied-reconfigure-phase"

	// CMInsEnableRerenderTemplateKey is used to enable rerender template
	CMInsEnableRerenderTemplateKey = "config.kubeblocks.io/enable-rerender"

	// IgnoreResourceConstraint is used to specify whether to ignore the resource constraint
	IgnoreResourceConstraint = "resource.kubeblocks.io/ignore-constraint"
)

const (
	// ReasonNotFoundCR referenced custom resource not found
	ReasonNotFoundCR = "NotFound"
	// ReasonRefCRUnavailable  referenced custom resource is unavailable
	ReasonRefCRUnavailable = "Unavailable"
	// ReasonDeletedCR deleted custom resource
	ReasonDeletedCR = "DeletedCR"
	// ReasonDeletingCR deleting custom resource
	ReasonDeletingCR = "DeletingCR"
	// ReasonCreatedCR created custom resource
	ReasonCreatedCR = "CreatedCR"
	// ReasonRunTaskFailed run task failed
	ReasonRunTaskFailed = "RunTaskFailed"
	// ReasonDeleteFailed delete failed
	ReasonDeleteFailed = "DeleteFailed"
)

const (
	DeploymentKind            = "Deployment"
	StatefulSetKind           = "StatefulSet"
	RSMKind                   = "ReplicatedStateMachine"
	PodKind                   = "Pod"
	PersistentVolumeClaimKind = "PersistentVolumeClaim"
	CronJobKind               = "CronJob"
	JobKind                   = "Job"
	ReplicaSetKind            = "ReplicaSet"
	VolumeSnapshotKind        = "VolumeSnapshot"
	ServiceKind               = "Service"
	ConfigMapKind             = "ConfigMap"
	DaemonSetKind             = "DaemonSet"
)

const (
	// BackupRetain always retained, unless manually deleted by the user
	BackupRetain = "Retain"

	// BackupRetainUntilExpired retains backup till it expires
	BackupRetainUntilExpired = "RetainUntilExpired"

	// BackupDelete (default) deletes backup immediately when cluster's terminationPolicy is WipeOut
	BackupDelete = "Delete"
)

const (
	// Container port name
	ProbeHTTPPortName                  = "probe-http-port"
	ProbeGRPCPortName                  = "probe-grpc-port"
	ProbeInitContainerName             = "kb-initlorry"
	RoleProbeContainerName             = "kb-checkrole"
	StatusProbeContainerName           = "kb-checkstatus"
	RunningProbeContainerName          = "kb-checkrunning"
	VolumeProtectionProbeContainerName = "kb-volume-protection"

	// the filedpath name used in event.InvolvedObject.FieldPath
	ProbeCheckRolePath    = "spec.containers{" + RoleProbeContainerName + "}"
	ProbeCheckStatusPath  = "spec.containers{" + StatusProbeContainerName + "}"
	ProbeCheckRunningPath = "spec.containers{" + RunningProbeContainerName + "}"
)

const (
	ConfigSidecarName        = "config-manager"
	ConfigManagerGPRCPortEnv = "CONFIG_MANAGER_GRPC_PORT"
	ConfigManagerLogLevel    = "CONFIG_MANAGER_LOG_LEVEL"

	PodMinReadySecondsEnv = "POD_MIN_READY_SECONDS"
	ConfigTemplateType    = "tpl"
	ConfigInstanceType    = "instance"

	ReconfigureManagerSource  = "manager"
	ReconfigureUserSource     = "ops"
	ReconfigureTemplateSource = "external-template"
)

const (
	Primary   = "primary"
	Secondary = "secondary"

	Leader   = "leader"
	Follower = "follower"
	Learner  = "learner"
)

// switchover constants
const (
	KBJobTTLSecondsAfterFinished           = 5
	KBSwitchoverCandidateInstanceForAnyPod = "*"

	KBSwitchoverJobLabelKey      = "kubeblocks.io/switchover-job"
	KBSwitchoverJobLabelValue    = "kb-switchover-job"
	KBSwitchoverJobNamePrefix    = "kb-switchover-job"
	KBSwitchoverJobContainerName = "kb-switchover-job-container"

	KBSwitchoverCandidateName             = "KB_SWITCHOVER_CANDIDATE_NAME"
	KBSwitchoverCandidateFqdn             = "KB_SWITCHOVER_CANDIDATE_FQDN"
	KBSwitchoverReplicationPrimaryPodIP   = "KB_REPLICATION_PRIMARY_POD_IP"
	KBSwitchoverReplicationPrimaryPodName = "KB_REPLICATION_PRIMARY_POD_NAME"
	KBSwitchoverReplicationPrimaryPodFqdn = "KB_REPLICATION_PRIMARY_POD_FQDN"
	KBSwitchoverConsensusLeaderPodIP      = "KB_CONSENSUS_LEADER_POD_IP"
	KBSwitchoverConsensusLeaderPodName    = "KB_CONSENSUS_LEADER_POD_NAME"
	KBSwitchoverConsensusLeaderPodFqdn    = "KB_CONSENSUS_LEADER_POD_FQDN"
)

// username and password are keys in created secrets for others to refer to.
const (
	AccountNameForSecret   = "username"
	AccountPasswdForSecret = "password"
)

const DefaultBackupPvcInitCapacity = "20Gi"

const (
	ComponentStatusDefaultPodName = "Unknown"
)

const (
	// dataProtection env names
	DPTargetPodName            = "DP_TARGET_POD_NAME"
	DPDBHost                   = "DB_HOST"                     // db host for dataProtection
	DPDBUser                   = "DB_USER"                     // db user for dataProtection
	DPDBPassword               = "DB_PASSWORD"                 // db password for dataProtection
	DPBackupDIR                = "BACKUP_DIR"                  // the dest directory for backup data
	DPLogFileDIR               = "BACKUP_LOGFILE_DIR"          // logfile dir
	DPBackupName               = "BACKUP_NAME"                 // backup cr name
	DPTTL                      = "TTL"                         // backup time to live, reference the backupPolicy.spec.retention.ttl
	DPLogfileTTL               = "LOGFILE_TTL"                 // ttl for logfile backup, one more day than backupPolicy.spec.retention.ttl
	DPLogfileTTLSecond         = "LOGFILE_TTL_SECOND"          // ttl seconds with LOGFILE_TTL, integer format
	DPArchiveInterval          = "ARCHIVE_INTERVAL"            // archive interval for statefulSet deploy kind, trans from the schedule cronExpression for logfile
	DPBackupInfoFile           = "BACKUP_INFO_FILE"            // the file name which retains the backup.status info
	DPTimeFormat               = "TIME_FORMAT"                 // golang time format string
	DPVolumeDataDIR            = "VOLUME_DATA_DIR"             //
	DPKBRecoveryTime           = "KB_RECOVERY_TIME"            // recovery time
	DPKBRecoveryTimestamp      = "KB_RECOVERY_TIMESTAMP"       // recovery timestamp
	DPBaseBackupStartTime      = "BASE_BACKUP_START_TIME"      // base backup start time for pitr
	DPBaseBackupStartTimestamp = "BASE_BACKUP_START_TIMESTAMP" // base backup start timestamp for pitr
	DPBackupStopTime           = "BACKUP_STOP_TIME"            // backup stop time
)

const (
	FeatureGateReplicatedStateMachine = "REPLICATED_STATE_MACHINE" // enable rsm
)

const (
	KubernetesClusterDomainEnv = "KUBERNETES_CLUSTER_DOMAIN"
	DefaultDNSDomain           = "cluster.local"
)

const (
<<<<<<< HEAD
	Stateless   = "Stateless"
	Stateful    = "Stateful"
	Consensus   = "Consensus"
	Replication = "Replication"
=======
	ServiceDescriptorUsernameKey = "username"
	ServiceDescriptorPasswordKey = "password"
	ServiceDescriptorEndpointKey = "endpoint"
	ServiceDescriptorPortKey     = "port"
>>>>>>> 9c447dfa
)<|MERGE_RESOLUTION|>--- conflicted
+++ resolved
@@ -315,15 +315,14 @@
 )
 
 const (
-<<<<<<< HEAD
 	Stateless   = "Stateless"
 	Stateful    = "Stateful"
 	Consensus   = "Consensus"
 	Replication = "Replication"
-=======
+)
+const (
 	ServiceDescriptorUsernameKey = "username"
 	ServiceDescriptorPasswordKey = "password"
 	ServiceDescriptorEndpointKey = "endpoint"
 	ServiceDescriptorPortKey     = "port"
->>>>>>> 9c447dfa
 )