/*
Copyright ApeCloud, Inc.

Licensed under the Apache License, Version 2.0 (the "License");
you may not use this file except in compliance with the License.
You may obtain a copy of the License at

    http://www.apache.org/licenses/LICENSE-2.0

Unless required by applicable law or agreed to in writing, software
distributed under the License is distributed on an "AS IS" BASIS,
WITHOUT WARRANTIES OR CONDITIONS OF ANY KIND, either express or implied.
See the License for the specific language governing permissions and
limitations under the License.
*/

package constant

const (
	// config keys used in viper, DON'T refactor the value without careful inspections
	CfgKeyServerInfo                    = "_KUBE_SERVER_INFO"
	CfgKeyCtrlrMgrNS                    = "CM_NAMESPACE"
	CfgKeyCtrlrMgrAffinity              = "CM_AFFINITY"
	CfgKeyCtrlrMgrNodeSelector          = "CM_NODE_SELECTOR"
	CfgKeyCtrlrMgrTolerations           = "CM_TOLERATIONS"
	CfgKeyCtrlrReconcileRetryDurationMS = "CM_RECON_RETRY_DURATION_MS" // accept time

	// addon config keys
	CfgKeyAddonJobTTL        = "ADDON_JOB_TTL"
	CfgAddonJobImgPullPolicy = "ADDON_JOB_IMAGE_PULL_POLICY"
)

const (
	ConnCredentialPlaceHolder    = "$(CONN_CREDENTIAL_SECRET_NAME)"
	KBCompNamePlaceHolder        = "$(KB_COMP_NAME)"
	KBClusterNamePlaceHolder     = "$(KB_CLUSTER_NAME)"
	KBClusterCompNamePlaceHolder = "$(KB_CLUSTER_COMP_NAME)"
)

const (
	KBPrefix = "KB"
)

const (
	KBToolsImage      = "KUBEBLOCKS_TOOLS_IMAGE"
	KBImagePullPolicy = "KUBEBLOCKS_IMAGE_PULL_POLICY"
)

const (
	APIGroup = "kubeblocks.io"

	AppName = "kubeblocks"

	// K8s recommonded and well-known label and annotation keys
	AppInstanceLabelKey  = "app.kubernetes.io/instance"
	AppNameLabelKey      = "app.kubernetes.io/name"
	AppManagedByLabelKey = "app.kubernetes.io/managed-by"
	RegionLabelKey       = "topology.kubernetes.io/region"
	ZoneLabelKey         = "topology.kubernetes.io/zone"

	// kubeblocks.io labels
	ClusterDefLabelKey              = "clusterdefinition.kubeblocks.io/name"
	KBAppComponentLabelKey          = "apps.kubeblocks.io/component-name"
	KBAppComponentDefRefLabelKey    = "apps.kubeblocks.io/component-def-ref"
	ConsensusSetAccessModeLabelKey  = "cs.apps.kubeblocks.io/access-mode"
	AppConfigTypeLabelKey           = "apps.kubeblocks.io/config-type"
	WorkloadTypeLabelKey            = "apps.kubeblocks.io/workload-type"
	VolumeClaimTemplateNameLabelKey = "vct.kubeblocks.io/name"
	RoleLabelKey                    = "kubeblocks.io/role"              // RoleLabelKey consensusSet and replicationSet role label key
	BackupProtectionLabelKey        = "kubeblocks.io/backup-protection" // BackupProtectionLabelKey Backup delete protection policy label
	AddonNameLabelKey               = "extensions.kubeblocks.io/addon-name"
	ClusterAccountLabelKey          = "account.kubeblocks.io/name"
	VolumeTypeLabelKey              = "kubeblocks.io/volume-type"
	KBManagedByKey                  = "apps.kubeblocks.io/managed-by" // KBManagedByKey marks resources that auto created during operation
	ClassProviderLabelKey           = "class.kubeblocks.io/provider"
	BackupToolTypeLabelKey          = "kubeblocks.io/backup-tool-type"

	// kubeblocks.io annotations
<<<<<<< HEAD
	OpsRequestAnnotationKey            = "kubeblocks.io/ops-request" // OpsRequestAnnotationKey OpsRequest annotation key in Cluster
	ReconcileAnnotationKey             = "kubeblocks.io/reconcile"   // ReconcileAnnotationKey Notify k8s object to reconcile
	RestartAnnotationKey               = "kubeblocks.io/restart"     // RestartAnnotationKey the annotation which notices the StatefulSet/DeploySet to restart
	SnapShotForStartAnnotationKey      = "kubeblocks.io/snapshot-for-start"
	RestoreFromBackUpAnnotationKey     = "kubeblocks.io/restore-from-backup" // RestoreFromBackUpAnnotationKey specifies the component to recover from the backup.
	ClusterSnapshotAnnotationKey       = "kubeblocks.io/cluster-snapshot"    // ClusterSnapshotAnnotationKey saves the snapshot of cluster.
	LeaderAnnotationKey                = "cs.apps.kubeblocks.io/leader"
	RestoreFromTimeAnnotationKey       = "kubeblocks.io/restore-from-time"           // RestoreFromTimeAnnotationKey specifies the time to recover from the backup.
	RestoreFromSrcClusterAnnotationKey = "kubeblocks.io/restore-from-source-cluster" // RestoreFromSrcClusterAnnotationKey specifies the source cluster to recover from the backup.
=======
	OpsRequestAnnotationKey           = "kubeblocks.io/ops-request" // OpsRequestAnnotationKey OpsRequest annotation key in Cluster
	ReconcileAnnotationKey            = "kubeblocks.io/reconcile"   // ReconcileAnnotationKey Notify k8s object to reconcile
	RestartAnnotationKey              = "kubeblocks.io/restart"     // RestartAnnotationKey the annotation which notices the StatefulSet/DeploySet to restart
	SnapShotForStartAnnotationKey     = "kubeblocks.io/snapshot-for-start"
	RestoreFromBackUpAnnotationKey    = "kubeblocks.io/restore-from-backup" // RestoreFromBackUpAnnotationKey specifies the component to recover from the backup.
	ClusterSnapshotAnnotationKey      = "kubeblocks.io/cluster-snapshot"    // ClusterSnapshotAnnotationKey saves the snapshot of cluster.
	LeaderAnnotationKey               = "cs.apps.kubeblocks.io/leader"
	DefaultBackupPolicyAnnotationKey  = "dataprotection.kubeblocks.io/is-default-policy"
	BackupPolicyTemplateAnnotationKey = "apps.kubeblocks.io/backup-policy-template"
>>>>>>> df0a7d07

	// ConfigurationTplLabelPrefixKey clusterVersion or clusterdefinition using tpl
	ConfigurationTplLabelPrefixKey         = "config.kubeblocks.io/tpl"
	ConfigurationConstraintsLabelPrefixKey = "config.kubeblocks.io/constraints"

	LastAppliedOpsCRAnnotation                  = "config.kubeblocks.io/last-applied-ops-name"
	LastAppliedConfigAnnotation                 = "config.kubeblocks.io/last-applied-configuration"
	DisableUpgradeInsConfigurationAnnotationKey = "config.kubeblocks.io/disable-reconfigure"
	UpgradePolicyAnnotationKey                  = "config.kubeblocks.io/reconfigure-policy"
	UpgradeRestartAnnotationKey                 = "config.kubeblocks.io/restart"
	KBParameterUpdateSourceAnnotationKey        = "config.kubeblocks.io/reconfigure-source"

	// CMConfigurationTypeLabelKey configmap is config template type, e.g: "tpl", "instance"
	CMConfigurationTypeLabelKey            = "config.kubeblocks.io/config-type"
	CMConfigurationTemplateNameLabelKey    = "config.kubeblocks.io/config-template-name"
	CMConfigurationConstraintsNameLabelKey = "config.kubeblocks.io/config-constraints-name"
	CMInsConfigurationHashLabelKey         = "config.kubeblocks.io/config-hash"

	// CMConfigurationSpecProviderLabelKey is ComponentConfigSpec name
	CMConfigurationSpecProviderLabelKey = "config.kubeblocks.io/config-spec"

	// CMConfigurationCMKeysLabelKey Specify keys
	CMConfigurationCMKeysLabelKey = "config.kubeblocks.io/configmap-keys"

	// CMInsConfigurationLabelKey configmap is configuration file for component
	// CMInsConfigurationLabelKey = "config.kubeblocks.io/ins-configure"

	// CMInsLastReconfigurePhaseKey defines the current phase
	CMInsLastReconfigurePhaseKey = "config.kubeblocks.io/last-applied-reconfigure-phase"

	// configuration finalizer
	ConfigurationTemplateFinalizerName = "config.kubeblocks.io/finalizer"

	// ClassAnnotationKey is used to specify the class of components
	ClassAnnotationKey = "cluster.kubeblocks.io/component-class"
)

const (
	// ReasonNotFoundCR referenced custom resource not found
	ReasonNotFoundCR = "NotFound"
	// ReasonRefCRUnavailable  referenced custom resource is unavailable
	ReasonRefCRUnavailable = "Unavailable"
	// ReasonDeletedCR deleted custom resource
	ReasonDeletedCR = "DeletedCR"
	// ReasonDeletingCR deleting custom resource
	ReasonDeletingCR = "DeletingCR"
	// ReasonCreatedCR created custom resource
	ReasonCreatedCR = "CreatedCR"
	// ReasonRunTaskFailed run task failed
	ReasonRunTaskFailed = "RunTaskFailed"
	// ReasonDeleteFailed delete failed
	ReasonDeleteFailed = "DeleteFailed"
)

const (
	DeploymentKind            = "Deployment"
	StatefulSetKind           = "StatefulSet"
	PodKind                   = "Pod"
	PersistentVolumeClaimKind = "PersistentVolumeClaim"
	CronJobKind               = "CronJob"
	JobKind                   = "Job"
	ReplicaSetKind            = "ReplicaSetKind"
	VolumeSnapshotKind        = "VolumeSnapshot"
	ServiceKind               = "Service"
	ConfigMapKind             = "ConfigMap"
)

const (
	// BackupRetain always retained, unless manually deleted by the user
	BackupRetain = "Retain"

	// BackupRetainUntilExpired retains backup till it expires
	BackupRetainUntilExpired = "RetainUntilExpired"

	// BackupDelete (default) deletes backup immediately when cluster's terminationPolicy is WipeOut
	BackupDelete = "Delete"
)

const (
	// Container port name
	ProbeHTTPPortName         = "probe-http-port"
	ProbeGRPCPortName         = "probe-grpc-port"
	RoleProbeContainerName    = "kb-checkrole"
	StatusProbeContainerName  = "kb-checkstatus"
	RunningProbeContainerName = "kb-runningcheck"

	// the filedpath name used in event.InvolvedObject.FieldPath
	ProbeCheckRolePath    = "spec.containers{" + RoleProbeContainerName + "}"
	ProbeCheckStatusPath  = "spec.containers{" + StatusProbeContainerName + "}"
	ProbeCheckRunningPath = "spec.containers{" + RunningProbeContainerName + "}"

	// KubeBlocksDataNodeLabelKey is the node label key of the built-in data node label
	KubeBlocksDataNodeLabelKey = "kb-data"
	// KubeBlocksDataNodeLabelValue is the node label value of the built-in data node label
	KubeBlocksDataNodeLabelValue = "true"
	// KubeBlocksDataNodeTolerationKey is the taint label key of the built-in data node taint
	KubeBlocksDataNodeTolerationKey = "kb-data"
	// KubeBlocksDataNodeTolerationValue is the taint label value of the built-in data node taint
	KubeBlocksDataNodeTolerationValue = "true"
)

const (
	ConfigSidecarName        = "config-manager"
	ConfigManagerGPRCPortEnv = "CONFIG_MANAGER_GRPC_PORT"
	ConfigManagerLogLevel    = "CONFIG_MANAGER_LOG_LEVEL"

	PodMinReadySecondsEnv = "POD_MIN_READY_SECONDS"
	ConfigTemplateType    = "tpl"
	ConfigInstanceType    = "instance"

	ReconfigureManagerSource  = "manager"
	ReconfigureUserSource     = "ops"
	ReconfigureTemplateSource = "external-template"
)

const (
	KBReplicationSetPrimaryPodName = "KB_PRIMARY_POD_NAME"
)

// username and password are keys in created secrets for others to refer to.
const (
	AccountNameForSecret   = "username"
	AccountPasswdForSecret = "password"
)<|MERGE_RESOLUTION|>--- conflicted
+++ resolved
@@ -76,7 +76,6 @@
 	BackupToolTypeLabelKey          = "kubeblocks.io/backup-tool-type"
 
 	// kubeblocks.io annotations
-<<<<<<< HEAD
 	OpsRequestAnnotationKey            = "kubeblocks.io/ops-request" // OpsRequestAnnotationKey OpsRequest annotation key in Cluster
 	ReconcileAnnotationKey             = "kubeblocks.io/reconcile"   // ReconcileAnnotationKey Notify k8s object to reconcile
 	RestartAnnotationKey               = "kubeblocks.io/restart"     // RestartAnnotationKey the annotation which notices the StatefulSet/DeploySet to restart
@@ -84,19 +83,10 @@
 	RestoreFromBackUpAnnotationKey     = "kubeblocks.io/restore-from-backup" // RestoreFromBackUpAnnotationKey specifies the component to recover from the backup.
 	ClusterSnapshotAnnotationKey       = "kubeblocks.io/cluster-snapshot"    // ClusterSnapshotAnnotationKey saves the snapshot of cluster.
 	LeaderAnnotationKey                = "cs.apps.kubeblocks.io/leader"
+	DefaultBackupPolicyAnnotationKey   = "dataprotection.kubeblocks.io/is-default-policy"
+	BackupPolicyTemplateAnnotationKey  = "apps.kubeblocks.io/backup-policy-template"
 	RestoreFromTimeAnnotationKey       = "kubeblocks.io/restore-from-time"           // RestoreFromTimeAnnotationKey specifies the time to recover from the backup.
 	RestoreFromSrcClusterAnnotationKey = "kubeblocks.io/restore-from-source-cluster" // RestoreFromSrcClusterAnnotationKey specifies the source cluster to recover from the backup.
-=======
-	OpsRequestAnnotationKey           = "kubeblocks.io/ops-request" // OpsRequestAnnotationKey OpsRequest annotation key in Cluster
-	ReconcileAnnotationKey            = "kubeblocks.io/reconcile"   // ReconcileAnnotationKey Notify k8s object to reconcile
-	RestartAnnotationKey              = "kubeblocks.io/restart"     // RestartAnnotationKey the annotation which notices the StatefulSet/DeploySet to restart
-	SnapShotForStartAnnotationKey     = "kubeblocks.io/snapshot-for-start"
-	RestoreFromBackUpAnnotationKey    = "kubeblocks.io/restore-from-backup" // RestoreFromBackUpAnnotationKey specifies the component to recover from the backup.
-	ClusterSnapshotAnnotationKey      = "kubeblocks.io/cluster-snapshot"    // ClusterSnapshotAnnotationKey saves the snapshot of cluster.
-	LeaderAnnotationKey               = "cs.apps.kubeblocks.io/leader"
-	DefaultBackupPolicyAnnotationKey  = "dataprotection.kubeblocks.io/is-default-policy"
-	BackupPolicyTemplateAnnotationKey = "apps.kubeblocks.io/backup-policy-template"
->>>>>>> df0a7d07
 
 	// ConfigurationTplLabelPrefixKey clusterVersion or clusterdefinition using tpl
 	ConfigurationTplLabelPrefixKey         = "config.kubeblocks.io/tpl"
