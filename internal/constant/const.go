/*
Copyright ApeCloud, Inc.

Licensed under the Apache License, Version 2.0 (the "License");
you may not use this file except in compliance with the License.
You may obtain a copy of the License at

    http://www.apache.org/licenses/LICENSE-2.0

Unless required by applicable law or agreed to in writing, software
distributed under the License is distributed on an "AS IS" BASIS,
WITHOUT WARRANTIES OR CONDITIONS OF ANY KIND, either express or implied.
See the License for the specific language governing permissions and
limitations under the License.
*/

package constant

const (
	// config keys used in viper
	CfgKeyServerInfo = "_KUBE_SERVER_INFO"
)

const (
	ConnCredentialPlaceHolder = "$(CONN_CREDENTIAL_SECRET_NAME)"
)

const (
	KBPrefix = "KB"
)

const KBImage = "KUBEBLOCKS_IMAGE"

const (
	KBImagePullPolicy = "KUBEBLOCKS_IMAGE_PULL_POLICY"
)

const (
	APIGroup = "kubeblocks.io"

	AppName = "kubeblocks"

	// K8s recommonded and well-known label and annotation keys
	AppInstanceLabelKey  = "app.kubernetes.io/instance"
	AppNameLabelKey      = "app.kubernetes.io/name"
	AppManagedByLabelKey = "app.kubernetes.io/managed-by"
	RegionLabelKey       = "topology.kubernetes.io/region"
	ZoneLabelKey         = "topology.kubernetes.io/zone"

	// kubeblocks.io labels
	ClusterDefLabelKey              = "clusterdefinition.kubeblocks.io/name"
	KBAppComponentLabelKey          = "apps.kubeblocks.io/component-name"
	ConsensusSetAccessModeLabelKey  = "cs.apps.kubeblocks.io/access-mode"
	AppConfigTypeLabelKey           = "apps.kubeblocks.io/config-type"
	WorkloadTypeLabelKey            = "apps.kubeblocks.io/workload-type"
	VolumeClaimTemplateNameLabelKey = "vct.kubeblocks.io/name"
	RoleLabelKey                    = "kubeblocks.io/role"              // RoleLabelKey consensusSet and replicationSet role label key
	BackupProtectionLabelKey        = "kubeblocks.io/backup-protection" // BackupProtectionLabelKey Backup delete protection policy label
	AddonNameLabelKey               = "extensions.kubeblocks.io/addon-name"
<<<<<<< HEAD
	VolumeTypeLabelKey              = "kubeblocks.io/volume-type"
=======
	ClusterAccountLabelKey          = "account.kubeblocks.io/name"
>>>>>>> bb1006ba

	// kubeblocks.io annotations
	OpsRequestAnnotationKey          = "kubeblocks.io/ops-request" // OpsRequestAnnotationKey OpsRequest annotation key in Cluster
	OpsRequestReconcileAnnotationKey = "kubeblocks.io/reconcile"   // OpsRequestReconcileAnnotationKey Notify OpsRequest to reconcile
	RestartAnnotationKey             = "kubeblocks.io/restart"     // RestartAnnotationKey the annotation which notices the StatefulSet/DeploySet to restart
	SnapShotForStartAnnotationKey    = "kubeblocks.io/snapshot-for-start"
	RestoreFromBackUpAnnotationKey   = "kubeblocks.io/restore-from-backup" // RestoreFromBackUpAnnotationKey specifies the component to recover from the backup.
	ClusterSnapshotAnnotationKey     = "kubeblocks.io/cluster-snapshot"    // ClusterSnapshotAnnotationKey saves the snapshot of cluster.

	// ConfigurationTplLabelPrefixKey clusterVersion or clusterdefinition using tpl
	ConfigurationTplLabelPrefixKey         = "configuration.kubeblocks.io/cfg-tpl"
	ConfigurationConstraintsLabelPrefixKey = "configuration.kubeblocks.io/cfg-constraints"

	LastAppliedOpsCRAnnotation                  = "configuration.kubeblocks.io/last-applied-ops-name"
	LastAppliedConfigAnnotation                 = "configuration.kubeblocks.io/last-applied-configuration"
	DisableUpgradeInsConfigurationAnnotationKey = "configuration.kubeblocks.io/disable-reconfigure"
	UpgradePolicyAnnotationKey                  = "configuration.kubeblocks.io/reconfigure-policy"
	UpgradeRestartAnnotationKey                 = "configuration.kubeblocks.io/restart"

	// CMConfigurationTypeLabelKey configmap is config template type, e.g: "tpl", "instance"
	CMConfigurationTypeLabelKey            = "configuration.kubeblocks.io/configuration-type"
	CMConfigurationTplNameLabelKey         = "configuration.kubeblocks.io/configuration-tpl-name"
	CMConfigurationConstraintsNameLabelKey = "configuration.kubeblocks.io/configuration-constraints-name"
	CMInsConfigurationHashLabelKey         = "configuration.kubeblocks.io/configuration-hash"
	CMConfigurationProviderTplLabelKey     = "configuration.kubeblocks.io/configtemplate-name"

	// CMConfigurationCMKeysLabelKey Specify keys
	CMConfigurationCMKeysLabelKey = "configuration.kubeblocks.io/configmap-keys"

	// CMInsConfigurationLabelKey configmap is configuration file for component
	// CMInsConfigurationLabelKey = "configuration.kubeblocks.io/ins-configure"

	CMInsLastReconfigureMethodLabelKey = "configuration.kubeblocks.io/last-applied-reconfigure-policy"

	// configuration finalizer
	ConfigurationTemplateFinalizerName = "configuration.kubeblocks.io/finalizer"
)

const (
	// ReasonNotFoundCR referenced custom resource not found
	ReasonNotFoundCR = "NotFound"
	// ReasonRefCRUnavailable  referenced custom resource is unavailable
	ReasonRefCRUnavailable = "Unavailable"
	// ReasonDeletedCR deleted custom resource
	ReasonDeletedCR = "DeletedCR"
	// ReasonDeletingCR deleting custom resource
	ReasonDeletingCR = "DeletingCR"
	// ReasonCreatedCR created custom resource
	ReasonCreatedCR = "CreatedCR"
	// ReasonRunTaskFailed run task failed
	ReasonRunTaskFailed = "RunTaskFailed"
	// ReasonDeleteFailed delete failed
	ReasonDeleteFailed = "DeleteFailed"
)

const (
	DeploymentKind            = "Deployment"
	StatefulSetKind           = "StatefulSet"
	PodKind                   = "Pod"
	PersistentVolumeClaimKind = "PersistentVolumeClaim"
	CronJob                   = "CronJob"
	ReplicaSet                = "ReplicaSet"
	VolumeSnapshotKind        = "VolumeSnapshot"
	ServiceKind               = "Service"
)

const (
	// BackupRetain always retained, unless manually deleted by the user
	BackupRetain = "Retain"

	// BackupRetainUntilExpired retains backup till it expires
	BackupRetainUntilExpired = "RetainUntilExpired"

	// BackupDelete (default) deletes backup immediately when cluster's terminationPolicy is WipeOut
	BackupDelete = "Delete"
)

const (
	// Container port name
	ProbeHTTPPortName = "probe-http-port"
	ProbeGRPCPortName = "probe-grpc-port"

	// KubeBlocksDataNodeLabelKey is the node label key of the built-in data node label
	KubeBlocksDataNodeLabelKey = "kb-data"
	// KubeBlocksDataNodeLabelValue is the node label value of the built-in data node label
	KubeBlocksDataNodeLabelValue = "true"
	// KubeBlocksDataNodeTolerationKey is the taint label key of the built-in data node taint
	KubeBlocksDataNodeTolerationKey = "kb-data"
	// KubeBlocksDataNodeTolerationValue is the taint label value of the built-in data node taint
	KubeBlocksDataNodeTolerationValue = "true"
)

const (

	// ConfigSidecarIMAGE for config manager sidecar
	ConfigSidecarIMAGE       = "KUBEBLOCKS_IMAGE"
	ConfigSidecarName        = "config-manager"
	ConfigManagerGPRCPortEnv = "CONFIG_MANAGER_GRPC_PORT"

	PodMinReadySecondsEnv = "POD_MIN_READY_SECONDS"
	ConfigTemplateType    = "tpl"
	ConfigInstanceType    = "instance"
)

const (
	KBReplicationSetPrimaryPodName = "KB_PRIMARY_POD_NAME"
)<|MERGE_RESOLUTION|>--- conflicted
+++ resolved
@@ -57,11 +57,8 @@
 	RoleLabelKey                    = "kubeblocks.io/role"              // RoleLabelKey consensusSet and replicationSet role label key
 	BackupProtectionLabelKey        = "kubeblocks.io/backup-protection" // BackupProtectionLabelKey Backup delete protection policy label
 	AddonNameLabelKey               = "extensions.kubeblocks.io/addon-name"
-<<<<<<< HEAD
+	ClusterAccountLabelKey          = "account.kubeblocks.io/name"
 	VolumeTypeLabelKey              = "kubeblocks.io/volume-type"
-=======
-	ClusterAccountLabelKey          = "account.kubeblocks.io/name"
->>>>>>> bb1006ba
 
 	// kubeblocks.io annotations
 	OpsRequestAnnotationKey          = "kubeblocks.io/ops-request" // OpsRequestAnnotationKey OpsRequest annotation key in Cluster
