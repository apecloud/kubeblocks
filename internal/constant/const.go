--- conflicted
+++ resolved
@@ -228,12 +228,8 @@
 	AccountPasswdForSecret = "password"
 )
 
-<<<<<<< HEAD
-const DefaultBackupPvcInitCapacity = "100Gi"
+const DefaultBackupPvcInitCapacity = "20Gi"
 
 const (
 	ComponentStatusDefaultPodName = "Unknown"
-)
-=======
-const DefaultBackupPvcInitCapacity = "20Gi"
->>>>>>> fbaad036
+)