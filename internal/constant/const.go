--- conflicted
+++ resolved
@@ -301,10 +301,10 @@
 )
 
 const (
-<<<<<<< HEAD
 	FeatureGateReplicatedStateMachine = "REPLICATED_STATE_MACHINE" // enable rsm
-=======
+)
+
+const (
 	KubernetesClusterDomainEnv = "KUBERNETES_CLUSTER_DOMAIN"
 	DefaultDNSDomain           = "cluster.local"
->>>>>>> d191e717
 )