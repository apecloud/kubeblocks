/*
Copyright (C) 2022-2023 ApeCloud Co., Ltd

This file is part of KubeBlocks project

This program is free software: you can redistribute it and/or modify
it under the terms of the GNU Affero General Public License as published by
the Free Software Foundation, either version 3 of the License, or
(at your option) any later version.

This program is distributed in the hope that it will be useful
but WITHOUT ANY WARRANTY; without even the implied warranty of
MERCHANTABILITY or FITNESS FOR A PARTICULAR PURPOSE.  See the
GNU Affero General Public License for more details.

You should have received a copy of the GNU Affero General Public License
along with this program.  If not, see <http://www.gnu.org/licenses/>.
*/

package constant

const (
	KBEnvNamespace            = "KB_NAMESPACE"
	KBEnvHostIP               = "KB_HOST_IP"
	KBEnvNodeName             = "KB_NODENAME"
	KBEnvPodName              = "KB_POD_NAME"
	KBEnvPodUID               = "KB_POD_UID"
	KBEnvVolumeProtectionSpec = "KB_VOLUME_PROTECTION_SPEC"
)

const (
	// Lorry env names
<<<<<<< HEAD
	KBEnvClusterName            = "KB_CLUSTER_NAME"
	KBEnvComponentName          = "KB_COMP_NAME"
	KBEnvClusterCompName        = "KB_CLUSTER_COMP_NAME"
	KBEnvWorkloadType           = "KB_WORKLOAD_TYPE"
	KBEnvCharacterType          = "KB_SERVICE_CHARACTER_TYPE"
	KBEnvServiceRoles           = "KB_SERVICE_ROLES"
	KBEnvServicePort            = "KB_SERVICE_PORT"
	KBEnvDataPath               = "KB_DATA_PATH"
	KBEnvTTL                    = "KB_TTL"
	KBEnvMaxLag                 = "KB_MAX_LAG"
	KBEnvEnableHA               = "KB_ENABLE_HA"
	KBEnvRsmRoleUpdateMechanism = "KB_RSM_ROLE_UPDATE_MECHANISM"
	KBEnvRoleProbeTimeout       = "KB_RSM_ROLE_PROBE_TIMEOUT"
=======
	KBEnvClusterName     = "KB_CLUSTER_NAME"
	KBEnvComponentName   = "KB_COMP_NAME"
	KBEnvClusterCompName = "KB_CLUSTER_COMP_NAME"
	KBEnvWorkloadType    = "KB_WORKLOAD_TYPE"
	KBEnvCharacterType   = "KB_SERVICE_CHARACTER_TYPE"
	KBEnvServiceUser     = "KB_SERVICE_USER"
	KBEnvServicePassword = "KB_SERVICE_PASSWORD"
	KBEnvServiceRoles    = "KB_SERVICE_ROLES"
	KBEnvServicePort     = "KB_SERVICE_PORT"
	KBEnvDataPath        = "KB_DATA_PATH"
	KBEnvTTL             = "KB_TTL"
	KBEnvMaxLag          = "KB_MAX_LAG"
	KBEnvEnableHA        = "KB_ENABLE_HA"
>>>>>>> 72164280
)<|MERGE_RESOLUTION|>--- conflicted
+++ resolved
@@ -30,12 +30,13 @@
 
 const (
 	// Lorry env names
-<<<<<<< HEAD
 	KBEnvClusterName            = "KB_CLUSTER_NAME"
 	KBEnvComponentName          = "KB_COMP_NAME"
 	KBEnvClusterCompName        = "KB_CLUSTER_COMP_NAME"
 	KBEnvWorkloadType           = "KB_WORKLOAD_TYPE"
 	KBEnvCharacterType          = "KB_SERVICE_CHARACTER_TYPE"
+	KBEnvServiceUser            = "KB_SERVICE_USER"
+	KBEnvServicePassword        = "KB_SERVICE_PASSWORD"
 	KBEnvServiceRoles           = "KB_SERVICE_ROLES"
 	KBEnvServicePort            = "KB_SERVICE_PORT"
 	KBEnvDataPath               = "KB_DATA_PATH"
@@ -44,19 +45,4 @@
 	KBEnvEnableHA               = "KB_ENABLE_HA"
 	KBEnvRsmRoleUpdateMechanism = "KB_RSM_ROLE_UPDATE_MECHANISM"
 	KBEnvRoleProbeTimeout       = "KB_RSM_ROLE_PROBE_TIMEOUT"
-=======
-	KBEnvClusterName     = "KB_CLUSTER_NAME"
-	KBEnvComponentName   = "KB_COMP_NAME"
-	KBEnvClusterCompName = "KB_CLUSTER_COMP_NAME"
-	KBEnvWorkloadType    = "KB_WORKLOAD_TYPE"
-	KBEnvCharacterType   = "KB_SERVICE_CHARACTER_TYPE"
-	KBEnvServiceUser     = "KB_SERVICE_USER"
-	KBEnvServicePassword = "KB_SERVICE_PASSWORD"
-	KBEnvServiceRoles    = "KB_SERVICE_ROLES"
-	KBEnvServicePort     = "KB_SERVICE_PORT"
-	KBEnvDataPath        = "KB_DATA_PATH"
-	KBEnvTTL             = "KB_TTL"
-	KBEnvMaxLag          = "KB_MAX_LAG"
-	KBEnvEnableHA        = "KB_ENABLE_HA"
->>>>>>> 72164280
 )