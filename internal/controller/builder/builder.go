--- conflicted
+++ resolved
@@ -476,7 +476,6 @@
 func BuildEnvConfigLow(reqCtx intctrlutil.RequestCtx, cli client.Client, cluster *appsv1alpha1.Cluster,
 	component *component.SynthesizedComponent) (*corev1.ConfigMap, error) {
 	const tplFile = "env_config_template.cue"
-<<<<<<< HEAD
 	envData := map[string]string{}
 
 	// build common env
@@ -511,26 +510,11 @@
 
 // buildWorkloadCommonEnv build common env for all workload types.
 func buildWorkloadCommonEnv(cluster *appsv1alpha1.Cluster, component *component.SynthesizedComponent) map[string]string {
-	env := map[string]string{}
-	prefix := constant.KBPrefix + "_" + strings.ToUpper(component.Type) + "_"
+	prefix := constant.KBPrefix + "_"
+	cnt := strconv.Itoa(int(component.Replicas))
 	svcName := strings.Join([]string{cluster.Name, component.Name, "headless"}, "-")
-	env[prefix+"N"] = strconv.Itoa(int(component.Replicas))
-	for j := 0; j < int(component.Replicas); j++ {
-		hostNameTplKey := prefix + strconv.Itoa(j) + "_HOSTNAME"
-		hostNameTplValue := cluster.Name + "-" + component.Name + "-" + strconv.Itoa(j)
-		env[hostNameTplKey] = fmt.Sprintf("%s.%s", hostNameTplValue, svcName)
-	}
-	// set cluster uid to let pod know if the cluster is recreated
-	env[prefix+"CLUSTER_UID"] = string(cluster.UID)
-	return env
-}
-=======
-	prefix := constant.KBPrefix + "_"
-
-	svcName := strings.Join([]string{cluster.Name, component.Name, "headless"}, "-")
-	cnt := strconv.Itoa(int(component.Replicas))
 	suffixes := make([]string, 0, 4+component.Replicas)
-	envData := map[string]string{
+	env := map[string]string{
 		prefix + "REPLICA_COUNT": cnt,
 	}
 
@@ -538,9 +522,24 @@
 		toA := strconv.Itoa(j)
 		suffix := toA + "_HOSTNAME"
 		value := fmt.Sprintf("%s.%s", cluster.Name+"-"+component.Name+"-"+toA, svcName)
-		envData[prefix+suffix] = value
+		env[prefix+suffix] = value
 		suffixes = append(suffixes, suffix)
->>>>>>> cff7ff14
+	}
+
+	// set cluster uid to let pod know if the cluster is recreated
+	env[prefix+"CLUSTER_UID"] = string(cluster.UID)
+	suffixes = append(suffixes, "CLUSTER_UID")
+
+	// have backward compatible handling for CM key with 'compDefName' being part of the key name
+	// TODO: need to deprecate 'compDefName' being part of variable name, as it's redundant
+	// and introduce env/cm key naming reference complexity
+	prefixWithCompDefName := prefix + strings.ToUpper(component.CompDefName) + "_"
+	for _, s := range suffixes {
+		env[prefixWithCompDefName+s] = env[prefix+s]
+	}
+	env[prefixWithCompDefName+"N"] = env[prefix+"REPLICA_COUNT"]
+	return env
+}
 
 // buildReplicationSetEnv build env for replication workload.
 func buildReplicationSetEnv(reqCtx intctrlutil.RequestCtx,
@@ -566,76 +565,28 @@
 	return env
 }
 
-<<<<<<< HEAD
 // buildConsensusSetEnv build env for consensus workload.
 func buildConsensusSetEnv(cluster *appsv1alpha1.Cluster, component *component.SynthesizedComponent) map[string]string {
 	env := map[string]string{}
-	if cluster.Status.Components != nil {
-		if v, ok := cluster.Status.Components[component.Name]; ok {
-			consensusSetStatus := v.ConsensusSetStatus
-			prefix := constant.KBPrefix + "_" + strings.ToUpper(component.Type) + "_"
-			if consensusSetStatus != nil {
-				if consensusSetStatus.Leader.Pod != constant.ComponentStatusDefaultPodName {
-					env[prefix+"LEADER"] = consensusSetStatus.Leader.Pod
-				}
-				followers := ""
-				for _, follower := range consensusSetStatus.Followers {
-					if follower.Pod == constant.ComponentStatusDefaultPodName {
-						continue
-					}
-					if len(followers) > 0 {
-						followers += ","
-					}
-					followers += follower.Pod
-				}
-				env[prefix+"FOLLOWERS"] = followers
-=======
-	// TODO following code seems to be redundant with updateConsensusRoleInfo in consensus_set_utils.go
-	// build consensus env from cluster.status
+	prefix := constant.KBPrefix + "_"
+	prefixWithCompDefName := prefix + strings.ToUpper(component.CompDefName) + "_"
 	if v, ok := cluster.Status.Components[component.Name]; ok && v.ConsensusSetStatus != nil {
 		consensusSetStatus := v.ConsensusSetStatus
 		if consensusSetStatus.Leader.Pod != constant.ComponentStatusDefaultPodName {
-			envData[prefix+"LEADER"] = consensusSetStatus.Leader.Pod
-			suffixes = append(suffixes, "LEADER")
+			env[prefix+"LEADER"] = consensusSetStatus.Leader.Pod
+			env[prefixWithCompDefName+"LEADER"] = env[prefix+"LEADER"]
 		}
 		followers := make([]string, 0, len(consensusSetStatus.Followers))
 		for _, follower := range consensusSetStatus.Followers {
 			if follower.Pod == constant.ComponentStatusDefaultPodName {
 				continue
->>>>>>> cff7ff14
 			}
 			followers = append(followers, follower.Pod)
 		}
-		envData[prefix+"FOLLOWERS"] = strings.Join(followers, ",")
-		suffixes = append(suffixes, "FOLLOWERS")
-	}
-<<<<<<< HEAD
+		env[prefix+"FOLLOWERS"] = strings.Join(followers, ",")
+		env[prefixWithCompDefName+"FOLLOWERS"] = env[prefix+"FOLLOWERS"]
+	}
 	return env
-=======
-
-	// set cluster uid to let pod know if the cluster is recreated
-	envData[prefix+"CLUSTER_UID"] = string(cluster.UID)
-	suffixes = append(suffixes, "CLUSTER_UID")
-
-	// have backward compatible handling for CM key with 'compDefName' being part of the key name
-	// TODO: need to deprecate 'compDefName' being part of variable name, as it's redundant
-	// and introduce env/cm key naming reference complexity
-	prefixWithCompDefName := prefix + strings.ToUpper(component.CompDefName) + "_"
-	for _, s := range suffixes {
-		envData[prefixWithCompDefName+s] = envData[prefix+s]
-	}
-	envData[prefixWithCompDefName+"N"] = envData[prefix+"REPLICA_COUNT"]
-
-	config := corev1.ConfigMap{}
-	if err := buildFromCUE(tplFile, map[string]any{
-		"cluster":     cluster,
-		"component":   component,
-		"config.data": envData,
-	}, "config", &config); err != nil {
-		return nil, err
-	}
-	return &config, nil
->>>>>>> cff7ff14
 }
 
 func BuildBackup(sts *appsv1.StatefulSet,
