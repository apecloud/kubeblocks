--- conflicted
+++ resolved
@@ -465,39 +465,13 @@
 	envData[prefix+"N"] = strconv.Itoa(int(component.Replicas))
 	for j := 0; j < int(component.Replicas); j++ {
 		hostNameTplKey := prefix + strconv.Itoa(j) + "_HOSTNAME"
-<<<<<<< HEAD
 		hostNameTplValue := cluster.Name + "-" + component.Name + "-" + strconv.Itoa(j)
-
-		if component.WorkloadType != appsv1alpha1.Replication {
-			envData[hostNameTplKey] = fmt.Sprintf("%s.%s", hostNameTplValue, svcName)
-			continue
-		}
+		envData[hostNameTplKey] = fmt.Sprintf("%s.%s", hostNameTplValue, svcName)
 
 		// build env for replication workload
-		// the 1st replica's hostname should not have suffix like '-0'
-		if j == 0 {
-			envData[hostNameTplKey] = fmt.Sprintf("%s.%s", hostNameTplValue, svcName)
-		} else {
-			envData[hostNameTplKey] = fmt.Sprintf("%s.%s", hostNameTplValue+"-0", svcName)
-		}
-		// if primaryIndex is 0, the pod name have to be no suffix '-0'
-		primaryIndex := component.GetPrimaryIndex()
-		if primaryIndex == 0 {
-			envData[constant.KBReplicationSetPrimaryPodName] = fmt.Sprintf("%s-%s-%d.%s", cluster.Name, component.Name, primaryIndex, svcName)
-		} else {
-			envData[constant.KBReplicationSetPrimaryPodName] = fmt.Sprintf("%s-%s-%d-%d.%s", cluster.Name, component.Name, primaryIndex, 0, svcName)
-=======
-		hostNameTplValue := params.Cluster.Name + "-" + params.Component.Name + "-" + strconv.Itoa(j)
-		envData[hostNameTplKey] = fmt.Sprintf("%s.%s", hostNameTplValue, svcName)
-
-		// build env for replication workload
-		if params.Component.WorkloadType == appsv1alpha1.Replication {
-			envData[constant.KBReplicationSetPrimaryPodName] = fmt.Sprintf("%s-%s-%d.%s",
-				params.Cluster.Name,
-				params.Component.Name,
-				params.Component.GetPrimaryIndex(),
-				svcName)
->>>>>>> a5affb59
+		if component.WorkloadType == appsv1alpha1.Replication {
+			envData[constant.KBReplicationSetPrimaryPodName] =
+				fmt.Sprintf("%s-%s-%d.%s", cluster.Name, component.Name, component.GetPrimaryIndex(), svcName)
 		}
 	}
 
