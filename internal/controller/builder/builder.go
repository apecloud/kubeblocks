--- conflicted
+++ resolved
@@ -457,48 +457,6 @@
 func BuildEnvConfigLow(reqCtx intctrlutil.RequestCtx, cli client.Client, cluster *appsv1alpha1.Cluster,
 	component *component.SynthesizedComponent) (*corev1.ConfigMap, error) {
 
-<<<<<<< HEAD
-	isRecreateFromExistingPVC := func() (bool, error) {
-		ml := client.MatchingLabels{
-			constant.AppInstanceLabelKey:    cluster.Name,
-			constant.KBAppComponentLabelKey: component.Name,
-		}
-		pvcList := corev1.PersistentVolumeClaimList{}
-		if err := cli.List(reqCtx.Ctx, &pvcList, ml); err != nil {
-			return false, err
-		}
-		// no pvc means it's not recreation
-		if len(pvcList.Items) == 0 {
-			return false, nil
-		}
-		// check sts existence
-		stsList := appsv1.StatefulSetList{}
-		if err := cli.List(reqCtx.Ctx, &stsList, ml); err != nil {
-			return false, err
-		}
-		// recreation will not have existing sts
-		if len(stsList.Items) > 0 {
-			return false, nil
-		}
-		// check pod existence
-		for _, pvc := range pvcList.Items {
-			vctName := pvc.Annotations[constant.VolumeClaimTemplateNameLabelKey]
-			podName := strings.TrimPrefix(pvc.Name, vctName+"-")
-			if err := cli.Get(reqCtx.Ctx, types.NamespacedName{Name: podName, Namespace: cluster.Namespace}, &corev1.Pod{}); err != nil {
-				if apierrors.IsNotFound(err) {
-					continue
-				}
-				return false, err
-			}
-			// any pod exists means it's not a recreation
-			return false, nil
-		}
-		// passed all the above checks, so it's a recreation
-		return true, nil
-	}
-
-=======
->>>>>>> 6d044023
 	const tplFile = "env_config_template.cue"
 
 	prefix := constant.KBPrefix + "_" + strings.ToUpper(component.Type) + "_"
@@ -556,7 +514,7 @@
 	}
 
 	// set cluster uid to let pod know if the cluster is recreated
-	envData[prefix+"CLUSTER_UID"] = string(params.Cluster.UID)
+	envData[prefix+"CLUSTER_UID"] = string(cluster.UID)
 
 	config := corev1.ConfigMap{}
 	if err := buildFromCUE(tplFile, map[string]any{
