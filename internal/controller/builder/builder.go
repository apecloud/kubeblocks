/*
Copyright ApeCloud, Inc.

Licensed under the Apache License, Version 2.0 (the "License");
you may not use this file except in compliance with the License.
You may obtain a copy of the License at

    http://www.apache.org/licenses/LICENSE-2.0

Unless required by applicable law or agreed to in writing, software
distributed under the License is distributed on an "AS IS" BASIS,
WITHOUT WARRANTIES OR CONDITIONS OF ANY KIND, either express or implied.
See the License for the specific language governing permissions and
limitations under the License.
*/

package builder

import (
	"embed"
	"encoding/base64"
	"encoding/hex"
	"encoding/json"
	"fmt"
	"strconv"
	"strings"

	"github.com/google/uuid"
	snapshotv1 "github.com/kubernetes-csi/external-snapshotter/client/v6/apis/volumesnapshot/v1"
	"github.com/leaanthony/debme"
	"github.com/spf13/viper"
	appsv1 "k8s.io/api/apps/v1"
	batchv1 "k8s.io/api/batch/v1"
	corev1 "k8s.io/api/core/v1"
	policyv1 "k8s.io/api/policy/v1"
	apierrors "k8s.io/apimachinery/pkg/api/errors"
	"k8s.io/apimachinery/pkg/types"
	"k8s.io/apimachinery/pkg/util/rand"
	"sigs.k8s.io/controller-runtime/pkg/client"

	appsv1alpha1 "github.com/apecloud/kubeblocks/apis/apps/v1alpha1"
	dataprotectionv1alpha1 "github.com/apecloud/kubeblocks/apis/dataprotection/v1alpha1"
	componentutil "github.com/apecloud/kubeblocks/controllers/apps/components/util"
	cfgcm "github.com/apecloud/kubeblocks/internal/configuration/config_manager"
	"github.com/apecloud/kubeblocks/internal/constant"
	"github.com/apecloud/kubeblocks/internal/controller/component"
	intctrlutil "github.com/apecloud/kubeblocks/internal/controllerutil"
)

type BuilderParams struct {
	ClusterDefinition *appsv1alpha1.ClusterDefinition
	ClusterVersion    *appsv1alpha1.ClusterVersion
	Cluster           *appsv1alpha1.Cluster
	Component         *component.SynthesizedComponent
}

type componentPathedName struct {
	Namespace   string `json:"namespace,omitempty"`
	ClusterName string `json:"clusterName,omitempty"`
	Name        string `json:"name,omitempty"`
}

const (
	VolumeName = "tls"
	CAName     = "ca.crt"
	CertName   = "tls.crt"
	KeyName    = "tls.key"
	MountPath  = "/etc/pki/tls"
)

var (
	//go:embed cue/*
	cueTemplates embed.FS
	cacheCtx     = map[string]interface{}{}
)

func getCacheCUETplValue(key string, valueCreator func() (*intctrlutil.CUETpl, error)) (*intctrlutil.CUETpl, error) {
	vIf, ok := cacheCtx[key]
	if ok {
		return vIf.(*intctrlutil.CUETpl), nil
	}
	v, err := valueCreator()
	if err != nil {
		return nil, err
	}
	cacheCtx[key] = v
	return v, err
}

func buildFromCUE(tplName string, fillMap map[string]any, lookupKey string, target any) error {
	cueFS, _ := debme.FS(cueTemplates, "cue")
	cueTpl, err := getCacheCUETplValue(tplName, func() (*intctrlutil.CUETpl, error) {
		return intctrlutil.NewCUETplFromBytes(cueFS.ReadFile(tplName))
	})
	if err != nil {
		return err
	}
	cueValue := intctrlutil.NewCUEBuilder(*cueTpl)

	for k, v := range fillMap {
		if err := cueValue.FillObj(k, v); err != nil {
			return err
		}
	}

	b, err := cueValue.Lookup(lookupKey)
	if err != nil {
		return err
	}

	if err = json.Unmarshal(b, target); err != nil {
		return err
	}

	return nil
}

func processContainersInjection(reqCtx intctrlutil.RequestCtx,
	params BuilderParams,
	envConfigName string,
	podSpec *corev1.PodSpec) error {
	for _, cc := range []*[]corev1.Container{
		&podSpec.Containers,
		&podSpec.InitContainers,
	} {
		for i := range *cc {
			injectEnvs(params, envConfigName, &(*cc)[i])
		}
	}
	return nil
}

func injectEnvs(params BuilderParams, envConfigName string, c *corev1.Container) {
	// can not use map, it is unordered
	envFieldPathSlice := []struct {
		name      string
		fieldPath string
	}{
		{name: "KB_POD_NAME", fieldPath: "metadata.name"},
		{name: "KB_NAMESPACE", fieldPath: "metadata.namespace"},
		{name: "KB_SA_NAME", fieldPath: "spec.serviceAccountName"},
		{name: "KB_NODENAME", fieldPath: "spec.nodeName"},
		{name: "KB_HOST_IP", fieldPath: "status.hostIP"},
		{name: "KB_POD_IP", fieldPath: "status.podIP"},
		{name: "KB_POD_IPS", fieldPath: "status.podIPs"},
		// TODO: need to deprecate following
		{name: "KB_HOSTIP", fieldPath: "status.hostIP"},
		{name: "KB_PODIP", fieldPath: "status.podIP"},
		{name: "KB_PODIPS", fieldPath: "status.podIPs"},
	}

	toInjectEnvs := make([]corev1.EnvVar, 0, len(envFieldPathSlice)+len(c.Env))
	for _, v := range envFieldPathSlice {
		toInjectEnvs = append(toInjectEnvs, corev1.EnvVar{
			Name: v.name,
			ValueFrom: &corev1.EnvVarSource{
				FieldRef: &corev1.ObjectFieldSelector{
					FieldPath: v.fieldPath,
				},
			},
		})
	}

	toInjectEnvs = append(toInjectEnvs, []corev1.EnvVar{
		{Name: "KB_CLUSTER_NAME", Value: params.Cluster.Name},
		{Name: "KB_COMP_NAME", Value: params.Component.Name},
		{Name: "KB_CLUSTER_COMP_NAME", Value: params.Cluster.Name + "-" + params.Component.Name},
		{Name: "KB_POD_FQDN", Value: fmt.Sprintf("%s.%s-headless.%s.svc", "$(KB_POD_NAME)",
			"$(KB_CLUSTER_COMP_NAME)", "$(KB_NAMESPACE)")},
	}...)

	if params.Component.TLS {
		toInjectEnvs = append(toInjectEnvs, []corev1.EnvVar{
			{Name: "KB_TLS_CERT_PATH", Value: MountPath},
			{Name: "KB_TLS_CA_FILE", Value: CAName},
			{Name: "KB_TLS_CERT_FILE", Value: CertName},
			{Name: "KB_TLS_KEY_FILE", Value: KeyName},
		}...)
	}
	// have injected variables placed at the front of the slice
	if len(c.Env) == 0 {
		c.Env = toInjectEnvs
	} else {
		c.Env = append(toInjectEnvs, c.Env...)
	}
	if envConfigName == "" {
		return
	}
	c.EnvFrom = append(c.EnvFrom, corev1.EnvFromSource{
		ConfigMapRef: &corev1.ConfigMapEnvSource{
			LocalObjectReference: corev1.LocalObjectReference{
				Name: envConfigName,
			},
		},
	})
}

// BuildPersistentVolumeClaimLabels builds a pvc name label, and synchronize the labels on the sts to the pvc labels.
func BuildPersistentVolumeClaimLabels(sts *appsv1.StatefulSet, pvc *corev1.PersistentVolumeClaim,
	component *component.SynthesizedComponent, pvcTplName string) {
	// strict args checking.
	if sts == nil || pvc == nil || component == nil {
		return
	}
	if pvc.Labels == nil {
		pvc.Labels = make(map[string]string)
	}
	pvc.Labels[constant.VolumeClaimTemplateNameLabelKey] = pvcTplName

	if component.VolumeTypes != nil {
		for _, t := range component.VolumeTypes {
			if t.Name == pvcTplName {
				pvc.Labels[constant.VolumeTypeLabelKey] = string(t.Type)
				break
			}
		}
	}

	for k, v := range sts.Labels {
		if _, ok := pvc.Labels[k]; !ok {
			pvc.Labels[k] = v
		}
	}
}

func BuildSvcList(params BuilderParams) ([]*corev1.Service, error) {
	const tplFile = "service_template.cue"

	var result []*corev1.Service
	for _, item := range params.Component.Services {
		if len(item.Spec.Ports) == 0 {
			continue
		}
		svc := corev1.Service{}
		if err := buildFromCUE(tplFile, map[string]any{
			"cluster":   params.Cluster,
			"service":   item,
			"component": params.Component,
		}, "svc", &svc); err != nil {
			return nil, err
		}
		result = append(result, &svc)
	}

	return result, nil
}

func BuildHeadlessSvc(params BuilderParams) (*corev1.Service, error) {
	const tplFile = "headless_service_template.cue"

	service := corev1.Service{}
	if err := buildFromCUE(tplFile, map[string]any{
		"cluster":   params.Cluster,
		"component": params.Component,
	}, "service", &service); err != nil {
		return nil, err
	}
	return &service, nil
}

func BuildSts(reqCtx intctrlutil.RequestCtx, params BuilderParams, envConfigName string) (*appsv1.StatefulSet, error) {
	const tplFile = "statefulset_template.cue"

	sts := appsv1.StatefulSet{}
	if err := buildFromCUE(tplFile, map[string]any{
		"cluster":   params.Cluster,
		"component": params.Component,
	}, "statefulset", &sts); err != nil {
		return nil, err
	}

	// update sts.spec.volumeClaimTemplates[].metadata.labels
	if len(sts.Spec.VolumeClaimTemplates) > 0 && len(sts.GetLabels()) > 0 {
		for index, vct := range sts.Spec.VolumeClaimTemplates {
			BuildPersistentVolumeClaimLabels(&sts, &vct, params.Component, vct.Name)
			sts.Spec.VolumeClaimTemplates[index] = vct
		}
	}

	if err := processContainersInjection(reqCtx, params, envConfigName, &sts.Spec.Template.Spec); err != nil {
		return nil, err
	}
	return &sts, nil
}

func randomString(length int) string {
	return rand.String(length)
}

func BuildConnCredential(params BuilderParams) (*corev1.Secret, error) {
	const tplFile = "conn_credential_template.cue"

	connCredential := corev1.Secret{}
	if err := buildFromCUE(tplFile, map[string]any{
		"clusterdefinition": params.ClusterDefinition,
		"cluster":           params.Cluster,
	}, "secret", &connCredential); err != nil {
		return nil, err
	}

	if len(connCredential.StringData) == 0 {
		return &connCredential, nil
	}

	replaceVarObjects := func(k, v *string, i int, origValue string, varObjectsMap map[string]string) {
		toReplace := origValue
		for j, r := range varObjectsMap {
			replaced := strings.ReplaceAll(toReplace, j, r)
			if replaced == toReplace {
				continue
			}
			toReplace = replaced
			// replace key
			if i == 0 {
				delete(connCredential.StringData, origValue)
				*k = replaced
			} else {
				*v = replaced
			}
		}
	}

	// REVIEW: perhaps handles value replacement at `func mergeComponents`
	replaceData := func(varObjectsMap map[string]string) {
		copyStringData := connCredential.DeepCopy().StringData
		for k, v := range copyStringData {
			for i, vv := range []string{k, v} {
				if !strings.Contains(vv, "$(") {
					continue
				}
				replaceVarObjects(&k, &v, i, vv, varObjectsMap)
			}
			connCredential.StringData[k] = v
		}
	}

	// TODO: do JIT value generation for lower CPU resources
	// 1st pass replace variables
	uuidVal := uuid.New()
	uuidBytes := uuidVal[:]
	uuidStr := uuidVal.String()
	uuidB64 := base64.RawStdEncoding.EncodeToString(uuidBytes)
	uuidStrB64 := base64.RawStdEncoding.EncodeToString([]byte(strings.ReplaceAll(uuidStr, "-", "")))
	uuidHex := hex.EncodeToString(uuidBytes)
	m := map[string]string{
		"$(RANDOM_PASSWD)": randomString(8),
		"$(UUID)":          uuidStr,
		"$(UUID_B64)":      uuidB64,
		"$(UUID_STR_B64)":  uuidStrB64,
		"$(UUID_HEX)":      uuidHex,
		"$(SVC_FQDN)":      fmt.Sprintf("%s-%s.%s.svc", params.Cluster.Name, params.Component.Name, params.Cluster.Namespace),
	}
	if len(params.Component.Services) > 0 {
		for _, p := range params.Component.Services[0].Spec.Ports {
			m[fmt.Sprintf("$(SVC_PORT_%s)", p.Name)] = strconv.Itoa(int(p.Port))
		}
	}
	replaceData(m)

	// 2nd pass replace $(CONN_CREDENTIAL) variables
	m = map[string]string{}

	for k, v := range connCredential.StringData {
		m[fmt.Sprintf("$(CONN_CREDENTIAL).%s", k)] = v
	}

	replaceData(m)
	return &connCredential, nil
}

func BuildPDB(params BuilderParams) (*policyv1.PodDisruptionBudget, error) {
	const tplFile = "pdb_template.cue"
	pdb := policyv1.PodDisruptionBudget{}
	if err := buildFromCUE(tplFile, map[string]any{
		"cluster":   params.Cluster,
		"component": params.Component,
	}, "pdb", &pdb); err != nil {
		return nil, err
	}

	return &pdb, nil
}

func BuildDeploy(reqCtx intctrlutil.RequestCtx, params BuilderParams) (*appsv1.Deployment, error) {
	const tplFile = "deployment_template.cue"

	deploy := appsv1.Deployment{}
	if err := buildFromCUE(tplFile, map[string]any{
		"cluster":   params.Cluster,
		"component": params.Component,
	}, "deployment", &deploy); err != nil {
		return nil, err
	}

	if err := processContainersInjection(reqCtx, params, "", &deploy.Spec.Template.Spec); err != nil {
		return nil, err
	}
	return &deploy, nil
}

func BuildPVCFromSnapshot(sts *appsv1.StatefulSet,
	vct corev1.PersistentVolumeClaimTemplate,
	pvcKey types.NamespacedName,
	snapshotName string,
	component *component.SynthesizedComponent) (*corev1.PersistentVolumeClaim, error) {

	pvc := corev1.PersistentVolumeClaim{}
	if err := buildFromCUE("pvc_template.cue", map[string]any{
		"sts":                 sts,
		"volumeClaimTemplate": vct,
		"pvc_key":             pvcKey,
		"snapshot_name":       snapshotName,
	}, "pvc", &pvc); err != nil {
		return nil, err
	}
	BuildPersistentVolumeClaimLabels(sts, &pvc, component, vct.Name)
	return &pvc, nil
}

// BuildEnvConfig build cluster component context ConfigMap object, which is to be used in workload container's
// envFrom.configMapRef with name of "$(cluster.metadata.name)-$(component.name)-env" pattern.
func BuildEnvConfig(params BuilderParams, reqCtx intctrlutil.RequestCtx, cli client.Client) (*corev1.ConfigMap, error) {

	isRecreateFromExistingPVC := func() (bool, error) {
		ml := client.MatchingLabels{
			constant.AppInstanceLabelKey:    params.Cluster.Name,
			constant.KBAppComponentLabelKey: params.Component.Name,
		}
		pvcList := corev1.PersistentVolumeClaimList{}
		if err := cli.List(reqCtx.Ctx, &pvcList, ml); err != nil {
			return false, err
		}
		// no pvc means it's not recreation
		if len(pvcList.Items) == 0 {
			return false, nil
		}
		// check sts existence
		stsList := appsv1.StatefulSetList{}
		if err := cli.List(reqCtx.Ctx, &stsList, ml); err != nil {
			return false, err
		}
		// recreation will not have existing sts
		if len(stsList.Items) > 0 {
			return false, nil
		}
		// check pod existence
		for _, pvc := range pvcList.Items {
			vctName := pvc.Annotations[constant.VolumeClaimTemplateNameLabelKey]
			podName := strings.TrimPrefix(pvc.Name, vctName+"-")
			if err := cli.Get(reqCtx.Ctx, types.NamespacedName{Name: podName, Namespace: params.Cluster.Namespace}, &corev1.Pod{}); err != nil {
				if apierrors.IsNotFound(err) {
					continue
				}
				return false, err
			}
			// any pod exists means it's not a recreation
			return false, nil
		}
		// passed all the above checks, so it's a recreation
		return true, nil
	}

	const tplFile = "env_config_template.cue"

	prefix := constant.KBPrefix + "_" + strings.ToUpper(params.Component.Type) + "_"
	svcName := strings.Join([]string{params.Cluster.Name, params.Component.Name, "headless"}, "-")
	envData := map[string]string{}
	envData[prefix+"N"] = strconv.Itoa(int(params.Component.Replicas))
	for j := 0; j < int(params.Component.Replicas); j++ {
		hostNameTplKey := prefix + strconv.Itoa(j) + "_HOSTNAME"
		hostNameTplValue := params.Cluster.Name + "-" + params.Component.Name + "-" + strconv.Itoa(j)

		if params.Component.WorkloadType != appsv1alpha1.Replication {
			envData[hostNameTplKey] = fmt.Sprintf("%s.%s", hostNameTplValue, svcName)
			continue
		}

		// build env for replication workload
		// the 1st replica's hostname should not have suffix like '-0'
		if j == 0 {
			envData[hostNameTplKey] = fmt.Sprintf("%s.%s", hostNameTplValue, svcName)
		} else {
			envData[hostNameTplKey] = fmt.Sprintf("%s.%s", hostNameTplValue+"-0", svcName)
		}
		// if primaryIndex is 0, the pod name have to be no suffix '-0'
		primaryIndex := params.Component.GetPrimaryIndex()
		if primaryIndex == 0 {
			envData[constant.KBReplicationSetPrimaryPodName] = fmt.Sprintf("%s-%s-%d.%s", params.Cluster.Name, params.Component.Name, primaryIndex, svcName)
		} else {
			envData[constant.KBReplicationSetPrimaryPodName] = fmt.Sprintf("%s-%s-%d-%d.%s", params.Cluster.Name, params.Component.Name, primaryIndex, 0, svcName)
		}
	}

	// TODO following code seems to be redundant with updateConsensusRoleInfo in consensus_set_utils.go
	// build consensus env from cluster.status
	if params.Cluster.Status.Components != nil {
		if v, ok := params.Cluster.Status.Components[params.Component.Name]; ok {
			consensusSetStatus := v.ConsensusSetStatus
			if consensusSetStatus != nil {
				if consensusSetStatus.Leader.Pod != componentutil.ComponentStatusDefaultPodName {
					envData[prefix+"LEADER"] = consensusSetStatus.Leader.Pod
				}

				followers := ""
				for _, follower := range consensusSetStatus.Followers {
					if follower.Pod == componentutil.ComponentStatusDefaultPodName {
						continue
					}
					if len(followers) > 0 {
						followers += ","
					}
					followers += follower.Pod
				}
				envData[prefix+"FOLLOWERS"] = followers
			}
		}
	}

	// if created from existing pvc, set env
	isRecreate, err := isRecreateFromExistingPVC()
	if err != nil {
		return nil, err
	}
	envData[prefix+"RECREATE"] = strconv.FormatBool(isRecreate)

	config := corev1.ConfigMap{}
	if err := buildFromCUE(tplFile, map[string]any{
		"cluster":     params.Cluster,
		"component":   params.Component,
		"config.data": envData,
	}, "config", &config); err != nil {
		return nil, err
	}

	return &config, nil
}

func BuildBackupPolicy(sts *appsv1.StatefulSet,
	template *dataprotectionv1alpha1.BackupPolicyTemplate,
	backupKey types.NamespacedName) (*dataprotectionv1alpha1.BackupPolicy, error) {
	backupKey.Name = backupKey.Name + "-" + randomString(6)
	backupPolicy := dataprotectionv1alpha1.BackupPolicy{}
	if err := buildFromCUE("backup_policy_template.cue", map[string]any{
		"sts":        sts,
		"backup_key": backupKey,
		"template":   template.Name,
	}, "backup_policy", &backupPolicy); err != nil {
		return nil, err
	}

	return &backupPolicy, nil
}

func BuildBackup(sts *appsv1.StatefulSet,
	backupPolicyName string,
	backupKey types.NamespacedName) (*dataprotectionv1alpha1.Backup, error) {
	backup := dataprotectionv1alpha1.Backup{}
	if err := buildFromCUE("backup_job_template.cue", map[string]any{
		"sts":                sts,
		"backup_policy_name": backupPolicyName,
		"backup_job_key":     backupKey,
	}, "backup_job", &backup); err != nil {
		return nil, err
	}

	return &backup, nil
}

func BuildVolumeSnapshot(snapshotKey types.NamespacedName,
	pvcName string,
	sts *appsv1.StatefulSet) (*snapshotv1.VolumeSnapshot, error) {
	snapshot := snapshotv1.VolumeSnapshot{}
	if err := buildFromCUE("snapshot_template.cue", map[string]any{
		"snapshot_key": snapshotKey,
		"pvc_name":     pvcName,
		"sts":          sts,
	}, "snapshot", &snapshot); err != nil {
		return nil, err
	}

	return &snapshot, nil
}

func BuildCronJob(pvcKey types.NamespacedName,
	schedule string,
	sts *appsv1.StatefulSet) (*batchv1.CronJob, error) {

	serviceAccount := viper.GetString("KUBEBLOCKS_SERVICEACCOUNT_NAME")

	cronJob := batchv1.CronJob{}
	if err := buildFromCUE("delete_pvc_cron_job_template.cue", map[string]any{
		"pvc":                   pvcKey,
		"cronjob.spec.schedule": schedule,
		"cronjob.spec.jobTemplate.spec.template.spec.serviceAccount": serviceAccount,
		"sts": sts,
	}, "cronjob", &cronJob); err != nil {
		return nil, err
	}

	return &cronJob, nil
}

func BuildConfigMapWithTemplate(
	configs map[string]string,
	params BuilderParams,
	cmName string,
	configConstraintName string,
	tplCfg appsv1alpha1.ComponentTemplateSpec) (*corev1.ConfigMap, error) {
	const tplFile = "config_template.cue"
	cueFS, _ := debme.FS(cueTemplates, "cue")
	cueTpl, err := getCacheCUETplValue(tplFile, func() (*intctrlutil.CUETpl, error) {
		return intctrlutil.NewCUETplFromBytes(cueFS.ReadFile(tplFile))
	})
	if err != nil {
		return nil, err
	}

	cueValue := intctrlutil.NewCUEBuilder(*cueTpl)
	// prepare cue data
	configMeta := map[string]map[string]string{
		"clusterDefinition": {
			"name": params.ClusterDefinition.GetName(),
		},
		"cluster": {
			"name":      params.Cluster.GetName(),
			"namespace": params.Cluster.GetNamespace(),
		},
		"component": {
			"name":                  params.Component.Name,
			"type":                  params.Component.Type,
			"characterType":         params.Component.CharacterType,
			"configName":            cmName,
			"templateName":          tplCfg.TemplateRef,
			"configConstraintsName": configConstraintName,
			"configTemplateName":    tplCfg.Name,
		},
	}
	configBytes, err := json.Marshal(configMeta)
	if err != nil {
		return nil, err
	}

	// Generate config files context by render cue template
	if err = cueValue.Fill("meta", configBytes); err != nil {
		return nil, err
	}

	configStrByte, err := cueValue.Lookup("config")
	if err != nil {
		return nil, err
	}

	cm := corev1.ConfigMap{}
	if err = json.Unmarshal(configStrByte, &cm); err != nil {
		return nil, err
	}

	// Update rendered config
	cm.Data = configs
	return &cm, nil
}

func BuildCfgManagerContainer(sidecarRenderedParam *cfgcm.CfgManagerBuildParams) (*corev1.Container, error) {
	const tplFile = "config_manager_sidecar.cue"
	cueFS, _ := debme.FS(cueTemplates, "cue")
	cueTpl, err := getCacheCUETplValue(tplFile, func() (*intctrlutil.CUETpl, error) {
		return intctrlutil.NewCUETplFromBytes(cueFS.ReadFile(tplFile))
	})
	if err != nil {
		return nil, err
	}

	cueValue := intctrlutil.NewCUEBuilder(*cueTpl)
	paramBytes, err := json.Marshal(sidecarRenderedParam)
	if err != nil {
		return nil, err
	}

	if err = cueValue.Fill("parameter", paramBytes); err != nil {
		return nil, err
	}

	containerStrByte, err := cueValue.Lookup("template")
	if err != nil {
		return nil, err
	}
	container := corev1.Container{}
	if err = json.Unmarshal(containerStrByte, &container); err != nil {
		return nil, err
	}
	return &container, nil
}

func BuildTLSSecret(namespace, clusterName, componentName string) (*corev1.Secret, error) {
	const tplFile = "tls_certs_secret_template.cue"

	secret := &corev1.Secret{}
	pathedName := componentPathedName{
		Namespace:   namespace,
		ClusterName: clusterName,
		Name:        componentName,
	}
	if err := buildFromCUE(tplFile, map[string]any{"pathedName": pathedName}, "secret", secret); err != nil {
		return nil, err
	}
	return secret, nil
}

func BuildBackupManifestsJob(key types.NamespacedName, backup *dataprotectionv1alpha1.Backup, podSpec *corev1.PodSpec) (*batchv1.Job, error) {
	const tplFile = "backup_manifests_template.cue"

	job := &batchv1.Job{}
	if err := buildFromCUE(tplFile,
		map[string]any{
			"job.metadata.name":      key.Name,
			"job.metadata.namespace": key.Namespace,
			"backup":                 backup,
			"podSpec":                podSpec,
		},
		"job", job); err != nil {
		return nil, err
	}
	return job, nil
<<<<<<< HEAD
}

func BuildPITRJob(name string, cluster *appsv1alpha1.Cluster, image string, command []string, args []string,
	volumes []corev1.Volume, volumeMounts []corev1.VolumeMount) (*batchv1.Job, error) {
	const tplFile = "pitr_job_template.cue"
	job := &batchv1.Job{}
	if err := buildFromCUE(tplFile, map[string]any{
		"job.metadata.name":              name,
		"job.metadata.namespace":         cluster.Namespace,
		"job.spec.template.spec.volumes": volumes,
		"container.image":                image,
		"container.command":              command,
		"container.args":                 args,
		"container.volumeMounts":         volumeMounts,
	}, "job", job); err != nil {
		return nil, err
	}

	return job, nil
=======
>>>>>>> 395cc190
}<|MERGE_RESOLUTION|>--- conflicted
+++ resolved
@@ -721,7 +721,6 @@
 		return nil, err
 	}
 	return job, nil
-<<<<<<< HEAD
 }
 
 func BuildPITRJob(name string, cluster *appsv1alpha1.Cluster, image string, command []string, args []string,
@@ -741,6 +740,4 @@
 	}
 
 	return job, nil
-=======
->>>>>>> 395cc190
 }