/*
Copyright (C) 2022-2023 ApeCloud Co., Ltd

This file is part of KubeBlocks project

This program is free software: you can redistribute it and/or modify
it under the terms of the GNU Affero General Public License as published by
the Free Software Foundation, either version 3 of the License, or
(at your option) any later version.

This program is distributed in the hope that it will be useful
but WITHOUT ANY WARRANTY; without even the implied warranty of
MERCHANTABILITY or FITNESS FOR A PARTICULAR PURPOSE.  See the
GNU Affero General Public License for more details.

You should have received a copy of the GNU Affero General Public License
along with this program.  If not, see <http://www.gnu.org/licenses/>.
*/

package builder

import (
	"fmt"
	"testing"

	. "github.com/onsi/ginkgo/v2"
	. "github.com/onsi/gomega"

	"github.com/leaanthony/debme"
	appsv1 "k8s.io/api/apps/v1"
	corev1 "k8s.io/api/core/v1"
	metav1 "k8s.io/apimachinery/pkg/apis/meta/v1"
	"k8s.io/apimachinery/pkg/types"
	ctrl "sigs.k8s.io/controller-runtime"
	"sigs.k8s.io/controller-runtime/pkg/client"

	appsv1alpha1 "github.com/apecloud/kubeblocks/apis/apps/v1alpha1"
	cfgcm "github.com/apecloud/kubeblocks/internal/configuration/config_manager"
	"github.com/apecloud/kubeblocks/internal/constant"
	"github.com/apecloud/kubeblocks/internal/controller/component"
	intctrlutil "github.com/apecloud/kubeblocks/internal/controllerutil"
	testapps "github.com/apecloud/kubeblocks/internal/testutil/apps"
)

var tlog = ctrl.Log.WithName("builder_testing")

func TestReadCUETplFromEmbeddedFS(t *testing.T) {
	cueFS, err := debme.FS(cueTemplates, "cue")
	if err != nil {
		t.Error("Expected no error", err)
	}
	cueTpl, err := intctrlutil.NewCUETplFromBytes(cueFS.ReadFile("conn_credential_template.cue"))
	if err != nil {
		t.Error("Expected no error", err)
	}
	tlog.Info("", "cueValue", cueTpl)
}

var _ = Describe("builder", func() {
	const clusterDefName = "test-clusterdef"
	const clusterVersionName = "test-clusterversion"
	const clusterName = "test-cluster"
	const mysqlCompDefName = "replicasets"
	const mysqlCompName = "mysql"
	const proxyCompDefName = "proxy"
	var requiredKeys = []string{
		"KB_REPLICA_COUNT",
		"KB_0_HOSTNAME",
		"KB_CLUSTER_UID",
	}

	allFieldsClusterDefObj := func(needCreate bool) *appsv1alpha1.ClusterDefinition {
		By("By assure an clusterDefinition obj")
		clusterDefObj := testapps.NewClusterDefFactory(clusterDefName).
			AddComponentDef(testapps.StatefulMySQLComponent, mysqlCompDefName).
			AddComponentDef(testapps.StatelessNginxComponent, proxyCompDefName).
			GetObject()
		if needCreate {
			Expect(testCtx.CreateObj(testCtx.Ctx, clusterDefObj)).Should(Succeed())
		}
		return clusterDefObj
	}

	allFieldsClusterVersionObj := func(needCreate bool) *appsv1alpha1.ClusterVersion {
		By("By assure an clusterVersion obj")
		clusterVersionObj := testapps.NewClusterVersionFactory(clusterVersionName, clusterDefName).
			AddComponentVersion(mysqlCompDefName).
			AddContainerShort("mysql", testapps.ApeCloudMySQLImage).
			AddComponentVersion(proxyCompDefName).
			AddInitContainerShort("nginx-init", testapps.NginxImage).
			AddContainerShort("nginx", testapps.NginxImage).
			GetObject()
		if needCreate {
			Expect(testCtx.CreateObj(testCtx.Ctx, clusterVersionObj)).Should(Succeed())
		}
		return clusterVersionObj
	}

	newAllFieldsClusterObj := func(
		clusterDefObj *appsv1alpha1.ClusterDefinition,
		clusterVersionObj *appsv1alpha1.ClusterVersion,
		needCreate bool,
	) (*appsv1alpha1.Cluster, *appsv1alpha1.ClusterDefinition, *appsv1alpha1.ClusterVersion, types.NamespacedName) {
		// setup Cluster obj requires default ClusterDefinition and ClusterVersion objects
		if clusterDefObj == nil {
			clusterDefObj = allFieldsClusterDefObj(needCreate)
		}
		if clusterVersionObj == nil {
			clusterVersionObj = allFieldsClusterVersionObj(needCreate)
		}
		pvcSpec := testapps.NewPVCSpec("1Gi")
		clusterObj := testapps.NewClusterFactory(testCtx.DefaultNamespace, clusterName,
			clusterDefObj.Name, clusterVersionObj.Name).
			AddComponent(mysqlCompName, mysqlCompDefName).SetReplicas(1).
			AddVolumeClaimTemplate(testapps.DataVolumeName, pvcSpec).
			AddService(testapps.ServiceVPCName, corev1.ServiceTypeLoadBalancer).
			AddService(testapps.ServiceInternetName, corev1.ServiceTypeLoadBalancer).
			GetObject()
		key := client.ObjectKeyFromObject(clusterObj)
		if needCreate {
			Expect(testCtx.CreateObj(testCtx.Ctx, clusterObj)).Should(Succeed())
		}
		return clusterObj, clusterDefObj, clusterVersionObj, key
	}

	newStsObj := func() *appsv1.StatefulSet {
		container := corev1.Container{
			Name: "mysql",
			VolumeMounts: []corev1.VolumeMount{{
				Name:      "mysql-config",
				MountPath: "/mnt/config",
			}},
		}
		return testapps.NewStatefulSetFactory(testCtx.DefaultNamespace, "mock-sts", clusterName, mysqlCompName).
			AddAppNameLabel("mock-app").
			AddAppInstanceLabel(clusterName).
			AddAppComponentLabel(mysqlCompName).
			SetReplicas(1).AddContainer(container).
			AddVolumeClaimTemplate(corev1.PersistentVolumeClaim{
				ObjectMeta: metav1.ObjectMeta{Name: testapps.DataVolumeName},
				Spec:       testapps.NewPVC("1Gi"),
			}).GetObject()
	}
	newReqCtx := func() intctrlutil.RequestCtx {
		reqCtx := intctrlutil.RequestCtx{
			Ctx:      testCtx.Ctx,
			Log:      logger,
			Recorder: clusterRecorder,
		}
		return reqCtx
	}
	newAllFieldsComponent := func(clusterDef *appsv1alpha1.ClusterDefinition, clusterVersion *appsv1alpha1.ClusterVersion) *component.SynthesizedComponent {
		cluster, clusterDef, clusterVersion, _ := newAllFieldsClusterObj(clusterDef, clusterVersion, false)
		reqCtx := newReqCtx()
		By("assign every available fields")
		component, err := component.BuildComponent(
			reqCtx,
			*cluster,
			*clusterDef,
			clusterDef.Spec.ComponentDefs[0],
			cluster.Spec.ComponentSpecs[0],
			&clusterVersion.Spec.ComponentVersions[0])
		Expect(err).Should(Succeed())
		Expect(component).ShouldNot(BeNil())
		return component
	}
	newClusterObjs := func(clusterDefObj *appsv1alpha1.ClusterDefinition) (*appsv1alpha1.ClusterDefinition, *appsv1alpha1.Cluster, *component.SynthesizedComponent) {
		cluster, clusterDef, clusterVersion, _ := newAllFieldsClusterObj(clusterDefObj, nil, false)
		synthesizedComponent := newAllFieldsComponent(clusterDef, clusterVersion)
		return clusterDef, cluster, synthesizedComponent
	}

	Context("has helper function which builds specific object from cue template", func() {
		It("builds PVC correctly", func() {
			snapshotName := "test-snapshot-name"
			sts := newStsObj()
			_, _, synthesizedComponent := newClusterObjs(nil)
			pvcKey := types.NamespacedName{
				Namespace: "default",
				Name:      "data-mysql-01-replicasets-0",
			}
			pvc, err := BuildPVCFromSnapshot(sts, synthesizedComponent.VolumeClaimTemplates[0], pvcKey, snapshotName, synthesizedComponent)
			Expect(err).Should(BeNil())
			Expect(pvc).ShouldNot(BeNil())
			Expect(pvc.Spec.AccessModes).Should(Equal(sts.Spec.VolumeClaimTemplates[0].Spec.AccessModes))
			Expect(pvc.Spec.Resources).Should(Equal(synthesizedComponent.VolumeClaimTemplates[0].Spec.Resources))
			Expect(pvc.Labels[constant.VolumeTypeLabelKey]).ShouldNot(BeEmpty())
		})

		It("builds Service correctly", func() {
			_, cluster, synthesizedComponent := newClusterObjs(nil)
			svcList, err := BuildSvcListWithCustomAttributes(cluster, synthesizedComponent, nil)
			Expect(err).Should(BeNil())
			Expect(svcList).ShouldNot(BeEmpty())
		})

		It("builds Conn. Credential correctly", func() {
			var (
				clusterDefObj                             = testapps.NewClusterDefFactoryWithConnCredential("conn-cred").GetObject()
				clusterDef, cluster, synthesizedComponent = newClusterObjs(clusterDefObj)
			)
			credential, err := BuildConnCredential(clusterDef, cluster, synthesizedComponent)
			Expect(err).Should(BeNil())
			Expect(credential).ShouldNot(BeNil())
			Expect(credential.Labels["apps.kubeblocks.io/cluster-type"]).Should(BeEmpty())
			By("setting type")
			characterType := "test-character-type"
			clusterDef.Spec.Type = characterType
			credential, err = BuildConnCredential(clusterDef, cluster, synthesizedComponent)
			Expect(err).Should(BeNil())
			Expect(credential).ShouldNot(BeNil())
			Expect(credential.Labels["apps.kubeblocks.io/cluster-type"]).Should(Equal(characterType))
			// "username":      "root",
			// "SVC_FQDN":      "$(SVC_FQDN)",
			// "RANDOM_PASSWD": "$(RANDOM_PASSWD)",
			// "tcpEndpoint":   "tcp:$(SVC_FQDN):$(SVC_PORT_mysql)",
			// "paxosEndpoint": "paxos:$(SVC_FQDN):$(SVC_PORT_paxos)",
			// "UUID":          "$(UUID)",
			// "UUID_B64":      "$(UUID_B64)",
			// "UUID_STR_B64":  "$(UUID_STR_B64)",
			// "UUID_HEX":      "$(UUID_HEX)",
			Expect(credential.StringData).ShouldNot(BeEmpty())
			Expect(credential.StringData["username"]).Should(Equal("root"))

			for _, v := range []string{
				"SVC_FQDN",
				"RANDOM_PASSWD",
				"UUID",
				"UUID_B64",
				"UUID_STR_B64",
				"UUID_HEX",
				"HEADLESS_SVC_FQDN",
			} {
				Expect(credential.StringData[v]).ShouldNot(BeEquivalentTo(fmt.Sprintf("$(%s)", v)))
			}
			Expect(credential.StringData["RANDOM_PASSWD"]).Should(HaveLen(8))
			svcFQDN := fmt.Sprintf("%s-%s.%s.svc", cluster.Name, synthesizedComponent.Name, cluster.Namespace)
			headlessSvcFQDN := fmt.Sprintf("%s-%s-headless.%s.svc", cluster.Name, synthesizedComponent.Name, cluster.Namespace)
			var mysqlPort corev1.ServicePort
			var paxosPort corev1.ServicePort
			for _, s := range synthesizedComponent.Services[0].Spec.Ports {
				switch s.Name {
				case "mysql":
					mysqlPort = s
				case "paxos":
					paxosPort = s
				}
			}
			Expect(credential.StringData["SVC_FQDN"]).Should(Equal(svcFQDN))
			Expect(credential.StringData["HEADLESS_SVC_FQDN"]).Should(Equal(headlessSvcFQDN))
			Expect(credential.StringData["tcpEndpoint"]).Should(Equal(fmt.Sprintf("tcp:%s:%d", svcFQDN, mysqlPort.Port)))
			Expect(credential.StringData["paxosEndpoint"]).Should(Equal(fmt.Sprintf("paxos:%s:%d", svcFQDN, paxosPort.Port)))

		})

		It("builds StatefulSet correctly", func() {
			reqCtx := newReqCtx()
			_, cluster, synthesizedComponent := newClusterObjs(nil)
			envConfigName := "test-env-config-name"

			sts, err := BuildSts(reqCtx, cluster, synthesizedComponent, envConfigName)
			Expect(err).Should(BeNil())
			Expect(sts).ShouldNot(BeNil())
			// test  replicas = 0
			newComponent := *synthesizedComponent
			newComponent.Replicas = 0
			sts, err = BuildSts(reqCtx, cluster, &newComponent, envConfigName)
			Expect(err).Should(BeNil())
			Expect(sts).ShouldNot(BeNil())
			Expect(*sts.Spec.Replicas).Should(Equal(int32(0)))
			Expect(sts.Spec.VolumeClaimTemplates[0].Labels[constant.VolumeTypeLabelKey]).
				Should(Equal(string(appsv1alpha1.VolumeTypeData)))
			// test workload type replication
			replComponent := *synthesizedComponent
			replComponent.Replicas = 2
			replComponent.WorkloadType = appsv1alpha1.Replication
			sts, err = BuildSts(reqCtx, cluster, &replComponent, envConfigName)
			Expect(err).Should(BeNil())
			Expect(sts).ShouldNot(BeNil())
			Expect(*sts.Spec.Replicas).Should(BeEquivalentTo(2))
		})

		It("builds Deploy correctly", func() {
			reqCtx := newReqCtx()
			_, cluster, synthesizedComponent := newClusterObjs(nil)
			deploy, err := BuildDeploy(reqCtx, cluster, synthesizedComponent)
			Expect(err).Should(BeNil())
			Expect(deploy).ShouldNot(BeNil())
		})

		It("builds PDB correctly", func() {
			_, cluster, synthesizedComponent := newClusterObjs(nil)
			pdb, err := BuildPDB(cluster, synthesizedComponent)
			Expect(err).Should(BeNil())
			Expect(pdb).ShouldNot(BeNil())
		})

		It("builds Env Config correctly", func() {
			_, cluster, synthesizedComponent := newClusterObjs(nil)
			cfg, err := BuildEnvConfig(cluster, synthesizedComponent)
			Expect(err).Should(BeNil())
			Expect(cfg).ShouldNot(BeNil())
			for _, k := range requiredKeys {
				_, ok := cfg.Data[k]
				Expect(ok).Should(BeTrue())
			}
		})

		It("builds env config with resources recreate", func() {
			_, cluster, synthesizedComponent := newClusterObjs(nil)

			uuid := "12345"
			By("mock a cluster uuid")
			cluster.UID = types.UID(uuid)

			cfg, err := BuildEnvConfig(cluster, synthesizedComponent)
			Expect(err).Should(BeNil())
			Expect(cfg).ShouldNot(BeNil())
			Expect(cfg.Data["KB_CLUSTER_UID"]).Should(Equal(uuid))
		})

		It("builds Env Config with ConsensusSet status correctly", func() {
			_, cluster, synthesizedComponent := newClusterObjs(nil)
			cluster.Status.Components = map[string]appsv1alpha1.ClusterComponentStatus{
				synthesizedComponent.Name: {
					ConsensusSetStatus: &appsv1alpha1.ConsensusSetStatus{
						Leader: appsv1alpha1.ConsensusMemberStatus{
							Pod: "pod1",
						},
						Followers: []appsv1alpha1.ConsensusMemberStatus{{
							Pod: "pod2",
						}, {
							Pod: "pod3",
						}},
					},
				}}
			cfg, err := BuildEnvConfig(cluster, synthesizedComponent)
			Expect(err).Should(BeNil())
			Expect(cfg).ShouldNot(BeNil())
			toCheckKeys := append(requiredKeys, []string{
				"KB_LEADER",
				"KB_FOLLOWERS",
			}...)
			for _, k := range toCheckKeys {
				_, ok := cfg.Data[k]
				Expect(ok).Should(BeTrue())
			}
		})

<<<<<<< HEAD
=======
		It("builds Env Config with Replication component correctly", func() {
			var cfg *corev1.ConfigMap
			var err error

			_, cluster, synthesizedComponent := newClusterObjs(nil)
			synthesizedComponent.WorkloadType = appsv1alpha1.Replication

			checkEnvValues := func() {
				cfg, err = BuildEnvConfig(cluster, synthesizedComponent)
				Expect(err).Should(BeNil())
				Expect(cfg).ShouldNot(BeNil())
				toCheckKeys := append(requiredKeys, []string{
					"KB_PRIMARY_POD_NAME",
				}...)
				for _, k := range toCheckKeys {
					_, ok := cfg.Data[k]
					Expect(ok).Should(BeTrue())
				}
				Expect(cfg.Data["KB_REPLICA_COUNT"]).
					Should(Equal(strconv.Itoa(int(synthesizedComponent.Replicas))))
				stsName := fmt.Sprintf("%s-%s", cluster.Name, synthesizedComponent.Name)
				svcName := fmt.Sprintf("%s-headless", stsName)
				By("Checking KB_PRIMARY_POD_NAME value be right")
				Expect(cfg.Data["KB_PRIMARY_POD_NAME"]).
					Should(Equal(stsName + "-" + strconv.Itoa(int(synthesizedComponent.GetPrimaryIndex())) + "." + svcName))
				for i := 0; i < int(synthesizedComponent.Replicas); i++ {
					if i == 0 {
						By("Checking the 1st replica's hostname should not have suffix '-0'")
						Expect(cfg.Data["KB_"+strconv.Itoa(i)+"_HOSTNAME"]).
							Should(Equal(stsName + "-" + strconv.Itoa(0) + "." + svcName))
					} else {
						Expect(cfg.Data["KB_"+strconv.Itoa(i)+"_HOSTNAME"]).
							Should(Equal(stsName + "-" + strconv.Itoa(int(synthesizedComponent.GetPrimaryIndex())) + "." + svcName))
					}
				}
			}

			By("Checking env values with primaryIndex=0 ")
			var mockPrimaryIndex = int32(testapps.DefaultReplicationPrimaryIndex)
			synthesizedComponent.PrimaryIndex = &mockPrimaryIndex
			checkEnvValues()

			By("Checking env values with primaryIndex=1 ")
			synthesizedComponent.Replicas = 2
			var newPrimaryIndex = int32(1)
			synthesizedComponent.PrimaryIndex = &newPrimaryIndex
			checkEnvValues()
		})

>>>>>>> d76c139e
		It("builds BackupJob correctly", func() {
			sts := newStsObj()
			backupJobKey := types.NamespacedName{
				Namespace: "default",
				Name:      "test-backup-job",
			}
			backupPolicyName := "test-backup-policy"
			backupJob, err := BuildBackup(sts, backupPolicyName, backupJobKey)
			Expect(err).Should(BeNil())
			Expect(backupJob).ShouldNot(BeNil())
		})

		It("builds VolumeSnapshot correctly", func() {
			sts := newStsObj()
			snapshotKey := types.NamespacedName{
				Namespace: "default",
				Name:      "test-snapshot",
			}
			pvcName := "test-pvc-name"
			vs, err := BuildVolumeSnapshot(snapshotKey, pvcName, sts)
			Expect(err).Should(BeNil())
			Expect(vs).ShouldNot(BeNil())
		})

		It("builds CronJob correctly", func() {
			sts := newStsObj()
			pvcKey := types.NamespacedName{
				Namespace: "default",
				Name:      "test-pvc",
			}
			schedule := "* * * * *"
			cronJob, err := BuildCronJob(pvcKey, schedule, sts)
			Expect(err).Should(BeNil())
			Expect(cronJob).ShouldNot(BeNil())
		})

		It("builds ConfigMap with template correctly", func() {
			config := map[string]string{}
			_, cluster, synthesizedComponent := newClusterObjs(nil)
			tplCfg := appsv1alpha1.ComponentConfigSpec{
				ComponentTemplateSpec: appsv1alpha1.ComponentTemplateSpec{
					Name:        "test-config-tpl",
					TemplateRef: "test-config-tpl",
				},
				ConfigConstraintRef: "test-config-constraint",
			}
			configmap, err := BuildConfigMapWithTemplate(cluster, synthesizedComponent, config,
				"test-cm", tplCfg.ConfigConstraintRef, tplCfg.ComponentTemplateSpec)
			Expect(err).Should(BeNil())
			Expect(configmap).ShouldNot(BeNil())
		})

		It("builds config manager sidecar container correctly", func() {
			sidecarRenderedParam := &cfgcm.CfgManagerBuildParams{
				ManagerName:   "cfgmgr",
				CharacterType: "mysql",
				SecreteName:   "test-secret",
				Image:         constant.KBToolsImage,
				Args:          []string{},
				Envs:          []corev1.EnvVar{},
				Volumes:       []corev1.VolumeMount{},
			}
			configmap, err := BuildCfgManagerContainer(sidecarRenderedParam)
			Expect(err).Should(BeNil())
			Expect(configmap).ShouldNot(BeNil())
		})
	})

})<|MERGE_RESOLUTION|>--- conflicted
+++ resolved
@@ -347,58 +347,6 @@
 			}
 		})
 
-<<<<<<< HEAD
-=======
-		It("builds Env Config with Replication component correctly", func() {
-			var cfg *corev1.ConfigMap
-			var err error
-
-			_, cluster, synthesizedComponent := newClusterObjs(nil)
-			synthesizedComponent.WorkloadType = appsv1alpha1.Replication
-
-			checkEnvValues := func() {
-				cfg, err = BuildEnvConfig(cluster, synthesizedComponent)
-				Expect(err).Should(BeNil())
-				Expect(cfg).ShouldNot(BeNil())
-				toCheckKeys := append(requiredKeys, []string{
-					"KB_PRIMARY_POD_NAME",
-				}...)
-				for _, k := range toCheckKeys {
-					_, ok := cfg.Data[k]
-					Expect(ok).Should(BeTrue())
-				}
-				Expect(cfg.Data["KB_REPLICA_COUNT"]).
-					Should(Equal(strconv.Itoa(int(synthesizedComponent.Replicas))))
-				stsName := fmt.Sprintf("%s-%s", cluster.Name, synthesizedComponent.Name)
-				svcName := fmt.Sprintf("%s-headless", stsName)
-				By("Checking KB_PRIMARY_POD_NAME value be right")
-				Expect(cfg.Data["KB_PRIMARY_POD_NAME"]).
-					Should(Equal(stsName + "-" + strconv.Itoa(int(synthesizedComponent.GetPrimaryIndex())) + "." + svcName))
-				for i := 0; i < int(synthesizedComponent.Replicas); i++ {
-					if i == 0 {
-						By("Checking the 1st replica's hostname should not have suffix '-0'")
-						Expect(cfg.Data["KB_"+strconv.Itoa(i)+"_HOSTNAME"]).
-							Should(Equal(stsName + "-" + strconv.Itoa(0) + "." + svcName))
-					} else {
-						Expect(cfg.Data["KB_"+strconv.Itoa(i)+"_HOSTNAME"]).
-							Should(Equal(stsName + "-" + strconv.Itoa(int(synthesizedComponent.GetPrimaryIndex())) + "." + svcName))
-					}
-				}
-			}
-
-			By("Checking env values with primaryIndex=0 ")
-			var mockPrimaryIndex = int32(testapps.DefaultReplicationPrimaryIndex)
-			synthesizedComponent.PrimaryIndex = &mockPrimaryIndex
-			checkEnvValues()
-
-			By("Checking env values with primaryIndex=1 ")
-			synthesizedComponent.Replicas = 2
-			var newPrimaryIndex = int32(1)
-			synthesizedComponent.PrimaryIndex = &newPrimaryIndex
-			checkEnvValues()
-		})
-
->>>>>>> d76c139e
 		It("builds BackupJob correctly", func() {
 			sts := newStsObj()
 			backupJobKey := types.NamespacedName{
