--- conflicted
+++ resolved
@@ -258,13 +258,8 @@
 			reqCtx := newReqCtx()
 			_, cluster, synthesizedComponent := newClusterObjs(nil)
 			envConfigName := "test-env-config-name"
-<<<<<<< HEAD
 
 			sts, err := BuildSts(reqCtx, cluster, synthesizedComponent, envConfigName)
-=======
-			newParams := params
-			sts, err := BuildSts(reqCtx, *params, envConfigName)
->>>>>>> ef7cdc0f
 			Expect(err).Should(BeNil())
 			Expect(sts).ShouldNot(BeNil())
 			// test  replicas = 0
@@ -313,7 +308,6 @@
 		})
 
 		It("builds env config with resources recreate", func() {
-<<<<<<< HEAD
 			_, cluster, synthesizedComponent := newClusterObjs(nil)
 
 			uuid := "12345"
@@ -323,18 +317,7 @@
 			cfg, err := BuildEnvConfig(cluster, synthesizedComponent)
 			Expect(err).Should(BeNil())
 			Expect(cfg).ShouldNot(BeNil())
-			Expect(cfg.Data["KB_"+strings.ToUpper(synthesizedComponent.Type)+"_CLUSTER_UID"]).Should(Equal(uuid))
-=======
-			reqCtx := newReqCtx()
-			params := newParams()
-			uuid := "12345"
-			By("mock a cluster uuid")
-			params.Cluster.UID = types.UID(uuid)
-			cfg, err := BuildEnvConfig(*params, reqCtx, k8sClient)
-			Expect(err).Should(BeNil())
-			Expect(cfg).ShouldNot(BeNil())
 			Expect(cfg.Data["KB_CLUSTER_UID"]).Should(Equal(uuid))
->>>>>>> ef7cdc0f
 		})
 
 		It("builds Env Config with ConsensusSet status correctly", func() {
@@ -366,28 +349,16 @@
 		})
 
 		It("builds Env Config with Replication component correctly", func() {
-<<<<<<< HEAD
-			_, cluster, synthesizedComponent := newClusterObjs(nil)
-			synthesizedComponent.WorkloadType = appsv1alpha1.Replication
-=======
 			var cfg *corev1.ConfigMap
 			var err error
-
-			reqCtx := newReqCtx()
-			params := newParams()
-			params.Component.WorkloadType = appsv1alpha1.Replication
->>>>>>> ef7cdc0f
+      
+      _, cluster, synthesizedComponent := newClusterObjs(nil)
+      synthesizedComponent.WorkloadType = appsv1alpha1.Replication
 
 			checkEnvValues := func() {
 				cfg, err = BuildEnvConfig(cluster, synthesizedComponent)
 				Expect(err).Should(BeNil())
 				Expect(cfg).ShouldNot(BeNil())
-<<<<<<< HEAD
-				Expect(len(cfg.Data) == int(3+synthesizedComponent.Replicas)).Should(BeTrue())
-				Expect(cfg.Data["KB_"+strings.ToUpper(synthesizedComponent.Type)+"_N"]).
-					Should(Equal(strconv.Itoa(int(synthesizedComponent.Replicas))))
-				stsName := fmt.Sprintf("%s-%s", cluster.Name, synthesizedComponent.Name)
-=======
 				toCheckKeys := append(requiredKeys, []string{
 					"KB_PRIMARY_POD_NAME",
 				}...)
@@ -396,9 +367,8 @@
 					Expect(ok).Should(BeTrue())
 				}
 				Expect(cfg.Data["KB_REPLICA_COUNT"]).
-					Should(Equal(strconv.Itoa(int(params.Component.Replicas))))
-				stsName := fmt.Sprintf("%s-%s", params.Cluster.Name, params.Component.Name)
->>>>>>> ef7cdc0f
+					Should(Equal(strconv.Itoa(int(synthesizedComponent.Replicas))))
+				stsName := fmt.Sprintf("%s-%s", cluster.Name, synthesizedComponent.Name)
 				svcName := fmt.Sprintf("%s-headless", stsName)
 				By("Checking KB_PRIMARY_POD_NAME value be right")
 				Expect(cfg.Data["KB_PRIMARY_POD_NAME"]).
@@ -406,19 +376,11 @@
 				for i := 0; i < int(synthesizedComponent.Replicas); i++ {
 					if i == 0 {
 						By("Checking the 1st replica's hostname should not have suffix '-0'")
-<<<<<<< HEAD
-						Expect(cfg.Data["KB_"+strings.ToUpper(synthesizedComponent.Type)+"_"+strconv.Itoa(i)+"_HOSTNAME"]).
-							Should(Equal(stsName + "-" + strconv.Itoa(0) + "." + svcName))
-					} else {
-						Expect(cfg.Data["KB_"+strings.ToUpper(synthesizedComponent.Type)+"_"+strconv.Itoa(i)+"_HOSTNAME"]).
-							Should(Equal(stsName + "-" + strconv.Itoa(int(synthesizedComponent.GetPrimaryIndex())) + "." + svcName))
-=======
 						Expect(cfg.Data["KB_"+strconv.Itoa(i)+"_HOSTNAME"]).
 							Should(Equal(stsName + "-" + strconv.Itoa(0) + "." + svcName))
 					} else {
 						Expect(cfg.Data["KB_"+strconv.Itoa(i)+"_HOSTNAME"]).
-							Should(Equal(stsName + "-" + strconv.Itoa(int(params.Component.GetPrimaryIndex())) + "." + svcName))
->>>>>>> ef7cdc0f
+							Should(Equal(stsName + "-" + strconv.Itoa(int(synthesizedComponent.GetPrimaryIndex())) + "." + svcName))
 					}
 				}
 			}
