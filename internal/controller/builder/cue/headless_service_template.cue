// Copyright (C) 2022-2023 ApeCloud Co., Ltd
//
// This file is part of KubeBlocks project
//
// This program is free software: you can redistribute it and/or modify
// it under the terms of the GNU Affero General Public License as published by
// the Free Software Foundation, either version 3 of the License, or
// (at your option) any later version.
//
// This program is distributed in the hope that it will be useful
// but WITHOUT ANY WARRANTY; without even the implied warranty of
// MERCHANTABILITY or FITNESS FOR A PARTICULAR PURPOSE.  See the
// GNU Affero General Public License for more details.
//
// You should have received a copy of the GNU Affero General Public License
// along with this program.  If not, see <http://www.gnu.org/licenses/>.

cluster: {
	metadata: {
		namespace: string
		name:      string
	}
}
component: {
	clusterDefName: string
	compDefName:    string
	name:           string
	monitor: {
		enable:     bool
		builtIn:    bool
		scrapePort: int
		scrapePath: string
	}
	podSpec: containers: [...]
}

service: {
	"apiVersion": "v1"
	"kind":       "Service"
	"metadata": {
		namespace: cluster.metadata.namespace
		name:      "\(cluster.metadata.name)-\(component.name)-headless"
		labels: {
			"app.kubernetes.io/name":       "\(component.clusterDefName)"
			"app.kubernetes.io/instance":   cluster.metadata.name
			"app.kubernetes.io/managed-by": "kubeblocks"
<<<<<<< HEAD
			"app.kubernetes.io/component":  "\(component.compDefName)"

=======
>>>>>>> 794f6264
			"apps.kubeblocks.io/component-name": "\(component.name)"
		}
		annotations: {
			if component.monitor.enable == false {
				"prometheus.io/scrape": "false"
				"apps.kubeblocks.io/monitor": "false"
			}
			if component.monitor.enable == true && component.monitor.builtIn == false {
				"prometheus.io/scrape": "true"
				"prometheus.io/path":   component.monitor.scrapePath
				"prometheus.io/port":   "\(component.monitor.scrapePort)"
				"prometheus.io/scheme": "http"
				"apps.kubeblocks.io/monitor": "false"
			}
			if component.monitor.enable == true && component.monitor.builtIn == true {
				"prometheus.io/scrape": "false"
				"apps.kubeblocks.io/monitor": "true"
			}
		}
	}
	"spec": {
		"type":      "ClusterIP"
		"clusterIP": "None"
		"selector": {
			"app.kubernetes.io/instance":   "\(cluster.metadata.name)"
			"app.kubernetes.io/managed-by": "kubeblocks"

			"apps.kubeblocks.io/component-name": "\(component.name)"
		}
		ports: [
			for _, container in component.podSpec.containers if container.ports != _|_
			for _, v in container.ports {
				name:       v.name
				protocol:   v.protocol
				port:       v.containerPort
				targetPort: v.name
			},
		]
	}
}<|MERGE_RESOLUTION|>--- conflicted
+++ resolved
@@ -44,27 +44,24 @@
 			"app.kubernetes.io/name":       "\(component.clusterDefName)"
 			"app.kubernetes.io/instance":   cluster.metadata.name
 			"app.kubernetes.io/managed-by": "kubeblocks"
-<<<<<<< HEAD
 			"app.kubernetes.io/component":  "\(component.compDefName)"
 
-=======
->>>>>>> 794f6264
 			"apps.kubeblocks.io/component-name": "\(component.name)"
 		}
 		annotations: {
 			if component.monitor.enable == false {
-				"prometheus.io/scrape": "false"
+				"prometheus.io/scrape":       "false"
 				"apps.kubeblocks.io/monitor": "false"
 			}
 			if component.monitor.enable == true && component.monitor.builtIn == false {
-				"prometheus.io/scrape": "true"
-				"prometheus.io/path":   component.monitor.scrapePath
-				"prometheus.io/port":   "\(component.monitor.scrapePort)"
-				"prometheus.io/scheme": "http"
+				"prometheus.io/scrape":       "true"
+				"prometheus.io/path":         component.monitor.scrapePath
+				"prometheus.io/port":         "\(component.monitor.scrapePort)"
+				"prometheus.io/scheme":       "http"
 				"apps.kubeblocks.io/monitor": "false"
 			}
 			if component.monitor.enable == true && component.monitor.builtIn == true {
-				"prometheus.io/scrape": "false"
+				"prometheus.io/scrape":       "false"
 				"apps.kubeblocks.io/monitor": "true"
 			}
 		}
