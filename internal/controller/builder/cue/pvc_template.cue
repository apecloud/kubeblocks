// Copyright (C) 2022-2023 ApeCloud Co., Ltd
//
// This file is part of KubeBlocks project
//
// This program is free software: you can redistribute it and/or modify
// it under the terms of the GNU Affero General Public License as published by
// the Free Software Foundation, either version 3 of the License, or
// (at your option) any later version.
//
// This program is distributed in the hope that it will be useful
// but WITHOUT ANY WARRANTY; without even the implied warranty of
// MERCHANTABILITY or FITNESS FOR A PARTICULAR PURPOSE.  See the
// GNU Affero General Public License for more details.
//
// You should have received a copy of the GNU Affero General Public License
// along with this program.  If not, see <http://www.gnu.org/licenses/>.

cluster: {
	metadata: {
		name:      string
	}
}
component: {
	clusterDefName: string
	name:           string
}
volumeClaimTemplate: {
	metadata: {
		name: string
	}
	spec: {
		accessModes: [string]
		resources: {}
	}
}
snapshot_name: string
pvc_key: {
	Name:      string
	Namespace: string
}
pvc: {
	kind:       "PersistentVolumeClaim"
	apiVersion: "v1"
	metadata: {
		name:      pvc_key.Name
		namespace: pvc_key.Namespace
		labels: {
			"apps.kubeblocks.io/vct-name": volumeClaimTemplate.metadata.name
			"app.kubernetes.io/name":            "\(component.clusterDefName)"
			"app.kubernetes.io/instance":        cluster.metadata.name
			"app.kubernetes.io/managed-by":      "kubeblocks"
			"apps.kubeblocks.io/component-name": "\(component.name)"
		}
	}
	spec: {
		accessModes: volumeClaimTemplate.spec.accessModes
		resources:   volumeClaimTemplate.spec.resources
<<<<<<< HEAD
		if snapshot_name != "" {
=======
		if len(snapshot_name) > 0 {
>>>>>>> c609f0c4
			dataSource: {
				"name":     snapshot_name
				"kind":     "VolumeSnapshot"
				"apiGroup": "snapshot.storage.k8s.io"
			}
		}
	}
}<|MERGE_RESOLUTION|>--- conflicted
+++ resolved
@@ -55,11 +55,7 @@
 	spec: {
 		accessModes: volumeClaimTemplate.spec.accessModes
 		resources:   volumeClaimTemplate.spec.resources
-<<<<<<< HEAD
-		if snapshot_name != "" {
-=======
 		if len(snapshot_name) > 0 {
->>>>>>> c609f0c4
 			dataSource: {
 				"name":     snapshot_name
 				"kind":     "VolumeSnapshot"
