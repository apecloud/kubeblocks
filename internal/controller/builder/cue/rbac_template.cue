--- conflicted
+++ resolved
@@ -16,15 +16,6 @@
 // along with this program.  If not, see <http://www.gnu.org/licenses/>.
 
 cluster: {
-<<<<<<< HEAD
-	metadata: {
-		namespace: "default"
-		name:      string
-	}
-	spec: {
-		clusterDefinitionRef: string
-	}
-=======
     metadata: {
         namespace: string
         name:      string
@@ -32,7 +23,6 @@
     spec: {
         clusterDefinitionRef: string
     }
->>>>>>> 28e0be76
 }
 
 serviceaccount: {
