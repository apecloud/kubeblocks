/*
Copyright ApeCloud, Inc.

Licensed under the Apache License, Version 2.0 (the "License");
you may not use this file except in compliance with the License.
You may obtain a copy of the License at

    http://www.apache.org/licenses/LICENSE-2.0

Unless required by applicable law or agreed to in writing, software
distributed under the License is distributed on an "AS IS" BASIS,
WITHOUT WARRANTIES OR CONDITIONS OF ANY KIND, either express or implied.
See the License for the specific language governing permissions and
limitations under the License.
*/

package component

import (
	"fmt"
	"strings"

	corev1 "k8s.io/api/core/v1"
	metav1 "k8s.io/apimachinery/pkg/apis/meta/v1"

	appsv1alpha1 "github.com/apecloud/kubeblocks/apis/apps/v1alpha1"
	cfgcore "github.com/apecloud/kubeblocks/internal/configuration"
	"github.com/apecloud/kubeblocks/internal/constant"
	intctrlutil "github.com/apecloud/kubeblocks/internal/controllerutil"
)

// BuildComponent generates a new Component object, which is a mixture of
// component-related configs from input Cluster, ClusterDef and ClusterVersion.
func BuildComponent(reqCtx intctrlutil.RequestCtx,
	cluster appsv1alpha1.Cluster,
	clusterDef appsv1alpha1.ClusterDefinition,
	clusterCompDef appsv1alpha1.ClusterComponentDefinition,
	clusterCompSpec appsv1alpha1.ClusterComponentSpec,
	clusterCompVers ...*appsv1alpha1.ClusterComponentVersion) *SynthesizedComponent {
	clusterCompDefObj := clusterCompDef.DeepCopy()
	component := &SynthesizedComponent{
		ClusterDefName:        clusterDef.Name,
		Name:                  clusterCompSpec.Name,
		Type:                  clusterCompDefObj.Name,
		CharacterType:         clusterCompDefObj.CharacterType,
		MaxUnavailable:        clusterCompDefObj.MaxUnavailable,
		WorkloadType:          clusterCompDefObj.WorkloadType,
		ConsensusSpec:         clusterCompDefObj.ConsensusSpec,
		PodSpec:               clusterCompDefObj.PodSpec,
		Probes:                clusterCompDefObj.Probes,
		LogConfigs:            clusterCompDefObj.LogConfigs,
		HorizontalScalePolicy: clusterCompDefObj.HorizontalScalePolicy,
		Replicas:              clusterCompSpec.Replicas,
		EnabledLogs:           clusterCompSpec.EnabledLogs,
		TLS:                   clusterCompSpec.TLS,
		Issuer:                clusterCompSpec.Issuer,
		VolumeTypes:           clusterCompDefObj.VolumeTypes,
	}

	buildRuntime(component, &cluster, clusterCompSpec, clusterCompVers...)

	buildConfigs(component, clusterCompDefObj, clusterCompVers...)

<<<<<<< HEAD
	buildScripts(component, clusterCompDefObj)

=======
>>>>>>> c99220ab
	buildVolumes(component, clusterCompSpec)

	buildServices(component, clusterCompDefObj, clusterCompSpec)

	// TODO(zhixu.zt) We need to reserve the VolumeMounts of the container for ConfigMap or Secret,
	// At present, it is possible to distinguish between ConfigMap volume and normal volume,
	// Compare the VolumeName of configTemplateRef and Name of VolumeMounts
	//
	// if component.VolumeClaimTemplates == nil {
	//	 for i := range component.PodSpec.Containers {
	//	 	component.PodSpec.Containers[i].VolumeMounts = nil
	//	 }
	// }

	buildMonitor(component, &clusterCompDef, &clusterCompSpec)

	if err := buildProbe(reqCtx, component); err != nil {
		return nil
	}

	replaceContainerPlaceholderTokens(component, GetEnvReplacementMapForConnCredential(cluster.GetName()))

	component.PrimaryIndex = clusterCompSpec.PrimaryIndex

	return component
}

func buildRuntime(component *SynthesizedComponent, cluster *appsv1alpha1.Cluster,
	clusterCompSpec appsv1alpha1.ClusterComponentSpec, clusterCompVers ...*appsv1alpha1.ClusterComponentVersion) {
	if len(clusterCompVers) > 0 && clusterCompVers[0] != nil {
		// only accept 1st ClusterVersion override context
		clusterCompVer := clusterCompVers[0]
<<<<<<< HEAD
		// override component.PodSpec.InitContainers and component.PodSpec.Containers
=======
>>>>>>> c99220ab
		for _, c := range clusterCompVer.VersionsCtx.InitContainers {
			component.PodSpec.InitContainers = appendOrOverrideContainerAttr(component.PodSpec.InitContainers, c)
		}
		for _, c := range clusterCompVer.VersionsCtx.Containers {
			component.PodSpec.Containers = appendOrOverrideContainerAttr(component.PodSpec.Containers, c)
		}
	}

	// set affinity and tolerations
	affinity := cluster.Spec.Affinity
	if clusterCompSpec.Affinity != nil {
		affinity = clusterCompSpec.Affinity
	}
	podAffinity := buildPodAffinity(cluster, affinity, component)
	component.PodSpec.Affinity = patchBuiltInAffinity(podAffinity)
	component.PodSpec.TopologySpreadConstraints = buildPodTopologySpreadConstraints(cluster, affinity, component)

	tolerations := cluster.Spec.Tolerations
	if len(clusterCompSpec.Tolerations) != 0 {
		tolerations = clusterCompSpec.Tolerations
	}
	component.PodSpec.Tolerations = patchBuiltInToleration(tolerations)

	if clusterCompSpec.Resources.Requests != nil || clusterCompSpec.Resources.Limits != nil {
		component.PodSpec.Containers[0].Resources = clusterCompSpec.Resources
<<<<<<< HEAD
=======
	}
}

func buildConfigs(component *SynthesizedComponent, clusterCompDef *appsv1alpha1.ClusterComponentDefinition,
	clusterCompVers ...*appsv1alpha1.ClusterComponentVersion) {
	// resolve component.ConfigTemplates
	if clusterCompDef.ConfigSpec != nil {
		component.ConfigTemplates = clusterCompDef.ConfigSpec.ConfigTemplateRefs
	}

	if len(clusterCompVers) > 0 && clusterCompVers[0] != nil {
		// only accept 1st ClusterVersion override context
		clusterCompVer := clusterCompVers[0]
		component.ConfigTemplates = cfgcore.MergeConfigTemplates(clusterCompVer.ConfigTemplateRefs, component.ConfigTemplates)
	}
}

func buildVolumes(component *SynthesizedComponent, clusterCompSpec appsv1alpha1.ClusterComponentSpec) {
	if clusterCompSpec.VolumeClaimTemplates != nil {
		component.VolumeClaimTemplates = appsv1alpha1.ToVolumeClaimTemplates(clusterCompSpec.VolumeClaimTemplates)
	}
}

func buildServices(component *SynthesizedComponent, clusterCompDef *appsv1alpha1.ClusterComponentDefinition,
	clusterCompSpec appsv1alpha1.ClusterComponentSpec) {
	if clusterCompDef.Service == nil {
		return
>>>>>>> c99220ab
	}
}

<<<<<<< HEAD
func buildConfigs(component *SynthesizedComponent, clusterCompDef *appsv1alpha1.ClusterComponentDefinition,
	clusterCompVers ...*appsv1alpha1.ClusterComponentVersion) {
	// resolve component.ConfigTemplates
	if clusterCompDef.ConfigSpecs != nil {
		component.ConfigTemplates = clusterCompDef.ConfigSpecs
	}

	if len(clusterCompVers) > 0 && clusterCompVers[0] != nil {
		// only accept 1st ClusterVersion override context
		clusterCompVer := clusterCompVers[0]
		component.ConfigTemplates = cfgcore.MergeConfigTemplates(clusterCompVer.ConfigSpecs, component.ConfigTemplates)
	}
}

func buildScripts(component *SynthesizedComponent, clusterCompDef *appsv1alpha1.ClusterComponentDefinition) {
	if clusterCompDef.ScriptSpecs != nil {
		component.ScriptTemplates = clusterCompDef.ScriptSpecs
	}
}

func buildVolumes(component *SynthesizedComponent, clusterCompSpec appsv1alpha1.ClusterComponentSpec) {
	if clusterCompSpec.VolumeClaimTemplates != nil {
		component.VolumeClaimTemplates = clusterCompSpec.ToVolumeClaimTemplates()
	}
}

func buildServices(component *SynthesizedComponent, clusterCompDef *appsv1alpha1.ClusterComponentDefinition,
	clusterCompSpec appsv1alpha1.ClusterComponentSpec) {
	if clusterCompDef.Service == nil {
		return
	}

	service := corev1.Service{Spec: *clusterCompDef.Service}
	service.Spec.Type = corev1.ServiceTypeClusterIP
	component.Services = append(component.Services, service)

	for _, item := range clusterCompSpec.Services {
		service = corev1.Service{
			ObjectMeta: metav1.ObjectMeta{
				Name:        item.Name,
				Annotations: item.Annotations,
			},
			Spec: *clusterCompDef.Service,
		}
		service.Spec.Type = item.ServiceType
		component.Services = append(component.Services, service)
	}
}

func buildMonitor(component *SynthesizedComponent, clusterCompDef *appsv1alpha1.ClusterComponentDefinition,
	clusterCompSpec *appsv1alpha1.ClusterComponentSpec) {
	buildMonitorConfig(clusterCompDef, clusterCompSpec, component)
}

func buildProbe(reqCtx intctrlutil.RequestCtx, component *SynthesizedComponent) error {
	if err := buildProbeContainers(reqCtx, component); err != nil {
		reqCtx.Log.Error(err, "build probe container failed.")
	}
=======
	service := corev1.Service{Spec: *clusterCompDef.Service}
	service.Spec.Type = corev1.ServiceTypeClusterIP
	component.Services = append(component.Services, service)

	for _, item := range clusterCompSpec.Services {
		service = corev1.Service{
			ObjectMeta: metav1.ObjectMeta{
				Name:        item.Name,
				Annotations: item.Annotations,
			},
			Spec: *clusterCompDef.Service,
		}
		service.Spec.Type = item.ServiceType
		component.Services = append(component.Services, service)
	}
}

func buildMonitor(component *SynthesizedComponent, clusterCompDef *appsv1alpha1.ClusterComponentDefinition,
	clusterCompSpec *appsv1alpha1.ClusterComponentSpec) {
	buildMonitorConfig(clusterCompDef, clusterCompSpec, component)
}

func buildProbe(reqCtx intctrlutil.RequestCtx, component *SynthesizedComponent) error {
	if err := buildProbeContainers(reqCtx, component); err != nil {
		reqCtx.Log.Error(err, "build probe container failed.")
	}
>>>>>>> c99220ab
	return nil
}

// appendOrOverrideContainerAttr is used to append targetContainer to compContainers or override the attributes of compContainers with a given targetContainer,
// if targetContainer does not exist in compContainers, it will be appended. otherwise it will be updated with the attributes of the target container.
func appendOrOverrideContainerAttr(compContainers []corev1.Container, targetContainer corev1.Container) []corev1.Container {
	index, compContainer := intctrlutil.GetContainerByName(compContainers, targetContainer.Name)
	if compContainer == nil {
		compContainers = append(compContainers, targetContainer)
	} else {
		doContainerAttrOverride(&compContainers[index], targetContainer)
	}
	return compContainers
}

// doContainerAttrOverride overrides the attributes in compContainer with the attributes in container.
func doContainerAttrOverride(compContainer *corev1.Container, container corev1.Container) {
	if compContainer == nil {
		return
	}
	if container.Image != "" {
		compContainer.Image = container.Image
	}
	if len(container.Command) != 0 {
		compContainer.Command = container.Command
	}
	if len(container.Args) != 0 {
		compContainer.Args = container.Args
	}
	if container.WorkingDir != "" {
		compContainer.WorkingDir = container.WorkingDir
	}
	if len(container.Ports) != 0 {
		compContainer.Ports = container.Ports
	}
	if len(container.EnvFrom) != 0 {
		compContainer.EnvFrom = container.EnvFrom
	}
	if len(container.Env) != 0 {
		compContainer.Env = container.Env
	}
	if container.Resources.Limits != nil || container.Resources.Requests != nil {
		compContainer.Resources = container.Resources
	}
	if len(container.VolumeMounts) != 0 {
		compContainer.VolumeMounts = container.VolumeMounts
	}
	if len(container.VolumeDevices) != 0 {
		compContainer.VolumeDevices = container.VolumeDevices
	}
	if container.LivenessProbe != nil {
		compContainer.LivenessProbe = container.LivenessProbe
	}
	if container.ReadinessProbe != nil {
		compContainer.ReadinessProbe = container.ReadinessProbe
	}
	if container.StartupProbe != nil {
		compContainer.StartupProbe = container.StartupProbe
	}
	if container.Lifecycle != nil {
		compContainer.Lifecycle = container.Lifecycle
	}
	if container.TerminationMessagePath != "" {
		compContainer.TerminationMessagePath = container.TerminationMessagePath
	}
	if container.TerminationMessagePolicy != "" {
		compContainer.TerminationMessagePolicy = container.TerminationMessagePolicy
	}
	if container.ImagePullPolicy != "" {
		compContainer.ImagePullPolicy = container.ImagePullPolicy
	}
	if container.SecurityContext != nil {
		compContainer.SecurityContext = container.SecurityContext
	}
}

// GetEnvReplacementMapForConnCredential gets the replacement map for connect credential
func GetEnvReplacementMapForConnCredential(clusterName string) map[string]string {
	return map[string]string{
		constant.ConnCredentialPlaceHolder: GenerateConnCredential(clusterName),
	}
}

func replaceContainerPlaceholderTokens(component *SynthesizedComponent, namedValuesMap map[string]string) {
	// replace env[].valueFrom.secretKeyRef.name variables
	for _, cc := range [][]corev1.Container{component.PodSpec.InitContainers, component.PodSpec.Containers} {
		for _, c := range cc {
			c.Env = ReplaceSecretEnvVars(namedValuesMap, c.Env)
		}
	}
}

// ReplaceNamedVars replaces the placeholder in targetVar if it is match and returns the replaced result
func ReplaceNamedVars(namedValuesMap map[string]string, targetVar string, limits int, matchAll bool) string {
	for placeHolderKey, mappingValue := range namedValuesMap {
		r := strings.Replace(targetVar, placeHolderKey, mappingValue, limits)
		// early termination on matching, when matchAll = false
		if r != targetVar && !matchAll {
			return r
		}
		targetVar = r
	}
	return targetVar
}

// ReplaceSecretEnvVars replaces the env secret value with namedValues and returns new envs
func ReplaceSecretEnvVars(namedValuesMap map[string]string, envs []corev1.EnvVar) []corev1.EnvVar {
	newEnvs := make([]corev1.EnvVar, 0, len(envs))
	for _, e := range envs {
		if e.ValueFrom == nil || e.ValueFrom.SecretKeyRef == nil {
			continue
		}
		name := ReplaceNamedVars(namedValuesMap, e.ValueFrom.SecretKeyRef.Name, 1, false)
		if name != e.ValueFrom.SecretKeyRef.Name {
			e.ValueFrom.SecretKeyRef.Name = name
		}
		newEnvs = append(newEnvs, e)
	}
	return newEnvs
}

func GetClusterDefCompByName(clusterDef appsv1alpha1.ClusterDefinition,
	cluster appsv1alpha1.Cluster,
	compName string) *appsv1alpha1.ClusterComponentDefinition {
	for _, comp := range cluster.Spec.ComponentSpecs {
		if comp.Name != compName {
			continue
		}
		for _, compDef := range clusterDef.Spec.ComponentDefs {
			if compDef.Name == comp.ComponentDefRef {
				return &compDef
			}
		}
	}
	return nil
}

func GenerateConnCredential(clusterName string) string {
	return fmt.Sprintf("%s-conn-credential", clusterName)
}<|MERGE_RESOLUTION|>--- conflicted
+++ resolved
@@ -61,11 +61,8 @@
 
 	buildConfigs(component, clusterCompDefObj, clusterCompVers...)
 
-<<<<<<< HEAD
 	buildScripts(component, clusterCompDefObj)
 
-=======
->>>>>>> c99220ab
 	buildVolumes(component, clusterCompSpec)
 
 	buildServices(component, clusterCompDefObj, clusterCompSpec)
@@ -98,10 +95,6 @@
 	if len(clusterCompVers) > 0 && clusterCompVers[0] != nil {
 		// only accept 1st ClusterVersion override context
 		clusterCompVer := clusterCompVers[0]
-<<<<<<< HEAD
-		// override component.PodSpec.InitContainers and component.PodSpec.Containers
-=======
->>>>>>> c99220ab
 		for _, c := range clusterCompVer.VersionsCtx.InitContainers {
 			component.PodSpec.InitContainers = appendOrOverrideContainerAttr(component.PodSpec.InitContainers, c)
 		}
@@ -127,40 +120,9 @@
 
 	if clusterCompSpec.Resources.Requests != nil || clusterCompSpec.Resources.Limits != nil {
 		component.PodSpec.Containers[0].Resources = clusterCompSpec.Resources
-<<<<<<< HEAD
-=======
-	}
-}
-
-func buildConfigs(component *SynthesizedComponent, clusterCompDef *appsv1alpha1.ClusterComponentDefinition,
-	clusterCompVers ...*appsv1alpha1.ClusterComponentVersion) {
-	// resolve component.ConfigTemplates
-	if clusterCompDef.ConfigSpec != nil {
-		component.ConfigTemplates = clusterCompDef.ConfigSpec.ConfigTemplateRefs
-	}
-
-	if len(clusterCompVers) > 0 && clusterCompVers[0] != nil {
-		// only accept 1st ClusterVersion override context
-		clusterCompVer := clusterCompVers[0]
-		component.ConfigTemplates = cfgcore.MergeConfigTemplates(clusterCompVer.ConfigTemplateRefs, component.ConfigTemplates)
-	}
-}
-
-func buildVolumes(component *SynthesizedComponent, clusterCompSpec appsv1alpha1.ClusterComponentSpec) {
-	if clusterCompSpec.VolumeClaimTemplates != nil {
-		component.VolumeClaimTemplates = appsv1alpha1.ToVolumeClaimTemplates(clusterCompSpec.VolumeClaimTemplates)
-	}
-}
-
-func buildServices(component *SynthesizedComponent, clusterCompDef *appsv1alpha1.ClusterComponentDefinition,
-	clusterCompSpec appsv1alpha1.ClusterComponentSpec) {
-	if clusterCompDef.Service == nil {
-		return
->>>>>>> c99220ab
-	}
-}
-
-<<<<<<< HEAD
+	}
+}
+
 func buildConfigs(component *SynthesizedComponent, clusterCompDef *appsv1alpha1.ClusterComponentDefinition,
 	clusterCompVers ...*appsv1alpha1.ClusterComponentVersion) {
 	// resolve component.ConfigTemplates
@@ -219,34 +181,6 @@
 	if err := buildProbeContainers(reqCtx, component); err != nil {
 		reqCtx.Log.Error(err, "build probe container failed.")
 	}
-=======
-	service := corev1.Service{Spec: *clusterCompDef.Service}
-	service.Spec.Type = corev1.ServiceTypeClusterIP
-	component.Services = append(component.Services, service)
-
-	for _, item := range clusterCompSpec.Services {
-		service = corev1.Service{
-			ObjectMeta: metav1.ObjectMeta{
-				Name:        item.Name,
-				Annotations: item.Annotations,
-			},
-			Spec: *clusterCompDef.Service,
-		}
-		service.Spec.Type = item.ServiceType
-		component.Services = append(component.Services, service)
-	}
-}
-
-func buildMonitor(component *SynthesizedComponent, clusterCompDef *appsv1alpha1.ClusterComponentDefinition,
-	clusterCompSpec *appsv1alpha1.ClusterComponentSpec) {
-	buildMonitorConfig(clusterCompDef, clusterCompSpec, component)
-}
-
-func buildProbe(reqCtx intctrlutil.RequestCtx, component *SynthesizedComponent) error {
-	if err := buildProbeContainers(reqCtx, component); err != nil {
-		reqCtx.Log.Error(err, "build probe container failed.")
-	}
->>>>>>> c99220ab
 	return nil
 }
 
