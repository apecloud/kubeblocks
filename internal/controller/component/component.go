--- conflicted
+++ resolved
@@ -320,7 +320,6 @@
 	return fmt.Sprintf("%s-conn-credential", clusterName)
 }
 
-<<<<<<< HEAD
 // overrideSwitchoverSpecAttr overrides the attributes in switchoverSpec with the attributes of SwitchoverShortSpec in clusterVersion.
 func overrideSwitchoverSpecAttr(switchoverSpec *appsv1alpha1.SwitchoverSpec, cvSwitchoverSpec *appsv1alpha1.SwitchoverShortSpec) {
 	if cvSwitchoverSpec == nil {
@@ -332,8 +331,8 @@
 	if len(cvSwitchoverSpec.Env) > 0 {
 		switchoverSpec.Env = cvSwitchoverSpec.Env
 	}
-=======
+}
+
 func GenerateComponentEnvName(clusterName, componentName string) string {
 	return fmt.Sprintf("%s-%s-env", clusterName, componentName)
->>>>>>> c75dab33
 }