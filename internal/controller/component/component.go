/*
Copyright ApeCloud, Inc.

Licensed under the Apache License, Version 2.0 (the "License");
you may not use this file except in compliance with the License.
You may obtain a copy of the License at

    http://www.apache.org/licenses/LICENSE-2.0

Unless required by applicable law or agreed to in writing, software
distributed under the License is distributed on an "AS IS" BASIS,
WITHOUT WARRANTIES OR CONDITIONS OF ANY KIND, either express or implied.
See the License for the specific language governing permissions and
limitations under the License.
*/

package component

import (
	"fmt"
	"strings"

	corev1 "k8s.io/api/core/v1"

	dbaasv1alpha1 "github.com/apecloud/kubeblocks/apis/dbaas/v1alpha1"
	cfgcore "github.com/apecloud/kubeblocks/internal/configuration"
	"github.com/apecloud/kubeblocks/internal/constant"
	intctrlutil "github.com/apecloud/kubeblocks/internal/controllerutil"
)

// BuildComponent generates a new Component object, which is a mixture of
// component-related configs from input Cluster, ClusterDef and ClusterVersion.
func BuildComponent(
	reqCtx intctrlutil.RequestCtx,
	cluster *dbaasv1alpha1.Cluster,
	clusterDef *dbaasv1alpha1.ClusterDefinition,
	clusterDefComp *dbaasv1alpha1.ClusterDefinitionComponent,
	clusterVersionComp *dbaasv1alpha1.ClusterVersionComponent,
	clusterComp *dbaasv1alpha1.ClusterComponent) *SynthesizedComponent {
	if clusterDefComp == nil {
		reqCtx.Log.Error(nil, "build probe container failed.")
		return nil
	}

	clusterDefCompObj := clusterDefComp.DeepCopy()
	name := clusterDefCompObj.TypeName // initial name for the component will be same as TypeName
	if clusterComp != nil {
		name = clusterComp.Name // component name gets overridden
	}
	component := &SynthesizedComponent{
		ClusterDefName:        clusterDef.Name,
		ClusterType:           clusterDef.Spec.Type,
		Name:                  name,
		Type:                  clusterDefCompObj.TypeName,
		CharacterType:         clusterDefCompObj.CharacterType,
		MinReplicas:           clusterDefCompObj.MinReplicas,
		MaxReplicas:           clusterDefCompObj.MaxReplicas,
		DefaultReplicas:       clusterDefCompObj.DefaultReplicas,
		Replicas:              clusterDefCompObj.DefaultReplicas,
		ComponentType:         clusterDefCompObj.ComponentType,
		ConsensusSpec:         clusterDefCompObj.ConsensusSpec,
		PodSpec:               clusterDefCompObj.PodSpec,
		Service:               clusterDefCompObj.Service,
		Probes:                clusterDefCompObj.Probes,
		LogConfigs:            clusterDefCompObj.LogConfigs,
		HorizontalScalePolicy: clusterDefCompObj.HorizontalScalePolicy,
	}

	// resolve component.ConfigTemplates
	if clusterDefCompObj.ConfigSpec != nil {
		component.ConfigTemplates = clusterDefCompObj.ConfigSpec.ConfigTemplateRefs
	}
	if clusterVersionComp != nil {
		component.ConfigTemplates = cfgcore.MergeConfigTemplates(clusterVersionComp.ConfigTemplateRefs, component.ConfigTemplates)
	}

	// set component.PodSpec.InitContainers and component.PodSpec.Containers
	if clusterVersionComp != nil {
		if clusterVersionComp.PodSpec != nil {
			for _, c := range clusterVersionComp.PodSpec.InitContainers {
				component.PodSpec.InitContainers = appendOrOverrideContainerAttr(component.PodSpec.InitContainers, c)
			}
			for _, c := range clusterVersionComp.PodSpec.Containers {
				component.PodSpec.Containers = appendOrOverrideContainerAttr(component.PodSpec.Containers, c)
			}
		}
	}

	// set affinity and tolerations
	affinity := cluster.Spec.Affinity
	tolerations := cluster.Spec.Tolerations
	if clusterComp != nil {
		if clusterComp.Affinity != nil {
			affinity = clusterComp.Affinity
		}
		if len(clusterComp.Tolerations) != 0 {
			tolerations = clusterComp.Tolerations
		}
	}
	if affinity != nil {
		component.PodSpec.Affinity = buildPodAffinity(cluster, affinity, component)
		component.PodSpec.TopologySpreadConstraints = buildPodTopologySpreadConstraints(cluster, affinity, component)
	}
	if tolerations != nil {
		component.PodSpec.Tolerations = tolerations
	}

	// set others
	if clusterComp != nil {
		component.EnabledLogs = clusterComp.EnabledLogs

		// user can scale in replicas to 0
		if clusterComp.Replicas != nil {
			component.Replicas = *clusterComp.Replicas
		}

		if clusterComp.VolumeClaimTemplates != nil {
			component.VolumeClaimTemplates = dbaasv1alpha1.ToVolumeClaimTemplates(clusterComp.VolumeClaimTemplates)
		}

		if clusterComp.Resources.Requests != nil || clusterComp.Resources.Limits != nil {
			component.PodSpec.Containers[0].Resources = clusterComp.Resources
		}

		if clusterComp.ServiceType != "" {
			if component.Service == nil {
				component.Service = &corev1.ServiceSpec{}
			}
			component.Service.Type = clusterComp.ServiceType
		}
		component.PrimaryIndex = clusterComp.PrimaryIndex

		component.TLS = clusterComp.TLS
		component.Issuer = clusterComp.Issuer
	}

	// TODO(zhixu.zt) We need to reserve the VolumeMounts of the container for ConfigMap or Secret,
	// At present, it is possible to distinguish between ConfigMap volume and normal volume,
	// Compare the VolumeName of configTemplateRef and Name of VolumeMounts
	//
	// if component.VolumeClaimTemplates == nil {
	//	 for i := range component.PodSpec.Containers {
	//	 	component.PodSpec.Containers[i].VolumeMounts = nil
	//	 }
	// }

	buildMonitorConfig(cluster, clusterDef, clusterDefComp, clusterComp, component)
	err := buildProbeContainers(reqCtx, component)
	if err != nil {
		reqCtx.Log.Error(err, "build probe container failed.")
		return nil
	}

	replacePlaceholderTokens(component, map[string]string{
		constant.ConnCredentialPlaceHolder: fmt.Sprintf("%s-conn-credential", cluster.GetName()),
	})
	return component
}

// appendOrOverrideContainerAttr is used to append targetContainer to compContainers or override the attributes of compContainers with a given targetContainer,
// if targetContainer does not exist in compContainers, it will be appended. otherwise it will be updated with the attributes of the target container.
func appendOrOverrideContainerAttr(compContainers []corev1.Container, targetContainer corev1.Container) []corev1.Container {
	index, compContainer := intctrlutil.GetContainerByName(compContainers, targetContainer.Name)
	if compContainer == nil {
		compContainers = append(compContainers, targetContainer)
	} else {
		doContainerAttrOverride(&compContainers[index], targetContainer)
	}
	return compContainers
}

// doContainerAttrOverride overrides the attributes in compContainer with the attributes in container.
func doContainerAttrOverride(compContainer *corev1.Container, container corev1.Container) {
	if compContainer == nil {
		return
	}
	if container.Image != "" {
		compContainer.Image = container.Image
	}
	if len(container.Command) != 0 {
		compContainer.Command = container.Command
	}
	if len(container.Args) != 0 {
		compContainer.Args = container.Args
	}
	if container.WorkingDir != "" {
		compContainer.WorkingDir = container.WorkingDir
	}
	if len(container.Ports) != 0 {
		compContainer.Ports = container.Ports
	}
	if len(container.EnvFrom) != 0 {
		compContainer.EnvFrom = container.EnvFrom
	}
	if len(container.Env) != 0 {
		compContainer.Env = container.Env
	}
	if container.Resources.Limits != nil || container.Resources.Requests != nil {
		compContainer.Resources = container.Resources
	}
	if len(container.VolumeMounts) != 0 {
		compContainer.VolumeMounts = container.VolumeMounts
	}
	if len(container.VolumeDevices) != 0 {
		compContainer.VolumeDevices = container.VolumeDevices
	}
	if container.LivenessProbe != nil {
		compContainer.LivenessProbe = container.LivenessProbe
	}
	if container.ReadinessProbe != nil {
		compContainer.ReadinessProbe = container.ReadinessProbe
	}
	if container.StartupProbe != nil {
		compContainer.StartupProbe = container.StartupProbe
	}
	if container.Lifecycle != nil {
		compContainer.Lifecycle = container.Lifecycle
	}
	if container.TerminationMessagePath != "" {
		compContainer.TerminationMessagePath = container.TerminationMessagePath
	}
	if container.TerminationMessagePolicy != "" {
		compContainer.TerminationMessagePolicy = container.TerminationMessagePolicy
	}
	if container.ImagePullPolicy != "" {
		compContainer.ImagePullPolicy = container.ImagePullPolicy
	}
	if container.SecurityContext != nil {
		compContainer.SecurityContext = container.SecurityContext
	}
}

func replacePlaceholderTokens(component *SynthesizedComponent, namedValues map[string]string) {
	// replace env[].valueFrom.secretKeyRef.name variables
	for _, cc := range [][]corev1.Container{component.PodSpec.InitContainers, component.PodSpec.Containers} {
		for _, c := range cc {
			for _, e := range c.Env {
				if e.ValueFrom == nil {
					continue
				}
				if e.ValueFrom.SecretKeyRef == nil {
					continue
				}
				secretRef := e.ValueFrom.SecretKeyRef
				for k, v := range namedValues {
					r := strings.Replace(secretRef.Name, k, v, 1)
					if r == secretRef.Name {
						continue
					}
					secretRef.Name = r
					break
				}
			}
		}
	}
<<<<<<< HEAD
}

func getEnvReplacementMapForConnCredential(clusterName string) map[string]string {
	return map[string]string{
		"$(CONN_CREDENTIAL_SECRET_NAME)": fmt.Sprintf("%s-conn-credential", clusterName),
	}
}

func GetClusterDefCompByName(clusterDef dbaasv1alpha1.ClusterDefinition,
	cluster dbaasv1alpha1.Cluster,
	compName string) *dbaasv1alpha1.ClusterDefinitionComponent {
	for _, comp := range cluster.Spec.Components {
		if comp.Name != compName {
			continue
		}
		for _, compDef := range clusterDef.Spec.Components {
			if compDef.TypeName == comp.Type {
				return &compDef
			}
		}
	}
	return nil
=======
>>>>>>> cee7c863
}<|MERGE_RESOLUTION|>--- conflicted
+++ resolved
@@ -253,13 +253,6 @@
 			}
 		}
 	}
-<<<<<<< HEAD
-}
-
-func getEnvReplacementMapForConnCredential(clusterName string) map[string]string {
-	return map[string]string{
-		"$(CONN_CREDENTIAL_SECRET_NAME)": fmt.Sprintf("%s-conn-credential", clusterName),
-	}
 }
 
 func GetClusterDefCompByName(clusterDef dbaasv1alpha1.ClusterDefinition,
@@ -276,6 +269,4 @@
 		}
 	}
 	return nil
-=======
->>>>>>> cee7c863
 }