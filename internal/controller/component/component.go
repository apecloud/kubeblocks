--- conflicted
+++ resolved
@@ -55,20 +55,6 @@
 	clusterCompSpec *appsv1alpha1.ClusterComponentSpec,
 	clusterCompVers ...*appsv1alpha1.ClusterComponentVersion,
 ) (*SynthesizedComponent, error) {
-<<<<<<< HEAD
-=======
-
-	fillClusterTemplate := func() {
-		if clusterTpl == nil || len(clusterTpl.Spec.ComponentSpecs) == 0 {
-			return
-		}
-		for _, compSpecTpl := range clusterTpl.Spec.ComponentSpecs {
-			if compSpecTpl.ComponentDefRef == clusterCompDef.Name {
-				clusterCompSpec = compSpecTpl.DeepCopy()
-			}
-		}
-	}
-
 	hasSimplifiedAPI := func() bool {
 		return cluster.Spec.Replicas != nil ||
 			!cluster.Spec.Resources.CPU.IsZero() ||
@@ -80,7 +66,6 @@
 			len(cluster.Spec.AvailabilityPolicy) > 0
 	}
 
->>>>>>> 4e6ff9bb
 	fillSimplifiedAPI := func() {
 		// fill simplified api only to first defined component
 		if len(clusterDef.Spec.ComponentDefs) == 0 ||
