/*
Copyright (C) 2022-2023 ApeCloud Co., Ltd

This file is part of KubeBlocks project

This program is free software: you can redistribute it and/or modify
it under the terms of the GNU Affero General Public License as published by
the Free Software Foundation, either version 3 of the License, or
(at your option) any later version.

This program is distributed in the hope that it will be useful
but WITHOUT ANY WARRANTY; without even the implied warranty of
MERCHANTABILITY or FITNESS FOR A PARTICULAR PURPOSE.  See the
GNU Affero General Public License for more details.

You should have received a copy of the GNU Affero General Public License
along with this program.  If not, see <http://www.gnu.org/licenses/>.
*/

package component

import (
	"fmt"
	"strings"

	corev1 "k8s.io/api/core/v1"
	metav1 "k8s.io/apimachinery/pkg/apis/meta/v1"

	appsv1alpha1 "github.com/apecloud/kubeblocks/apis/apps/v1alpha1"
	cfgcore "github.com/apecloud/kubeblocks/internal/configuration"
	"github.com/apecloud/kubeblocks/internal/constant"
	intctrlutil "github.com/apecloud/kubeblocks/internal/controllerutil"
)

// BuildComponent generates a new Component object, which is a mixture of
// component-related configs from input Cluster, ClusterDef and ClusterVersion.
func BuildComponent(
	reqCtx intctrlutil.RequestCtx,
	cluster appsv1alpha1.Cluster,
	clusterDef appsv1alpha1.ClusterDefinition,
	clusterCompDef appsv1alpha1.ClusterComponentDefinition,
	clusterCompSpec appsv1alpha1.ClusterComponentSpec,
	clusterCompVers ...*appsv1alpha1.ClusterComponentVersion,
) (*SynthesizedComponent, error) {
	var err error
	clusterCompDefObj := clusterCompDef.DeepCopy()
	component := &SynthesizedComponent{
		ClusterDefName:        clusterDef.Name,
		Name:                  clusterCompSpec.Name,
		Type:                  clusterCompDefObj.Name,
		CharacterType:         clusterCompDefObj.CharacterType,
		WorkloadType:          clusterCompDefObj.WorkloadType,
		StatelessSpec:         clusterCompDefObj.StatelessSpec,
		StatefulSpec:          clusterCompDefObj.StatefulSpec,
		ConsensusSpec:         clusterCompDefObj.ConsensusSpec,
		ReplicationSpec:       clusterCompDefObj.ReplicationSpec,
		PodSpec:               clusterCompDefObj.PodSpec,
		Probes:                clusterCompDefObj.Probes,
		LogConfigs:            clusterCompDefObj.LogConfigs,
		HorizontalScalePolicy: clusterCompDefObj.HorizontalScalePolicy,
		ConfigTemplates:       clusterCompDefObj.ConfigSpecs,
		ScriptTemplates:       clusterCompDefObj.ScriptSpecs,
		VolumeTypes:           clusterCompDefObj.VolumeTypes,
		CustomLabelSpecs:      clusterCompDefObj.CustomLabelSpecs,
		StatefulSetWorkload:   clusterCompDefObj.GetStatefulSetWorkload(),
		MinAvailable:          clusterCompSpec.GetMinAvailable(clusterCompDefObj.GetMinAvailable()),
		Replicas:              clusterCompSpec.Replicas,
		EnabledLogs:           clusterCompSpec.EnabledLogs,
		TLS:                   clusterCompSpec.TLS,
		Issuer:                clusterCompSpec.Issuer,
		ComponentDef:          clusterCompSpec.ComponentDefRef,
		ServiceAccountName:    clusterCompSpec.ServiceAccountName,
		CandidateInstance:     clusterCompSpec.CandidateInstance,
	}

	if len(clusterCompVers) > 0 && clusterCompVers[0] != nil {
		// only accept 1st ClusterVersion override context
		clusterCompVer := clusterCompVers[0]
		component.ConfigTemplates = cfgcore.MergeConfigTemplates(clusterCompVer.ConfigSpecs, component.ConfigTemplates)
		// override component.PodSpec.InitContainers and component.PodSpec.Containers
		for _, c := range clusterCompVer.VersionsCtx.InitContainers {
			component.PodSpec.InitContainers = appendOrOverrideContainerAttr(component.PodSpec.InitContainers, c)
		}
		for _, c := range clusterCompVer.VersionsCtx.Containers {
			component.PodSpec.Containers = appendOrOverrideContainerAttr(component.PodSpec.Containers, c)
		}
	}

	// handle component.PodSpec extra settings
	// set affinity and tolerations
	affinity := cluster.Spec.Affinity
	if clusterCompSpec.Affinity != nil {
		affinity = clusterCompSpec.Affinity
	}
	if component.PodSpec.Affinity, err = buildPodAffinity(&cluster, affinity, component); err != nil {
		reqCtx.Log.Error(err, "build pod affinity failed.")
		return nil, err
	}
	component.PodSpec.TopologySpreadConstraints = buildPodTopologySpreadConstraints(&cluster, affinity, component)
	if component.PodSpec.Tolerations, err = BuildTolerations(&cluster, &clusterCompSpec); err != nil {
		reqCtx.Log.Error(err, "build pod tolerations failed.")
		return nil, err
	}

	if clusterCompSpec.VolumeClaimTemplates != nil {
		component.VolumeClaimTemplates = clusterCompSpec.ToVolumeClaimTemplates()
	}
	if clusterCompSpec.Resources.Requests != nil || clusterCompSpec.Resources.Limits != nil {
		component.PodSpec.Containers[0].Resources = clusterCompSpec.Resources
	}
	if clusterCompDefObj.Service != nil {
		service := corev1.Service{Spec: clusterCompDefObj.Service.ToSVCSpec()}
		service.Spec.Type = corev1.ServiceTypeClusterIP
		component.Services = append(component.Services, service)
		for _, item := range clusterCompSpec.Services {
			service = corev1.Service{
				ObjectMeta: metav1.ObjectMeta{
					Name:        item.Name,
					Annotations: item.Annotations,
				},
				Spec: service.Spec,
			}
			service.Spec.Type = item.ServiceType
			component.Services = append(component.Services, service)
		}
	}
<<<<<<< HEAD

=======
	component.PrimaryIndex = clusterCompSpec.PrimaryIndex
>>>>>>> 6e352535
	// set component.PodSpec.ServiceAccountName
	component.PodSpec.ServiceAccountName = component.ServiceAccountName

	// TODO: (zhixu.zt) We need to reserve the VolumeMounts of the container for ConfigMap or Secret,
	// At present, it is not possible to distinguish between ConfigMap volume and normal volume,
	// Compare the VolumeName of configTemplateRef and Name of VolumeMounts
	//
	// if component.VolumeClaimTemplates == nil {
	//	 for i := range component.PodSpec.Containers {
	//	 	component.PodSpec.Containers[i].VolumeMounts = nil
	//	 }
	// }

	buildMonitorConfig(&clusterCompDef, &clusterCompSpec, component)
	if err = buildProbeContainers(reqCtx, component); err != nil {
		reqCtx.Log.Error(err, "build probe container failed.")
		return nil, err
	}
	replaceContainerPlaceholderTokens(component, GetEnvReplacementMapForConnCredential(cluster.GetName()))
	return component, nil
}

// appendOrOverrideContainerAttr is used to append targetContainer to compContainers or override the attributes of compContainers with a given targetContainer,
// if targetContainer does not exist in compContainers, it will be appended. otherwise it will be updated with the attributes of the target container.
func appendOrOverrideContainerAttr(compContainers []corev1.Container, targetContainer corev1.Container) []corev1.Container {
	index, compContainer := intctrlutil.GetContainerByName(compContainers, targetContainer.Name)
	if compContainer == nil {
		compContainers = append(compContainers, targetContainer)
	} else {
		doContainerAttrOverride(&compContainers[index], targetContainer)
	}
	return compContainers
}

// doContainerAttrOverride overrides the attributes in compContainer with the attributes in container.
func doContainerAttrOverride(compContainer *corev1.Container, container corev1.Container) {
	if compContainer == nil {
		return
	}
	if container.Image != "" {
		compContainer.Image = container.Image
	}
	if len(container.Command) != 0 {
		compContainer.Command = container.Command
	}
	if len(container.Args) != 0 {
		compContainer.Args = container.Args
	}
	if container.WorkingDir != "" {
		compContainer.WorkingDir = container.WorkingDir
	}
	if len(container.Ports) != 0 {
		compContainer.Ports = container.Ports
	}
	if len(container.EnvFrom) != 0 {
		compContainer.EnvFrom = container.EnvFrom
	}
	if len(container.Env) != 0 {
		compContainer.Env = container.Env
	}
	if container.Resources.Limits != nil || container.Resources.Requests != nil {
		compContainer.Resources = container.Resources
	}
	if len(container.VolumeMounts) != 0 {
		compContainer.VolumeMounts = container.VolumeMounts
	}
	if len(container.VolumeDevices) != 0 {
		compContainer.VolumeDevices = container.VolumeDevices
	}
	if container.LivenessProbe != nil {
		compContainer.LivenessProbe = container.LivenessProbe
	}
	if container.ReadinessProbe != nil {
		compContainer.ReadinessProbe = container.ReadinessProbe
	}
	if container.StartupProbe != nil {
		compContainer.StartupProbe = container.StartupProbe
	}
	if container.Lifecycle != nil {
		compContainer.Lifecycle = container.Lifecycle
	}
	if container.TerminationMessagePath != "" {
		compContainer.TerminationMessagePath = container.TerminationMessagePath
	}
	if container.TerminationMessagePolicy != "" {
		compContainer.TerminationMessagePolicy = container.TerminationMessagePolicy
	}
	if container.ImagePullPolicy != "" {
		compContainer.ImagePullPolicy = container.ImagePullPolicy
	}
	if container.SecurityContext != nil {
		compContainer.SecurityContext = container.SecurityContext
	}
}

// GetEnvReplacementMapForConnCredential gets the replacement map for connect credential
func GetEnvReplacementMapForConnCredential(clusterName string) map[string]string {
	return map[string]string{
		constant.ConnCredentialPlaceHolder: GenerateConnCredential(clusterName),
	}
}

func replaceContainerPlaceholderTokens(component *SynthesizedComponent, namedValuesMap map[string]string) {
	// replace env[].valueFrom.secretKeyRef.name variables
	for _, cc := range [][]corev1.Container{component.PodSpec.InitContainers, component.PodSpec.Containers} {
		for _, c := range cc {
			c.Env = ReplaceSecretEnvVars(namedValuesMap, c.Env)
		}
	}
}

// GetReplacementMapForBuiltInEnv gets the replacement map for KubeBlocks built-in environment variables.
func GetReplacementMapForBuiltInEnv(cluster *appsv1alpha1.Cluster, componentName string) map[string]string {
	replacementMap := map[string]string{
		constant.KBClusterNamePlaceHolder:     cluster.Name,
		constant.KBCompNamePlaceHolder:        componentName,
		constant.KBClusterCompNamePlaceHolder: fmt.Sprintf("%s-%s", cluster.Name, componentName),
	}
	if len(cluster.UID) > 8 {
		replacementMap[constant.KBClusterUIDPostfix8PlaceHolder] = string(cluster.UID)[len(cluster.UID)-8:]
	} else {
		replacementMap[constant.KBClusterUIDPostfix8PlaceHolder] = string(cluster.UID)
	}
	return replacementMap
}

// ReplaceNamedVars replaces the placeholder in targetVar if it is match and returns the replaced result
func ReplaceNamedVars(namedValuesMap map[string]string, targetVar string, limits int, matchAll bool) string {
	for placeHolderKey, mappingValue := range namedValuesMap {
		r := strings.Replace(targetVar, placeHolderKey, mappingValue, limits)
		// early termination on matching, when matchAll = false
		if r != targetVar && !matchAll {
			return r
		}
		targetVar = r
	}
	return targetVar
}

// ReplaceSecretEnvVars replaces the env secret value with namedValues and returns new envs
func ReplaceSecretEnvVars(namedValuesMap map[string]string, envs []corev1.EnvVar) []corev1.EnvVar {
	newEnvs := make([]corev1.EnvVar, 0, len(envs))
	for _, e := range envs {
		if e.ValueFrom == nil || e.ValueFrom.SecretKeyRef == nil {
			continue
		}
		name := ReplaceNamedVars(namedValuesMap, e.ValueFrom.SecretKeyRef.Name, 1, false)
		if name != e.ValueFrom.SecretKeyRef.Name {
			e.ValueFrom.SecretKeyRef.Name = name
		}
		newEnvs = append(newEnvs, e)
	}
	return newEnvs
}

func GetClusterDefCompByName(clusterDef appsv1alpha1.ClusterDefinition,
	cluster appsv1alpha1.Cluster,
	compName string) *appsv1alpha1.ClusterComponentDefinition {
	for _, comp := range cluster.Spec.ComponentSpecs {
		if comp.Name != compName {
			continue
		}
		for _, compDef := range clusterDef.Spec.ComponentDefs {
			if compDef.Name == comp.ComponentDefRef {
				return &compDef
			}
		}
	}
	return nil
}

func GenerateConnCredential(clusterName string) string {
	return fmt.Sprintf("%s-conn-credential", clusterName)
}<|MERGE_RESOLUTION|>--- conflicted
+++ resolved
@@ -124,11 +124,6 @@
 			component.Services = append(component.Services, service)
 		}
 	}
-<<<<<<< HEAD
-
-=======
-	component.PrimaryIndex = clusterCompSpec.PrimaryIndex
->>>>>>> 6e352535
 	// set component.PodSpec.ServiceAccountName
 	component.PodSpec.ServiceAccountName = component.ServiceAccountName
 
