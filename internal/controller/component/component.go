/*
Copyright (C) 2022-2023 ApeCloud Co., Ltd

This file is part of KubeBlocks project

This program is free software: you can redistribute it and/or modify
it under the terms of the GNU Affero General Public License as published by
the Free Software Foundation, either version 3 of the License, or
(at your option) any later version.

This program is distributed in the hope that it will be useful
but WITHOUT ANY WARRANTY; without even the implied warranty of
MERCHANTABILITY or FITNESS FOR A PARTICULAR PURPOSE.  See the
GNU Affero General Public License for more details.

You should have received a copy of the GNU Affero General Public License
along with this program.  If not, see <http://www.gnu.org/licenses/>.
*/

package component

import (
	"fmt"
	"strings"

	corev1 "k8s.io/api/core/v1"
	metav1 "k8s.io/apimachinery/pkg/apis/meta/v1"
	"sigs.k8s.io/controller-runtime/pkg/client"

	appsv1alpha1 "github.com/apecloud/kubeblocks/apis/apps/v1alpha1"
	cfgcore "github.com/apecloud/kubeblocks/internal/configuration"
	"github.com/apecloud/kubeblocks/internal/constant"
	intctrlutil "github.com/apecloud/kubeblocks/internal/controllerutil"
)

func BuildSynthesizedComponent(reqCtx intctrlutil.RequestCtx,
	cli client.Client,
	cluster appsv1alpha1.Cluster,
	clusterDef appsv1alpha1.ClusterDefinition,
	clusterCompDef appsv1alpha1.ClusterComponentDefinition,
	clusterCompSpec appsv1alpha1.ClusterComponentSpec,
	clusterCompVers ...*appsv1alpha1.ClusterComponentVersion,
) (*SynthesizedComponent, error) {
	synthesizedComp, err := buildComponent(reqCtx, cluster, clusterDef, clusterCompDef, clusterCompSpec, clusterCompVers...)
	if err != nil {
		return nil, err
	}
	/*
		if err := buildRestoreInfoFromBackup(reqCtx, cli, cluster, synthesizedComp); err != nil {
			return nil, err
		}
	*/
	return synthesizedComp, nil
}

func BuildComponent(reqCtx intctrlutil.RequestCtx,
	cluster appsv1alpha1.Cluster,
	clusterDef appsv1alpha1.ClusterDefinition,
	clusterCompDef appsv1alpha1.ClusterComponentDefinition,
	clusterCompSpec appsv1alpha1.ClusterComponentSpec,
	clusterCompVers ...*appsv1alpha1.ClusterComponentVersion,
) (*SynthesizedComponent, error) {
	return buildComponent(reqCtx, cluster, clusterDef, clusterCompDef, clusterCompSpec, clusterCompVers...)
}

// buildComponent generates a new Component object, which is a mixture of
// component-related configs from input Cluster, ClusterDef and ClusterVersion.
func buildComponent(reqCtx intctrlutil.RequestCtx,
	cluster appsv1alpha1.Cluster,
	clusterDef appsv1alpha1.ClusterDefinition,
	clusterCompDef appsv1alpha1.ClusterComponentDefinition,
	clusterCompSpec appsv1alpha1.ClusterComponentSpec,
	clusterCompVers ...*appsv1alpha1.ClusterComponentVersion,
) (*SynthesizedComponent, error) {
	var err error
	clusterCompDefObj := clusterCompDef.DeepCopy()
	component := &SynthesizedComponent{
		ClusterDefName:        clusterDef.Name,
		ClusterName:           cluster.Name,
		ClusterUID:            string(cluster.UID),
		Name:                  clusterCompSpec.Name,
		CompDefName:           clusterCompDefObj.Name,
		CharacterType:         clusterCompDefObj.CharacterType,
		WorkloadType:          clusterCompDefObj.WorkloadType,
		StatelessSpec:         clusterCompDefObj.StatelessSpec,
		StatefulSpec:          clusterCompDefObj.StatefulSpec,
		ConsensusSpec:         clusterCompDefObj.ConsensusSpec,
		ReplicationSpec:       clusterCompDefObj.ReplicationSpec,
		PodSpec:               clusterCompDefObj.PodSpec,
		Probes:                clusterCompDefObj.Probes,
		LogConfigs:            clusterCompDefObj.LogConfigs,
		HorizontalScalePolicy: clusterCompDefObj.HorizontalScalePolicy,
		ConfigTemplates:       clusterCompDefObj.ConfigSpecs,
		ScriptTemplates:       clusterCompDefObj.ScriptSpecs,
		VolumeTypes:           clusterCompDefObj.VolumeTypes,
		CustomLabelSpecs:      clusterCompDefObj.CustomLabelSpecs,
		SwitchoverSpec:        clusterCompDefObj.SwitchoverSpec,
		StatefulSetWorkload:   clusterCompDefObj.GetStatefulSetWorkload(),
		MinAvailable:          clusterCompSpec.GetMinAvailable(clusterCompDefObj.GetMinAvailable()),
		Replicas:              clusterCompSpec.Replicas,
		EnabledLogs:           clusterCompSpec.EnabledLogs,
		TLS:                   clusterCompSpec.TLS,
		Issuer:                clusterCompSpec.Issuer,
		ComponentDef:          clusterCompSpec.ComponentDefRef,
		ServiceAccountName:    clusterCompSpec.ServiceAccountName,
	}

	if len(clusterCompVers) > 0 && clusterCompVers[0] != nil {
		// only accept 1st ClusterVersion override context
		clusterCompVer := clusterCompVers[0]
		component.ConfigTemplates = cfgcore.MergeConfigTemplates(clusterCompVer.ConfigSpecs, component.ConfigTemplates)
		// override component.PodSpec.InitContainers and component.PodSpec.Containers
		for _, c := range clusterCompVer.VersionsCtx.InitContainers {
			component.PodSpec.InitContainers = appendOrOverrideContainerAttr(component.PodSpec.InitContainers, c)
		}
		for _, c := range clusterCompVer.VersionsCtx.Containers {
			component.PodSpec.Containers = appendOrOverrideContainerAttr(component.PodSpec.Containers, c)
		}
<<<<<<< HEAD
		component.ToolsImage = clusterCompVer.ToolsImage
		if component.ToolsImage == "" {
			component.ToolsImage = component.PodSpec.Containers[0].Image
		}
=======
		// override component.SwitchoverSpec
		overrideSwitchoverSpecAttr(component.SwitchoverSpec, clusterCompVer.SwitchoverSpec)
>>>>>>> 3483f50f
	}

	// handle component.PodSpec extra settings
	// set affinity and tolerations
	affinity := cluster.Spec.Affinity
	if clusterCompSpec.Affinity != nil {
		affinity = clusterCompSpec.Affinity
	}
	if component.PodSpec.Affinity, err = buildPodAffinity(&cluster, affinity, component); err != nil {
		reqCtx.Log.Error(err, "build pod affinity failed.")
		return nil, err
	}
	component.PodSpec.TopologySpreadConstraints = buildPodTopologySpreadConstraints(&cluster, affinity, component)
	if component.PodSpec.Tolerations, err = BuildTolerations(&cluster, &clusterCompSpec); err != nil {
		reqCtx.Log.Error(err, "build pod tolerations failed.")
		return nil, err
	}

	if clusterCompSpec.VolumeClaimTemplates != nil {
		component.VolumeClaimTemplates = clusterCompSpec.ToVolumeClaimTemplates()
	}
	if clusterCompSpec.Resources.Requests != nil || clusterCompSpec.Resources.Limits != nil {
		component.PodSpec.Containers[0].Resources = clusterCompSpec.Resources
	}
	if clusterCompDefObj.Service != nil {
		service := corev1.Service{Spec: clusterCompDefObj.Service.ToSVCSpec()}
		service.Spec.Type = corev1.ServiceTypeClusterIP
		component.Services = append(component.Services, service)
		for _, item := range clusterCompSpec.Services {
			service = corev1.Service{
				ObjectMeta: metav1.ObjectMeta{
					Name:        item.Name,
					Annotations: item.Annotations,
				},
				Spec: service.Spec,
			}
			service.Spec.Type = item.ServiceType
			component.Services = append(component.Services, service)
		}
	}
	// set component.PodSpec.ServiceAccountName
	component.PodSpec.ServiceAccountName = component.ServiceAccountName

	// TODO: (zhixu.zt) We need to reserve the VolumeMounts of the container for ConfigMap or Secret,
	// At present, it is not possible to distinguish between ConfigMap volume and normal volume,
	// Compare the VolumeName of configTemplateRef and Name of VolumeMounts
	//
	// if component.VolumeClaimTemplates == nil {
	//	 for i := range component.PodSpec.Containers {
	//	 	component.PodSpec.Containers[i].VolumeMounts = nil
	//	 }
	// }

	buildMonitorConfig(&clusterCompDef, &clusterCompSpec, component)
	if err = buildProbeContainers(reqCtx, component); err != nil {
		reqCtx.Log.Error(err, "build probe container failed.")
		return nil, err
	}
	replaceContainerPlaceholderTokens(component, GetEnvReplacementMapForConnCredential(cluster.GetName()))
	return component, nil
}

// appendOrOverrideContainerAttr appends targetContainer to compContainers or overrides the attributes of compContainers with a given targetContainer,
// if targetContainer does not exist in compContainers, it will be appended. otherwise it will be updated with the attributes of the target container.
func appendOrOverrideContainerAttr(compContainers []corev1.Container, targetContainer corev1.Container) []corev1.Container {
	index, compContainer := intctrlutil.GetContainerByName(compContainers, targetContainer.Name)
	if compContainer == nil {
		compContainers = append(compContainers, targetContainer)
	} else {
		doContainerAttrOverride(&compContainers[index], targetContainer)
	}
	return compContainers
}

// doContainerAttrOverride overrides the attributes in compContainer with the attributes in container.
func doContainerAttrOverride(compContainer *corev1.Container, container corev1.Container) {
	if compContainer == nil {
		return
	}
	if container.Image != "" {
		compContainer.Image = container.Image
	}
	if len(container.Command) != 0 {
		compContainer.Command = container.Command
	}
	if len(container.Args) != 0 {
		compContainer.Args = container.Args
	}
	if container.WorkingDir != "" {
		compContainer.WorkingDir = container.WorkingDir
	}
	if len(container.Ports) != 0 {
		compContainer.Ports = container.Ports
	}
	if len(container.EnvFrom) != 0 {
		compContainer.EnvFrom = container.EnvFrom
	}
	if len(container.Env) != 0 {
		compContainer.Env = container.Env
	}
	if container.Resources.Limits != nil || container.Resources.Requests != nil {
		compContainer.Resources = container.Resources
	}
	if len(container.VolumeMounts) != 0 {
		compContainer.VolumeMounts = container.VolumeMounts
	}
	if len(container.VolumeDevices) != 0 {
		compContainer.VolumeDevices = container.VolumeDevices
	}
	if container.LivenessProbe != nil {
		compContainer.LivenessProbe = container.LivenessProbe
	}
	if container.ReadinessProbe != nil {
		compContainer.ReadinessProbe = container.ReadinessProbe
	}
	if container.StartupProbe != nil {
		compContainer.StartupProbe = container.StartupProbe
	}
	if container.Lifecycle != nil {
		compContainer.Lifecycle = container.Lifecycle
	}
	if container.TerminationMessagePath != "" {
		compContainer.TerminationMessagePath = container.TerminationMessagePath
	}
	if container.TerminationMessagePolicy != "" {
		compContainer.TerminationMessagePolicy = container.TerminationMessagePolicy
	}
	if container.ImagePullPolicy != "" {
		compContainer.ImagePullPolicy = container.ImagePullPolicy
	}
	if container.SecurityContext != nil {
		compContainer.SecurityContext = container.SecurityContext
	}
}

// GetEnvReplacementMapForConnCredential gets the replacement map for connect credential
func GetEnvReplacementMapForConnCredential(clusterName string) map[string]string {
	return map[string]string{
		constant.KBConnCredentialPlaceHolder: GenerateConnCredential(clusterName),
	}
}

func replaceContainerPlaceholderTokens(component *SynthesizedComponent, namedValuesMap map[string]string) {
	// replace env[].valueFrom.secretKeyRef.name variables
	for _, cc := range [][]corev1.Container{component.PodSpec.InitContainers, component.PodSpec.Containers} {
		for _, c := range cc {
			c.Env = ReplaceSecretEnvVars(namedValuesMap, c.Env)
		}
	}
}

// GetReplacementMapForBuiltInEnv gets the replacement map for KubeBlocks built-in environment variables.
func GetReplacementMapForBuiltInEnv(clusterName, clusterUID, componentName string) map[string]string {
	cc := fmt.Sprintf("%s-%s", clusterName, componentName)
	replacementMap := map[string]string{
		constant.KBClusterNamePlaceHolder:     clusterName,
		constant.KBCompNamePlaceHolder:        componentName,
		constant.KBClusterCompNamePlaceHolder: cc,
		constant.KBComponentEnvCMPlaceHolder:  fmt.Sprintf("%s-env", cc),
	}
	if len(clusterUID) > 8 {
		replacementMap[constant.KBClusterUIDPostfix8PlaceHolder] = clusterUID[len(clusterUID)-8:]
	} else {
		replacementMap[constant.KBClusterUIDPostfix8PlaceHolder] = clusterUID
	}
	return replacementMap
}

// ReplaceNamedVars replaces the placeholder in targetVar if it is match and returns the replaced result
func ReplaceNamedVars(namedValuesMap map[string]string, targetVar string, limits int, matchAll bool) string {
	for placeHolderKey, mappingValue := range namedValuesMap {
		r := strings.Replace(targetVar, placeHolderKey, mappingValue, limits)
		// early termination on matching, when matchAll = false
		if r != targetVar && !matchAll {
			return r
		}
		targetVar = r
	}
	return targetVar
}

// ReplaceSecretEnvVars replaces the env secret value with namedValues and returns new envs
func ReplaceSecretEnvVars(namedValuesMap map[string]string, envs []corev1.EnvVar) []corev1.EnvVar {
	newEnvs := make([]corev1.EnvVar, 0, len(envs))
	for _, e := range envs {
		if e.ValueFrom == nil || e.ValueFrom.SecretKeyRef == nil {
			continue
		}
		name := ReplaceNamedVars(namedValuesMap, e.ValueFrom.SecretKeyRef.Name, 1, false)
		if name != e.ValueFrom.SecretKeyRef.Name {
			e.ValueFrom.SecretKeyRef.Name = name
		}
		newEnvs = append(newEnvs, e)
	}
	return newEnvs
}

func GenerateConnCredential(clusterName string) string {
	return fmt.Sprintf("%s-conn-credential", clusterName)
}

// overrideSwitchoverSpecAttr overrides the attributes in switchoverSpec with the attributes of SwitchoverShortSpec in clusterVersion.
func overrideSwitchoverSpecAttr(switchoverSpec *appsv1alpha1.SwitchoverSpec, cvSwitchoverSpec *appsv1alpha1.SwitchoverShortSpec) {
	if cvSwitchoverSpec == nil || cvSwitchoverSpec.CmdExecutorConfig == nil {
		return
	}
	applyCmdExecutorConfig := func(cmdExecutorConfig *appsv1alpha1.CmdExecutorConfig) {
		if cmdExecutorConfig == nil {
			return
		}
		if len(cvSwitchoverSpec.CmdExecutorConfig.Image) > 0 {
			cmdExecutorConfig.Image = cvSwitchoverSpec.CmdExecutorConfig.Image
		}
		if len(cvSwitchoverSpec.CmdExecutorConfig.Env) > 0 {
			cmdExecutorConfig.Env = cvSwitchoverSpec.CmdExecutorConfig.Env
		}
	}
	applyCmdExecutorConfig(switchoverSpec.WithCandidate)
	applyCmdExecutorConfig(switchoverSpec.WithoutCandidate)
}

func GenerateComponentEnvName(clusterName, componentName string) string {
	return fmt.Sprintf("%s-%s-env", clusterName, componentName)
}<|MERGE_RESOLUTION|>--- conflicted
+++ resolved
@@ -116,15 +116,8 @@
 		for _, c := range clusterCompVer.VersionsCtx.Containers {
 			component.PodSpec.Containers = appendOrOverrideContainerAttr(component.PodSpec.Containers, c)
 		}
-<<<<<<< HEAD
-		component.ToolsImage = clusterCompVer.ToolsImage
-		if component.ToolsImage == "" {
-			component.ToolsImage = component.PodSpec.Containers[0].Image
-		}
-=======
 		// override component.SwitchoverSpec
 		overrideSwitchoverSpecAttr(component.SwitchoverSpec, clusterCompVer.SwitchoverSpec)
->>>>>>> 3483f50f
 	}
 
 	// handle component.PodSpec extra settings
