--- conflicted
+++ resolved
@@ -20,7 +20,6 @@
 package component
 
 import (
-	"context"
 	"fmt"
 	"strings"
 
@@ -31,33 +30,11 @@
 	"github.com/apecloud/kubeblocks/internal/class"
 	cfgcore "github.com/apecloud/kubeblocks/internal/configuration"
 	"github.com/apecloud/kubeblocks/internal/constant"
-	types2 "github.com/apecloud/kubeblocks/internal/controller/client"
 	intctrlutil "github.com/apecloud/kubeblocks/internal/controllerutil"
 )
 
-<<<<<<< HEAD
-=======
-func BuildSynthesizedComponent(reqCtx intctrlutil.RequestCtx,
-	cli client.Client,
-	cluster appsv1alpha1.Cluster,
-	clusterDef appsv1alpha1.ClusterDefinition,
-	clusterCompDef appsv1alpha1.ClusterComponentDefinition,
-	clusterCompSpec appsv1alpha1.ClusterComponentSpec,
-	clusterCompVers ...*appsv1alpha1.ClusterComponentVersion,
-) (*SynthesizedComponent, error) {
-	clsMgr, err := getClassManager(reqCtx.Ctx, cli, &cluster)
-	if err != nil {
-		return nil, err
-	}
-	synthesizedComp, err := buildComponent(reqCtx, clsMgr, cluster, clusterDef, clusterCompDef, clusterCompSpec, clusterCompVers...)
-	if err != nil {
-		return nil, err
-	}
-	return synthesizedComp, nil
-}
-
->>>>>>> 7b412138
 func BuildComponent(reqCtx intctrlutil.RequestCtx,
+	clsMgr *class.Manager,
 	cluster *appsv1alpha1.Cluster,
 	clusterTpl *appsv1alpha1.ClusterTemplate,
 	clusterDef *appsv1alpha1.ClusterDefinition,
@@ -65,29 +42,18 @@
 	clusterCompSpec *appsv1alpha1.ClusterComponentSpec,
 	clusterCompVers ...*appsv1alpha1.ClusterComponentVersion,
 ) (*SynthesizedComponent, error) {
-<<<<<<< HEAD
-	return buildComponent(reqCtx, cluster, clusterTpl, clusterDef, clusterCompDef, clusterCompSpec, clusterCompVers...)
-=======
-	return buildComponent(reqCtx, nil, cluster, clusterDef, clusterCompDef, clusterCompSpec, clusterCompVers...)
->>>>>>> 7b412138
+	return buildComponent(reqCtx, clsMgr, cluster, clusterTpl, clusterDef, clusterCompDef, clusterCompSpec, clusterCompVers...)
 }
 
 // buildComponent generates a new Component object, which is a mixture of
 // component-related configs from input Cluster, ClusterDef and ClusterVersion.
 func buildComponent(reqCtx intctrlutil.RequestCtx,
-<<<<<<< HEAD
+	clsMgr *class.Manager,
 	cluster *appsv1alpha1.Cluster,
 	clusterTpl *appsv1alpha1.ClusterTemplate,
 	clusterDef *appsv1alpha1.ClusterDefinition,
 	clusterCompDef *appsv1alpha1.ClusterComponentDefinition,
 	clusterCompSpec *appsv1alpha1.ClusterComponentSpec,
-=======
-	clsMgr *class.Manager,
-	cluster appsv1alpha1.Cluster,
-	clusterDef appsv1alpha1.ClusterDefinition,
-	clusterCompDef appsv1alpha1.ClusterComponentDefinition,
-	clusterCompSpec appsv1alpha1.ClusterComponentSpec,
->>>>>>> 7b412138
 	clusterCompVers ...*appsv1alpha1.ClusterComponentVersion,
 ) (*SynthesizedComponent, error) {
 
@@ -235,7 +201,7 @@
 	if clusterCompSpec.Resources.Requests != nil || clusterCompSpec.Resources.Limits != nil {
 		component.PodSpec.Containers[0].Resources = clusterCompSpec.Resources
 	}
-	if err = updateResources(&cluster, component, clusterCompSpec, clsMgr); err != nil {
+	if err = updateResources(cluster, component, *clusterCompSpec, clsMgr); err != nil {
 		reqCtx.Log.Error(err, "update class resources failed")
 		return nil, err
 	}
@@ -269,11 +235,7 @@
 	//	 }
 	// }
 
-<<<<<<< HEAD
-	buildMonitorConfig(clusterCompDef, clusterCompSpec, component)
-=======
-	buildMonitorConfig(clusterCompDefObj, &clusterCompSpec, component)
->>>>>>> 7b412138
+	buildMonitorConfig(clusterCompDefObj, clusterCompSpec, component)
 	if err = buildProbeContainers(reqCtx, component); err != nil {
 		reqCtx.Log.Error(err, "build probe container failed.")
 		return nil, err
@@ -281,13 +243,10 @@
 
 	replaceContainerPlaceholderTokens(component, GetEnvReplacementMapForConnCredential(cluster.GetName()))
 
-<<<<<<< HEAD
-=======
-	if err = buildComponentRef(&clusterDef, &cluster, clusterCompDefObj, &clusterCompSpec, component); err != nil {
+	if err = buildComponentRef(clusterDef, cluster, clusterCompDefObj, clusterCompSpec, component); err != nil {
 		reqCtx.Log.Error(err, "failed to merge componentRef")
 		return nil, err
 	}
->>>>>>> 7b412138
 	return component, nil
 }
 
@@ -458,22 +417,6 @@
 	return fmt.Sprintf("%s-%s-env", clusterName, componentName)
 }
 
-func getClassManager(ctx context.Context, cli types2.ReadonlyClient, cluster *appsv1alpha1.Cluster) (*class.Manager, error) {
-	var classDefinitionList appsv1alpha1.ComponentClassDefinitionList
-	ml := []client.ListOption{
-		client.MatchingLabels{constant.ClusterDefLabelKey: cluster.Spec.ClusterDefRef},
-	}
-	if err := cli.List(ctx, &classDefinitionList, ml...); err != nil {
-		return nil, err
-	}
-
-	var constraintList appsv1alpha1.ComponentResourceConstraintList
-	if err := cli.List(ctx, &constraintList); err != nil {
-		return nil, err
-	}
-	return class.NewManager(classDefinitionList, constraintList)
-}
-
 func updateResources(cluster *appsv1alpha1.Cluster, component *SynthesizedComponent, clusterCompSpec appsv1alpha1.ClusterComponentSpec, clsMgr *class.Manager) error {
 	if ignoreResourceConstraint(cluster) {
 		return nil
