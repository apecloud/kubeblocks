/*
Copyright ApeCloud, Inc.

Licensed under the Apache License, Version 2.0 (the "License");
you may not use this file except in compliance with the License.
You may obtain a copy of the License at

    http://www.apache.org/licenses/LICENSE-2.0

Unless required by applicable law or agreed to in writing, software
distributed under the License is distributed on an "AS IS" BASIS,
WITHOUT WARRANTIES OR CONDITIONS OF ANY KIND, either express or implied.
See the License for the specific language governing permissions and
limitations under the License.
*/

package component

import (
	"testing"

<<<<<<< HEAD
	appsv1alpha1 "github.com/apecloud/kubeblocks/apis/apps/v1alpha1"
)

func TestIsWellKnownCharacterType(t *testing.T) {
	var wellKnownCharacterTypeFunc = map[string]func(cluster *appsv1alpha1.Cluster, component *Component) error{
		"mysql": setMysqlComponent,
		"redis": nil,
=======
	. "github.com/onsi/ginkgo/v2"
	. "github.com/onsi/gomega"

	corev1 "k8s.io/api/core/v1"

	dbaasv1alpha1 "github.com/apecloud/kubeblocks/apis/dbaas/v1alpha1"
)

func TestIsSupportedCharacterType(t *testing.T) {
	if !isSupportedCharacterType("mysql") {
		t.Error("mysql is supported characterType")
>>>>>>> cee7c863
	}

	if isSupportedCharacterType("redis") {
		t.Error("redis is not supported characterType")
	}

	if isSupportedCharacterType("other") {
		t.Error("other is not supported characterType")
	}
}

var _ = Describe("monitor_utils", func() {
	Context("has the buildMonitorConfig function", func() {
		var component *SynthesizedComponent
		var cluster *dbaasv1alpha1.Cluster
		var clusterComp *dbaasv1alpha1.ClusterComponent
		var clusterDef *dbaasv1alpha1.ClusterDefinition
		var clusterDefComp *dbaasv1alpha1.ClusterDefinitionComponent

		BeforeEach(func() {
			component = &SynthesizedComponent{}
			component.PodSpec = &corev1.PodSpec{}
			cluster = &dbaasv1alpha1.Cluster{}
			cluster.Name = "mysql-instance-3"
			clusterComp = &dbaasv1alpha1.ClusterComponent{}
			clusterComp.Monitor = true
			cluster.Spec.Components = append(cluster.Spec.Components, *clusterComp)
			clusterComp = &cluster.Spec.Components[0]

			clusterDef = &dbaasv1alpha1.ClusterDefinition{}
			clusterDef.Spec.Type = "state.mysql"
			clusterDefComp = &dbaasv1alpha1.ClusterDefinitionComponent{}
			clusterDefComp.CharacterType = kMysql
			clusterDefComp.Monitor = &dbaasv1alpha1.MonitorConfig{
				BuiltIn: false,
				Exporter: &dbaasv1alpha1.ExporterConfig{
					ScrapePort: 9144,
					ScrapePath: "/metrics",
				},
			}
			clusterDef.Spec.Components = append(clusterDef.Spec.Components, *clusterDefComp)
			clusterDefComp = &clusterDef.Spec.Components[0]
		})

		It("should disable monitor if ClusterComponent.Monitor is false", func() {
			clusterComp.Monitor = false
			buildMonitorConfig(cluster, clusterDef, clusterDefComp, clusterComp, component)
			monitorConfig := component.Monitor
			Expect(monitorConfig.Enable).Should(BeFalse())
			Expect(monitorConfig.ScrapePort).To(BeEquivalentTo(0))
			Expect(monitorConfig.ScrapePath).To(Equal(""))
			if component.PodSpec != nil {
				Expect(len(component.PodSpec.Containers)).To(BeEquivalentTo(0))
			}
		})

		It("should disable builtin monitor if ClusterDefinitionComponent.Monitor.BuiltIn is false and has valid ExporterConfig", func() {
			clusterComp.Monitor = true
			clusterDefComp.CharacterType = kFake
			clusterDefComp.Monitor.BuiltIn = false
			buildMonitorConfig(cluster, clusterDef, clusterDefComp, clusterComp, component)
			monitorConfig := component.Monitor
			Expect(monitorConfig.Enable).Should(BeTrue())
			Expect(monitorConfig.ScrapePort).To(BeEquivalentTo(9144))
			Expect(monitorConfig.ScrapePath).To(Equal("/metrics"))
			if component.PodSpec != nil {
				Expect(len(component.PodSpec.Containers)).To(BeEquivalentTo(0))
			}
		})

		It("should disable monitor if ClusterDefinitionComponent.Monitor.BuiltIn is false and lacks ExporterConfig", func() {
			clusterComp.Monitor = true
			clusterDefComp.CharacterType = kFake
			clusterDefComp.Monitor.BuiltIn = false
			clusterDefComp.Monitor.Exporter = nil
			buildMonitorConfig(cluster, clusterDef, clusterDefComp, clusterComp, component)
			monitorConfig := component.Monitor
			Expect(monitorConfig.Enable).Should(BeFalse())
			Expect(monitorConfig.ScrapePort).To(BeEquivalentTo(0))
			Expect(monitorConfig.ScrapePath).To(Equal(""))
			if component.PodSpec != nil {
				Expect(len(component.PodSpec.Containers)).To(Equal(0))
			}
		})

		It("should disable monitor if ClusterDefinitionComponent.Monitor.BuiltIn is true and CharacterType isn't recognizable", func() {
			clusterComp.Monitor = true
			clusterDefComp.CharacterType = kFake
			clusterDefComp.Monitor.BuiltIn = true
			clusterDefComp.Monitor.Exporter = nil
			buildMonitorConfig(cluster, clusterDef, clusterDefComp, clusterComp, component)
			monitorConfig := component.Monitor
			Expect(monitorConfig.Enable).Should(BeFalse())
			Expect(monitorConfig.ScrapePort).To(BeEquivalentTo(0))
			Expect(monitorConfig.ScrapePath).To(Equal(""))
			if component.PodSpec != nil {
				Expect(len(component.PodSpec.Containers)).To(Equal(0))
			}
		})

		It("should disable monitor if ClusterDefinitionComponent's CharacterType is empty", func() {
			// TODO fixme: seems setting clusterDef.Spec.Type has no effect to buildMonitorConfig
			clusterComp.Monitor = true
			clusterDef.Spec.Type = kFake
			clusterDefComp.CharacterType = ""
			clusterDefComp.Monitor.BuiltIn = true
			clusterDefComp.Monitor.Exporter = nil
			buildMonitorConfig(cluster, clusterDef, clusterDefComp, clusterComp, component)
			monitorConfig := component.Monitor
			Expect(monitorConfig.Enable).Should(BeFalse())
			Expect(monitorConfig.ScrapePort).To(BeEquivalentTo(0))
			Expect(monitorConfig.ScrapePath).To(Equal(""))
			if component.PodSpec != nil {
				Expect(len(component.PodSpec.Containers)).To(Equal(0))
			}
		})
	})

	Context("has the setMysqlComponent function ", func() {
		It("which could check against other containers for port conflicts", func() {
			component := &SynthesizedComponent{
				PodSpec: &corev1.PodSpec{
					Containers: []corev1.Container{{
						Ports: []corev1.ContainerPort{{
							ContainerPort: defaultMonitorPort,
						}},
					}},
				}}
			cluster := &dbaasv1alpha1.Cluster{}
			cluster.SetName("mock-cluster")
			Expect(setMysqlComponent(cluster, component)).Should(Succeed())
			monitor := component.Monitor
			Expect(monitor.ScrapePort).Should(BeEquivalentTo(defaultMonitorPort + 1))
		})
	})
})<|MERGE_RESOLUTION|>--- conflicted
+++ resolved
@@ -19,27 +19,17 @@
 import (
 	"testing"
 
-<<<<<<< HEAD
-	appsv1alpha1 "github.com/apecloud/kubeblocks/apis/apps/v1alpha1"
-)
-
-func TestIsWellKnownCharacterType(t *testing.T) {
-	var wellKnownCharacterTypeFunc = map[string]func(cluster *appsv1alpha1.Cluster, component *Component) error{
-		"mysql": setMysqlComponent,
-		"redis": nil,
-=======
 	. "github.com/onsi/ginkgo/v2"
 	. "github.com/onsi/gomega"
 
 	corev1 "k8s.io/api/core/v1"
 
-	dbaasv1alpha1 "github.com/apecloud/kubeblocks/apis/dbaas/v1alpha1"
+	appsv1alpha1 "github.com/apecloud/kubeblocks/apis/apps/v1alpha1"
 )
 
 func TestIsSupportedCharacterType(t *testing.T) {
 	if !isSupportedCharacterType("mysql") {
 		t.Error("mysql is supported characterType")
->>>>>>> cee7c863
 	}
 
 	if isSupportedCharacterType("redis") {
@@ -54,34 +44,33 @@
 var _ = Describe("monitor_utils", func() {
 	Context("has the buildMonitorConfig function", func() {
 		var component *SynthesizedComponent
-		var cluster *dbaasv1alpha1.Cluster
-		var clusterComp *dbaasv1alpha1.ClusterComponent
-		var clusterDef *dbaasv1alpha1.ClusterDefinition
-		var clusterDefComp *dbaasv1alpha1.ClusterDefinitionComponent
+		var cluster *appsv1alpha1.Cluster
+		var clusterComp *appsv1alpha1.ClusterComponent
+		var clusterDef *appsv1alpha1.ClusterDefinition
+		var clusterDefComp *appsv1alpha1.ClusterDefinitionComponent
 
 		BeforeEach(func() {
 			component = &SynthesizedComponent{}
 			component.PodSpec = &corev1.PodSpec{}
-			cluster = &dbaasv1alpha1.Cluster{}
+			cluster = &appsv1alpha1.Cluster{}
 			cluster.Name = "mysql-instance-3"
-			clusterComp = &dbaasv1alpha1.ClusterComponent{}
+			clusterComp = &appsv1alpha1.ClusterComponent{}
 			clusterComp.Monitor = true
-			cluster.Spec.Components = append(cluster.Spec.Components, *clusterComp)
-			clusterComp = &cluster.Spec.Components[0]
+			cluster.Spec.ComponentSpecs = append(cluster.Spec.ComponentSpecs, *clusterComp)
+			clusterComp = &cluster.Spec.ComponentSpecs[0]
 
-			clusterDef = &dbaasv1alpha1.ClusterDefinition{}
-			clusterDef.Spec.Type = "state.mysql"
-			clusterDefComp = &dbaasv1alpha1.ClusterDefinitionComponent{}
+			clusterDef = &appsv1alpha1.ClusterDefinition{}
+			clusterDefComp = &appsv1alpha1.ClusterDefinitionComponent{}
 			clusterDefComp.CharacterType = kMysql
-			clusterDefComp.Monitor = &dbaasv1alpha1.MonitorConfig{
+			clusterDefComp.Monitor = &appsv1alpha1.MonitorConfig{
 				BuiltIn: false,
-				Exporter: &dbaasv1alpha1.ExporterConfig{
+				Exporter: &appsv1alpha1.ExporterConfig{
 					ScrapePort: 9144,
 					ScrapePath: "/metrics",
 				},
 			}
-			clusterDef.Spec.Components = append(clusterDef.Spec.Components, *clusterDefComp)
-			clusterDefComp = &clusterDef.Spec.Components[0]
+			clusterDef.Spec.ComponentDefs = append(clusterDef.Spec.ComponentDefs, *clusterDefComp)
+			clusterDefComp = &clusterDef.Spec.ComponentDefs[0]
 		})
 
 		It("should disable monitor if ClusterComponent.Monitor is false", func() {
@@ -143,7 +132,6 @@
 		It("should disable monitor if ClusterDefinitionComponent's CharacterType is empty", func() {
 			// TODO fixme: seems setting clusterDef.Spec.Type has no effect to buildMonitorConfig
 			clusterComp.Monitor = true
-			clusterDef.Spec.Type = kFake
 			clusterDefComp.CharacterType = ""
 			clusterDefComp.Monitor.BuiltIn = true
 			clusterDefComp.Monitor.Exporter = nil
@@ -168,7 +156,7 @@
 						}},
 					}},
 				}}
-			cluster := &dbaasv1alpha1.Cluster{}
+			cluster := &appsv1alpha1.Cluster{}
 			cluster.SetName("mock-cluster")
 			Expect(setMysqlComponent(cluster, component)).Should(Succeed())
 			monitor := component.Monitor
