--- conflicted
+++ resolved
@@ -226,7 +226,6 @@
 func buildProbeServiceContainer(component *SynthesizedComponent, container *corev1.Container, probeSvcHTTPPort int, probeSvcGRPCPort int) {
 	container.Image = viper.GetString(constant.KBToolsImage)
 	container.ImagePullPolicy = corev1.PullPolicy(viper.GetString(constant.KBImagePullPolicy))
-<<<<<<< HEAD
 
 	container.Command = []string{"/bin/sh", "-c", "cp -r /bin/lorryctl /bin/lorry /config /kubeblocks/; while true; do sleep 10; done"}
 	// logLevel := viper.GetString("PROBE_SERVICE_LOG_LEVEL")
@@ -239,10 +238,6 @@
 
 	volumeMount := corev1.VolumeMount{Name: "kubeblocks", MountPath: "/kubeblocks"}
 	container.VolumeMounts = append(container.VolumeMounts, volumeMount)
-=======
-	container.Command = []string{"probe",
-		"--port", strconv.Itoa(probeSvcHTTPPort)}
->>>>>>> 90ff7d88
 
 	if len(component.PodSpec.Containers) > 0 {
 		mainContainer := component.PodSpec.Containers[0]
@@ -276,7 +271,6 @@
 		}
 	}
 
-<<<<<<< HEAD
 	// roles := getComponentRoles(component)
 	// rolesJSON, _ := json.Marshal(roles)
 	// container.Env = append(container.Env, corev1.EnvVar{
@@ -313,50 +307,6 @@
 	// if volumeProtectionEnabled(component) {
 	// 	container.Env = append(container.Env, env4VolumeProtection(*component.VolumeProtection))
 	// }
-=======
-	roles := getComponentRoles(component)
-	rolesJSON, _ := json.Marshal(roles)
-	container.Env = append(container.Env, corev1.EnvVar{
-		Name:      constant.KBEnvServiceRoles,
-		Value:     string(rolesJSON),
-		ValueFrom: nil,
-	})
-
-	container.Env = append(container.Env, corev1.EnvVar{
-		Name:      constant.KBEnvCharacterType,
-		Value:     component.CharacterType,
-		ValueFrom: nil,
-	})
-
-	container.Env = append(container.Env, corev1.EnvVar{
-		Name:      constant.KBEnvWorkloadType,
-		Value:     string(component.WorkloadType),
-		ValueFrom: nil,
-	})
-
-	container.Env = append(container.Env, corev1.EnvVar{
-		Name:      "KB_RSM_ACTION_SVC_LIST",
-		Value:     viper.GetString("KB_RSM_ACTION_SVC_LIST"),
-		ValueFrom: nil,
-	})
-
-	container.Ports = []corev1.ContainerPort{
-		{
-			ContainerPort: int32(probeSvcHTTPPort),
-			Name:          constant.ProbeHTTPPortName,
-			Protocol:      "TCP",
-		},
-		{
-			ContainerPort: int32(probeSvcGRPCPort),
-			Name:          constant.ProbeGRPCPortName,
-			Protocol:      "TCP",
-		}}
-
-	// pass the volume protection spec to probe container through env.
-	if volumeProtectionEnabled(component) {
-		container.Env = append(container.Env, env4VolumeProtection(*component.VolumeProtection))
-	}
->>>>>>> 90ff7d88
 }
 
 func getComponentRoles(component *SynthesizedComponent) map[string]string {
