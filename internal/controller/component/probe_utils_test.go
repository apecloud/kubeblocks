--- conflicted
+++ resolved
@@ -44,13 +44,7 @@
 		var clusterDefProbe *appsv1alpha1.ClusterDefinitionProbe
 
 		BeforeEach(func() {
-<<<<<<< HEAD
-			var err error
-			container, err = buildLorryContainer()
-			Expect(err).NotTo(HaveOccurred())
-=======
-			container = buildProbeContainer()
->>>>>>> fc5558e3
+			container = buildLorryContainer()
 			probeServiceHTTPPort, probeServiceGrpcPort = 3501, 50001
 
 			clusterDefProbe = &appsv1alpha1.ClusterDefinitionProbe{}
