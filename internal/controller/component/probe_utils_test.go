--- conflicted
+++ resolved
@@ -101,11 +101,7 @@
 		})
 
 		It("should build role changed probe container", func() {
-<<<<<<< HEAD
 			buildRoleProbeContainer("wesql", container, clusterDefProbe, probeServiceHTTPPort, nil)
-=======
-			buildRoleProbeContainer(component, container, clusterDefProbe, probeServiceHTTPPort)
->>>>>>> 5283f469
 			Expect(container.ReadinessProbe.HTTPGet).ShouldNot(BeNil())
 		})
 
