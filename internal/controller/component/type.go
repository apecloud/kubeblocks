/*
Copyright (C) 2022-2023 ApeCloud Co., Ltd

This file is part of KubeBlocks project

This program is free software: you can redistribute it and/or modify
it under the terms of the GNU Affero General Public License as published by
the Free Software Foundation, either version 3 of the License, or
(at your option) any later version.

This program is distributed in the hope that it will be useful
but WITHOUT ANY WARRANTY; without even the implied warranty of
MERCHANTABILITY or FITNESS FOR A PARTICULAR PURPOSE.  See the
GNU Affero General Public License for more details.

You should have received a copy of the GNU Affero General Public License
along with this program.  If not, see <http://www.gnu.org/licenses/>.
*/

package component

import (
	corev1 "k8s.io/api/core/v1"
	"k8s.io/apimachinery/pkg/util/intstr"

	"github.com/apecloud/kubeblocks/apis/apps/v1alpha1"
)

type MonitorConfig struct {
	Enable     bool   `json:"enable"`
	BuiltIn    bool   `json:"builtIn"`
	ScrapePort int32  `json:"scrapePort,omitempty"`
	ScrapePath string `json:"scrapePath,omitempty"`
}

type SynthesizedComponent struct {
	ClusterDefName        string                                 `json:"clusterDefName,omitempty"`
	ClusterName           string                                 `json:"clusterName,omitempty"`
	ClusterUID            string                                 `json:"clusterUID,omitempty"`
	Name                  string                                 `json:"name,omitempty"`
	Type                  string                                 `json:"type,omitempty"`
	CharacterType         string                                 `json:"characterType,omitempty"`
	MinAvailable          *intstr.IntOrString                    `json:"minAvailable,omitempty"`
	Replicas              int32                                  `json:"replicas"`
	WorkloadType          v1alpha1.WorkloadType                  `json:"workloadType,omitempty"`
	StatelessSpec         *v1alpha1.StatelessSetSpec             `json:"statelessSpec,omitempty"`
	StatefulSpec          *v1alpha1.StatefulSetSpec              `json:"statefulSpec,omitempty"`
	ConsensusSpec         *v1alpha1.ConsensusSetSpec             `json:"consensusSpec,omitempty"`
	ReplicationSpec       *v1alpha1.ReplicationSetSpec           `json:"replicationSpec,omitempty"`
	PodSpec               *corev1.PodSpec                        `json:"podSpec,omitempty"`
	Services              []corev1.Service                       `json:"services,omitempty"`
	Probes                *v1alpha1.ClusterDefinitionProbes      `json:"probes,omitempty"`
	VolumeClaimTemplates  []corev1.PersistentVolumeClaimTemplate `json:"volumeClaimTemplates,omitempty"`
	Monitor               *MonitorConfig                         `json:"monitor,omitempty"`
	EnabledLogs           []string                               `json:"enabledLogs,omitempty"`
	LogConfigs            []v1alpha1.LogConfig                   `json:"logConfigs,omitempty"`
	ConfigTemplates       []v1alpha1.ComponentConfigSpec         `json:"configTemplates,omitempty"`
	ScriptTemplates       []v1alpha1.ComponentTemplateSpec       `json:"scriptTemplates,omitempty"`
	HorizontalScalePolicy *v1alpha1.HorizontalScalePolicy        `json:"horizontalScalePolicy,omitempty"`
	TLS                   bool                                   `json:"tls"`
	Issuer                *v1alpha1.Issuer                       `json:"issuer,omitempty"`
	VolumeTypes           []v1alpha1.VolumeTypeSpec              `json:"VolumeTypes,omitempty"`
	CustomLabelSpecs      []v1alpha1.CustomLabelSpec             `json:"customLabelSpecs,omitempty"`
	SwitchoverSpec        *v1alpha1.SwitchoverSpec               `json:"switchoverSpec,omitempty"`
	ComponentDef          string                                 `json:"componentDef,omitempty"`
	ServiceAccountName    string                                 `json:"serviceAccountName,omitempty"`
	CandidateInstance     *v1alpha1.CandidateInstance            `json:"candidateInstance,omitempty"`
	StatefulSetWorkload   v1alpha1.StatefulSetWorkload
<<<<<<< HEAD
=======
}

// GetPrimaryIndex provides PrimaryIndex value getter, if PrimaryIndex is
// a nil pointer it's treated as 0, return -1 if function receiver is nil.
func (r *SynthesizedComponent) GetPrimaryIndex() int32 {
	if r == nil {
		return -1
	}
	if r.PrimaryIndex == nil {
		return 0
	}
	return *r.PrimaryIndex
>>>>>>> de9cf37e
}<|MERGE_RESOLUTION|>--- conflicted
+++ resolved
@@ -66,19 +66,4 @@
 	ServiceAccountName    string                                 `json:"serviceAccountName,omitempty"`
 	CandidateInstance     *v1alpha1.CandidateInstance            `json:"candidateInstance,omitempty"`
 	StatefulSetWorkload   v1alpha1.StatefulSetWorkload
-<<<<<<< HEAD
-=======
-}
-
-// GetPrimaryIndex provides PrimaryIndex value getter, if PrimaryIndex is
-// a nil pointer it's treated as 0, return -1 if function receiver is nil.
-func (r *SynthesizedComponent) GetPrimaryIndex() int32 {
-	if r == nil {
-		return -1
-	}
-	if r.PrimaryIndex == nil {
-		return 0
-	}
-	return *r.PrimaryIndex
->>>>>>> de9cf37e
 }