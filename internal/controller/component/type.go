--- conflicted
+++ resolved
@@ -43,11 +43,7 @@
 	StatelessSpec         *v1alpha1.StatelessSetSpec             `json:"statelessSpec,omitempty"`
 	StatefulSpec          *v1alpha1.StatefulSetSpec              `json:"statefulSpec,omitempty"`
 	ConsensusSpec         *v1alpha1.ConsensusSetSpec             `json:"consensusSpec,omitempty"`
-<<<<<<< HEAD
-=======
 	ReplicationSpec       *v1alpha1.ReplicationSetSpec           `json:"replicationSpec,omitempty"`
-	PrimaryIndex          *int32                                 `json:"primaryIndex,omitempty"`
->>>>>>> 6e352535
 	PodSpec               *corev1.PodSpec                        `json:"podSpec,omitempty"`
 	Services              []corev1.Service                       `json:"services,omitempty"`
 	Probes                *v1alpha1.ClusterDefinitionProbes      `json:"probes,omitempty"`
@@ -64,21 +60,6 @@
 	CustomLabelSpecs      []v1alpha1.CustomLabelSpec             `json:"customLabelSpecs,omitempty"`
 	ComponentDef          string                                 `json:"componentDef,omitempty"`
 	ServiceAccountName    string                                 `json:"serviceAccountName,omitempty"`
-<<<<<<< HEAD
 	CandidateInstance     *v1alpha1.CandidateInstance            `json:"candidateInstance,omitempty"`
-=======
 	StatefulSetWorkload   v1alpha1.StatefulSetWorkload
-}
-
-// GetPrimaryIndex provides PrimaryIndex value getter, if PrimaryIndex is
-// a nil pointer it's treated at 0, return -1 if function receiver is nil.
-func (r *SynthesizedComponent) GetPrimaryIndex() int32 {
-	if r == nil {
-		return -1
-	}
-	if r.PrimaryIndex == nil {
-		return 0
-	}
-	return *r.PrimaryIndex
->>>>>>> 6e352535
 }