--- conflicted
+++ resolved
@@ -37,12 +37,7 @@
 	MaxUnavailable          string                              `json:"maxUnavailable,omitempty"`
 	Replicas                int32                               `json:"replicas"`
 	PodDisruptionBudgetSpec *v1.PodDisruptionBudgetSpec         `json:"podDisruptionBudgetSpec,omitempty"`
-<<<<<<< HEAD
-	AntiAffinity            bool                                `json:"antiAffinity,omitempty"`
-	ComponentType           v1alpha1.WorkloadType               `json:"componentType,omitempty"`
-=======
-	ComponentType           v1alpha1.ComponentType              `json:"componentType,omitempty"`
->>>>>>> cee7c863
+	WorkloadType            v1alpha1.WorkloadType               `json:"workloadType,omitempty"`
 	ConsensusSpec           *v1alpha1.ConsensusSetSpec          `json:"consensusSpec,omitempty"`
 	PrimaryIndex            *int32                              `json:"primaryIndex,omitempty"`
 	PodSpec                 *v12.PodSpec                        `json:"podSpec,omitempty"`
