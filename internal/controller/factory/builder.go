--- conflicted
+++ resolved
@@ -389,9 +389,6 @@
 	return sts, nil
 }
 
-<<<<<<< HEAD
-func BuildRSM(cluster *appsv1alpha1.Cluster, component *component.SynthesizedComponent) (*workloads.ReplicatedStateMachine, error) {
-=======
 func buildWellKnownLabels(clusterDefName, clusterName, componentName string) map[string]string {
 	return map[string]string{
 		constant.AppManagedByLabelKey:   constant.AppName,
@@ -401,9 +398,7 @@
 	}
 }
 
-func BuildRSM(reqCtx intctrlutil.RequestCtx, cluster *appsv1alpha1.Cluster,
-	component *component.SynthesizedComponent, envConfigName string) (*workloads.ReplicatedStateMachine, error) {
->>>>>>> c9f9e293
+func BuildRSM(cluster *appsv1alpha1.Cluster, component *component.SynthesizedComponent) (*workloads.ReplicatedStateMachine, error) {
 	vctToPVC := func(vct corev1.PersistentVolumeClaimTemplate) corev1.PersistentVolumeClaim {
 		return corev1.PersistentVolumeClaim{
 			ObjectMeta: vct.ObjectMeta,
@@ -934,29 +929,6 @@
 	return pvc
 }
 
-<<<<<<< HEAD
-=======
-// BuildEnvConfig builds cluster component context ConfigMap object, which is to be used in workload container's
-// envFrom.configMapRef with name of "$(cluster.metadata.name)-$(component.name)-env" pattern.
-func BuildEnvConfig(cluster *appsv1alpha1.Cluster, component *component.SynthesizedComponent) *corev1.ConfigMap {
-	envData := map[string]string{}
-	// add component envs
-	if component.ComponentRefEnvs != nil {
-		for _, env := range component.ComponentRefEnvs {
-			envData[env.Name] = env.Value
-		}
-	}
-
-	wellKnownLabels := buildWellKnownLabels(component.ClusterDefName, cluster.Name, component.Name)
-	wellKnownLabels[constant.AppComponentLabelKey] = component.CompDefName
-	return builder.NewConfigMapBuilder(cluster.Namespace, fmt.Sprintf("%s-%s-env", cluster.Name, component.Name)).
-		AddLabelsInMap(wellKnownLabels).
-		AddLabels(constant.AppConfigTypeLabelKey, "kubeblocks-env").
-		SetData(envData).
-		GetObject()
-}
-
->>>>>>> c9f9e293
 func BuildBackup(cluster *appsv1alpha1.Cluster,
 	component *component.SynthesizedComponent,
 	backupPolicyName string,
@@ -1049,12 +1021,7 @@
 		})
 	}
 	container := containerBuilder.GetObject()
-
-<<<<<<< HEAD
-	if err := injectEnvs(sidecarRenderedParam.Cluster, component, &container); err != nil {
-=======
-	if err := injectEnvs(sidecarRenderedParam.Cluster, component, sidecarRenderedParam.EnvConfigName, container); err != nil {
->>>>>>> c9f9e293
+	if err := injectEnvs(sidecarRenderedParam.Cluster, component, container); err != nil {
 		return nil, err
 	}
 	intctrlutil.InjectZeroResourcesLimitsIfEmpty(container)
