--- conflicted
+++ resolved
@@ -463,24 +463,6 @@
 			Expect(*configmap.SecurityContext.RunAsUser).Should(BeEquivalentTo(int64(0)))
 		})
 
-<<<<<<< HEAD
-=======
-		It("builds backup manifests job correctly", func() {
-			backup := &dataprotectionv1alpha1.Backup{}
-			podSpec := &corev1.PodSpec{
-				Containers: []corev1.Container{
-					{
-						Command: []string{"sh"},
-					},
-				},
-			}
-			key := types.NamespacedName{Name: "backup", Namespace: "default"}
-			job := BuildBackupManifestsJob(key, backup, podSpec)
-			Expect(job).ShouldNot(BeNil())
-			Expect(job.Name).Should(Equal(key.Name))
-		})
-
->>>>>>> 90fad101
 		It("builds restore job correctly", func() {
 			key := types.NamespacedName{Name: "restore", Namespace: "default"}
 			volumes := []corev1.Volume{}
