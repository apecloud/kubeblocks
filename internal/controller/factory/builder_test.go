/*
Copyright (C) 2022-2023 ApeCloud Co., Ltd

This file is part of KubeBlocks project

This program is free software: you can redistribute it and/or modify
it under the terms of the GNU Affero General Public License as published by
the Free Software Foundation, either version 3 of the License, or
(at your option) any later version.

This program is distributed in the hope that it will be useful
but WITHOUT ANY WARRANTY; without even the implied warranty of
MERCHANTABILITY or FITNESS FOR A PARTICULAR PURPOSE.  See the
GNU Affero General Public License for more details.

You should have received a copy of the GNU Affero General Public License
along with this program.  If not, see <http://www.gnu.org/licenses/>.
*/

package factory

import (
	"encoding/json"
	"fmt"

	. "github.com/onsi/ginkgo/v2"
	. "github.com/onsi/gomega"

	"golang.org/x/exp/slices"
	appsv1 "k8s.io/api/apps/v1"
	corev1 "k8s.io/api/core/v1"
	metav1 "k8s.io/apimachinery/pkg/apis/meta/v1"
	"k8s.io/apimachinery/pkg/types"
	"sigs.k8s.io/controller-runtime/pkg/client"

	appsv1alpha1 "github.com/apecloud/kubeblocks/apis/apps/v1alpha1"
	dataprotectionv1alpha1 "github.com/apecloud/kubeblocks/apis/dataprotection/v1alpha1"
	workloads "github.com/apecloud/kubeblocks/apis/workloads/v1alpha1"
	cfgcm "github.com/apecloud/kubeblocks/internal/configuration/config_manager"
	"github.com/apecloud/kubeblocks/internal/constant"
	"github.com/apecloud/kubeblocks/internal/controller/component"
	intctrlutil "github.com/apecloud/kubeblocks/internal/controllerutil"
	testapps "github.com/apecloud/kubeblocks/internal/testutil/apps"
	viper "github.com/apecloud/kubeblocks/internal/viperx"
)

var _ = Describe("builder", func() {
	const clusterDefName = "test-clusterdef"
	const clusterVersionName = "test-clusterversion"
	const clusterName = "test-cluster"
	const mysqlCompDefName = "replicasets"
	const mysqlCompName = "mysql"
	const proxyCompDefName = "proxy"

	allFieldsClusterDefObj := func(needCreate bool) *appsv1alpha1.ClusterDefinition {
		By("By assure an clusterDefinition obj")
		clusterDefObj := testapps.NewClusterDefFactory(clusterDefName).
			AddComponentDef(testapps.StatefulMySQLComponent, mysqlCompDefName).
			AddComponentDef(testapps.StatelessNginxComponent, proxyCompDefName).
			GetObject()
		if needCreate {
			Expect(testCtx.CreateObj(testCtx.Ctx, clusterDefObj)).Should(Succeed())
		}
		return clusterDefObj
	}

	allFieldsClusterVersionObj := func(needCreate bool) *appsv1alpha1.ClusterVersion {
		By("By assure an clusterVersion obj")
		clusterVersionObj := testapps.NewClusterVersionFactory(clusterVersionName, clusterDefName).
			AddComponentVersion(mysqlCompDefName).
			AddContainerShort("mysql", testapps.ApeCloudMySQLImage).
			AddComponentVersion(proxyCompDefName).
			AddInitContainerShort("nginx-init", testapps.NginxImage).
			AddContainerShort("nginx", testapps.NginxImage).
			GetObject()
		if needCreate {
			Expect(testCtx.CreateObj(testCtx.Ctx, clusterVersionObj)).Should(Succeed())
		}
		return clusterVersionObj
	}

	newExtraEnvs := func() map[string]string {
		jsonStr, _ := json.Marshal(map[string]string{
			"mock-key": "mock-value",
		})
		return map[string]string{
			constant.ExtraEnvAnnotationKey: string(jsonStr),
		}
	}

	newAllFieldsClusterObj := func(
		clusterDefObj *appsv1alpha1.ClusterDefinition,
		clusterVersionObj *appsv1alpha1.ClusterVersion,
		needCreate bool,
	) (*appsv1alpha1.Cluster, *appsv1alpha1.ClusterDefinition, *appsv1alpha1.ClusterVersion, types.NamespacedName) {
		// setup Cluster obj requires default ClusterDefinition and ClusterVersion objects
		if clusterDefObj == nil {
			clusterDefObj = allFieldsClusterDefObj(needCreate)
		}
		if clusterVersionObj == nil {
			clusterVersionObj = allFieldsClusterVersionObj(needCreate)
		}
		pvcSpec := testapps.NewPVCSpec("1Gi")
		clusterObj := testapps.NewClusterFactory(testCtx.DefaultNamespace, clusterName,
			clusterDefObj.Name, clusterVersionObj.Name).
			AddAnnotationsInMap(newExtraEnvs()).
			AddComponent(mysqlCompName, mysqlCompDefName).SetReplicas(1).
			AddVolumeClaimTemplate(testapps.DataVolumeName, pvcSpec).
			AddService(testapps.ServiceVPCName, corev1.ServiceTypeLoadBalancer).
			AddService(testapps.ServiceInternetName, corev1.ServiceTypeLoadBalancer).
			GetObject()
		key := client.ObjectKeyFromObject(clusterObj)
		if needCreate {
			Expect(testCtx.CreateObj(testCtx.Ctx, clusterObj)).Should(Succeed())
		}
		return clusterObj, clusterDefObj, clusterVersionObj, key
	}

	newStsObj := func() *appsv1.StatefulSet {
		container := corev1.Container{
			Name: "mysql",
			VolumeMounts: []corev1.VolumeMount{{
				Name:      "mysql-config",
				MountPath: "/mnt/config",
			}},
		}
		return testapps.NewStatefulSetFactory(testCtx.DefaultNamespace, "mock-sts", clusterName, mysqlCompName).
			AddAppNameLabel("mock-app").
			AddAppInstanceLabel(clusterName).
			AddAppComponentLabel(mysqlCompName).
			SetReplicas(1).AddContainer(container).
			AddVolumeClaimTemplate(corev1.PersistentVolumeClaim{
				ObjectMeta: metav1.ObjectMeta{Name: testapps.DataVolumeName},
				Spec:       testapps.NewPVC("1Gi"),
			}).GetObject()
	}
	newReqCtx := func() intctrlutil.RequestCtx {
		reqCtx := intctrlutil.RequestCtx{
			Ctx:      testCtx.Ctx,
			Log:      logger,
			Recorder: clusterRecorder,
		}
		return reqCtx
	}
	newAllFieldsComponent := func(clusterDef *appsv1alpha1.ClusterDefinition, clusterVersion *appsv1alpha1.ClusterVersion) *component.SynthesizedComponent {
		cluster, clusterDef, clusterVersion, _ := newAllFieldsClusterObj(clusterDef, clusterVersion, false)
		reqCtx := newReqCtx()
		By("assign every available fields")
		component, err := component.BuildComponent(
			reqCtx,
			nil,
			cluster,
			clusterDef,
			&clusterDef.Spec.ComponentDefs[0],
			&cluster.Spec.ComponentSpecs[0],
			nil,
			&clusterVersion.Spec.ComponentVersions[0])
		Expect(err).Should(Succeed())
		Expect(component).ShouldNot(BeNil())
		return component
	}
	newClusterObjs := func(clusterDefObj *appsv1alpha1.ClusterDefinition) (*appsv1alpha1.ClusterDefinition, *appsv1alpha1.Cluster, *component.SynthesizedComponent) {
		cluster, clusterDef, clusterVersion, _ := newAllFieldsClusterObj(clusterDefObj, nil, false)
		synthesizedComponent := newAllFieldsComponent(clusterDef, clusterVersion)
		return clusterDef, cluster, synthesizedComponent
	}

	Context("has helper function which builds specific object from cue template", func() {
		It("builds PVC correctly", func() {
			snapshotName := "test-snapshot-name"
			sts := newStsObj()
			_, cluster, synthesizedComponent := newClusterObjs(nil)
			pvcKey := types.NamespacedName{
				Namespace: "default",
				Name:      "data-mysql-01-replicasets-0",
			}
			pvc := BuildPVC(cluster, synthesizedComponent, &synthesizedComponent.VolumeClaimTemplates[0], pvcKey, snapshotName)
			Expect(pvc).ShouldNot(BeNil())
			Expect(pvc.Spec.AccessModes).Should(Equal(sts.Spec.VolumeClaimTemplates[0].Spec.AccessModes))
			Expect(pvc.Spec.Resources).Should(Equal(synthesizedComponent.VolumeClaimTemplates[0].Spec.Resources))
			Expect(pvc.Spec.StorageClassName).Should(Equal(synthesizedComponent.VolumeClaimTemplates[0].Spec.StorageClassName))
			Expect(pvc.Labels[constant.VolumeTypeLabelKey]).ShouldNot(BeEmpty())
		})

		It("builds Conn. Credential correctly", func() {
			var (
				clusterDefObj                             = testapps.NewClusterDefFactoryWithConnCredential("conn-cred").GetObject()
				clusterDef, cluster, synthesizedComponent = newClusterObjs(clusterDefObj)
			)
			credential := BuildConnCredential(clusterDef, cluster, synthesizedComponent)
			Expect(credential).ShouldNot(BeNil())
			Expect(credential.Labels["apps.kubeblocks.io/cluster-type"]).Should(BeEmpty())
			By("setting type")
			characterType := "test-character-type"
			clusterDef.Spec.Type = characterType
			credential = BuildConnCredential(clusterDef, cluster, synthesizedComponent)
			Expect(credential).ShouldNot(BeNil())
			Expect(credential.Labels["apps.kubeblocks.io/cluster-type"]).Should(Equal(characterType))
			// "username":      "root",
			// "SVC_FQDN":      "$(SVC_FQDN)",
			// "RANDOM_PASSWD": "$(RANDOM_PASSWD)",
			// "tcpEndpoint":   "tcp:$(SVC_FQDN):$(SVC_PORT_mysql)",
			// "paxosEndpoint": "paxos:$(SVC_FQDN):$(SVC_PORT_paxos)",
			// "UUID":          "$(UUID)",
			// "UUID_B64":      "$(UUID_B64)",
			// "UUID_STR_B64":  "$(UUID_STR_B64)",
			// "UUID_HEX":      "$(UUID_HEX)",
			Expect(credential.StringData).ShouldNot(BeEmpty())
			Expect(credential.StringData["username"]).Should(Equal("root"))

			for _, v := range []string{
				"SVC_FQDN",
				"RANDOM_PASSWD",
				"UUID",
				"UUID_B64",
				"UUID_STR_B64",
				"UUID_HEX",
				"HEADLESS_SVC_FQDN",
			} {
				Expect(credential.StringData[v]).ShouldNot(BeEquivalentTo(fmt.Sprintf("$(%s)", v)))
			}
			Expect(credential.StringData["RANDOM_PASSWD"]).Should(HaveLen(8))
			svcFQDN := fmt.Sprintf("%s-%s.%s.svc", cluster.Name, synthesizedComponent.Name, cluster.Namespace)
			headlessSvcFQDN := fmt.Sprintf("%s-%s-headless.%s.svc", cluster.Name, synthesizedComponent.Name, cluster.Namespace)
			var mysqlPort corev1.ServicePort
			var paxosPort corev1.ServicePort
			for _, s := range synthesizedComponent.Services[0].Spec.Ports {
				switch s.Name {
				case "mysql":
					mysqlPort = s
				case "paxos":
					paxosPort = s
				}
			}
			Expect(credential.StringData["SVC_FQDN"]).Should(Equal(svcFQDN))
			Expect(credential.StringData["HEADLESS_SVC_FQDN"]).Should(Equal(headlessSvcFQDN))
			Expect(credential.StringData["tcpEndpoint"]).Should(Equal(fmt.Sprintf("tcp:%s:%d", svcFQDN, mysqlPort.Port)))
			Expect(credential.StringData["paxosEndpoint"]).Should(Equal(fmt.Sprintf("paxos:%s:%d", svcFQDN, paxosPort.Port)))

		})

		It("builds StatefulSet correctly", func() {
			_, cluster, synthesizedComponent := newClusterObjs(nil)

			sts, err := BuildSts(cluster, synthesizedComponent)
			Expect(err).Should(BeNil())
			Expect(sts).ShouldNot(BeNil())
			// test  replicas = 0
			newComponent := *synthesizedComponent
			newComponent.Replicas = 0
			sts, err = BuildSts(cluster, &newComponent)
			Expect(err).Should(BeNil())
			Expect(sts).ShouldNot(BeNil())
			Expect(*sts.Spec.Replicas).Should(Equal(int32(0)))
			Expect(sts.Spec.VolumeClaimTemplates[0].Labels[constant.VolumeTypeLabelKey]).
				Should(Equal(string(appsv1alpha1.VolumeTypeData)))
			// test workload type replication
			replComponent := *synthesizedComponent
			replComponent.Replicas = 2
			replComponent.WorkloadType = appsv1alpha1.Replication
			sts, err = BuildSts(cluster, &replComponent)
			Expect(err).Should(BeNil())
			Expect(sts).ShouldNot(BeNil())
			Expect(*sts.Spec.Replicas).Should(BeEquivalentTo(2))
			// test extra envs
			Expect(sts.Spec.Template.Spec.Containers).ShouldNot(BeEmpty())
			for _, container := range sts.Spec.Template.Spec.Containers {
				isContainEnv := false
				for _, env := range container.Env {
					if env.Name == "mock-key" && env.Value == "mock-value" {
						isContainEnv = true
						break
					}
				}
				Expect(isContainEnv).Should(BeTrue())
			}
		})

		It("builds RSM correctly", func() {
			_, cluster, synthesizedComponent := newClusterObjs(nil)

			rsm, err := BuildRSM(cluster, synthesizedComponent)
			Expect(err).Should(BeNil())
			Expect(rsm).ShouldNot(BeNil())

			By("set replicas = 0")
			newComponent := *synthesizedComponent
			newComponent.Replicas = 0
			rsm, err = BuildRSM(cluster, &newComponent)
			Expect(err).Should(BeNil())
			Expect(rsm).ShouldNot(BeNil())
			Expect(*rsm.Spec.Replicas).Should(Equal(int32(0)))
			Expect(rsm.Spec.VolumeClaimTemplates[0].Labels[constant.VolumeTypeLabelKey]).
				Should(Equal(string(appsv1alpha1.VolumeTypeData)))

			By("set workload type to Replication")
			replComponent := *synthesizedComponent
			replComponent.Replicas = 2
			replComponent.WorkloadType = appsv1alpha1.Replication
			rsm, err = BuildRSM(cluster, &replComponent)
			Expect(err).Should(BeNil())
			Expect(rsm).ShouldNot(BeNil())
			Expect(*rsm.Spec.Replicas).Should(BeEquivalentTo(2))
			// test extra envs
			Expect(rsm.Spec.Template.Spec.Containers).ShouldNot(BeEmpty())
			for _, container := range rsm.Spec.Template.Spec.Containers {
				isContainEnv := false
				for _, env := range container.Env {
					if env.Name == "mock-key" && env.Value == "mock-value" {
						isContainEnv = true
						break
					}
				}
				Expect(isContainEnv).Should(BeTrue())
			}

			// test service labels
			expectLabelsExist := func(labels map[string]string) {
				expectedLabels := map[string]string{
					constant.AppManagedByLabelKey:   constant.AppName,
					constant.AppNameLabelKey:        replComponent.ClusterDefName,
					constant.AppInstanceLabelKey:    cluster.Name,
					constant.KBAppComponentLabelKey: replComponent.Name,
					constant.AppComponentLabelKey:   replComponent.CompDefName,
				}
				Expect(labels).ShouldNot(BeNil())
				for k, ev := range expectedLabels {
					v, ok := labels[k]
					Expect(ok).Should(BeTrue())
					Expect(v).Should(Equal(ev))
				}
			}
			Expect(rsm.Spec.Service).ShouldNot(BeNil())
			expectLabelsExist(rsm.Spec.Service.Labels)

			// test roles
			Expect(rsm.Spec.Roles).Should(HaveLen(2))
			for _, roleName := range []string{constant.Primary, constant.Secondary} {
				Expect(slices.IndexFunc(rsm.Spec.Roles, func(role workloads.ReplicaRole) bool {
					return role.Name == roleName
				})).Should(BeNumerically(">", -1))
			}

			// test role probe
			Expect(rsm.Spec.RoleProbe).ShouldNot(BeNil())

			// test member update strategy
			Expect(rsm.Spec.MemberUpdateStrategy).ShouldNot(BeNil())
			Expect(*rsm.Spec.MemberUpdateStrategy).Should(BeEquivalentTo(workloads.SerialUpdateStrategy))

			By("set workload type to Consensus")
			csComponent := *synthesizedComponent
			csComponent.Replicas = 3
			csComponent.WorkloadType = appsv1alpha1.Consensus
			csComponent.CharacterType = "mysql"
			csComponent.ConsensusSpec = appsv1alpha1.NewConsensusSetSpec()
			csComponent.ConsensusSpec.UpdateStrategy = appsv1alpha1.BestEffortParallelStrategy
			rsm, err = BuildRSM(cluster, &csComponent)
			Expect(err).Should(BeNil())
			Expect(rsm).ShouldNot(BeNil())

			// test roles
			Expect(rsm.Spec.Roles).Should(HaveLen(1))
			Expect(rsm.Spec.Roles[0].Name).Should(Equal(appsv1alpha1.DefaultLeader.Name))

			// test role probe
			Expect(rsm.Spec.RoleProbe).ShouldNot(BeNil())

			// test member update strategy
			Expect(rsm.Spec.MemberUpdateStrategy).ShouldNot(BeNil())
			Expect(*rsm.Spec.MemberUpdateStrategy).Should(BeEquivalentTo(workloads.BestEffortParallelUpdateStrategy))
		})

<<<<<<< HEAD
		It("builds Deploy correctly", func() {
			_, cluster, synthesizedComponent := newClusterObjs(nil)
			deploy, err := BuildDeploy(cluster, synthesizedComponent)
			Expect(err).Should(BeNil())
			Expect(deploy).ShouldNot(BeNil())
		})

=======
>>>>>>> 8309d8d4
		It("builds PDB correctly", func() {
			_, cluster, synthesizedComponent := newClusterObjs(nil)
			pdb := BuildPDB(cluster, synthesizedComponent)
			Expect(pdb).ShouldNot(BeNil())
		})

		It("builds BackupJob correctly", func() {
			_, cluster, synthesizedComponent := newClusterObjs(nil)
			backupJobKey := types.NamespacedName{
				Namespace: "default",
				Name:      "test-backup-job",
			}
			backupPolicyName := "test-backup-policy"
			backupJob := BuildBackup(cluster, synthesizedComponent, backupPolicyName, backupJobKey, "snapshot")
			Expect(backupJob).ShouldNot(BeNil())
		})

		It("builds ConfigMap with template correctly", func() {
			config := map[string]string{}
			_, cluster, synthesizedComponent := newClusterObjs(nil)
			tplCfg := appsv1alpha1.ComponentConfigSpec{
				ComponentTemplateSpec: appsv1alpha1.ComponentTemplateSpec{
					Name:        "test-config-tpl",
					TemplateRef: "test-config-tpl",
				},
				ConfigConstraintRef: "test-config-constraint",
			}
			configmap := BuildConfigMapWithTemplate(cluster, synthesizedComponent, config,
				"test-cm", tplCfg.ComponentTemplateSpec)
			Expect(configmap).ShouldNot(BeNil())
		})

		It("builds config manager sidecar container correctly", func() {
			_, cluster, synthesizedComponent := newClusterObjs(nil)
			sidecarRenderedParam := &cfgcm.CfgManagerBuildParams{
				ManagerName:   "cfgmgr",
				SecreteName:   "test-secret",
				ComponentName: synthesizedComponent.Name,
				CharacterType: synthesizedComponent.CharacterType,
				Image:         constant.KBToolsImage,
				Args:          []string{},
				Envs:          []corev1.EnvVar{},
				Volumes:       []corev1.VolumeMount{},
				Cluster:       cluster,
			}
			configmap, err := BuildCfgManagerContainer(sidecarRenderedParam, synthesizedComponent)
			Expect(err).Should(BeNil())
			Expect(configmap).ShouldNot(BeNil())
			Expect(configmap.SecurityContext).Should(BeNil())
		})

		It("builds config manager sidecar container correctly", func() {
			_, cluster, synthesizedComponent := newClusterObjs(nil)
			sidecarRenderedParam := &cfgcm.CfgManagerBuildParams{
				ManagerName:           "cfgmgr",
				CharacterType:         "mysql",
				SecreteName:           "test-secret",
				Image:                 constant.KBToolsImage,
				ShareProcessNamespace: true,
				Args:                  []string{},
				Envs:                  []corev1.EnvVar{},
				Volumes:               []corev1.VolumeMount{},
				Cluster:               cluster,
			}
			configmap, err := BuildCfgManagerContainer(sidecarRenderedParam, synthesizedComponent)
			Expect(err).Should(BeNil())
			Expect(configmap).ShouldNot(BeNil())
			Expect(configmap.SecurityContext).ShouldNot(BeNil())
			Expect(configmap.SecurityContext.RunAsUser).ShouldNot(BeNil())
			Expect(*configmap.SecurityContext.RunAsUser).Should(BeEquivalentTo(int64(0)))
		})

		It("builds backup manifests job correctly", func() {
			backup := &dataprotectionv1alpha1.Backup{}
			podSpec := &corev1.PodSpec{
				Containers: []corev1.Container{
					{
						Command: []string{"sh"},
					},
				},
			}
			key := types.NamespacedName{Name: "backup", Namespace: "default"}
			job := BuildBackupManifestsJob(key, backup, podSpec)
			Expect(job).ShouldNot(BeNil())
			Expect(job.Name).Should(Equal(key.Name))
		})

		It("builds restore job correctly", func() {
			key := types.NamespacedName{Name: "restore", Namespace: "default"}
			volumes := []corev1.Volume{}
			volumeMounts := []corev1.VolumeMount{}
			env := []corev1.EnvVar{}
			component := &component.SynthesizedComponent{
				Name: mysqlCompName,
			}
			cluster := &appsv1alpha1.Cluster{
				ObjectMeta: metav1.ObjectMeta{Namespace: key.Namespace},
				Spec: appsv1alpha1.ClusterSpec{
					Tolerations: []corev1.Toleration{
						{
							Key:      "testKey",
							Value:    "testVaule",
							Operator: corev1.TolerationOpExists,
						},
					},
				},
			}
			job, err := BuildRestoreJob(cluster, component, key.Name, "", []string{"sh"}, volumes, volumeMounts, env, nil)
			Expect(err).Should(BeNil())
			Expect(job.Spec.Template.Spec.Tolerations[0].Key).Should(Equal("testKey"))
			Expect(job).ShouldNot(BeNil())
			Expect(job.Name).Should(Equal(key.Name))
		})

		It("builds volume snapshot class correctly", func() {
			className := "vsc-test"
			driverName := "csi-driver-test"
			obj := BuildVolumeSnapshotClass(className, driverName)
			Expect(obj).ShouldNot(BeNil())
			Expect(obj.Name).Should(Equal(className))
			Expect(obj.Driver).Should(Equal(driverName))
		})

		It("builds cfg manager tools  correctly", func() {
			_, cluster, synthesizedComponent := newClusterObjs(nil)
			cfgManagerParams := &cfgcm.CfgManagerBuildParams{
				ManagerName:               constant.ConfigSidecarName,
				SecreteName:               component.GenerateConnCredential(cluster.Name),
				Image:                     viper.GetString(constant.KBToolsImage),
				Cluster:                   cluster,
				ConfigLazyRenderedVolumes: make(map[string]corev1.VolumeMount),
			}
			toolContainers := []appsv1alpha1.ToolConfig{
				{Name: "test-tool", Image: "test-image", Command: []string{"sh"}},
			}

			obj, err := BuildCfgManagerToolsContainer(cfgManagerParams, synthesizedComponent, toolContainers, map[string]cfgcm.ConfigSpecMeta{})
			Expect(err).Should(BeNil())
			Expect(obj).ShouldNot(BeEmpty())
		})

		It("builds serviceaccount correctly", func() {
			_, cluster, _ := newClusterObjs(nil)
			expectName := fmt.Sprintf("kb-%s", cluster.Name)
			sa := BuildServiceAccount(cluster)
			Expect(sa).ShouldNot(BeNil())
			Expect(sa.Name).Should(Equal(expectName))
		})

		It("builds rolebinding correctly", func() {
			_, cluster, _ := newClusterObjs(nil)
			expectName := fmt.Sprintf("kb-%s", cluster.Name)
			rb := BuildRoleBinding(cluster)
			Expect(rb).ShouldNot(BeNil())
			Expect(rb.Name).Should(Equal(expectName))
		})

		It("builds clusterrolebinding correctly", func() {
			_, cluster, _ := newClusterObjs(nil)
			expectName := fmt.Sprintf("kb-%s", cluster.Name)
			crb := BuildClusterRoleBinding(cluster)
			Expect(crb).ShouldNot(BeNil())
			Expect(crb.Name).Should(Equal(expectName))
		})
	})
})<|MERGE_RESOLUTION|>--- conflicted
+++ resolved
@@ -371,16 +371,6 @@
 			Expect(*rsm.Spec.MemberUpdateStrategy).Should(BeEquivalentTo(workloads.BestEffortParallelUpdateStrategy))
 		})
 
-<<<<<<< HEAD
-		It("builds Deploy correctly", func() {
-			_, cluster, synthesizedComponent := newClusterObjs(nil)
-			deploy, err := BuildDeploy(cluster, synthesizedComponent)
-			Expect(err).Should(BeNil())
-			Expect(deploy).ShouldNot(BeNil())
-		})
-
-=======
->>>>>>> 8309d8d4
 		It("builds PDB correctly", func() {
 			_, cluster, synthesizedComponent := newClusterObjs(nil)
 			pdb := BuildPDB(cluster, synthesizedComponent)
