--- conflicted
+++ resolved
@@ -126,7 +126,6 @@
 	return true
 }
 
-<<<<<<< HEAD
 // AddConnect add 'to' to the DAG 'd' and connect 'from' to 'to'
 func (d *DAG) AddConnect(from, to Vertex) bool {
 	if !d.AddVertex(to) {
@@ -144,10 +143,7 @@
 	return d.AddConnect(root, v)
 }
 
-// WalkTopoOrder walk the DAG 'd' in topology order
-=======
 // WalkTopoOrder walks the DAG 'd' in topology order
->>>>>>> b06948a7
 func (d *DAG) WalkTopoOrder(walkFunc WalkFunc) error {
 	if err := d.validate(); err != nil {
 		return err
@@ -175,7 +171,6 @@
 	return nil
 }
 
-<<<<<<< HEAD
 // WalkBFS walks the DAG 'd' in breadth-first order
 func (d *DAG) WalkBFS(walkFunc WalkFunc) error {
 	if err := d.validate(); err != nil {
@@ -213,10 +208,7 @@
 	return nil
 }
 
-// Root return root vertex that has no in adjacent.
-=======
 // Root returns root vertex that has no in adjacent.
->>>>>>> b06948a7
 // our DAG should have one and only one root vertex
 func (d *DAG) Root() Vertex {
 	roots := make([]Vertex, 0)
