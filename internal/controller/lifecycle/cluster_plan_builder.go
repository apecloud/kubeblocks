--- conflicted
+++ resolved
@@ -26,6 +26,7 @@
 	"reflect"
 
 	"github.com/go-logr/logr"
+	appsv1 "k8s.io/api/apps/v1"
 	corev1 "k8s.io/api/core/v1"
 	apierrors "k8s.io/apimachinery/pkg/api/errors"
 	"k8s.io/apimachinery/pkg/api/meta"
@@ -260,18 +261,13 @@
 			}
 		}
 		// delete secondary objects
-<<<<<<< HEAD
 		if _, ok := node.Obj.(*appsv1alpha1.Cluster); !ok {
-			err := intctrlutil.BackgroundDeleteObject(c.cli, c.transCtx.Context, node.Obj)
-=======
-		if _, ok := node.obj.(*appsv1alpha1.Cluster); !ok {
 			// check dependency resources has been deleted before deleting the resource
 			err := c.checkDependencyResourcesDeleted(node)
 			if err != nil {
 				return err
 			}
-			err = intctrlutil.BackgroundDeleteObject(c.cli, c.transCtx.Context, node.obj)
->>>>>>> 6c107361
+			err = intctrlutil.BackgroundDeleteObject(c.cli, c.transCtx.Context, node.Obj)
 			// err := c.cli.Delete(c.transCtx.Context, node.obj)
 			if err != nil && !apierrors.IsNotFound(err) {
 				return err
@@ -365,7 +361,7 @@
 }
 
 // checkDependencyResourcesDeleted checks if the dependency resources are deleted when cluster is deleted.
-func (c *clusterPlanBuilder) checkDependencyResourcesDeleted(node *lifecycleVertex) error {
+func (c *clusterPlanBuilder) checkDependencyResourcesDeleted(node *ictrltypes.LifecycleVertex) error {
 	if c.dag == nil {
 		return nil
 	}
@@ -375,12 +371,12 @@
 		return nil
 	}
 	for _, out := range outAdj {
-		outNode, ok := out.(*lifecycleVertex)
+		outNode, ok := out.(*ictrltypes.LifecycleVertex)
 		if !ok {
 			return fmt.Errorf("wrong vertex type %v", outNode)
 		}
 		// if the node.obj is StatefulSet, check if the pods are deleted
-		sts, ok := outNode.obj.(*appsv1.StatefulSet)
+		sts, ok := outNode.Obj.(*appsv1.StatefulSet)
 		if ok {
 			pods, err := componentutil.GetPodListByStatefulSet(c.transCtx.Context, c.cli, sts)
 			if err != nil {
@@ -388,20 +384,20 @@
 			}
 			if len(pods) > 0 {
 				return &realRequeueError{reason: fmt.Sprintf("waiting dependency resource delete, %s/%s dependency resource statefulSet %s/%s still have pods",
-					node.obj.GetNamespace(), node.obj.GetName(), outNode.obj.GetNamespace(), outNode.obj.GetName()), requeueAfter: requeueDuration}
+					node.Obj.GetNamespace(), node.Obj.GetName(), outNode.Obj.GetNamespace(), outNode.Obj.GetName()), requeueAfter: requeueDuration}
 			}
 		}
 		// check if the dependency resource is deleted
-		err := c.cli.Get(c.transCtx.Context, types.NamespacedName{Name: outNode.obj.GetName(), Namespace: outNode.obj.GetNamespace()}, outNode.obj)
+		err := c.cli.Get(c.transCtx.Context, types.NamespacedName{Name: outNode.Obj.GetName(), Namespace: outNode.Obj.GetNamespace()}, outNode.Obj)
 		if err != nil {
 			if apierrors.IsNotFound(err) {
 				continue
 			}
 			return err
 		}
-		if outNode.obj != nil {
+		if outNode.Obj != nil {
 			return &realRequeueError{reason: fmt.Sprintf("waiting dependency resource delete, %s/%s dependency resource %s/%s is not deleted",
-				node.obj.GetNamespace(), node.obj.GetName(), outNode.obj.GetNamespace(), outNode.obj.GetName()), requeueAfter: requeueDuration}
+				node.Obj.GetNamespace(), node.Obj.GetName(), outNode.Obj.GetNamespace(), outNode.Obj.GetName()), requeueAfter: requeueDuration}
 		}
 	}
 	return nil
