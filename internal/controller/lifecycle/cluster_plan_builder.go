/*
Copyright ApeCloud, Inc.

Licensed under the Apache License, Version 2.0 (the "License");
you may not use this file except in compliance with the License.
You may obtain a copy of the License at

    http://www.apache.org/licenses/LICENSE-2.0

Unless required by applicable law or agreed to in writing, software
distributed under the License is distributed on an "AS IS" BASIS,
WITHOUT WARRANTIES OR CONDITIONS OF ANY KIND, either express or implied.
See the License for the specific language governing permissions and
limitations under the License.
*/

package lifecycle

import (
	"errors"
	"fmt"
	"reflect"

	corev1 "k8s.io/api/core/v1"
	apierrors "k8s.io/apimachinery/pkg/api/errors"
	"k8s.io/apimachinery/pkg/api/meta"
	metav1 "k8s.io/apimachinery/pkg/apis/meta/v1"
	"k8s.io/apimachinery/pkg/types"
	"k8s.io/client-go/tools/record"
	ctrl "sigs.k8s.io/controller-runtime"
	"sigs.k8s.io/controller-runtime/pkg/client"
	"sigs.k8s.io/controller-runtime/pkg/controller/controllerutil"

	appsv1alpha1 "github.com/apecloud/kubeblocks/apis/apps/v1alpha1"
	dataprotectionv1alpha1 "github.com/apecloud/kubeblocks/apis/dataprotection/v1alpha1"
	opsutil "github.com/apecloud/kubeblocks/controllers/apps/operations/util"
	"github.com/apecloud/kubeblocks/internal/constant"
	"github.com/apecloud/kubeblocks/internal/controller/graph"
	ictrltypes "github.com/apecloud/kubeblocks/internal/controller/types"
	intctrlutil "github.com/apecloud/kubeblocks/internal/controllerutil"
)

// clusterPlanBuilder a graph.PlanBuilder implementation for Cluster reconciliation
type clusterPlanBuilder struct {
	ctx           intctrlutil.RequestCtx
	cli           client.Client
	req           ctrl.Request
	recorder      record.EventRecorder
	cluster       *appsv1alpha1.Cluster
	originCluster appsv1alpha1.Cluster
}

// clusterPlan a graph.Plan implementation for Cluster reconciliation
type clusterPlan struct {
	ctx      intctrlutil.RequestCtx
	cli      client.Client
	recorder record.EventRecorder
	dag      *graph.DAG
	walkFunc graph.WalkFunc
	cluster  *appsv1alpha1.Cluster
}

var _ graph.PlanBuilder = &clusterPlanBuilder{}
var _ graph.Plan = &clusterPlan{}

func (c *clusterPlanBuilder) Init() error {
	cluster := &appsv1alpha1.Cluster{}
	if err := c.cli.Get(c.ctx.Ctx, c.req.NamespacedName, cluster); err != nil {
		return err
	}
	c.cluster = cluster
	c.originCluster = *cluster.DeepCopy()
	// handles the cluster phase and ops condition first to indicates what the current cluster is doing.
	c.handleClusterPhase()
	c.handleLatestOpsRequestProcessingCondition()
	return nil
}

// updateClusterPhase handles the cluster phase and ops condition first to indicates what the current cluster is doing.
func (c *clusterPlanBuilder) handleClusterPhase() {
	clusterPhase := c.cluster.Status.Phase
	if isClusterUpdating(*c.cluster) {
		if clusterPhase == "" {
			c.cluster.Status.Phase = appsv1alpha1.CreatingClusterPhase
		} else if clusterPhase != appsv1alpha1.CreatingClusterPhase {
			c.cluster.Status.Phase = appsv1alpha1.SpecReconcilingClusterPhase
		}
	}
}

// updateLatestOpsRequestProcessingCondition handles the latest opsRequest processing condition.
func (c *clusterPlanBuilder) handleLatestOpsRequestProcessingCondition() {
	opsRecords, _ := opsutil.GetOpsRequestSliceFromCluster(c.cluster)
	if len(opsRecords) == 0 {
		return
	}
	ops := opsRecords[0]
	opsBehaviour, ok := appsv1alpha1.OpsRequestBehaviourMapper[ops.Type]
	if !ok {
		return
	}
	opsCondition := newOpsRequestProcessingCondition(ops.Name, string(ops.Type), opsBehaviour.ProcessingReasonInClusterCondition)
	oldCondition := meta.FindStatusCondition(c.cluster.Status.Conditions, opsCondition.Type)
	if oldCondition == nil {
		// if this condition not exists, insert it to the first position.
		opsCondition.LastTransitionTime = metav1.Now()
		c.cluster.Status.Conditions = append([]metav1.Condition{opsCondition}, c.cluster.Status.Conditions...)
	} else {
		meta.SetStatusCondition(&c.cluster.Status.Conditions, opsCondition)
	}
}

func (c *clusterPlanBuilder) Validate() error {
	var err error
	defer func() {
		if err != nil {
			_ = c.updateClusterStatusWithCondition(newFailedProvisioningStartedCondition(err.Error(), ReasonPreCheckFailed))
		}
	}()

	validateExistence := func(key client.ObjectKey, object client.Object) error {
		err = c.cli.Get(c.ctx.Ctx, key, object)
		if err != nil {
			return newRequeueError(requeueDuration, err.Error())
		}
		return nil
	}

	// validate cd & cv existences
	cd := &appsv1alpha1.ClusterDefinition{}
	if err = validateExistence(types.NamespacedName{Name: c.cluster.Spec.ClusterDefRef}, cd); err != nil {
		return err
	}
	var cv *appsv1alpha1.ClusterVersion
	if len(c.cluster.Spec.ClusterVersionRef) > 0 {
		cv = &appsv1alpha1.ClusterVersion{}
		if err = validateExistence(types.NamespacedName{Name: c.cluster.Spec.ClusterVersionRef}, cv); err != nil {
			return err
		}
	}

	// validate cd & cv availability
	if cd.Status.Phase != appsv1alpha1.AvailablePhase || (cv != nil && cv.Status.Phase != appsv1alpha1.AvailablePhase) {
		message := fmt.Sprintf("ref resource is unavailable, this problem needs to be solved first. cd: %v, cv: %v", cd, cv)
		err = errors.New(message)
		return newRequeueError(requeueDuration, message)
	}

	// validate logs
	// and a sample validator chain
	chain := &graph.ValidatorChain{
		&enableLogsValidator{cluster: c.cluster, clusterDef: cd},
	}
	if err = chain.WalkThrough(); err != nil {
		return newRequeueError(requeueDuration, err.Error())
	}

	return nil
}

func (c *clusterPlanBuilder) handleProvisionStartedCondition() {
	// set provisioning cluster condition
	condition := newProvisioningStartedCondition(c.cluster.Name, c.cluster.Generation)
	oldCondition := meta.FindStatusCondition(c.cluster.Status.Conditions, condition.Type)
	if conditionIsChanged(oldCondition, condition) {
		meta.SetStatusCondition(&c.cluster.Status.Conditions, condition)
		c.recorder.Event(c.cluster, corev1.EventTypeNormal, condition.Reason, condition.Message)
	}
}

// Build only cluster Creation, Update and Deletion supported.
func (c *clusterPlanBuilder) Build() (graph.Plan, error) {
	// set provisioning cluster condition
	c.handleProvisionStartedCondition()
	var err error
	defer func() {
		if err != nil {
			_ = c.updateClusterStatusWithCondition(newFailedApplyResourcesCondition(err.Error()))
		}
	}()

	var cr *clusterRefResources
	cr, err = c.getClusterRefResources()
	if err != nil {
		return nil, err
	}

	// TODO: remove all cli & ctx fields from transformers, keep them in pure-dag-manipulation form
	// build transformer chain
	chain := &graph.TransformerChain{
		// init dag, that is put cluster vertex into dag
		&initTransformer{cluster: c.cluster, originCluster: &c.originCluster},
		// fill class related info
		&fillClass{cc: *cr, cli: c.cli, ctx: c.ctx},
		// fix cd&cv labels of cluster
		&fixClusterLabelsTransformer{},
<<<<<<< HEAD
		// create cluster connection credential secret object
		&clusterCredentialTransformer{cc: *cr},
		// create all components objects
		&componentTransformer{cc: *cr, cli: c.cli, ctx: c.ctx},
=======
		// cluster to K8s objects and put them into dag
		&clusterTransformer{cc: *cr, cli: c.cli, ctx: c.ctx},
		// tls certs secret
		&tlsCertsTransformer{cr: *cr, cli: roClient, ctx: c.ctx},
		// transform backupPolicy tpl to backuppolicy.dataprotection.kubeblocks.io
		&backupPolicyTPLTransformer{cr: *cr, cli: c.cli, ctx: c.ctx},
>>>>>>> 3692ffb8
		// add our finalizer to all objects
		&ownershipTransformer{finalizer: dbClusterFinalizerName},
		// make all non-secret objects depending on all secrets
		&secretTransformer{},
		// make config configmap immutable
		&configTransformer{},
		// handle TerminationPolicyType=DoNotTerminate
		&doNotTerminateTransformer{},
<<<<<<< HEAD
=======
		// horizontal scaling
		&stsHorizontalScalingTransformer{cr: *cr, cli: roClient, ctx: c.ctx},
		// stateful set pvc Update
		&stsPVCTransformer{cli: c.cli, ctx: c.ctx},
>>>>>>> 3692ffb8
		// finally, update cluster status
		newClusterStatusTransformer(c.ctx, c.cli, c.recorder, *cr),
	}

	// new a DAG and apply chain on it, after that we should get the final Plan
	dag := graph.NewDAG()
	if err = chain.ApplyTo(dag); err != nil {
		return nil, err
	}

	c.ctx.Log.Info(fmt.Sprintf("DAG: %s", dag))
	// we got the execution plan
	plan := &clusterPlan{
		ctx:      c.ctx,
		cli:      c.cli,
		recorder: c.recorder,
		dag:      dag,
		walkFunc: c.defaultWalkFuncWithLogging,
		cluster:  c.cluster,
	}
	return plan, nil
}

func (c *clusterPlanBuilder) updateClusterStatusWithCondition(condition metav1.Condition) error {
	oldCondition := meta.FindStatusCondition(c.cluster.Status.Conditions, condition.Type)
	meta.SetStatusCondition(&c.cluster.Status.Conditions, condition)
	if !reflect.DeepEqual(c.cluster.Status, c.originCluster.Status) {
		if err := c.cli.Status().Patch(c.ctx.Ctx, c.cluster, client.MergeFrom(c.originCluster.DeepCopy())); err != nil {
			return err
		}
	}
	// Normal events are only sent once.
	if !conditionIsChanged(oldCondition, condition) && condition.Status == metav1.ConditionTrue {
		return nil
	}
	eventType := corev1.EventTypeWarning
	if condition.Status == metav1.ConditionTrue {
		eventType = corev1.EventTypeNormal
	}
	c.recorder.Event(c.cluster, eventType, condition.Reason, condition.Message)
	return nil
}

// NewClusterPlanBuilder returns a clusterPlanBuilder powered PlanBuilder
// TODO: change ctx to context.Context
func NewClusterPlanBuilder(ctx intctrlutil.RequestCtx, cli client.Client, req ctrl.Request, recorder record.EventRecorder) graph.PlanBuilder {
	return &clusterPlanBuilder{
		ctx:      ctx,
		cli:      cli,
		req:      req,
		recorder: recorder,
	}
}

func (p *clusterPlan) Execute() error {
	err := p.dag.WalkReverseTopoOrder(p.walkFunc)
	if err != nil {
		if hErr := p.handleDAGWalkError(err); hErr != nil {
			return hErr
		}
	}
	return err
}

func (p *clusterPlan) handleDAGWalkError(err error) error {
	condition := newFailedApplyResourcesCondition(err.Error())
	meta.SetStatusCondition(&p.cluster.Status.Conditions, condition)
	p.recorder.Event(p.cluster, corev1.EventTypeWarning, condition.Reason, condition.Message)
	rootVertex, _ := ictrltypes.FindRootVertex(p.dag)
	if rootVertex == nil {
		return nil
	}
	originCluster, _ := rootVertex.ObjCopy.(*appsv1alpha1.Cluster)
	if originCluster == nil || reflect.DeepEqual(originCluster.Status, p.cluster.Status) {
		return nil
	}
	return p.cli.Status().Patch(p.ctx.Ctx, p.cluster, client.MergeFrom(originCluster.DeepCopy()))
}

func (c *clusterPlanBuilder) getClusterRefResources() (*clusterRefResources, error) {
	cluster := c.cluster
	cd := &appsv1alpha1.ClusterDefinition{}
	if err := c.cli.Get(c.ctx.Ctx, types.NamespacedName{
		Name: cluster.Spec.ClusterDefRef,
	}, cd); err != nil {
		return nil, err
	}
	cv := &appsv1alpha1.ClusterVersion{}
	if len(cluster.Spec.ClusterVersionRef) > 0 {
		if err := c.cli.Get(c.ctx.Ctx, types.NamespacedName{
			Name: cluster.Spec.ClusterVersionRef,
		}, cv); err != nil {
			return nil, err
		}
	}

	cc := &clusterRefResources{
		cd: *cd,
		cv: *cv,
	}
	return cc, nil
}

func (c *clusterPlanBuilder) defaultWalkFuncWithLogging(vertex graph.Vertex) error {
	node, ok := vertex.(*ictrltypes.LifecycleVertex)
	err := c.defaultWalkFunc(vertex)
	if err != nil {
		if !ok {
			c.ctx.Log.Error(err, "")
		} else {
			if node.Action == nil {
				c.ctx.Log.Error(err, "%T", node)
			} else {
				c.ctx.Log.Error(err, "%s %T error", *node.Action, node.Obj)
			}
		}
	}
	return err
}

func (c *clusterPlanBuilder) defaultWalkFunc(vertex graph.Vertex) error {
	node, ok := vertex.(*ictrltypes.LifecycleVertex)
	if !ok {
		return fmt.Errorf("wrong vertex type %v", vertex)
	}
	if node.Action == nil {
		return errors.New("node action can't be nil")
	}

	// cluster object has more business to do, handle them here
	if _, ok := node.Obj.(*appsv1alpha1.Cluster); ok {
		if done, err := c.reconcileCluster(node); err != nil {
			return err
		} else if done {
			return nil
		}
	}
	return c.reconcileObject(node)
}

func (c *clusterPlanBuilder) reconcileObject(node *ictrltypes.LifecycleVertex) error {
	switch *node.Action {
	case ictrltypes.CREATE:
		err := c.cli.Create(c.ctx.Ctx, node.Obj)
		if err != nil && !apierrors.IsAlreadyExists(err) {
			return err
		}
	case ictrltypes.UPDATE:
		if node.Immutable {
			return nil
		}
		err := c.cli.Update(c.ctx.Ctx, node.Obj)
		if err != nil && !apierrors.IsNotFound(err) {
			return err
		}
	case ictrltypes.DELETE:
		if controllerutil.RemoveFinalizer(node.Obj, dbClusterFinalizerName) {
			err := c.cli.Update(c.ctx.Ctx, node.Obj)
			if err != nil && !apierrors.IsNotFound(err) {
				return err
			}
		}
		if node.Orphan {
			err := c.cli.Delete(c.ctx.Ctx, node.Obj)
			if err != nil && !apierrors.IsNotFound(err) {
				return err
			}
		}
	case ictrltypes.STATUS:
		if node.Immutable {
			return nil
		}
		patch := client.MergeFrom(node.ObjCopy)
		if err := c.cli.Status().Patch(c.ctx.Ctx, node.Obj, patch); err != nil {
			return err
		}
		for _, postHandle := range node.PostHandleAfterStatusPatch {
			if err := postHandle(); err != nil {
				return err
			}
		}
	case ictrltypes.NOOP:
		// nothing
	}
	return nil
}

func (c *clusterPlanBuilder) reconcileCluster(node *ictrltypes.LifecycleVertex) (bool, error) {
	cluster := node.Obj.(*appsv1alpha1.Cluster).DeepCopy()
	origCluster := node.ObjCopy.(*appsv1alpha1.Cluster)
	switch *node.Action {
	// cluster.meta and cluster.spec might change
	case ictrltypes.CREATE, ictrltypes.UPDATE, ictrltypes.STATUS:
		if !reflect.DeepEqual(cluster.ObjectMeta, origCluster.ObjectMeta) ||
			!reflect.DeepEqual(cluster.Spec, origCluster.Spec) {
			// TODO: we should Update instead of Patch cluster object,
			// TODO: but Update failure happens too frequently as other controllers are updating cluster object too.
			// TODO: use Patch here, revert to Update after refactoring done
			// if err := c.cli.Update(c.ctx.Ctx, cluster); err != nil {
			//	tmpCluster := &appsv1alpha1.Cluster{}
			//	err = c.cli.Get(c.ctx.Ctx,client.ObjectKeyFromObject(origCluster), tmpCluster)
			//	c.ctx.Log.Error(err, fmt.Sprintf("update %T error, orig: %v, curr: %v, api-server: %v", origCluster, origCluster, cluster, tmpCluster))
			//	return err
			// }
			patch := client.MergeFrom(origCluster.DeepCopy())
			if err := c.cli.Patch(c.ctx.Ctx, cluster, patch); err != nil {
				return false, err
			}
		}
	case ictrltypes.DELETE:
		if err := c.handleClusterDeletion(cluster); err != nil {
			return false, err
		}
		if cluster.Spec.TerminationPolicy == appsv1alpha1.DoNotTerminate {
			return true, nil
		}
	}
	return false, nil
}

func (c *clusterPlanBuilder) handleClusterDeletion(cluster *appsv1alpha1.Cluster) error {
	switch cluster.Spec.TerminationPolicy {
	case appsv1alpha1.DoNotTerminate:
		c.recorder.Eventf(cluster, corev1.EventTypeWarning, "DoNotTerminate", "spec.terminationPolicy %s is preventing deletion.", cluster.Spec.TerminationPolicy)
		return nil
	case appsv1alpha1.Delete, appsv1alpha1.WipeOut:
		if err := c.deletePVCs(cluster); err != nil && !apierrors.IsNotFound(err) {
			return err
		}
		if err := c.deleteConfigMaps(cluster); err != nil && !apierrors.IsNotFound(err) {
			return err
		}
		// The backup policy must be cleaned up when the cluster is deleted.
		// Automatic backup scheduling needs to be stopped at this point.
		if err := c.deleteBackupPolicies(cluster); err != nil && !apierrors.IsNotFound(err) {
			return err
		}
		if cluster.Spec.TerminationPolicy == appsv1alpha1.WipeOut {
			// TODO check whether delete backups together with cluster is allowed
			// wipe out all backups
			if err := c.deleteBackups(cluster); err != nil && !apierrors.IsNotFound(err) {
				return err
			}
		}
	}
	return nil
}

func (c *clusterPlanBuilder) deletePVCs(cluster *appsv1alpha1.Cluster) error {
	// it's possible at time of external resource deletion, cluster definition has already been deleted.
	ml := client.MatchingLabels{
		constant.AppInstanceLabelKey: cluster.GetName(),
	}
	inNS := client.InNamespace(cluster.Namespace)

	pvcList := &corev1.PersistentVolumeClaimList{}
	if err := c.cli.List(c.ctx.Ctx, pvcList, inNS, ml); err != nil {
		return err
	}
	for _, pvc := range pvcList.Items {
		if err := c.cli.Delete(c.ctx.Ctx, &pvc); err != nil {
			return err
		}
	}
	return nil
}

func (c *clusterPlanBuilder) deleteConfigMaps(cluster *appsv1alpha1.Cluster) error {
	inNS := client.InNamespace(cluster.Namespace)
	ml := client.MatchingLabels{
		constant.AppInstanceLabelKey:  cluster.GetName(),
		constant.AppManagedByLabelKey: constant.AppName,
	}
	return c.cli.DeleteAllOf(c.ctx.Ctx, &corev1.ConfigMap{}, inNS, ml)
}

func (c *clusterPlanBuilder) deleteBackupPolicies(cluster *appsv1alpha1.Cluster) error {
	inNS := client.InNamespace(cluster.Namespace)
	ml := client.MatchingLabels{
		constant.AppInstanceLabelKey: cluster.GetName(),
	}
	// clean backupPolicies
	return c.cli.DeleteAllOf(c.ctx.Ctx, &dataprotectionv1alpha1.BackupPolicy{}, inNS, ml)
}

func (c *clusterPlanBuilder) deleteBackups(cluster *appsv1alpha1.Cluster) error {
	inNS := client.InNamespace(cluster.Namespace)
	ml := client.MatchingLabels{
		constant.AppInstanceLabelKey: cluster.GetName(),
	}
	// clean backups
	backups := &dataprotectionv1alpha1.BackupList{}
	if err := c.cli.List(c.ctx.Ctx, backups, inNS, ml); err != nil {
		return err
	}
	for _, backup := range backups.Items {
		// check backup delete protection label
		deleteProtection, exists := backup.GetLabels()[constant.BackupProtectionLabelKey]
		// not found backup-protection or value is Delete, delete it.
		if !exists || deleteProtection == constant.BackupDelete {
			if err := c.cli.Delete(c.ctx.Ctx, &backup); err != nil {
				return err
			}
		}
	}
	return nil
}<|MERGE_RESOLUTION|>--- conflicted
+++ resolved
@@ -194,19 +194,12 @@
 		&fillClass{cc: *cr, cli: c.cli, ctx: c.ctx},
 		// fix cd&cv labels of cluster
 		&fixClusterLabelsTransformer{},
-<<<<<<< HEAD
 		// create cluster connection credential secret object
 		&clusterCredentialTransformer{cc: *cr},
 		// create all components objects
 		&componentTransformer{cc: *cr, cli: c.cli, ctx: c.ctx},
-=======
-		// cluster to K8s objects and put them into dag
-		&clusterTransformer{cc: *cr, cli: c.cli, ctx: c.ctx},
-		// tls certs secret
-		&tlsCertsTransformer{cr: *cr, cli: roClient, ctx: c.ctx},
 		// transform backupPolicy tpl to backuppolicy.dataprotection.kubeblocks.io
 		&backupPolicyTPLTransformer{cr: *cr, cli: c.cli, ctx: c.ctx},
->>>>>>> 3692ffb8
 		// add our finalizer to all objects
 		&ownershipTransformer{finalizer: dbClusterFinalizerName},
 		// make all non-secret objects depending on all secrets
@@ -215,13 +208,6 @@
 		&configTransformer{},
 		// handle TerminationPolicyType=DoNotTerminate
 		&doNotTerminateTransformer{},
-<<<<<<< HEAD
-=======
-		// horizontal scaling
-		&stsHorizontalScalingTransformer{cr: *cr, cli: roClient, ctx: c.ctx},
-		// stateful set pvc Update
-		&stsPVCTransformer{cli: c.cli, ctx: c.ctx},
->>>>>>> 3692ffb8
 		// finally, update cluster status
 		newClusterStatusTransformer(c.ctx, c.cli, c.recorder, *cr),
 	}
