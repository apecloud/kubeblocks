--- conflicted
+++ resolved
@@ -258,14 +258,9 @@
 		// if node.Orphan {
 		//	err := c.cli.Delete(c.ctx.Ctx, node.Obj)
 		// delete secondary objects
-<<<<<<< HEAD
 		if _, ok := node.Obj.(*appsv1alpha1.Cluster); !ok {
-			err := c.cli.Delete(c.transCtx.Context, node.Obj)
-=======
-		if _, ok := node.obj.(*appsv1alpha1.Cluster); !ok {
-			err := intctrlutil.BackgroundDeleteObject(c.cli, c.transCtx.Context, node.obj)
+			err := intctrlutil.BackgroundDeleteObject(c.cli, c.transCtx.Context, node.Obj)
 			// err := c.cli.Delete(c.transCtx.Context, node.obj)
->>>>>>> 7dc659f3
 			if err != nil && !apierrors.IsNotFound(err) {
 				return err
 			}
