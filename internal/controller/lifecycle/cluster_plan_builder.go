--- conflicted
+++ resolved
@@ -338,18 +338,11 @@
 
 	handlePVC := func(origObj, pvcProto *corev1.PersistentVolumeClaim) (client.Object, error) {
 		pvcObj := origObj.DeepCopy()
-<<<<<<< HEAD
-		if pvcObj.Spec.Resources.Requests[corev1.ResourceStorage] == pvcProto.Spec.Resources.Requests[corev1.ResourceStorage] {
-			return pvcObj, nil
-		}
 		if pvcObj.Spec.Resources.Requests == nil {
 			pvcObj.Spec.Resources.Requests = pvcProto.Spec.Resources.Requests
 		} else {
 			pvcObj.Spec.Resources.Requests[corev1.ResourceStorage] = pvcProto.Spec.Resources.Requests[corev1.ResourceStorage]
 		}
-=======
-		pvcObj.Spec.Resources.Requests[corev1.ResourceStorage] = pvcProto.Spec.Resources.Requests[corev1.ResourceStorage]
->>>>>>> eaaaf6b3
 		return pvcObj, nil
 	}
 
