/*
Copyright ApeCloud, Inc.

Licensed under the Apache License, Version 2.0 (the "License");
you may not use this file except in compliance with the License.
You may obtain a copy of the License at

    http://www.apache.org/licenses/LICENSE-2.0

Unless required by applicable law or agreed to in writing, software
distributed under the License is distributed on an "AS IS" BASIS,
WITHOUT WARRANTIES OR CONDITIONS OF ANY KIND, either express or implied.
See the License for the specific language governing permissions and
limitations under the License.
*/

package lifecycle

import (
	"context"
	"fmt"
	"reflect"
	"time"

	appsv1 "k8s.io/api/apps/v1"
	corev1 "k8s.io/api/core/v1"
	policyv1 "k8s.io/api/policy/v1"
	metav1 "k8s.io/apimachinery/pkg/apis/meta/v1"
	"k8s.io/apimachinery/pkg/runtime"
	"k8s.io/apimachinery/pkg/runtime/schema"
	"k8s.io/apimachinery/pkg/types"
	"sigs.k8s.io/controller-runtime/pkg/client"
	"sigs.k8s.io/controller-runtime/pkg/client/apiutil"

	appsv1alpha1 "github.com/apecloud/kubeblocks/apis/apps/v1alpha1"
	dataprotectionv1alpha1 "github.com/apecloud/kubeblocks/apis/dataprotection/v1alpha1"
	"github.com/apecloud/kubeblocks/internal/constant"
	types2 "github.com/apecloud/kubeblocks/internal/controller/client"
	"github.com/apecloud/kubeblocks/internal/controller/graph"
	intctrlutil "github.com/apecloud/kubeblocks/internal/controllerutil"
)

func findAll[T interface{}](dag *graph.DAG) []graph.Vertex {
	vertices := make([]graph.Vertex, 0)
	for _, vertex := range dag.Vertices() {
		v, _ := vertex.(*lifecycleVertex)
		if _, ok := v.obj.(T); ok {
			vertices = append(vertices, vertex)
		}
	}
	return vertices
}

func findAllNot[T interface{}](dag *graph.DAG) []graph.Vertex {
	vertices := make([]graph.Vertex, 0)
	for _, vertex := range dag.Vertices() {
		v, _ := vertex.(*lifecycleVertex)
		if _, ok := v.obj.(T); !ok {
			vertices = append(vertices, vertex)
		}
	}
	return vertices
}

func findRootVertex(dag *graph.DAG) (*lifecycleVertex, error) {
	root := dag.Root()
	if root == nil {
		return nil, fmt.Errorf("root vertex not found: %v", dag)
	}
	rootVertex, _ := root.(*lifecycleVertex)
	return rootVertex, nil
}

func getGVKName(object client.Object, scheme *runtime.Scheme) (*gvkName, error) {
	gvk, err := apiutil.GVKForObject(object, scheme)
	if err != nil {
		return nil, err
	}
	return &gvkName{
		gvk:  gvk,
		ns:   object.GetNamespace(),
		name: object.GetName(),
	}, nil
}

func isOwnerOf(owner, obj client.Object, scheme *runtime.Scheme) bool {
	ro, ok := owner.(runtime.Object)
	if !ok {
		return false
	}
	gvk, err := apiutil.GVKForObject(ro, scheme)
	if err != nil {
		return false
	}
	ref := metav1.OwnerReference{
		APIVersion: gvk.GroupVersion().String(),
		Kind:       gvk.Kind,
		UID:        owner.GetUID(),
		Name:       owner.GetName(),
	}
	owners := obj.GetOwnerReferences()
	referSameObject := func(a, b metav1.OwnerReference) bool {
		aGV, err := schema.ParseGroupVersion(a.APIVersion)
		if err != nil {
			return false
		}

		bGV, err := schema.ParseGroupVersion(b.APIVersion)
		if err != nil {
			return false
		}

		return aGV.Group == bGV.Group && a.Kind == b.Kind && a.Name == b.Name
	}
	for _, ownerRef := range owners {
		if referSameObject(ownerRef, ref) {
			return true
		}
	}
	return false
}

func actionPtr(action Action) *Action {
	return &action
}

func newRequeueError(after time.Duration, reason string) error {
	return &realRequeueError{
		reason:       reason,
		requeueAfter: after,
	}
}

func isClusterDeleting(cluster appsv1alpha1.Cluster) bool {
	return !cluster.GetDeletionTimestamp().IsZero()
}

func isClusterUpdating(cluster appsv1alpha1.Cluster) bool {
	return cluster.Status.ObservedGeneration != cluster.Generation
}

func isClusterStatusUpdating(cluster appsv1alpha1.Cluster) bool {
	return !isClusterDeleting(cluster) && !isClusterUpdating(cluster)
}

func getBackupObjects(ctx context.Context,
	cli types2.ReadonlyClient,
	namespace string,
	backupName string) (*dataprotectionv1alpha1.Backup, *dataprotectionv1alpha1.BackupTool, error) {
	// get backup
	backup := &dataprotectionv1alpha1.Backup{}
	if err := cli.Get(ctx, types.NamespacedName{Name: backupName, Namespace: namespace}, backup); err != nil {
		return nil, nil, err
	}

	// get backup tool
	backupTool := &dataprotectionv1alpha1.BackupTool{}
	if backup.Spec.BackupType != dataprotectionv1alpha1.BackupTypeSnapshot {
		if err := cli.Get(ctx, types.NamespacedName{Name: backup.Status.BackupToolName}, backupTool); err != nil {
			return nil, nil, err
		}
	}
	return backup, backupTool, nil
}

// getBackupPolicyFromTemplate gets backup policy from template policy template.
func getBackupPolicyFromTemplate(reqCtx intctrlutil.RequestCtx,
	cli types2.ReadonlyClient,
	cluster *appsv1alpha1.Cluster,
	componentDef,
	backupPolicyTemplateName string) (*dataprotectionv1alpha1.BackupPolicy, error) {
	backupPolicyList := &dataprotectionv1alpha1.BackupPolicyList{}
	if err := cli.List(reqCtx.Ctx, backupPolicyList,
		client.InNamespace(cluster.Namespace),
		client.MatchingLabels{
			constant.AppInstanceLabelKey:          cluster.Name,
			constant.KBAppComponentDefRefLabelKey: componentDef,
		}); err != nil {
		return nil, err
	}
	for _, backupPolicy := range backupPolicyList.Items {
		if backupPolicy.Annotations[constant.BackupPolicyTemplateAnnotationKey] == backupPolicyTemplateName {
			return &backupPolicy, nil
		}
	}
	return nil, nil
}

<<<<<<< HEAD
func ownKinds() []client.ObjectList {
	return []client.ObjectList{
		&appsv1.StatefulSetList{},
		&appsv1.DeploymentList{},
		&corev1.ServiceList{},
		&corev1.SecretList{},
		&corev1.ConfigMapList{},
		&corev1.PersistentVolumeClaimList{},
		&policyv1.PodDisruptionBudgetList{},
		&dataprotectionv1alpha1.BackupPolicyList{},
	}
}

// read all objects owned by our cluster
func readCacheSnapshot(transCtx *ClusterTransformContext, cluster appsv1alpha1.Cluster) (clusterSnapshot, error) {
	// list what kinds of object cluster owns
	kinds := ownKinds()
=======
// read all objects owned by our cluster
func readCacheSnapshot(ctx context.Context, cli types2.ReadonlyClient, cluster appsv1alpha1.Cluster, kinds ...client.ObjectList) (clusterSnapshot, error) {
	// list what kinds of object cluster owns
>>>>>>> aa25cba7
	snapshot := make(clusterSnapshot)
	ml := client.MatchingLabels{constant.AppInstanceLabelKey: cluster.GetName()}
	inNS := client.InNamespace(cluster.Namespace)
	for _, list := range kinds {
<<<<<<< HEAD
		if err := transCtx.Client.List(transCtx.Context, list, inNS, ml); err != nil {
=======
		if err := cli.List(ctx, list, inNS, ml); err != nil {
>>>>>>> aa25cba7
			return nil, err
		}
		// reflect get list.Items
		items := reflect.ValueOf(list).Elem().FieldByName("Items")
		l := items.Len()
		for i := 0; i < l; i++ {
			// get the underlying object
			object := items.Index(i).Addr().Interface().(client.Object)
			// put to snapshot if owned by our cluster
			if isOwnerOf(&cluster, object, scheme) {
				name, err := getGVKName(object, scheme)
				if err != nil {
					return nil, err
				}
				snapshot[*name] = object
			}
		}
	}

	return snapshot, nil
}<|MERGE_RESOLUTION|>--- conflicted
+++ resolved
@@ -186,7 +186,6 @@
 	return nil, nil
 }
 
-<<<<<<< HEAD
 func ownKinds() []client.ObjectList {
 	return []client.ObjectList{
 		&appsv1.StatefulSetList{},
@@ -194,30 +193,19 @@
 		&corev1.ServiceList{},
 		&corev1.SecretList{},
 		&corev1.ConfigMapList{},
-		&corev1.PersistentVolumeClaimList{},
 		&policyv1.PodDisruptionBudgetList{},
 		&dataprotectionv1alpha1.BackupPolicyList{},
 	}
 }
 
 // read all objects owned by our cluster
-func readCacheSnapshot(transCtx *ClusterTransformContext, cluster appsv1alpha1.Cluster) (clusterSnapshot, error) {
+func readCacheSnapshot(transCtx *ClusterTransformContext, cluster appsv1alpha1.Cluster, kinds ...client.ObjectList) (clusterSnapshot, error) {
 	// list what kinds of object cluster owns
-	kinds := ownKinds()
-=======
-// read all objects owned by our cluster
-func readCacheSnapshot(ctx context.Context, cli types2.ReadonlyClient, cluster appsv1alpha1.Cluster, kinds ...client.ObjectList) (clusterSnapshot, error) {
-	// list what kinds of object cluster owns
->>>>>>> aa25cba7
 	snapshot := make(clusterSnapshot)
 	ml := client.MatchingLabels{constant.AppInstanceLabelKey: cluster.GetName()}
 	inNS := client.InNamespace(cluster.Namespace)
 	for _, list := range kinds {
-<<<<<<< HEAD
 		if err := transCtx.Client.List(transCtx.Context, list, inNS, ml); err != nil {
-=======
-		if err := cli.List(ctx, list, inNS, ml); err != nil {
->>>>>>> aa25cba7
 			return nil, err
 		}
 		// reflect get list.Items
