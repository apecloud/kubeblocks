--- conflicted
+++ resolved
@@ -91,13 +91,8 @@
 	return objs, nil
 }
 
-<<<<<<< HEAD
-// sendWarningEventForCluster sends a warning event when occurs error.
+// sendWaringEventWithError sends a warning event when occurs error.
 func sendWarningEventWithError(
-=======
-// sendWaringEventWithError sends a warning event when occurs error.
-func sendWaringEventWithError(
->>>>>>> 401e06a9
 	recorder record.EventRecorder,
 	cluster *appsv1alpha1.Cluster,
 	reason string,
