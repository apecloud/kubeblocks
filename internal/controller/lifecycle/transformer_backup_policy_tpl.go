/*
Copyright ApeCloud, Inc.

Licensed under the Apache License, Version 2.0 (the "License");
you may not use this file except in compliance with the License.
You may obtain a copy of the License at

    http://www.apache.org/licenses/LICENSE-2.0

Unless required by applicable law or agreed to in writing, software
distributed under the License is distributed on an "AS IS" BASIS,
WITHOUT WARRANTIES OR CONDITIONS OF ANY KIND, either express or implied.
See the License for the specific language governing permissions and
limitations under the License.
*/

package lifecycle

import (
	"fmt"

	"github.com/spf13/viper"
	"golang.org/x/exp/slices"
	apierrors "k8s.io/apimachinery/pkg/api/errors"
	"k8s.io/apimachinery/pkg/api/resource"
	metav1 "k8s.io/apimachinery/pkg/apis/meta/v1"
	"sigs.k8s.io/controller-runtime/pkg/client"

	appsv1alpha1 "github.com/apecloud/kubeblocks/apis/apps/v1alpha1"
	dataprotectionv1alpha1 "github.com/apecloud/kubeblocks/apis/dataprotection/v1alpha1"
	"github.com/apecloud/kubeblocks/internal/constant"
	types2 "github.com/apecloud/kubeblocks/internal/controller/client"
	"github.com/apecloud/kubeblocks/internal/controller/graph"
	ictrltypes "github.com/apecloud/kubeblocks/internal/controller/types"
	intctrlutil "github.com/apecloud/kubeblocks/internal/controllerutil"
)

// backupPolicyTPLTransformer transforms the backup policy template to the backup policy.
type backupPolicyTPLTransformer struct {
	cr  clusterRefResources
	cli types2.ReadonlyClient
	ctx intctrlutil.RequestCtx
}

func (r *backupPolicyTPLTransformer) Transform(dag *graph.DAG) error {
	clusterDefName := r.cr.cd.Name
	backupPolicyTPLs := &appsv1alpha1.BackupPolicyTemplateList{}
	if err := r.cli.List(r.ctx.Ctx, backupPolicyTPLs, client.MatchingLabels{constant.ClusterDefLabelKey: clusterDefName}); err != nil {
		return err
	}
	if len(backupPolicyTPLs.Items) == 0 {
		return nil
	}
	rootVertex, err := ictrltypes.FindRootVertex(dag)
	if err != nil {
		return err
	}
	origCluster, _ := rootVertex.ObjCopy.(*appsv1alpha1.Cluster)
	for _, tpl := range backupPolicyTPLs.Items {
		for _, v := range tpl.Spec.BackupPolicies {
			compDef := r.cr.cd.GetComponentDefByName(v.ComponentDefRef)
			if compDef == nil {
				return intctrlutil.NewNotFound("componentDef %s not found in ClusterDefinition: %s ", v.ComponentDefRef, clusterDefName)
			}
			// build the backup policy from the template.
<<<<<<< HEAD
			backupPolicy, action := r.transformBackupPolicy(v, origCluster, compDef.WorkloadType, tpl.Name)
			if backupPolicy == nil {
				continue
			}
			vertex := &ictrltypes.LifecycleVertex{Obj: backupPolicy, Action: action}
=======
			backupPolicy := r.transformBackupPolicy(v, origCluster, compDef.WorkloadType, tpl.Name)
			if backupPolicy == nil {
				continue
			}
			vertex := &lifecycleVertex{obj: backupPolicy}
>>>>>>> 8d3c84e3
			dag.AddVertex(vertex)
			dag.Connect(rootVertex, vertex)
		}
	}
	return nil
}

// transformBackupPolicy transform backup policy template to backup policy.
func (r *backupPolicyTPLTransformer) transformBackupPolicy(policyTPL appsv1alpha1.BackupPolicy,
	cluster *appsv1alpha1.Cluster,
	workloadType appsv1alpha1.WorkloadType,
	tplName string) (*dataprotectionv1alpha1.BackupPolicy, *ictrltypes.LifecycleAction) {
	backupPolicyName := DeriveBackupPolicyName(cluster.Name, policyTPL.ComponentDefRef)
	backupPolicy := &dataprotectionv1alpha1.BackupPolicy{}
	if err := r.cli.Get(r.ctx.Ctx, client.ObjectKey{Namespace: cluster.Namespace, Name: backupPolicyName}, backupPolicy); err != nil && !apierrors.IsNotFound(err) {
		return nil, nil
	}
	if len(backupPolicy.Name) == 0 {
		// build a new backup policy from the backup policy template.
		return r.buildBackupPolicy(policyTPL, cluster, workloadType, tplName), ictrltypes.ActionCreatePtr()
	}
	// sync the existing backup policy with the cluster changes
	r.syncBackupPolicy(backupPolicy, cluster, policyTPL, workloadType, tplName)
	return backupPolicy, ictrltypes.ActionUpdatePtr()
}

// syncBackupPolicy syncs labels and annotations of the backup policy with the cluster changes.
func (r *backupPolicyTPLTransformer) syncBackupPolicy(backupPolicy *dataprotectionv1alpha1.BackupPolicy,
	cluster *appsv1alpha1.Cluster,
	policyTPL appsv1alpha1.BackupPolicy,
	workloadType appsv1alpha1.WorkloadType,
	tplName string) {
	// update labels and annotations of the backup policy.
	if backupPolicy.Annotations == nil {
		backupPolicy.Annotations = map[string]string{}
	}
	backupPolicy.Annotations[constant.DefaultBackupPolicyAnnotationKey] = "true"
	backupPolicy.Annotations[constant.BackupPolicyTemplateAnnotationKey] = tplName
	if backupPolicy.Labels == nil {
		backupPolicy.Labels = map[string]string{}
	}
	backupPolicy.Labels[constant.AppInstanceLabelKey] = cluster.Name
	backupPolicy.Labels[constant.KBAppComponentDefRefLabelKey] = policyTPL.ComponentDefRef

	// only update the role labelSelector of the backup target instance when component workload is Replication/Consensus.
	// because the replicas of component will change, such as 2->1. then if the target role is 'follower' and replicas is 1,
	// the target instance can not be found. so we sync the label selector automatically.
	if !slices.Contains([]appsv1alpha1.WorkloadType{appsv1alpha1.Replication, appsv1alpha1.Consensus}, workloadType) {
		return
	}
	component := r.getFirstComponent(cluster, policyTPL.ComponentDefRef)
	if component == nil {
		return
	}
	// convert role labelSelector based on the replicas of the component automatically.
	syncTheRoleLabel := func(target dataprotectionv1alpha1.TargetCluster,
		basePolicy appsv1alpha1.BasePolicy) dataprotectionv1alpha1.TargetCluster {
		role := basePolicy.Target.Role
		if len(role) == 0 {
			return target
		}
		if target.LabelsSelector == nil || target.LabelsSelector.MatchLabels == nil {
			target.LabelsSelector = &metav1.LabelSelector{MatchLabels: map[string]string{}}
		}
		if component.Replicas == 1 {
			// if replicas is 1, remove the role label selector.
			delete(target.LabelsSelector.MatchLabels, constant.RoleLabelKey)
		} else {
			target.LabelsSelector.MatchLabels[constant.RoleLabelKey] = role
		}
		return target
	}
	if backupPolicy.Spec.Snapshot != nil {
		backupPolicy.Spec.Snapshot.Target = syncTheRoleLabel(backupPolicy.Spec.Snapshot.Target,
			policyTPL.Snapshot.BasePolicy)
	}
	if backupPolicy.Spec.Full != nil {
		backupPolicy.Spec.Full.Target = syncTheRoleLabel(backupPolicy.Spec.Full.Target,
			policyTPL.Full.BasePolicy)
	}
	if backupPolicy.Spec.Incremental != nil {
		backupPolicy.Spec.Incremental.Target = syncTheRoleLabel(backupPolicy.Spec.Incremental.Target,
			policyTPL.Incremental.BasePolicy)
	}
}

// buildBackupPolicy builds a new backup policy from the backup policy template.
func (r *backupPolicyTPLTransformer) buildBackupPolicy(policyTPL appsv1alpha1.BackupPolicy,
	cluster *appsv1alpha1.Cluster,
	workloadType appsv1alpha1.WorkloadType,
	tplName string) *dataprotectionv1alpha1.BackupPolicy {
	component := r.getFirstComponent(cluster, policyTPL.ComponentDefRef)
	if component == nil {
		return nil
	}
	backupPolicy := &dataprotectionv1alpha1.BackupPolicy{
		ObjectMeta: metav1.ObjectMeta{
			Name:      DeriveBackupPolicyName(cluster.Name, policyTPL.ComponentDefRef),
			Namespace: cluster.Namespace,
			Labels: map[string]string{
				constant.AppInstanceLabelKey:          cluster.Name,
				constant.KBAppComponentDefRefLabelKey: policyTPL.ComponentDefRef,
			},
			Annotations: map[string]string{
				constant.DefaultBackupPolicyAnnotationKey:  "true",
				constant.BackupPolicyTemplateAnnotationKey: tplName,
				constant.BackupDataPathPrefixAnnotationKey: fmt.Sprintf("/%s-%s/%s", cluster.Name, cluster.UID, component.Name),
			},
		},
	}
	bpSpec := backupPolicy.Spec
	bpSpec.TTL = policyTPL.TTL
	bpSpec.Schedule.BaseBackup = r.convertBaseBackupSchedulePolicy(policyTPL.Schedule.BaseBackup)
	bpSpec.Schedule.Incremental = r.convertSchedulePolicy(policyTPL.Schedule.Incremental)
	bpSpec.Full = r.convertCommonPolicy(policyTPL.Full, cluster.Name, *component, workloadType)
	bpSpec.Incremental = r.convertCommonPolicy(policyTPL.Incremental, cluster.Name, *component, workloadType)
	bpSpec.Snapshot = r.convertSnapshotPolicy(policyTPL.Snapshot, cluster.Name, *component, workloadType)
	backupPolicy.Spec = bpSpec
	return backupPolicy
}

// getFirstComponent returns the first component name of the componentDefRef.
func (r *backupPolicyTPLTransformer) getFirstComponent(cluster *appsv1alpha1.Cluster,
	componentDefRef string) *appsv1alpha1.ClusterComponentSpec {
	for _, v := range cluster.Spec.ComponentSpecs {
		if v.ComponentDefRef == componentDefRef {
			return &v
		}
	}
	return nil
}

// convertSchedulePolicy converts the schedulePolicy from backupPolicyTemplate.
func (r *backupPolicyTPLTransformer) convertSchedulePolicy(sp *appsv1alpha1.SchedulePolicy) *dataprotectionv1alpha1.SchedulePolicy {
	if sp == nil {
		return nil
	}
	return &dataprotectionv1alpha1.SchedulePolicy{
		Enable:         sp.Enable,
		CronExpression: sp.CronExpression,
	}
}

// convertBaseBackupSchedulePolicy converts the baseBackupSchedulePolicy from backupPolicyTemplate.
func (r *backupPolicyTPLTransformer) convertBaseBackupSchedulePolicy(sp *appsv1alpha1.BaseBackupSchedulePolicy) *dataprotectionv1alpha1.BaseBackupSchedulePolicy {
	if sp == nil {
		return nil
	}
	schedulePolicy := r.convertSchedulePolicy(&sp.SchedulePolicy)
	return &dataprotectionv1alpha1.BaseBackupSchedulePolicy{
		Type:           dataprotectionv1alpha1.BaseBackupType(sp.Type),
		SchedulePolicy: *schedulePolicy,
	}
}

// convertBasePolicy converts the basePolicy from backupPolicyTemplate.
func (r *backupPolicyTPLTransformer) convertBasePolicy(bp appsv1alpha1.BasePolicy,
	clusterName string,
	component appsv1alpha1.ClusterComponentSpec,
	workloadType appsv1alpha1.WorkloadType) dataprotectionv1alpha1.BasePolicy {
	basePolicy := dataprotectionv1alpha1.BasePolicy{
		Target: dataprotectionv1alpha1.TargetCluster{
			LabelsSelector: &metav1.LabelSelector{
				MatchLabels: map[string]string{
					constant.AppInstanceLabelKey:    clusterName,
					constant.KBAppComponentLabelKey: component.Name,
				},
			},
		},
		BackupsHistoryLimit: bp.BackupsHistoryLimit,
		OnFailAttempted:     bp.OnFailAttempted,
	}
	if len(bp.BackupStatusUpdates) != 0 {
		backupStatusUpdates := make([]dataprotectionv1alpha1.BackupStatusUpdate, len(bp.BackupStatusUpdates))
		for i, v := range bp.BackupStatusUpdates {
			backupStatusUpdates[i] = dataprotectionv1alpha1.BackupStatusUpdate{
				Path:          v.Path,
				ContainerName: v.ContainerName,
				Script:        v.Script,
				UpdateStage:   dataprotectionv1alpha1.BackupStatusUpdateStage(v.UpdateStage),
			}
		}
		basePolicy.BackupStatusUpdates = backupStatusUpdates
	}
	switch workloadType {
	case appsv1alpha1.Replication, appsv1alpha1.Consensus:
		if len(bp.Target.Role) > 0 && component.Replicas > 1 {
			// the role only works when the component has multiple replicas.
			basePolicy.Target.LabelsSelector.MatchLabels[constant.RoleLabelKey] = bp.Target.Role
		}
	}
	// build the target secret.
	if len(bp.Target.Account) > 0 {
		basePolicy.Target.Secret = &dataprotectionv1alpha1.BackupPolicySecret{
			Name:        fmt.Sprintf("%s-%s-%s", clusterName, component.Name, bp.Target.Account),
			PasswordKey: constant.AccountPasswdForSecret,
			UsernameKey: constant.AccountNameForSecret,
		}
	} else {
		basePolicy.Target.Secret = &dataprotectionv1alpha1.BackupPolicySecret{
			Name: fmt.Sprintf("%s-conn-credential", clusterName),
		}
		connectionCredentialKey := bp.Target.ConnectionCredentialKey
		if connectionCredentialKey.PasswordKey != nil {
			basePolicy.Target.Secret.PasswordKey = *connectionCredentialKey.PasswordKey
		}
		if connectionCredentialKey.UsernameKey != nil {
			basePolicy.Target.Secret.UsernameKey = *connectionCredentialKey.UsernameKey
		}
	}
	return basePolicy
}

// convertBaseBackupSchedulePolicy converts the snapshotPolicy from backupPolicyTemplate.
func (r *backupPolicyTPLTransformer) convertSnapshotPolicy(sp *appsv1alpha1.SnapshotPolicy,
	clusterName string,
	component appsv1alpha1.ClusterComponentSpec,
	workloadType appsv1alpha1.WorkloadType) *dataprotectionv1alpha1.SnapshotPolicy {
	if sp == nil {
		return nil
	}
	snapshotPolicy := &dataprotectionv1alpha1.SnapshotPolicy{
		BasePolicy: r.convertBasePolicy(sp.BasePolicy, clusterName, component, workloadType),
	}
	if sp.Hooks != nil {
		snapshotPolicy.Hooks = &dataprotectionv1alpha1.BackupPolicyHook{
			PreCommands:   sp.Hooks.PreCommands,
			PostCommands:  sp.Hooks.PostCommands,
			ContainerName: sp.Hooks.ContainerName,
			Image:         sp.Hooks.Image,
		}
	}
	return snapshotPolicy
}

// convertBaseBackupSchedulePolicy converts the commonPolicy from backupPolicyTemplate.
func (r *backupPolicyTPLTransformer) convertCommonPolicy(bp *appsv1alpha1.CommonBackupPolicy,
	clusterName string,
	component appsv1alpha1.ClusterComponentSpec,
	workloadType appsv1alpha1.WorkloadType) *dataprotectionv1alpha1.CommonBackupPolicy {
	if bp == nil {
		return nil
	}
	defaultCreatePolicy := dataprotectionv1alpha1.CreatePVCPolicyIfNotPresent
	globalCreatePolicy := viper.GetString(constant.CfgKeyBackupPVCCreatePolicy)
	if dataprotectionv1alpha1.CreatePVCPolicy(globalCreatePolicy) == dataprotectionv1alpha1.CreatePVCPolicyNever {
		defaultCreatePolicy = dataprotectionv1alpha1.CreatePVCPolicyNever
	}
	defaultInitCapacity := constant.DefaultBackupPvcInitCapacity
	globalInitCapacity := viper.GetString(constant.CfgKeyBackupPVCInitCapacity)
	if len(globalInitCapacity) != 0 {
		defaultInitCapacity = globalInitCapacity
	}
	// set the persistent volume configmap infos if these variables exist.
	globalPVConfigMapName := viper.GetString(constant.CfgKeyBackupPVConfigmapName)
	globalPVConfigMapNamespace := viper.GetString(constant.CfgKeyBackupPVConfigmapNamespace)
	var persistentVolumeConfigMap *dataprotectionv1alpha1.PersistentVolumeConfigMap
	if globalPVConfigMapName != "" && globalPVConfigMapNamespace != "" {
		persistentVolumeConfigMap = &dataprotectionv1alpha1.PersistentVolumeConfigMap{
			Name:      globalPVConfigMapName,
			Namespace: globalPVConfigMapNamespace,
		}
	}
	return &dataprotectionv1alpha1.CommonBackupPolicy{
		BackupToolName: bp.BackupToolName,
		PersistentVolumeClaim: dataprotectionv1alpha1.PersistentVolumeClaim{
			InitCapacity:              resource.MustParse(defaultInitCapacity),
			CreatePolicy:              defaultCreatePolicy,
			PersistentVolumeConfigMap: persistentVolumeConfigMap,
		},
		BasePolicy: r.convertBasePolicy(bp.BasePolicy, clusterName, component, workloadType),
	}
}

// DeriveBackupPolicyName generates the backup policy name which is created from backup policy template.
func DeriveBackupPolicyName(clusterName, componentDef string) string {
	return fmt.Sprintf("%s-%s-backup-policy", clusterName, componentDef)
}<|MERGE_RESOLUTION|>--- conflicted
+++ resolved
@@ -63,19 +63,11 @@
 				return intctrlutil.NewNotFound("componentDef %s not found in ClusterDefinition: %s ", v.ComponentDefRef, clusterDefName)
 			}
 			// build the backup policy from the template.
-<<<<<<< HEAD
 			backupPolicy, action := r.transformBackupPolicy(v, origCluster, compDef.WorkloadType, tpl.Name)
 			if backupPolicy == nil {
 				continue
 			}
 			vertex := &ictrltypes.LifecycleVertex{Obj: backupPolicy, Action: action}
-=======
-			backupPolicy := r.transformBackupPolicy(v, origCluster, compDef.WorkloadType, tpl.Name)
-			if backupPolicy == nil {
-				continue
-			}
-			vertex := &lifecycleVertex{obj: backupPolicy}
->>>>>>> 8d3c84e3
 			dag.AddVertex(vertex)
 			dag.Connect(rootVertex, vertex)
 		}
