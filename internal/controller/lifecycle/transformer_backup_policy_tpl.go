--- conflicted
+++ resolved
@@ -58,14 +58,10 @@
 				return intctrlutil.NewNotFound("componentDef %s not found in ClusterDefinition: %s ", v.ComponentDefRef, clusterDefName)
 			}
 			// build the backup policy from the template.
-<<<<<<< HEAD
 			backupPolicy := r.transformBackupPolicy(transCtx, v, origCluster, compDef.WorkloadType, tpl.Name)
-=======
-			backupPolicy := r.transformBackupPolicy(v, origCluster, compDef.WorkloadType, tpl.Name)
 			if backupPolicy == nil {
 				continue
 			}
->>>>>>> ed5c5fe8
 			vertex := &lifecycleVertex{obj: backupPolicy}
 			dag.AddVertex(vertex)
 			dag.Connect(rootVertex, vertex)
