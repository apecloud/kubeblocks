/*
Copyright (C) 2022-2023 ApeCloud Co., Ltd

This file is part of KubeBlocks project

This program is free software: you can redistribute it and/or modify
it under the terms of the GNU Affero General Public License as published by
the Free Software Foundation, either version 3 of the License, or
(at your option) any later version.

This program is distributed in the hope that it will be useful
but WITHOUT ANY WARRANTY; without even the implied warranty of
MERCHANTABILITY or FITNESS FOR A PARTICULAR PURPOSE.  See the
GNU Affero General Public License for more details.

You should have received a copy of the GNU Affero General Public License
along with this program.  If not, see <http://www.gnu.org/licenses/>.
*/

package lifecycle

import (
	"fmt"

	"github.com/spf13/viper"
	"golang.org/x/exp/slices"
	apierrors "k8s.io/apimachinery/pkg/api/errors"
	"k8s.io/apimachinery/pkg/api/resource"
	metav1 "k8s.io/apimachinery/pkg/apis/meta/v1"
	"sigs.k8s.io/controller-runtime/pkg/client"

	appsv1alpha1 "github.com/apecloud/kubeblocks/apis/apps/v1alpha1"
	dataprotectionv1alpha1 "github.com/apecloud/kubeblocks/apis/dataprotection/v1alpha1"
	"github.com/apecloud/kubeblocks/internal/constant"
	"github.com/apecloud/kubeblocks/internal/controller/graph"
	ictrltypes "github.com/apecloud/kubeblocks/internal/controller/types"
	intctrlutil "github.com/apecloud/kubeblocks/internal/controllerutil"
)

// BackupPolicyTPLTransformer transforms the backup policy template to the backup policy.
type BackupPolicyTPLTransformer struct {
	tplCount          int
	tplIdentifier     string
	isDefaultTemplate string
}

var _ graph.Transformer = &BackupPolicyTPLTransformer{}

func (r *BackupPolicyTPLTransformer) Transform(ctx graph.TransformContext, dag *graph.DAG) error {
	transCtx, _ := ctx.(*ClusterTransformContext)
	clusterDefName := transCtx.ClusterDef.Name
	backupPolicyTPLs := &appsv1alpha1.BackupPolicyTemplateList{}
	if err := transCtx.Client.List(transCtx.Context, backupPolicyTPLs, client.MatchingLabels{constant.ClusterDefLabelKey: clusterDefName}); err != nil {
		return err
	}
	r.tplCount = len(backupPolicyTPLs.Items)
	if r.tplCount == 0 {
		return nil
	}
	rootVertex, err := ictrltypes.FindRootVertex(dag)
	if err != nil {
		return err
	}
	origCluster := transCtx.OrigCluster
	backupPolicyNames := map[string]struct{}{}
	for _, tpl := range backupPolicyTPLs.Items {
		r.isDefaultTemplate = tpl.Annotations[constant.DefaultBackupPolicyTemplateAnnotationKey]
		r.tplIdentifier = tpl.Spec.Identifier
		for _, v := range tpl.Spec.BackupPolicies {
			compDef := transCtx.ClusterDef.GetComponentDefByName(v.ComponentDefRef)
			if compDef == nil {
				return intctrlutil.NewNotFound("componentDef %s not found in ClusterDefinition: %s ", v.ComponentDefRef, clusterDefName)
			}
			// build the backup policy from the template.
			backupPolicy, action := r.transformBackupPolicy(transCtx, v, origCluster, compDef.WorkloadType, tpl.Name)
			if backupPolicy == nil {
				continue
			}
<<<<<<< HEAD
			vertex := &ictrltypes.LifecycleVertex{Obj: backupPolicy, Action: action}
=======
			// if exist multiple backup policy templates and duplicate spec.identifier,
			// the backupPolicy that may be generated may have duplicate names, and it is necessary to check if it already exists.
			if _, ok := backupPolicyNames[backupPolicy.Name]; ok {
				continue
			}
			vertex := &lifecycleVertex{obj: backupPolicy}
>>>>>>> 6f1b68dc
			dag.AddVertex(vertex)
			dag.Connect(rootVertex, vertex)
			backupPolicyNames[backupPolicy.Name] = struct{}{}
		}
	}
	return nil
}

// transformBackupPolicy transform backup policy template to backup policy.
func (r *BackupPolicyTPLTransformer) transformBackupPolicy(transCtx *ClusterTransformContext,
	policyTPL appsv1alpha1.BackupPolicy,
	cluster *appsv1alpha1.Cluster,
	workloadType appsv1alpha1.WorkloadType,
	tplName string) (*dataprotectionv1alpha1.BackupPolicy, *ictrltypes.LifecycleAction) {
	backupPolicyName := DeriveBackupPolicyName(cluster.Name, policyTPL.ComponentDefRef, r.tplIdentifier)
	backupPolicy := &dataprotectionv1alpha1.BackupPolicy{}
	if err := transCtx.Client.Get(transCtx.Context, client.ObjectKey{Namespace: cluster.Namespace, Name: backupPolicyName}, backupPolicy); err != nil && !apierrors.IsNotFound(err) {
		return nil, nil
	}
	if len(backupPolicy.Name) == 0 {
		// build a new backup policy from the backup policy template.
		return r.buildBackupPolicy(policyTPL, cluster, workloadType, tplName, backupPolicyName), ictrltypes.ActionCreatePtr()
	}
	// sync the existing backup policy with the cluster changes
	r.syncBackupPolicy(backupPolicy, cluster, policyTPL, workloadType, tplName)
	return backupPolicy, ictrltypes.ActionUpdatePtr()
}

// syncBackupPolicy syncs labels and annotations of the backup policy with the cluster changes.
func (r *BackupPolicyTPLTransformer) syncBackupPolicy(backupPolicy *dataprotectionv1alpha1.BackupPolicy,
	cluster *appsv1alpha1.Cluster,
	policyTPL appsv1alpha1.BackupPolicy,
	workloadType appsv1alpha1.WorkloadType,
	tplName string) {
	// update labels and annotations of the backup policy.
	if backupPolicy.Annotations == nil {
		backupPolicy.Annotations = map[string]string{}
	}
	backupPolicy.Annotations[constant.DefaultBackupPolicyAnnotationKey] = r.defaultPolicyAnnotationValue()
	backupPolicy.Annotations[constant.BackupPolicyTemplateAnnotationKey] = tplName
	if backupPolicy.Labels == nil {
		backupPolicy.Labels = map[string]string{}
	}
	backupPolicy.Labels[constant.AppInstanceLabelKey] = cluster.Name
	backupPolicy.Labels[constant.KBAppComponentDefRefLabelKey] = policyTPL.ComponentDefRef
	backupPolicy.Labels[constant.AppManagedByLabelKey] = constant.AppName

	// only update the role labelSelector of the backup target instance when component workload is Replication/Consensus.
	// because the replicas of component will change, such as 2->1. then if the target role is 'follower' and replicas is 1,
	// the target instance can not be found. so we sync the label selector automatically.
	if !slices.Contains([]appsv1alpha1.WorkloadType{appsv1alpha1.Replication, appsv1alpha1.Consensus}, workloadType) {
		return
	}
	component := r.getFirstComponent(cluster, policyTPL.ComponentDefRef)
	if component == nil {
		return
	}
	// convert role labelSelector based on the replicas of the component automatically.
	syncTheRoleLabel := func(target dataprotectionv1alpha1.TargetCluster,
		basePolicy appsv1alpha1.BasePolicy) dataprotectionv1alpha1.TargetCluster {
		role := basePolicy.Target.Role
		if len(role) == 0 {
			return target
		}
		if target.LabelsSelector == nil || target.LabelsSelector.MatchLabels == nil {
			target.LabelsSelector = &metav1.LabelSelector{MatchLabels: map[string]string{}}
		}
		if component.Replicas == 1 {
			// if replicas is 1, remove the role label selector.
			delete(target.LabelsSelector.MatchLabels, constant.RoleLabelKey)
		} else {
			target.LabelsSelector.MatchLabels[constant.RoleLabelKey] = role
		}
		return target
	}
	if backupPolicy.Spec.Snapshot != nil && policyTPL.Snapshot != nil {
		backupPolicy.Spec.Snapshot.Target = syncTheRoleLabel(backupPolicy.Spec.Snapshot.Target,
			policyTPL.Snapshot.BasePolicy)
	}
	if backupPolicy.Spec.Full != nil && policyTPL.Full != nil {
		backupPolicy.Spec.Full.Target = syncTheRoleLabel(backupPolicy.Spec.Full.Target,
			policyTPL.Full.BasePolicy)
	}
	if backupPolicy.Spec.Incremental != nil && policyTPL.Incremental != nil {
		backupPolicy.Spec.Incremental.Target = syncTheRoleLabel(backupPolicy.Spec.Incremental.Target,
			policyTPL.Incremental.BasePolicy)
	}
}

// buildBackupPolicy builds a new backup policy from the backup policy template.
func (r *BackupPolicyTPLTransformer) buildBackupPolicy(policyTPL appsv1alpha1.BackupPolicy,
	cluster *appsv1alpha1.Cluster,
	workloadType appsv1alpha1.WorkloadType,
	tplName, backupPolicyName string) *dataprotectionv1alpha1.BackupPolicy {
	component := r.getFirstComponent(cluster, policyTPL.ComponentDefRef)
	if component == nil {
		return nil
	}

	backupPolicy := &dataprotectionv1alpha1.BackupPolicy{
		ObjectMeta: metav1.ObjectMeta{
			Name:      backupPolicyName,
			Namespace: cluster.Namespace,
			Labels: map[string]string{
				constant.AppInstanceLabelKey:          cluster.Name,
				constant.KBAppComponentDefRefLabelKey: policyTPL.ComponentDefRef,
				constant.AppManagedByLabelKey:         constant.AppName,
			},
			Annotations: map[string]string{
				constant.DefaultBackupPolicyAnnotationKey:  r.defaultPolicyAnnotationValue(),
				constant.BackupPolicyTemplateAnnotationKey: tplName,
				constant.BackupDataPathPrefixAnnotationKey: fmt.Sprintf("/%s-%s/%s", cluster.Name, cluster.UID, component.Name),
			},
		},
	}
	bpSpec := backupPolicy.Spec
	bpSpec.TTL = policyTPL.TTL
	bpSpec.Schedule.BaseBackup = r.convertBaseBackupSchedulePolicy(policyTPL.Schedule.BaseBackup)
	bpSpec.Schedule.Incremental = r.convertSchedulePolicy(policyTPL.Schedule.Incremental)
	bpSpec.Full = r.convertCommonPolicy(policyTPL.Full, cluster.Name, *component, workloadType)
	bpSpec.Incremental = r.convertCommonPolicy(policyTPL.Incremental, cluster.Name, *component, workloadType)
	bpSpec.Snapshot = r.convertSnapshotPolicy(policyTPL.Snapshot, cluster.Name, *component, workloadType)
	backupPolicy.Spec = bpSpec
	return backupPolicy
}

// getFirstComponent returns the first component name of the componentDefRef.
func (r *BackupPolicyTPLTransformer) getFirstComponent(cluster *appsv1alpha1.Cluster,
	componentDefRef string) *appsv1alpha1.ClusterComponentSpec {
	for _, v := range cluster.Spec.ComponentSpecs {
		if v.ComponentDefRef == componentDefRef {
			return &v
		}
	}
	return nil
}

// convertSchedulePolicy converts the schedulePolicy from backupPolicyTemplate.
func (r *BackupPolicyTPLTransformer) convertSchedulePolicy(sp *appsv1alpha1.SchedulePolicy) *dataprotectionv1alpha1.SchedulePolicy {
	if sp == nil {
		return nil
	}
	return &dataprotectionv1alpha1.SchedulePolicy{
		Enable:         sp.Enable,
		CronExpression: sp.CronExpression,
	}
}

// convertBaseBackupSchedulePolicy converts the baseBackupSchedulePolicy from backupPolicyTemplate.
func (r *BackupPolicyTPLTransformer) convertBaseBackupSchedulePolicy(sp *appsv1alpha1.BaseBackupSchedulePolicy) *dataprotectionv1alpha1.BaseBackupSchedulePolicy {
	if sp == nil {
		return nil
	}
	schedulePolicy := r.convertSchedulePolicy(&sp.SchedulePolicy)
	return &dataprotectionv1alpha1.BaseBackupSchedulePolicy{
		Type:           dataprotectionv1alpha1.BaseBackupType(sp.Type),
		SchedulePolicy: *schedulePolicy,
	}
}

// convertBasePolicy converts the basePolicy from backupPolicyTemplate.
func (r *BackupPolicyTPLTransformer) convertBasePolicy(bp appsv1alpha1.BasePolicy,
	clusterName string,
	component appsv1alpha1.ClusterComponentSpec,
	workloadType appsv1alpha1.WorkloadType) dataprotectionv1alpha1.BasePolicy {
	basePolicy := dataprotectionv1alpha1.BasePolicy{
		Target: dataprotectionv1alpha1.TargetCluster{
			LabelsSelector: &metav1.LabelSelector{
				MatchLabels: map[string]string{
					constant.AppInstanceLabelKey:    clusterName,
					constant.KBAppComponentLabelKey: component.Name,
					constant.AppManagedByLabelKey:   constant.AppName,
				},
			},
		},
		BackupsHistoryLimit: bp.BackupsHistoryLimit,
		OnFailAttempted:     bp.OnFailAttempted,
	}
	if len(bp.BackupStatusUpdates) != 0 {
		backupStatusUpdates := make([]dataprotectionv1alpha1.BackupStatusUpdate, len(bp.BackupStatusUpdates))
		for i, v := range bp.BackupStatusUpdates {
			backupStatusUpdates[i] = dataprotectionv1alpha1.BackupStatusUpdate{
				Path:          v.Path,
				ContainerName: v.ContainerName,
				Script:        v.Script,
				UpdateStage:   dataprotectionv1alpha1.BackupStatusUpdateStage(v.UpdateStage),
			}
		}
		basePolicy.BackupStatusUpdates = backupStatusUpdates
	}
	switch workloadType {
	case appsv1alpha1.Replication, appsv1alpha1.Consensus:
		if len(bp.Target.Role) > 0 && component.Replicas > 1 {
			// the role only works when the component has multiple replicas.
			basePolicy.Target.LabelsSelector.MatchLabels[constant.RoleLabelKey] = bp.Target.Role
		}
	}
	// build the target secret.
	if len(bp.Target.Account) > 0 {
		basePolicy.Target.Secret = &dataprotectionv1alpha1.BackupPolicySecret{
			Name:        fmt.Sprintf("%s-%s-%s", clusterName, component.Name, bp.Target.Account),
			PasswordKey: constant.AccountPasswdForSecret,
			UsernameKey: constant.AccountNameForSecret,
		}
	} else {
		basePolicy.Target.Secret = &dataprotectionv1alpha1.BackupPolicySecret{
			Name: fmt.Sprintf("%s-conn-credential", clusterName),
		}
		connectionCredentialKey := bp.Target.ConnectionCredentialKey
		if connectionCredentialKey.PasswordKey != nil {
			basePolicy.Target.Secret.PasswordKey = *connectionCredentialKey.PasswordKey
		}
		if connectionCredentialKey.UsernameKey != nil {
			basePolicy.Target.Secret.UsernameKey = *connectionCredentialKey.UsernameKey
		}
	}
	return basePolicy
}

// convertBaseBackupSchedulePolicy converts the snapshotPolicy from backupPolicyTemplate.
func (r *BackupPolicyTPLTransformer) convertSnapshotPolicy(sp *appsv1alpha1.SnapshotPolicy,
	clusterName string,
	component appsv1alpha1.ClusterComponentSpec,
	workloadType appsv1alpha1.WorkloadType) *dataprotectionv1alpha1.SnapshotPolicy {
	if sp == nil {
		return nil
	}
	snapshotPolicy := &dataprotectionv1alpha1.SnapshotPolicy{
		BasePolicy: r.convertBasePolicy(sp.BasePolicy, clusterName, component, workloadType),
	}
	if sp.Hooks != nil {
		snapshotPolicy.Hooks = &dataprotectionv1alpha1.BackupPolicyHook{
			PreCommands:   sp.Hooks.PreCommands,
			PostCommands:  sp.Hooks.PostCommands,
			ContainerName: sp.Hooks.ContainerName,
			Image:         sp.Hooks.Image,
		}
	}
	return snapshotPolicy
}

// convertBaseBackupSchedulePolicy converts the commonPolicy from backupPolicyTemplate.
func (r *BackupPolicyTPLTransformer) convertCommonPolicy(bp *appsv1alpha1.CommonBackupPolicy,
	clusterName string,
	component appsv1alpha1.ClusterComponentSpec,
	workloadType appsv1alpha1.WorkloadType) *dataprotectionv1alpha1.CommonBackupPolicy {
	if bp == nil {
		return nil
	}
	defaultCreatePolicy := dataprotectionv1alpha1.CreatePVCPolicyIfNotPresent
	globalCreatePolicy := viper.GetString(constant.CfgKeyBackupPVCCreatePolicy)
	if dataprotectionv1alpha1.CreatePVCPolicy(globalCreatePolicy) == dataprotectionv1alpha1.CreatePVCPolicyNever {
		defaultCreatePolicy = dataprotectionv1alpha1.CreatePVCPolicyNever
	}
	defaultInitCapacity := constant.DefaultBackupPvcInitCapacity
	globalInitCapacity := viper.GetString(constant.CfgKeyBackupPVCInitCapacity)
	if len(globalInitCapacity) != 0 {
		defaultInitCapacity = globalInitCapacity
	}
	// set the persistent volume configmap infos if these variables exist.
	globalPVConfigMapName := viper.GetString(constant.CfgKeyBackupPVConfigmapName)
	globalPVConfigMapNamespace := viper.GetString(constant.CfgKeyBackupPVConfigmapNamespace)
	var persistentVolumeConfigMap *dataprotectionv1alpha1.PersistentVolumeConfigMap
	if globalPVConfigMapName != "" && globalPVConfigMapNamespace != "" {
		persistentVolumeConfigMap = &dataprotectionv1alpha1.PersistentVolumeConfigMap{
			Name:      globalPVConfigMapName,
			Namespace: globalPVConfigMapNamespace,
		}
	}
	globalStorageClass := viper.GetString(constant.CfgKeyBackupPVCStorageClass)
	var storageClassName *string
	if globalStorageClass != "" {
		storageClassName = &globalStorageClass
	}
	return &dataprotectionv1alpha1.CommonBackupPolicy{
		BackupToolName: bp.BackupToolName,
		PersistentVolumeClaim: dataprotectionv1alpha1.PersistentVolumeClaim{
			InitCapacity:              resource.MustParse(defaultInitCapacity),
			CreatePolicy:              defaultCreatePolicy,
			PersistentVolumeConfigMap: persistentVolumeConfigMap,
			StorageClassName:          storageClassName,
		},
		BasePolicy: r.convertBasePolicy(bp.BasePolicy, clusterName, component, workloadType),
	}
}

func (r *BackupPolicyTPLTransformer) defaultPolicyAnnotationValue() string {
	if r.tplCount > 1 && r.isDefaultTemplate != "true" {
		return "false"
	}
	return "true"
}

// DeriveBackupPolicyName generates the backup policy name which is created from backup policy template.
func DeriveBackupPolicyName(clusterName, componentDef, identifier string) string {
	if len(identifier) == 0 {
		return fmt.Sprintf("%s-%s-backup-policy", clusterName, componentDef)
	}
	return fmt.Sprintf("%s-%s-backup-policy-%s", clusterName, componentDef, identifier)
}<|MERGE_RESOLUTION|>--- conflicted
+++ resolved
@@ -76,16 +76,12 @@
 			if backupPolicy == nil {
 				continue
 			}
-<<<<<<< HEAD
-			vertex := &ictrltypes.LifecycleVertex{Obj: backupPolicy, Action: action}
-=======
 			// if exist multiple backup policy templates and duplicate spec.identifier,
 			// the backupPolicy that may be generated may have duplicate names, and it is necessary to check if it already exists.
 			if _, ok := backupPolicyNames[backupPolicy.Name]; ok {
 				continue
 			}
-			vertex := &lifecycleVertex{obj: backupPolicy}
->>>>>>> 6f1b68dc
+			vertex := &ictrltypes.LifecycleVertex{Obj: backupPolicy, Action: action}
 			dag.AddVertex(vertex)
 			dag.Connect(rootVertex, vertex)
 			backupPolicyNames[backupPolicy.Name] = struct{}{}
