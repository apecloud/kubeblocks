--- conflicted
+++ resolved
@@ -88,24 +88,15 @@
 	policyTPL appsv1alpha1.BackupPolicy,
 	cluster *appsv1alpha1.Cluster,
 	workloadType appsv1alpha1.WorkloadType,
-<<<<<<< HEAD
 	tplName string) (*dataprotectionv1alpha1.BackupPolicy, *ictrltypes.LifecycleAction) {
-	backupPolicyName := DeriveBackupPolicyName(cluster.Name, policyTPL.ComponentDefRef)
-=======
-	tplName string) *dataprotectionv1alpha1.BackupPolicy {
 	backupPolicyName := DeriveBackupPolicyName(cluster.Name, policyTPL.ComponentDefRef, r.tplIdentifier)
->>>>>>> d046f7b4
 	backupPolicy := &dataprotectionv1alpha1.BackupPolicy{}
 	if err := transCtx.Client.Get(transCtx.Context, client.ObjectKey{Namespace: cluster.Namespace, Name: backupPolicyName}, backupPolicy); err != nil && !apierrors.IsNotFound(err) {
 		return nil, nil
 	}
 	if len(backupPolicy.Name) == 0 {
 		// build a new backup policy from the backup policy template.
-<<<<<<< HEAD
-		return r.buildBackupPolicy(policyTPL, cluster, workloadType, tplName), ictrltypes.ActionCreatePtr()
-=======
-		return r.buildBackupPolicy(policyTPL, cluster, workloadType, tplName, backupPolicyName)
->>>>>>> d046f7b4
+		return r.buildBackupPolicy(policyTPL, cluster, workloadType, tplName, backupPolicyName), ictrltypes.ActionCreatePtr()
 	}
 	// sync the existing backup policy with the cluster changes
 	r.syncBackupPolicy(backupPolicy, cluster, policyTPL, workloadType, tplName)
@@ -177,8 +168,7 @@
 func (r *BackupPolicyTPLTransformer) buildBackupPolicy(policyTPL appsv1alpha1.BackupPolicy,
 	cluster *appsv1alpha1.Cluster,
 	workloadType appsv1alpha1.WorkloadType,
-	tplName,
-	backupPolicyName string) *dataprotectionv1alpha1.BackupPolicy {
+	tplName, backupPolicyName string) *dataprotectionv1alpha1.BackupPolicy {
 	component := r.getFirstComponent(cluster, policyTPL.ComponentDefRef)
 	if component == nil {
 		return nil
@@ -379,17 +369,9 @@
 }
 
 // DeriveBackupPolicyName generates the backup policy name which is created from backup policy template.
-<<<<<<< HEAD
-func DeriveBackupPolicyName(clusterName, componentDef string) string {
-	return fmt.Sprintf("%s-%s-backup-policy", clusterName, componentDef)
-}
-=======
 func DeriveBackupPolicyName(clusterName, componentDef, identifier string) string {
 	if len(identifier) == 0 {
 		return fmt.Sprintf("%s-%s-backup-policy", clusterName, componentDef)
 	}
 	return fmt.Sprintf("%s-%s-backup-policy-%s", clusterName, componentDef, identifier)
-}
-
-var _ graph.Transformer = &BackupPolicyTPLTransformer{}
->>>>>>> d046f7b4
+}