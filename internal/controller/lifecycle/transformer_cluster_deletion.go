/*
Copyright (C) 2022-2023 ApeCloud Co., Ltd

This file is part of KubeBlocks project

This program is free software: you can redistribute it and/or modify
it under the terms of the GNU Affero General Public License as published by
the Free Software Foundation, either version 3 of the License, or
(at your option) any later version.

This program is distributed in the hope that it will be useful
but WITHOUT ANY WARRANTY; without even the implied warranty of
MERCHANTABILITY or FITNESS FOR A PARTICULAR PURPOSE.  See the
GNU Affero General Public License for more details.

You should have received a copy of the GNU Affero General Public License
along with this program.  If not, see <http://www.gnu.org/licenses/>.
*/

package lifecycle

import (
	"strings"

	appsv1 "k8s.io/api/apps/v1"
	batchv1 "k8s.io/api/batch/v1"
	corev1 "k8s.io/api/core/v1"
	policyv1 "k8s.io/api/policy/v1"
	"sigs.k8s.io/controller-runtime/pkg/client"

	"github.com/apecloud/kubeblocks/apis/apps/v1alpha1"
	dataprotectionv1alpha1 "github.com/apecloud/kubeblocks/apis/dataprotection/v1alpha1"
	"github.com/apecloud/kubeblocks/internal/constant"
	"github.com/apecloud/kubeblocks/internal/controller/graph"
	ictrltypes "github.com/apecloud/kubeblocks/internal/controller/types"
)

// ClusterDeletionTransformer handles cluster deletion
type ClusterDeletionTransformer struct{}

var _ graph.Transformer = &ClusterDeletionTransformer{}

func (t *ClusterDeletionTransformer) Transform(ctx graph.TransformContext, dag *graph.DAG) error {
	transCtx, _ := ctx.(*ClusterTransformContext)
	cluster := transCtx.OrigCluster
	if !cluster.IsDeleting() {
		return nil
	}

	// list all kinds to be deleted based on v1alpha1.TerminationPolicyType
	kinds := make([]client.ObjectList, 0)
	switch cluster.Spec.TerminationPolicy {
	case v1alpha1.DoNotTerminate:
		transCtx.EventRecorder.Eventf(cluster, corev1.EventTypeWarning, "DoNotTerminate", "spec.terminationPolicy %s is preventing deletion.", cluster.Spec.TerminationPolicy)
		return graph.ErrFastReturn
	case v1alpha1.Halt:
		kinds = kindsForHalt()
	case v1alpha1.Delete:
		kinds = kindsForDelete()
	case v1alpha1.WipeOut:
		kinds = kindsForWipeOut()
	}

	transCtx.EventRecorder.Eventf(cluster, corev1.EventTypeNormal, constant.ReasonDeletingCR, "Deleting %s: %s",
		strings.ToLower(cluster.GetObjectKind().GroupVersionKind().Kind), cluster.GetName())

	// list all objects owned by this cluster in cache, and delete them all
	// there is chance that objects leak occurs because of cache stale
	// ignore the problem currently
	// TODO: GC the leaked objects
	ml := getAppInstanceML(*cluster)
	snapshot, err := readCacheSnapshot(transCtx, *cluster, ml, kinds...)
	if err != nil {
		return err
	}
	root, err := ictrltypes.FindRootVertex(dag)
	if err != nil {
		return err
	}
	for _, object := range snapshot {
		vertex := &ictrltypes.LifecycleVertex{Obj: object, Action: ictrltypes.ActionDeletePtr()}
		dag.AddVertex(vertex)
		dag.Connect(root, vertex)
	}
<<<<<<< HEAD
	root.Action = ictrltypes.ActionDeletePtr()
=======

	// adjust the dependency resource deletion order
	adjustDependencyResourceDeletionOrder(root, dag)

	root.action = actionPtr(DELETE)
>>>>>>> 6c107361

	// fast return, that is stopping the plan.Build() stage and jump to plan.Execute() directly
	return graph.ErrFastReturn
}

func kindsForDoNotTerminate() []client.ObjectList {
	return []client.ObjectList{}
}

func kindsForHalt() []client.ObjectList {
	kinds := kindsForDoNotTerminate()
	kindsPlus := []client.ObjectList{
		&appsv1.StatefulSetList{},
		&appsv1.DeploymentList{},
		&corev1.ServiceList{},
		&corev1.SecretList{},
		&corev1.ConfigMapList{},
		&policyv1.PodDisruptionBudgetList{},
	}
	return append(kinds, kindsPlus...)
}

func kindsForDelete() []client.ObjectList {
	kinds := kindsForHalt()
	kindsPlus := []client.ObjectList{
		&corev1.PersistentVolumeClaimList{},
		&dataprotectionv1alpha1.BackupPolicyList{},
		&batchv1.JobList{},
	}
	return append(kinds, kindsPlus...)
}

func kindsForWipeOut() []client.ObjectList {
	kinds := kindsForDelete()
	kindsPlus := []client.ObjectList{
		&dataprotectionv1alpha1.BackupList{},
	}
	return append(kinds, kindsPlus...)
<<<<<<< HEAD
}
=======
}

// adjustDependencyResourceDeletionOrder adjusts the deletion order of resources by adjusting DAG topology.
// find all vertices of StatefulSets and connect them to ConfigMap,
// this is to ensure that ConfigMap is deleted after StatefulSet Workloads are deleted.
func adjustDependencyResourceDeletionOrder(root *lifecycleVertex, dag *graph.DAG) {
	vertices := findAll[*appsv1.StatefulSet](dag)
	cmVertices := findAll[*corev1.ConfigMap](dag)
	if len(vertices) > 0 && len(cmVertices) > 0 {
		for _, vertex := range vertices {
			dag.RemoveEdge(graph.RealEdge(root, vertex))
			for _, cmVertex := range cmVertices {
				dag.Connect(cmVertex, vertex)
			}
		}
	}
}

var _ graph.Transformer = &ClusterDeletionTransformer{}
>>>>>>> 6c107361
<|MERGE_RESOLUTION|>--- conflicted
+++ resolved
@@ -82,15 +82,11 @@
 		dag.AddVertex(vertex)
 		dag.Connect(root, vertex)
 	}
-<<<<<<< HEAD
-	root.Action = ictrltypes.ActionDeletePtr()
-=======
 
 	// adjust the dependency resource deletion order
 	adjustDependencyResourceDeletionOrder(root, dag)
 
-	root.action = actionPtr(DELETE)
->>>>>>> 6c107361
+	root.Action = ictrltypes.ActionDeletePtr()
 
 	// fast return, that is stopping the plan.Build() stage and jump to plan.Execute() directly
 	return graph.ErrFastReturn
@@ -129,17 +125,14 @@
 		&dataprotectionv1alpha1.BackupList{},
 	}
 	return append(kinds, kindsPlus...)
-<<<<<<< HEAD
-}
-=======
 }
 
 // adjustDependencyResourceDeletionOrder adjusts the deletion order of resources by adjusting DAG topology.
 // find all vertices of StatefulSets and connect them to ConfigMap,
 // this is to ensure that ConfigMap is deleted after StatefulSet Workloads are deleted.
-func adjustDependencyResourceDeletionOrder(root *lifecycleVertex, dag *graph.DAG) {
-	vertices := findAll[*appsv1.StatefulSet](dag)
-	cmVertices := findAll[*corev1.ConfigMap](dag)
+func adjustDependencyResourceDeletionOrder(root *ictrltypes.LifecycleVertex, dag *graph.DAG) {
+	vertices := ictrltypes.FindAll[*appsv1.StatefulSet](dag)
+	cmVertices := ictrltypes.FindAll[*corev1.ConfigMap](dag)
 	if len(vertices) > 0 && len(cmVertices) > 0 {
 		for _, vertex := range vertices {
 			dag.RemoveEdge(graph.RealEdge(root, vertex))
@@ -148,7 +141,4 @@
 			}
 		}
 	}
-}
-
-var _ graph.Transformer = &ClusterDeletionTransformer{}
->>>>>>> 6c107361
+}