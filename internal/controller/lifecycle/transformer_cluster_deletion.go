--- conflicted
+++ resolved
@@ -49,7 +49,7 @@
 	if !cluster.IsDeleting() {
 		return nil
 	}
-	root, err := findRootVertex(dag)
+	root, err := ictrltypes.FindRootVertex(dag)
 	if err != nil {
 		return err
 	}
@@ -124,7 +124,7 @@
 			// annotated last-applied Cluster spec
 			annot[constant.LastAppliedClusterAnnotationKey] = clusterJSON
 			o.SetAnnotations(annot)
-			vertex := &lifecycleVertex{obj: o, oriObj: origObj, action: actionPtr(UPDATE)}
+			vertex := &ictrltypes.LifecycleVertex{Obj: o, ObjCopy: origObj, Action: ictrltypes.ActionUpdatePtr()}
 			dag.AddVertex(vertex)
 			dag.Connect(root, vertex)
 		}
@@ -134,14 +134,6 @@
 	if err := preserveObjects(); err != nil {
 		return err
 	}
-<<<<<<< HEAD
-	root, err := ictrltypes.FindRootVertex(dag)
-	if err != nil {
-		return err
-	}
-	for _, object := range snapshot {
-		vertex := &ictrltypes.LifecycleVertex{Obj: object, Action: ictrltypes.ActionDeletePtr()}
-=======
 
 	// add objects deletion vertex
 	objs, err := getClusterOwningObjects(transCtx, *cluster, ml, toDeleteKinds...)
@@ -149,8 +141,7 @@
 		return err
 	}
 	for _, o := range objs {
-		vertex := &lifecycleVertex{obj: o, action: actionPtr(DELETE)}
->>>>>>> 49fdcb7c
+		vertex := &ictrltypes.LifecycleVertex{Obj: o, Action: ictrltypes.ActionDeletePtr()}
 		dag.AddVertex(vertex)
 		dag.Connect(root, vertex)
 	}
