/*
Copyright (C) 2022-2023 ApeCloud Co., Ltd

This file is part of KubeBlocks project

This program is free software: you can redistribute it and/or modify
it under the terms of the GNU Affero General Public License as published by
the Free Software Foundation, either version 3 of the License, or
(at your option) any later version.

This program is distributed in the hope that it will be useful
but WITHOUT ANY WARRANTY; without even the implied warranty of
MERCHANTABILITY or FITNESS FOR A PARTICULAR PURPOSE.  See the
GNU Affero General Public License for more details.

You should have received a copy of the GNU Affero General Public License
along with this program.  If not, see <http://www.gnu.org/licenses/>.
*/

package lifecycle

import (
	"golang.org/x/exp/slices"
	"k8s.io/apimachinery/pkg/api/meta"
	metav1 "k8s.io/apimachinery/pkg/apis/meta/v1"

	appsv1alpha1 "github.com/apecloud/kubeblocks/apis/apps/v1alpha1"
	opsutil "github.com/apecloud/kubeblocks/controllers/apps/operations/util"
	"github.com/apecloud/kubeblocks/internal/constant"
	"github.com/apecloud/kubeblocks/internal/controller/graph"
	ictrltypes "github.com/apecloud/kubeblocks/internal/controller/types"
)

// phaseSyncLevel defines a phase synchronization level to notify the status synchronizer how to handle cluster phase.
type phaseSyncLevel int

const (
	clusterPhaseNoChange         phaseSyncLevel = iota
	clusterIsRunning                            // cluster is running
	clusterIsStopped                            // cluster is stopped
	clusterExistFailedOrAbnormal                // cluster exists failed or abnormal component
)

type ClusterStatusTransformer struct {
	// phaseSyncLevel defines a phase synchronization level to indicate how to handle cluster phase.
	phaseSyncLevel phaseSyncLevel
	// existsAbnormalOrFailed indicates whether the cluster exists abnormal or failed component.
	existsAbnormalOrFailed bool
	// replicasNotReadyCompNames records the component names that are not ready.
	notReadyCompNames map[string]struct{}
	// replicasNotReadyCompNames records the component names which replicas are not ready.
	replicasNotReadyCompNames map[string]struct{}
}

var _ graph.Transformer = &ClusterStatusTransformer{}

func (t *ClusterStatusTransformer) Transform(ctx graph.TransformContext, dag *graph.DAG) error {
	transCtx, _ := ctx.(*ClusterTransformContext)
	origCluster := transCtx.OrigCluster
	cluster := transCtx.Cluster
	rootVertex, err := ictrltypes.FindRootVertex(dag)
	if err != nil {
		return err
	}

	updateObservedGeneration := func() {
		cluster.Status.ObservedGeneration = cluster.Generation
		cluster.Status.ClusterDefGeneration = transCtx.ClusterDef.Generation
	}

	updateClusterPhase := func() {
		clusterPhase := cluster.Status.Phase
		if clusterPhase == "" {
			cluster.Status.Phase = appsv1alpha1.CreatingClusterPhase
		} else if clusterPhase != appsv1alpha1.CreatingClusterPhase {
			cluster.Status.Phase = appsv1alpha1.SpecReconcilingClusterPhase
		}
	}

	initClusterStatusParams := func() {
		t.phaseSyncLevel = clusterPhaseNoChange
		t.notReadyCompNames = map[string]struct{}{}
		t.replicasNotReadyCompNames = map[string]struct{}{}
	}

	switch {
	case origCluster.IsDeleting():
		// if cluster is deleting, set root(cluster) vertex.action to DELETE
		rootVertex.Action = ictrltypes.ActionPtr(ictrltypes.DELETE)
		// TODO(refactor): move from object action, check it again
		for _, vertex := range dag.Vertices() {
			v, _ := vertex.(*ictrltypes.LifecycleVertex)
			if *v.Action == ictrltypes.CREATE {
				v.Action = ictrltypes.ActionPtr(ictrltypes.NOOP)
			} else {
				v.Action = ictrltypes.ActionPtr(ictrltypes.DELETE)
			}
		}
	case origCluster.IsUpdating():
		transCtx.Logger.Info("update cluster status after applying resources ")
		updateObservedGeneration()
		updateClusterPhase()
		// update components' phase in cluster.status
		rootVertex.Action = ictrltypes.ActionStatusPtr()
	case origCluster.IsStatusUpdating():
		initClusterStatusParams()
		defer func() { rootVertex.Action = ictrltypes.ActionPtr(ictrltypes.STATUS) }()
		// reconcile the phase and conditions of the Cluster.status
		if err := t.reconcileClusterStatus(transCtx, dag, cluster); err != nil {
			return err
		}
		t.cleanupAnnotationsAfterRunning(cluster)
	}

	return nil
}

// reconcileClusterStatus reconciles phase and conditions of the Cluster.status.
func (t *ClusterStatusTransformer) reconcileClusterStatus(transCtx *ClusterTransformContext, dag *graph.DAG, cluster *appsv1alpha1.Cluster) error {
	if len(cluster.Status.Components) == 0 {
		return nil
	}
	// removes the invalid component of status.components which is deleted from spec.components.
	t.removeInvalidCompStatus(cluster)

	// do analysis of Cluster.Status.component and update the results to status synchronizer.
	t.doAnalysisAndUpdateSynchronizer(dag, cluster)

	// sync the LatestOpsRequestProcessed condition.
	t.syncOpsRequestProcessedCondition(cluster)

	// handle the ready condition.
	t.syncReadyConditionForCluster(cluster)

	// sync the cluster phase.
	switch t.phaseSyncLevel {
	case clusterIsRunning:
		if cluster.Status.Phase != appsv1alpha1.RunningClusterPhase {
			t.syncClusterPhaseToRunning(cluster)
		}
	case clusterIsStopped:
		if cluster.Status.Phase != appsv1alpha1.StoppedClusterPhase {
			t.syncClusterPhaseToStopped(cluster)
		}
	case clusterExistFailedOrAbnormal:
		t.handleExistAbnormalOrFailed(transCtx, cluster)
	}
	return nil
}

// removeInvalidCompStatus removes the invalid component of status.components which is deleted from spec.components.
func (t *ClusterStatusTransformer) removeInvalidCompStatus(cluster *appsv1alpha1.Cluster) {
	// remove the invalid component in status.components when the component is deleted from spec.components.
	tmpCompsStatus := map[string]appsv1alpha1.ClusterComponentStatus{}
	compsStatus := cluster.Status.Components
	for _, v := range cluster.Spec.ComponentSpecs {
		if compStatus, ok := compsStatus[v.Name]; ok {
			tmpCompsStatus[v.Name] = compStatus
		}
	}
	// keep valid components' status
	cluster.Status.Components = tmpCompsStatus
}

// doAnalysisAndUpdateSynchronizer analyses the Cluster.Status.Components and updates the results to the synchronizer.
func (t *ClusterStatusTransformer) doAnalysisAndUpdateSynchronizer(dag *graph.DAG, cluster *appsv1alpha1.Cluster) {
	var (
		runningCompCount int
		stoppedCompCount int
	)
	// analysis the status of components and calculate the cluster phase.
	for k, v := range cluster.Status.Components {
		if v.PodsReady == nil || !*v.PodsReady {
			t.replicasNotReadyCompNames[k] = struct{}{}
			t.notReadyCompNames[k] = struct{}{}
		}
		switch v.Phase {
		case appsv1alpha1.AbnormalClusterCompPhase, appsv1alpha1.FailedClusterCompPhase:
			t.existsAbnormalOrFailed, t.notReadyCompNames[k] = true, struct{}{}
		case appsv1alpha1.RunningClusterCompPhase, appsv1alpha1.SpecReconcilingClusterCompPhase:
			// if !isComponentInHorizontalScaling(dag, k) {
			runningCompCount += 1
			// }
		case appsv1alpha1.StoppedClusterCompPhase:
			stoppedCompCount += 1
		}
	}
	if t.existsAbnormalOrFailed {
		t.phaseSyncLevel = clusterExistFailedOrAbnormal
		return
	}
	switch len(cluster.Status.Components) {
	case runningCompCount:
		t.phaseSyncLevel = clusterIsRunning
	case stoppedCompCount:
		// cluster is Stopped when cluster is not Running and all components are Stopped or Running
		t.phaseSyncLevel = clusterIsStopped
	}
}

// func isComponentInHorizontalScaling(dag *graph.DAG, componentName string) bool {
//	stsVertices := findAll[*appsv1.StatefulSet](dag)
//	for _, v := range stsVertices {
//		vertex, _ := v.(*lifecycleVertex)
//		if vertex.action == nil || *vertex.action != UPDATE {
//			continue
//		}
//		name := vertex.obj.GetLabels()[constant.KBAppComponentLabelKey]
//		if name != componentName {
//			continue
//		}
//		oldSts, _ := vertex.oriObj.(*appsv1.StatefulSet)
//		newSts, _ := vertex.obj.(*appsv1.StatefulSet)
//		return *oldSts.Spec.Replicas != *newSts.Spec.Replicas
//	}
//	return false
// }

// handleOpsRequestProcessedCondition syncs the condition that OpsRequest has been processed.
func (t *ClusterStatusTransformer) syncOpsRequestProcessedCondition(cluster *appsv1alpha1.Cluster) {
	opsCondition := meta.FindStatusCondition(cluster.Status.Conditions, appsv1alpha1.ConditionTypeLatestOpsRequestProcessed)
	if opsCondition == nil || opsCondition.Status == metav1.ConditionTrue {
		return
	}
	opsRecords, _ := opsutil.GetOpsRequestSliceFromCluster(cluster)
	if len(opsRecords) != 0 {
		return
	}
	processedCondition := newOpsRequestProcessedCondition(opsCondition.Message)
	oldCondition := meta.FindStatusCondition(cluster.Status.Conditions, processedCondition.Type)
	if !conditionIsChanged(oldCondition, processedCondition) {
		return
	}
	meta.SetStatusCondition(&cluster.Status.Conditions, processedCondition)
}

// syncReadyConditionForCluster syncs the cluster conditions with ClusterReady and ReplicasReady type.
func (t *ClusterStatusTransformer) syncReadyConditionForCluster(cluster *appsv1alpha1.Cluster) {
	if len(t.replicasNotReadyCompNames) == 0 {
		// if all replicas of cluster are ready, set ReasonAllReplicasReady to status.conditions
		readyCondition := newAllReplicasPodsReadyConditions()
		meta.SetStatusCondition(&cluster.Status.Conditions, readyCondition)
	} else {
		meta.SetStatusCondition(&cluster.Status.Conditions, newReplicasNotReadyCondition(t.replicasNotReadyCompNames))
	}

	if len(t.notReadyCompNames) > 0 {
		meta.SetStatusCondition(&cluster.Status.Conditions, newComponentsNotReadyCondition(t.notReadyCompNames))
	}
}

// syncClusterPhaseToRunning syncs the cluster phase to Running.
func (t *ClusterStatusTransformer) syncClusterPhaseToRunning(cluster *appsv1alpha1.Cluster) {
	cluster.Status.Phase = appsv1alpha1.RunningClusterPhase
	meta.SetStatusCondition(&cluster.Status.Conditions, newClusterReadyCondition(cluster.Name))
}

// syncClusterToStopped syncs the cluster phase to Stopped.
func (t *ClusterStatusTransformer) syncClusterPhaseToStopped(cluster *appsv1alpha1.Cluster) {
	cluster.Status.Phase = appsv1alpha1.StoppedClusterPhase
}

// handleExistAbnormalOrFailed handles the cluster status when some components are not ready.
func (t *ClusterStatusTransformer) handleExistAbnormalOrFailed(transCtx *ClusterTransformContext, cluster *appsv1alpha1.Cluster) {
	componentMap, clusterAvailabilityEffectMap, _ := getComponentRelatedInfo(cluster,
		*transCtx.ClusterDef, "")
	// handle the cluster status when some components are not ready.
	handleClusterPhaseWhenCompsNotReady(cluster, componentMap, clusterAvailabilityEffectMap)
}

// cleanupAnnotationsAfterRunning cleans up the cluster annotations after cluster is Running.
func (t *ClusterStatusTransformer) cleanupAnnotationsAfterRunning(cluster *appsv1alpha1.Cluster) {
	if !slices.Contains(appsv1alpha1.GetClusterTerminalPhases(), cluster.Status.Phase) {
		return
	}
	if _, ok := cluster.Annotations[constant.RestoreFromBackUpAnnotationKey]; !ok {
		return
	}
	delete(cluster.Annotations, constant.RestoreFromBackUpAnnotationKey)
}

<<<<<<< HEAD
//// REVIEW: this handling is rather hackish, call for refactor.
//// handleRestoreGarbageBeforeRunning handles the garbage for restore before cluster phase changes to Running.
//// @return ErrNoOps if no operation
//// Deprecated: to be removed by PITR feature.
// func (t *ClusterStatusTransformer) handleGarbageOfRestoreBeforeRunning(transCtx *ClusterTransformContext, cluster *appsv1alpha1.Cluster, dag *graph.DAG) error {
//	clusterBackupResourceMap, err := getClusterBackupSourceMap(cluster)
//	if err != nil {
//		return err
//	}
//	if clusterBackupResourceMap == nil {
//		return nil
//	}
//	// check if all components are running.
//	for _, v := range cluster.Status.Components {
//		if v.Phase != appsv1alpha1.RunningClusterCompPhase {
//			return nil
//		}
//	}
//	// remove the garbage for restore if the cluster restores from backup.
//	return t.removeGarbageWithRestore(transCtx, cluster, clusterBackupResourceMap, dag)
// }
//
//// REVIEW: this handling is rather hackish, call for refactor.
//// removeGarbageWithRestore removes the garbage for restore when all components are Running.
//// @return ErrNoOps if no operation
//// Deprecated:
// func (t *ClusterStatusTransformer) removeGarbageWithRestore(
//	transCtx *ClusterTransformContext,
//	cluster *appsv1alpha1.Cluster,
//	clusterBackupResourceMap map[string]string,
//	dag *graph.DAG) error {
//	var (
//		err error
//	)
//	vertices := findAll[*appsv1.StatefulSet](dag)
//	for k, v := range clusterBackupResourceMap {
//		// get the vertex list which contains sts owned by componentName
//		vertexList := make([]graph.Vertex, 0)
//		for _, vertex := range vertices {
//			v, _ := vertex.(*lifecycleVertex)
//			labels := v.obj.GetLabels()
//			if labels != nil && labels[constant.KBAppComponentLabelKey] == k {
//				vertexList = append(vertexList, vertex)
//			}
//		}
//		// remove the init container for restore
//		if _, err = t.removeStsInitContainerForRestore(cluster, k, v, vertexList); err != nil {
//			return err
//		}
//	}
//	return nil
// }
//
//// removeStsInitContainerForRestore removes the statefulSet's init container which restores data from backup.
// func (t *ClusterStatusTransformer) removeStsInitContainerForRestore(
//	cluster *appsv1alpha1.Cluster,
//	componentName,
//	backupName string,
//	vertexList []graph.Vertex) (bool, error) {
//	var doRemoveInitContainers bool
//	for _, vertex := range vertexList {
//		v, _ := vertex.(*lifecycleVertex)
//		sts, _ := v.obj.(*appsv1.StatefulSet)
//		initContainers := sts.Spec.Template.Spec.InitContainers
//		restoreInitContainerName := component.GetRestoredInitContainerName(backupName)
//		restoreInitContainerIndex, _ := intctrlutil.GetContainerByName(initContainers, restoreInitContainerName)
//		if restoreInitContainerIndex == -1 {
//			continue
//		}
//		doRemoveInitContainers = true
//		initContainers = append(initContainers[:restoreInitContainerIndex], initContainers[restoreInitContainerIndex+1:]...)
//		sts.Spec.Template.Spec.InitContainers = initContainers
//		if v.oriObj != nil {
//			v.immutable = false
//			v.action = actionPtr(UPDATE)
//		}
//	}
//	if doRemoveInitContainers {
//		// if need to remove init container, reset component to Creating.
//		compStatus := cluster.Status.Components[componentName]
//		compStatus.Phase = appsv1alpha1.CreatingClusterCompPhase
//		cluster.Status.Components[componentName] = compStatus
//	}
//	return doRemoveInitContainers, nil
// }
=======
// REVIEW: this handling is rather hackish, call for refactor.
// handleRestoreGarbageBeforeRunning handles the garbage for restore before cluster phase changes to Running.
// @return ErrNoOps if no operation
// Deprecated: to be removed by PITR feature.
func (t *ClusterStatusTransformer) handleGarbageOfRestoreBeforeRunning(transCtx *ClusterTransformContext, cluster *appsv1alpha1.Cluster, dag *graph.DAG) error {
	clusterBackupResourceMap, err := getClusterBackupSourceMap(cluster)
	if err != nil {
		return err
	}
	if clusterBackupResourceMap == nil {
		return nil
	}
	// check if all components are running.
	for _, v := range cluster.Status.Components {
		if v.Phase != appsv1alpha1.RunningClusterCompPhase {
			return nil
		}
	}
	// remove the garbage for restore if the cluster restores from backup.
	return t.removeGarbageWithRestore(transCtx, cluster, clusterBackupResourceMap, dag)
}

// REVIEW: this handling is rather hackish, call for refactor.
// removeGarbageWithRestore removes the garbage for restore when all components are Running.
// @return ErrNoOps if no operation
// Deprecated:
func (t *ClusterStatusTransformer) removeGarbageWithRestore(
	transCtx *ClusterTransformContext,
	cluster *appsv1alpha1.Cluster,
	clusterBackupResourceMap map[string]string,
	dag *graph.DAG) error {
	var (
		err error
	)
	vertices := findAll[*appsv1.StatefulSet](dag)
	for k, v := range clusterBackupResourceMap {
		// get the vertex list which contains sts owned by componentName
		vertexList := make([]graph.Vertex, 0)
		for _, vertex := range vertices {
			v, _ := vertex.(*lifecycleVertex)
			labels := v.obj.GetLabels()
			if labels != nil && labels[constant.KBAppComponentLabelKey] == k {
				vertexList = append(vertexList, vertex)
			}
		}
		// remove the init container for restore
		if _, err = t.removeStsInitContainerForRestore(cluster, k, v, vertexList); err != nil {
			return err
		}
	}
	return nil
}

// removeStsInitContainerForRestore removes the statefulSet's init container which restores data from backup.
func (t *ClusterStatusTransformer) removeStsInitContainerForRestore(
	cluster *appsv1alpha1.Cluster,
	componentName,
	backupName string,
	vertexList []graph.Vertex) (bool, error) {
	var doRemoveInitContainers bool
	for _, vertex := range vertexList {
		v, _ := vertex.(*lifecycleVertex)
		if v.oriObj == nil {
			continue
		}
		originSts, _ := v.oriObj.(*appsv1.StatefulSet)
		initContainers := originSts.Spec.Template.Spec.InitContainers
		restoreInitContainerName := component.GetRestoredInitContainerName(backupName)
		restoreInitContainerIndex, _ := intctrlutil.GetContainerByName(initContainers, restoreInitContainerName)
		if restoreInitContainerIndex == -1 {
			continue
		}
		sts, _ := v.obj.(*appsv1.StatefulSet)
		doRemoveInitContainers = true
		initContainers = append(initContainers[:restoreInitContainerIndex], initContainers[restoreInitContainerIndex+1:]...)
		sts.Spec.Template.Spec.InitContainers = initContainers
		v.immutable = false
		v.action = actionPtr(UPDATE)
	}
	if doRemoveInitContainers {
		// if need to remove init container, reset component to Creating.
		compStatus := cluster.Status.Components[componentName]
		compStatus.Phase = appsv1alpha1.CreatingClusterCompPhase
		cluster.Status.Components[componentName] = compStatus
	}
	return doRemoveInitContainers, nil
}
>>>>>>> 7dc659f3

// handleClusterPhaseWhenCompsNotReady handles the Cluster.status.phase when some components are Abnormal or Failed.
// REVIEW: seem duplicated handling
// Deprecated:
func handleClusterPhaseWhenCompsNotReady(cluster *appsv1alpha1.Cluster,
	componentMap map[string]string,
	clusterAvailabilityEffectMap map[string]bool) {
	var (
		clusterIsFailed   bool
		failedCompCount   int
		isVolumeExpanding bool
	)

	opsRecords, _ := opsutil.GetOpsRequestSliceFromCluster(cluster)
	if len(opsRecords) != 0 && opsRecords[0].Type == appsv1alpha1.VolumeExpansionType {
		isVolumeExpanding = true
	}
	for k, v := range cluster.Status.Components {
		// determine whether other components are still doing operation, i.e., create/restart/scaling.
		// waiting for operation to complete except for volumeExpansion operation.
		// because this operation will not affect cluster availability.
		if !slices.Contains(appsv1alpha1.GetComponentTerminalPhases(), v.Phase) && !isVolumeExpanding {
			return
		}
		if v.Phase == appsv1alpha1.FailedClusterCompPhase {
			failedCompCount += 1
			componentDefName := componentMap[k]
			// if the component can affect cluster availability, set Cluster.status.phase to Failed
			if clusterAvailabilityEffectMap[componentDefName] {
				clusterIsFailed = true
				break
			}
		}
	}
	// If all components fail or there are failed components that affect the availability of the cluster, set phase to Failed
	if failedCompCount == len(cluster.Status.Components) || clusterIsFailed {
		cluster.Status.Phase = appsv1alpha1.FailedClusterPhase
	} else {
		cluster.Status.Phase = appsv1alpha1.AbnormalClusterPhase
	}
}

// getClusterAvailabilityEffect whether the component will affect the cluster availability.
// if the component can affect and be Failed, the cluster will be Failed too.
func getClusterAvailabilityEffect(componentDef *appsv1alpha1.ClusterComponentDefinition) bool {
	switch componentDef.WorkloadType {
	case appsv1alpha1.Consensus, appsv1alpha1.Replication:
		return true
	default:
		return componentDef.MaxUnavailable != nil
	}
}

// getComponentRelatedInfo gets componentMap, clusterAvailabilityMap and component definition information
func getComponentRelatedInfo(cluster *appsv1alpha1.Cluster, clusterDef appsv1alpha1.ClusterDefinition, componentName string) (map[string]string, map[string]bool, appsv1alpha1.ClusterComponentDefinition) {
	var (
		compDefName  string
		componentMap = map[string]string{}
		componentDef appsv1alpha1.ClusterComponentDefinition
	)
	for _, v := range cluster.Spec.ComponentSpecs {
		if v.Name == componentName {
			compDefName = v.ComponentDefRef
		}
		componentMap[v.Name] = v.ComponentDefRef
	}
	clusterAvailabilityEffectMap := map[string]bool{}
	for _, v := range clusterDef.Spec.ComponentDefs {
		clusterAvailabilityEffectMap[v.Name] = getClusterAvailabilityEffect(&v)
		if v.Name == compDefName {
			componentDef = v
		}
	}
	return componentMap, clusterAvailabilityEffectMap, componentDef
}<|MERGE_RESOLUTION|>--- conflicted
+++ resolved
@@ -279,7 +279,6 @@
 	delete(cluster.Annotations, constant.RestoreFromBackUpAnnotationKey)
 }
 
-<<<<<<< HEAD
 //// REVIEW: this handling is rather hackish, call for refactor.
 //// handleRestoreGarbageBeforeRunning handles the garbage for restore before cluster phase changes to Running.
 //// @return ErrNoOps if no operation
@@ -342,20 +341,22 @@
 //	var doRemoveInitContainers bool
 //	for _, vertex := range vertexList {
 //		v, _ := vertex.(*lifecycleVertex)
-//		sts, _ := v.obj.(*appsv1.StatefulSet)
-//		initContainers := sts.Spec.Template.Spec.InitContainers
+//		if v.oriObj == nil {
+//			continue
+//		}
+//		originSts, _ := v.oriObj.(*appsv1.StatefulSet)
+//		initContainers := originSts.Spec.Template.Spec.InitContainers
 //		restoreInitContainerName := component.GetRestoredInitContainerName(backupName)
 //		restoreInitContainerIndex, _ := intctrlutil.GetContainerByName(initContainers, restoreInitContainerName)
 //		if restoreInitContainerIndex == -1 {
 //			continue
 //		}
+//		sts, _ := v.obj.(*appsv1.StatefulSet)
 //		doRemoveInitContainers = true
 //		initContainers = append(initContainers[:restoreInitContainerIndex], initContainers[restoreInitContainerIndex+1:]...)
 //		sts.Spec.Template.Spec.InitContainers = initContainers
-//		if v.oriObj != nil {
-//			v.immutable = false
-//			v.action = actionPtr(UPDATE)
-//		}
+//		v.immutable = false
+//		v.action = actionPtr(UPDATE)
 //	}
 //	if doRemoveInitContainers {
 //		// if need to remove init container, reset component to Creating.
@@ -365,95 +366,6 @@
 //	}
 //	return doRemoveInitContainers, nil
 // }
-=======
-// REVIEW: this handling is rather hackish, call for refactor.
-// handleRestoreGarbageBeforeRunning handles the garbage for restore before cluster phase changes to Running.
-// @return ErrNoOps if no operation
-// Deprecated: to be removed by PITR feature.
-func (t *ClusterStatusTransformer) handleGarbageOfRestoreBeforeRunning(transCtx *ClusterTransformContext, cluster *appsv1alpha1.Cluster, dag *graph.DAG) error {
-	clusterBackupResourceMap, err := getClusterBackupSourceMap(cluster)
-	if err != nil {
-		return err
-	}
-	if clusterBackupResourceMap == nil {
-		return nil
-	}
-	// check if all components are running.
-	for _, v := range cluster.Status.Components {
-		if v.Phase != appsv1alpha1.RunningClusterCompPhase {
-			return nil
-		}
-	}
-	// remove the garbage for restore if the cluster restores from backup.
-	return t.removeGarbageWithRestore(transCtx, cluster, clusterBackupResourceMap, dag)
-}
-
-// REVIEW: this handling is rather hackish, call for refactor.
-// removeGarbageWithRestore removes the garbage for restore when all components are Running.
-// @return ErrNoOps if no operation
-// Deprecated:
-func (t *ClusterStatusTransformer) removeGarbageWithRestore(
-	transCtx *ClusterTransformContext,
-	cluster *appsv1alpha1.Cluster,
-	clusterBackupResourceMap map[string]string,
-	dag *graph.DAG) error {
-	var (
-		err error
-	)
-	vertices := findAll[*appsv1.StatefulSet](dag)
-	for k, v := range clusterBackupResourceMap {
-		// get the vertex list which contains sts owned by componentName
-		vertexList := make([]graph.Vertex, 0)
-		for _, vertex := range vertices {
-			v, _ := vertex.(*lifecycleVertex)
-			labels := v.obj.GetLabels()
-			if labels != nil && labels[constant.KBAppComponentLabelKey] == k {
-				vertexList = append(vertexList, vertex)
-			}
-		}
-		// remove the init container for restore
-		if _, err = t.removeStsInitContainerForRestore(cluster, k, v, vertexList); err != nil {
-			return err
-		}
-	}
-	return nil
-}
-
-// removeStsInitContainerForRestore removes the statefulSet's init container which restores data from backup.
-func (t *ClusterStatusTransformer) removeStsInitContainerForRestore(
-	cluster *appsv1alpha1.Cluster,
-	componentName,
-	backupName string,
-	vertexList []graph.Vertex) (bool, error) {
-	var doRemoveInitContainers bool
-	for _, vertex := range vertexList {
-		v, _ := vertex.(*lifecycleVertex)
-		if v.oriObj == nil {
-			continue
-		}
-		originSts, _ := v.oriObj.(*appsv1.StatefulSet)
-		initContainers := originSts.Spec.Template.Spec.InitContainers
-		restoreInitContainerName := component.GetRestoredInitContainerName(backupName)
-		restoreInitContainerIndex, _ := intctrlutil.GetContainerByName(initContainers, restoreInitContainerName)
-		if restoreInitContainerIndex == -1 {
-			continue
-		}
-		sts, _ := v.obj.(*appsv1.StatefulSet)
-		doRemoveInitContainers = true
-		initContainers = append(initContainers[:restoreInitContainerIndex], initContainers[restoreInitContainerIndex+1:]...)
-		sts.Spec.Template.Spec.InitContainers = initContainers
-		v.immutable = false
-		v.action = actionPtr(UPDATE)
-	}
-	if doRemoveInitContainers {
-		// if need to remove init container, reset component to Creating.
-		compStatus := cluster.Status.Components[componentName]
-		compStatus.Phase = appsv1alpha1.CreatingClusterCompPhase
-		cluster.Status.Components[componentName] = compStatus
-	}
-	return doRemoveInitContainers, nil
-}
->>>>>>> 7dc659f3
 
 // handleClusterPhaseWhenCompsNotReady handles the Cluster.status.phase when some components are Abnormal or Failed.
 // REVIEW: seem duplicated handling
