--- conflicted
+++ resolved
@@ -70,17 +70,6 @@
 		cluster.Status.ClusterDefGeneration = transCtx.ClusterDef.Generation
 	}
 
-<<<<<<< HEAD
-	updateClusterPhase := func() {
-		clusterPhase := cluster.Status.Phase
-		if clusterPhase == "" {
-			cluster.Status.Phase = appsv1alpha1.CreatingClusterPhase
-		} else if clusterPhase != appsv1alpha1.CreatingClusterPhase {
-			cluster.Status.Phase = appsv1alpha1.SpecReconcilingClusterPhase
-		}
-	}
-
-=======
 	compareContainersAttribute := func(oldContainer, newContainer reflect.Value, attributeNames ...string) bool {
 		for _, name := range attributeNames {
 			oldValue := oldContainer.FieldByName(name).Interface()
@@ -114,7 +103,6 @@
 	//	return false
 	// }
 
->>>>>>> ed7304b8
 	updateComponentsPhase := func() {
 		vertices := findAll[*appsv1.StatefulSet](dag)
 		deployVertices := findAll[*appsv1.Deployment](dag)
@@ -154,22 +142,6 @@
 			if isChanged {
 				updateComponentPhaseWithOperation(cluster, v.obj.GetLabels()[constant.KBAppComponentLabelKey])
 			}
-<<<<<<< HEAD
-=======
-			// TODO(free6om): pvc expansion is not allowed by sts, but ops supports it by update the under pvc directly,
-			// which causes different behavior between volume expansion ops and cluster spec Update.
-			// should make them act same.
-			//
-			// compare sts storage
-			// if _, ok := v.obj.(*appsv1.StatefulSet); ok {
-			//	oldSts, _ := v.oriObj.(*appsv1.StatefulSet)
-			//	newSts, _ := v.obj.(*appsv1.StatefulSet)
-			//	if !isStorageUpdated(oldSts, newSts) {
-			//		continue
-			//	}
-			// }
-			// updateComponentPhaseWithOperation(cluster, v.obj.GetLabels()[constant.KBAppComponentLabelKey])
->>>>>>> ed7304b8
 		}
 	}
 
