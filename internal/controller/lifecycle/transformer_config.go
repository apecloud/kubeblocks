/*
Copyright ApeCloud, Inc.

Licensed under the Apache License, Version 2.0 (the "License");
you may not use this file except in compliance with the License.
You may obtain a copy of the License at

    http://www.apache.org/licenses/LICENSE-2.0

Unless required by applicable law or agreed to in writing, software
distributed under the License is distributed on an "AS IS" BASIS,
WITHOUT WARRANTIES OR CONDITIONS OF ANY KIND, either express or implied.
See the License for the specific language governing permissions and
limitations under the License.
*/

package lifecycle

import (
	ictrltypes "github.com/apecloud/kubeblocks/internal/controller/types"
	corev1 "k8s.io/api/core/v1"

	cfgcore "github.com/apecloud/kubeblocks/internal/configuration"
	"github.com/apecloud/kubeblocks/internal/controller/graph"
)

// configTransformer makes all config related ConfigMaps immutable
type configTransformer struct{}

func (c *configTransformer) Transform(dag *graph.DAG) error {
<<<<<<< HEAD
	cmVertices := ictrltypes.FindAll[*corev1.ConfigMap](dag)
	isConfig := func(cm *corev1.ConfigMap) bool {
		// TODO: we should find a way to know if cm is a true config
		// TODO: the main problem is we can't separate script from config,
		// TODO: as componentDef.ConfigSpec defines them in same way
		return false
	}
	for _, vertex := range cmVertices {
		v, _ := vertex.(*ictrltypes.LifecycleVertex)
		cm, _ := v.Obj.(*corev1.ConfigMap)
		if isConfig(cm) {
			v.Immutable = true
=======
	for _, vertex := range findAll[*corev1.ConfigMap](dag) {
		v, _ := vertex.(*lifecycleVertex)
		cm, _ := v.obj.(*corev1.ConfigMap)
		// Note: Disable updating of the config resources.
		// Labels and Annotations have the necessary meta information for controller.
		if cfgcore.IsSchedulableConfigResource(cm) {
			v.immutable = true
>>>>>>> a9270761
		}
	}
	return nil
}<|MERGE_RESOLUTION|>--- conflicted
+++ resolved
@@ -17,39 +17,24 @@
 package lifecycle
 
 import (
-	ictrltypes "github.com/apecloud/kubeblocks/internal/controller/types"
 	corev1 "k8s.io/api/core/v1"
 
 	cfgcore "github.com/apecloud/kubeblocks/internal/configuration"
 	"github.com/apecloud/kubeblocks/internal/controller/graph"
+	ictrltypes "github.com/apecloud/kubeblocks/internal/controller/types"
 )
 
 // configTransformer makes all config related ConfigMaps immutable
 type configTransformer struct{}
 
 func (c *configTransformer) Transform(dag *graph.DAG) error {
-<<<<<<< HEAD
-	cmVertices := ictrltypes.FindAll[*corev1.ConfigMap](dag)
-	isConfig := func(cm *corev1.ConfigMap) bool {
-		// TODO: we should find a way to know if cm is a true config
-		// TODO: the main problem is we can't separate script from config,
-		// TODO: as componentDef.ConfigSpec defines them in same way
-		return false
-	}
-	for _, vertex := range cmVertices {
+	for _, vertex := range ictrltypes.FindAll[*corev1.ConfigMap](dag) {
 		v, _ := vertex.(*ictrltypes.LifecycleVertex)
 		cm, _ := v.Obj.(*corev1.ConfigMap)
-		if isConfig(cm) {
-			v.Immutable = true
-=======
-	for _, vertex := range findAll[*corev1.ConfigMap](dag) {
-		v, _ := vertex.(*lifecycleVertex)
-		cm, _ := v.obj.(*corev1.ConfigMap)
 		// Note: Disable updating of the config resources.
 		// Labels and Annotations have the necessary meta information for controller.
 		if cfgcore.IsSchedulableConfigResource(cm) {
-			v.immutable = true
->>>>>>> a9270761
+			v.Immutable = true
 		}
 	}
 	return nil
