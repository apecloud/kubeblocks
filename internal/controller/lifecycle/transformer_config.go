--- conflicted
+++ resolved
@@ -27,17 +27,12 @@
 // ConfigTransformer makes all config related ConfigMaps immutable
 type ConfigTransformer struct{}
 
-<<<<<<< HEAD
-func (c *configTransformer) Transform(dag *graph.DAG) error {
+var _ graph.Transformer = &ConfigTransformer{}
+
+func (c *ConfigTransformer) Transform(ctx graph.TransformContext, dag *graph.DAG) error {
 	for _, vertex := range ictrltypes.FindAll[*corev1.ConfigMap](dag) {
 		v, _ := vertex.(*ictrltypes.LifecycleVertex)
 		cm, _ := v.Obj.(*corev1.ConfigMap)
-=======
-func (c *ConfigTransformer) Transform(ctx graph.TransformContext, dag *graph.DAG) error {
-	for _, vertex := range findAll[*corev1.ConfigMap](dag) {
-		v, _ := vertex.(*lifecycleVertex)
-		cm, _ := v.obj.(*corev1.ConfigMap)
->>>>>>> 5e8d73d3
 		// Note: Disable updating of the config resources.
 		// Labels and Annotations have the necessary meta information for controller.
 		if cfgcore.IsSchedulableConfigResource(cm) {
@@ -45,6 +40,4 @@
 		}
 	}
 	return nil
-}
-
-var _ graph.Transformer = &ConfigTransformer{}+}