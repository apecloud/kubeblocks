/*
Copyright ApeCloud, Inc.

Licensed under the Apache License, Version 2.0 (the "License");
you may not use this file except in compliance with the License.
You may obtain a copy of the License at

    http://www.apache.org/licenses/LICENSE-2.0

Unless required by applicable law or agreed to in writing, software
distributed under the License is distributed on an "AS IS" BASIS,
WITHOUT WARRANTIES OR CONDITIONS OF ANY KIND, either express or implied.
See the License for the specific language governing permissions and
limitations under the License.
*/

package lifecycle

import (
	corev1 "k8s.io/api/core/v1"

	cfgcore "github.com/apecloud/kubeblocks/internal/configuration"
	"github.com/apecloud/kubeblocks/internal/controller/graph"
)

// ConfigTransformer makes all config related ConfigMaps immutable
type ConfigTransformer struct{}

<<<<<<< HEAD
func (c *ConfigTransformer) Transform(ctx graph.TransformContext, dag *graph.DAG) error {
	cmVertices := findAll[*corev1.ConfigMap](dag)
	isConfig := func(cm *corev1.ConfigMap) bool {
		// TODO: we should find a way to know if cm is a true config
		// TODO: the main problem is we can't separate script from config,
		// TODO: as componentDef.ConfigSpec defines them in same way
		return false
	}
	for _, vertex := range cmVertices {
=======
func (c *configTransformer) Transform(dag *graph.DAG) error {
	for _, vertex := range findAll[*corev1.ConfigMap](dag) {
>>>>>>> dea844e4
		v, _ := vertex.(*lifecycleVertex)
		cm, _ := v.obj.(*corev1.ConfigMap)
		// Note: Disable updating of the config resources.
		// Labels and Annotations have the necessary meta information for controller.
		if cfgcore.IsSchedulableConfigResource(cm) {
			v.immutable = true
		}
	}
	return nil
}

var _ graph.Transformer = &ConfigTransformer{}<|MERGE_RESOLUTION|>--- conflicted
+++ resolved
@@ -26,20 +26,8 @@
 // ConfigTransformer makes all config related ConfigMaps immutable
 type ConfigTransformer struct{}
 
-<<<<<<< HEAD
 func (c *ConfigTransformer) Transform(ctx graph.TransformContext, dag *graph.DAG) error {
-	cmVertices := findAll[*corev1.ConfigMap](dag)
-	isConfig := func(cm *corev1.ConfigMap) bool {
-		// TODO: we should find a way to know if cm is a true config
-		// TODO: the main problem is we can't separate script from config,
-		// TODO: as componentDef.ConfigSpec defines them in same way
-		return false
-	}
-	for _, vertex := range cmVertices {
-=======
-func (c *configTransformer) Transform(dag *graph.DAG) error {
 	for _, vertex := range findAll[*corev1.ConfigMap](dag) {
->>>>>>> dea844e4
 		v, _ := vertex.(*lifecycleVertex)
 		cm, _ := v.obj.(*corev1.ConfigMap)
 		// Note: Disable updating of the config resources.
