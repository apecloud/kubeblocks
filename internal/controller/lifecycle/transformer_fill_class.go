/*
Copyright ApeCloud, Inc.

Licensed under the Apache License, Version 2.0 (the "License");
you may not use this file except in compliance with the License.
You may obtain a copy of the License at

    http://www.apache.org/licenses/LICENSE-2.0

Unless required by applicable law or agreed to in writing, software
distributed under the License is distributed on an "AS IS" BASIS,
WITHOUT WARRANTIES OR CONDITIONS OF ANY KIND, either express or implied.
See the License for the specific language governing permissions and
limitations under the License.
*/

package lifecycle

import (
	"fmt"
	"sort"

	corev1 "k8s.io/api/core/v1"
	"k8s.io/apimachinery/pkg/api/resource"
	"sigs.k8s.io/controller-runtime/pkg/client"

	appsv1alpha1 "github.com/apecloud/kubeblocks/apis/apps/v1alpha1"
	"github.com/apecloud/kubeblocks/internal/class"
	"github.com/apecloud/kubeblocks/internal/constant"
	"github.com/apecloud/kubeblocks/internal/controller/graph"
)

// FillClassTransformer fill the class related info to cluster
type FillClassTransformer struct{}

func (r *FillClassTransformer) Transform(ctx graph.TransformContext, dag *graph.DAG) error {
	transCtx, _ := ctx.(*ClusterTransformContext)
	cluster := transCtx.Cluster
	if isClusterDeleting(*cluster) {
		return nil
	}
	return r.fillClass(transCtx)
}

func (r *FillClassTransformer) fillClass(transCtx *ClusterTransformContext) error {
	cluster := transCtx.Cluster
	clusterDefinition := transCtx.ClusterDef

	var (
		classDefinitionList appsv1alpha1.ComponentClassDefinitionList
	)

	ml := []client.ListOption{
		client.MatchingLabels{constant.ClusterDefLabelKey: clusterDefinition.Name},
	}
<<<<<<< HEAD
	if err := transCtx.Client.List(transCtx.Context, &cmList, cmLabels...); err != nil {
=======
	if err := r.cli.List(reqCtx.Ctx, &classDefinitionList, ml...); err != nil {
>>>>>>> 8fa93c58
		return err
	}
	compClasses, err := class.GetClasses(classDefinitionList)
	if err != nil {
		return err
	}

<<<<<<< HEAD
	var classFamilyList appsv1alpha1.ClassFamilyList
	if err = transCtx.Client.List(transCtx.Context, &classFamilyList); err != nil {
=======
	var constraintList appsv1alpha1.ComponentResourceConstraintList
	if err = r.cli.List(reqCtx.Ctx, &constraintList); err != nil {
>>>>>>> 8fa93c58
		return err
	}

	// TODO use this function to get matched resource constraints if class is not specified and component has no classes
	_ = func(comp appsv1alpha1.ClusterComponentSpec) *appsv1alpha1.ComponentClassInstance {
		var candidates []class.ConstraintWithName
		for _, item := range constraintList.Items {
			constraints := item.FindMatchingConstraints(&comp.Resources)
			for _, constraint := range constraints {
				candidates = append(candidates, class.ConstraintWithName{Name: item.Name, Constraint: constraint})
			}
		}
		if len(candidates) == 0 {
			return nil
		}
		sort.Sort(class.ByConstraintList(candidates))
		candidate := candidates[0]
		cpu, memory := class.GetMinCPUAndMemory(candidate.Constraint)
		name := fmt.Sprintf("%s-%vc%vg", candidate.Name, cpu.AsDec().String(), memory.AsDec().String())
		cls := &appsv1alpha1.ComponentClassInstance{
			ComponentClass: appsv1alpha1.ComponentClass{
				Name:   name,
				CPU:    *cpu,
				Memory: *memory,
			},
		}
		return cls
	}

	matchComponentClass := func(comp appsv1alpha1.ClusterComponentSpec, classes map[string]*appsv1alpha1.ComponentClassInstance) *appsv1alpha1.ComponentClassInstance {
		filters := make(map[corev1.ResourceName]resource.Quantity)
		if !comp.Resources.Requests.Cpu().IsZero() {
			filters[corev1.ResourceCPU] = *comp.Resources.Requests.Cpu()
		}
		if !comp.Resources.Requests.Memory().IsZero() {
			filters[corev1.ResourceMemory] = *comp.Resources.Requests.Memory()
		}
		return class.ChooseComponentClasses(classes, filters)
	}

	for idx, comp := range cluster.Spec.ComponentSpecs {
		classes := compClasses[comp.ComponentDefRef]

		var cls *appsv1alpha1.ComponentClassInstance
		// TODO another case if len(constraintList.Items) > 0, use matchClassFamilies to find matching resource constraint:
		switch {
		case comp.ClassDefRef != nil && comp.ClassDefRef.Class != "":
			cls = classes[comp.ClassDefRef.Class]
			if cls == nil {
				return fmt.Errorf("unknown component class %s", comp.ClassDefRef.Class)
			}
		case classes != nil:
			cls = matchComponentClass(comp, classes)
			if cls == nil {
				return fmt.Errorf("can not find matching class for component %s", comp.Name)
			}
		}
		if cls == nil {
			// TODO reconsider handling policy for this case
			continue
		}
		comp.ClassDefRef = &appsv1alpha1.ClassDefRef{Class: cls.Name}
		requests := corev1.ResourceList{
			corev1.ResourceCPU:    cls.CPU,
			corev1.ResourceMemory: cls.Memory,
		}
		requests.DeepCopyInto(&comp.Resources.Requests)
		requests.DeepCopyInto(&comp.Resources.Limits)
		var volumes []appsv1alpha1.ClusterComponentVolumeClaimTemplate
		if len(comp.VolumeClaimTemplates) > 0 {
			volumes = comp.VolumeClaimTemplates
		} else {
			volumes = buildVolumeClaimByClass(cls)
		}
		comp.VolumeClaimTemplates = volumes
		cluster.Spec.ComponentSpecs[idx] = comp
	}
	return nil
}

func buildVolumeClaimByClass(cls *appsv1alpha1.ComponentClassInstance) []appsv1alpha1.ClusterComponentVolumeClaimTemplate {
	var volumes []appsv1alpha1.ClusterComponentVolumeClaimTemplate
	for _, volume := range cls.Volumes {
		volume := appsv1alpha1.ClusterComponentVolumeClaimTemplate{
			Name: volume.Name,
			Spec: appsv1alpha1.PersistentVolumeClaimSpec{
				// TODO define access mode in class
				AccessModes: []corev1.PersistentVolumeAccessMode{corev1.ReadWriteOnce},
				Resources: corev1.ResourceRequirements{
					Requests: corev1.ResourceList{
						corev1.ResourceStorage: volume.Size,
					},
				},
			},
		}
		volumes = append(volumes, volume)
	}
	return volumes
}

var _ graph.Transformer = &FillClassTransformer{}<|MERGE_RESOLUTION|>--- conflicted
+++ resolved
@@ -53,11 +53,7 @@
 	ml := []client.ListOption{
 		client.MatchingLabels{constant.ClusterDefLabelKey: clusterDefinition.Name},
 	}
-<<<<<<< HEAD
-	if err := transCtx.Client.List(transCtx.Context, &cmList, cmLabels...); err != nil {
-=======
-	if err := r.cli.List(reqCtx.Ctx, &classDefinitionList, ml...); err != nil {
->>>>>>> 8fa93c58
+	if err := transCtx.Client.List(transCtx.Context, &classDefinitionList, ml...); err != nil {
 		return err
 	}
 	compClasses, err := class.GetClasses(classDefinitionList)
@@ -65,13 +61,8 @@
 		return err
 	}
 
-<<<<<<< HEAD
-	var classFamilyList appsv1alpha1.ClassFamilyList
-	if err = transCtx.Client.List(transCtx.Context, &classFamilyList); err != nil {
-=======
 	var constraintList appsv1alpha1.ComponentResourceConstraintList
-	if err = r.cli.List(reqCtx.Ctx, &constraintList); err != nil {
->>>>>>> 8fa93c58
+	if err = transCtx.Client.List(transCtx.Context, &constraintList); err != nil {
 		return err
 	}
 
