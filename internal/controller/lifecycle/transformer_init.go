/*
Copyright ApeCloud, Inc.

Licensed under the Apache License, Version 2.0 (the "License");
you may not use this file except in compliance with the License.
You may obtain a copy of the License at

    http://www.apache.org/licenses/LICENSE-2.0

Unless required by applicable law or agreed to in writing, software
distributed under the License is distributed on an "AS IS" BASIS,
WITHOUT WARRANTIES OR CONDITIONS OF ANY KIND, either express or implied.
See the License for the specific language governing permissions and
limitations under the License.
*/

package lifecycle

import (
	"k8s.io/apimachinery/pkg/api/meta"
	metav1 "k8s.io/apimachinery/pkg/apis/meta/v1"

	appsv1alpha1 "github.com/apecloud/kubeblocks/apis/apps/v1alpha1"
	opsutil "github.com/apecloud/kubeblocks/controllers/apps/operations/util"
	"github.com/apecloud/kubeblocks/internal/controller/graph"
	ictrltypes "github.com/apecloud/kubeblocks/internal/controller/types"
)

type initTransformer struct {
	cluster       *appsv1alpha1.Cluster
	originCluster *appsv1alpha1.Cluster
}

func (t *initTransformer) Transform(ctx graph.TransformContext, dag *graph.DAG) error {
	// put the cluster object first, it will be root vertex of DAG
<<<<<<< HEAD
	rootVertex := &ictrltypes.LifecycleVertex{Obj: i.cluster, ObjCopy: i.originCluster}
=======
	rootVertex := &lifecycleVertex{obj: t.cluster, oriObj: t.originCluster, action: actionPtr(STATUS)}
>>>>>>> 5e8d73d3
	dag.AddVertex(rootVertex)

	if !isClusterDeleting(*t.cluster) {
		t.handleLatestOpsRequestProcessingCondition()
	}
	return nil
}

// updateLatestOpsRequestProcessingCondition handles the latest opsRequest processing condition.
func (t *initTransformer) handleLatestOpsRequestProcessingCondition() {
	opsRecords, _ := opsutil.GetOpsRequestSliceFromCluster(t.cluster)
	if len(opsRecords) == 0 {
		return
	}
	ops := opsRecords[0]
	opsBehaviour, ok := appsv1alpha1.OpsRequestBehaviourMapper[ops.Type]
	if !ok {
		return
	}
	opsCondition := newOpsRequestProcessingCondition(ops.Name, string(ops.Type), opsBehaviour.ProcessingReasonInClusterCondition)
	oldCondition := meta.FindStatusCondition(t.cluster.Status.Conditions, opsCondition.Type)
	if oldCondition == nil {
		// if this condition not exists, insert it to the first position.
		opsCondition.LastTransitionTime = metav1.Now()
		t.cluster.Status.Conditions = append([]metav1.Condition{opsCondition}, t.cluster.Status.Conditions...)
	} else {
		meta.SetStatusCondition(&t.cluster.Status.Conditions, opsCondition)
	}
}

var _ graph.Transformer = &initTransformer{}<|MERGE_RESOLUTION|>--- conflicted
+++ resolved
@@ -31,16 +31,14 @@
 	originCluster *appsv1alpha1.Cluster
 }
 
+var _ graph.Transformer = &initTransformer{}
+
 func (t *initTransformer) Transform(ctx graph.TransformContext, dag *graph.DAG) error {
 	// put the cluster object first, it will be root vertex of DAG
-<<<<<<< HEAD
-	rootVertex := &ictrltypes.LifecycleVertex{Obj: i.cluster, ObjCopy: i.originCluster}
-=======
-	rootVertex := &lifecycleVertex{obj: t.cluster, oriObj: t.originCluster, action: actionPtr(STATUS)}
->>>>>>> 5e8d73d3
+	rootVertex := &ictrltypes.LifecycleVertex{Obj: t.cluster, ObjCopy: t.originCluster, Action: ictrltypes.ActionStatusPtr()}
 	dag.AddVertex(rootVertex)
 
-	if !isClusterDeleting(*t.cluster) {
+	if !t.cluster.IsDeleting() {
 		t.handleLatestOpsRequestProcessingCondition()
 	}
 	return nil
@@ -66,6 +64,4 @@
 	} else {
 		meta.SetStatusCondition(&t.cluster.Status.Conditions, opsCondition)
 	}
-}
-
-var _ graph.Transformer = &initTransformer{}+}