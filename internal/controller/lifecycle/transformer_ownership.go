/*
Copyright (C) 2022-2023 ApeCloud Co., Ltd

This file is part of KubeBlocks project

This program is free software: you can redistribute it and/or modify
it under the terms of the GNU Affero General Public License as published by
the Free Software Foundation, either version 3 of the License, or
(at your option) any later version.

This program is distributed in the hope that it will be useful
but WITHOUT ANY WARRANTY; without even the implied warranty of
MERCHANTABILITY or FITNESS FOR A PARTICULAR PURPOSE.  See the
GNU Affero General Public License for more details.

You should have received a copy of the GNU Affero General Public License
along with this program.  If not, see <http://www.gnu.org/licenses/>.
*/

package lifecycle

import (
	"sigs.k8s.io/controller-runtime/pkg/controller/controllerutil"

	appsv1alpha1 "github.com/apecloud/kubeblocks/apis/apps/v1alpha1"
	"github.com/apecloud/kubeblocks/internal/constant"
	"github.com/apecloud/kubeblocks/internal/controller/graph"
	ictrltypes "github.com/apecloud/kubeblocks/internal/controller/types"
	intctrlutil "github.com/apecloud/kubeblocks/internal/controllerutil"
)

// OwnershipTransformer add finalizer to all none cluster objects
type OwnershipTransformer struct{}

var _ graph.Transformer = &OwnershipTransformer{}

func (f *OwnershipTransformer) Transform(ctx graph.TransformContext, dag *graph.DAG) error {
	rootVertex, err := ictrltypes.FindRootVertex(dag)
	if err != nil {
		return err
	}
	vertices := ictrltypes.FindAllNot[*appsv1alpha1.Cluster](dag)

<<<<<<< HEAD
	controllerutil.AddFinalizer(rootVertex.Obj, dbClusterFinalizerName)
	for _, vertex := range vertices {
		v, _ := vertex.(*ictrltypes.LifecycleVertex)
		if err := intctrlutil.SetOwnership(rootVertex.Obj, v.Obj, scheme, dbClusterFinalizerName); err != nil {
			if _, ok := err.(*controllerutil.AlreadyOwnedError); ok {
				continue
			}
=======
	controllerutil.AddFinalizer(rootVertex.obj, constant.DBClusterFinalizerName)
	for _, vertex := range vertices {
		v, _ := vertex.(*lifecycleVertex)
		if err := intctrlutil.SetOwnership(rootVertex.obj, v.obj, scheme, constant.DBClusterFinalizerName); err != nil {
>>>>>>> 49fdcb7c
			return err
		}
	}
	return nil
}<|MERGE_RESOLUTION|>--- conflicted
+++ resolved
@@ -41,20 +41,13 @@
 	}
 	vertices := ictrltypes.FindAllNot[*appsv1alpha1.Cluster](dag)
 
-<<<<<<< HEAD
-	controllerutil.AddFinalizer(rootVertex.Obj, dbClusterFinalizerName)
+	controllerutil.AddFinalizer(rootVertex.Obj, constant.DBClusterFinalizerName)
 	for _, vertex := range vertices {
 		v, _ := vertex.(*ictrltypes.LifecycleVertex)
-		if err := intctrlutil.SetOwnership(rootVertex.Obj, v.Obj, scheme, dbClusterFinalizerName); err != nil {
+		if err := intctrlutil.SetOwnership(rootVertex.Obj, v.Obj, scheme, constant.DBClusterFinalizerName); err != nil {
 			if _, ok := err.(*controllerutil.AlreadyOwnedError); ok {
 				continue
 			}
-=======
-	controllerutil.AddFinalizer(rootVertex.obj, constant.DBClusterFinalizerName)
-	for _, vertex := range vertices {
-		v, _ := vertex.(*lifecycleVertex)
-		if err := intctrlutil.SetOwnership(rootVertex.obj, v.obj, scheme, constant.DBClusterFinalizerName); err != nil {
->>>>>>> 49fdcb7c
 			return err
 		}
 	}
