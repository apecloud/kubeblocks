--- conflicted
+++ resolved
@@ -24,7 +24,6 @@
 
 	"github.com/apecloud/kubeblocks/internal/controller/graph"
 	"github.com/apecloud/kubeblocks/internal/controller/plan"
-	"github.com/apecloud/kubeblocks/internal/controller/types"
 )
 
 type PITRTransformer struct {
@@ -45,11 +44,7 @@
 	if shouldRequeue, err := plan.DoPITRIfNeed(transCtx.Context, t.Client, cluster); err != nil {
 		return err
 	} else if shouldRequeue {
-<<<<<<< HEAD
-		return types.NewRequeueError(types.RequeueDuration, "waiting pitr job")
-=======
 		return newRequeueError(requeueDuration, "waiting pitr job")
->>>>>>> 607292dd
 	}
 	if err := plan.DoPITRCleanup(transCtx.Context, t.Client, cluster); err != nil {
 		return err
