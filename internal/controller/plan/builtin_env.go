/*
Copyright (C) 2022-2023 ApeCloud Co., Ltd

This file is part of KubeBlocks project

This program is free software: you can redistribute it and/or modify
it under the terms of the GNU Affero General Public License as published by
the Free Software Foundation, either version 3 of the License, or
(at your option) any later version.

This program is distributed in the hope that it will be useful
but WITHOUT ANY WARRANTY; without even the implied warranty of
MERCHANTABILITY or FITNESS FOR A PARTICULAR PURPOSE.  See the
GNU Affero General Public License for more details.

You should have received a copy of the GNU Affero General Public License
along with this program.  If not, see <http://www.gnu.org/licenses/>.
*/

package plan

import (
	b64 "encoding/base64"
	"regexp"
	"strings"

	"github.com/StudioSol/set"
	corev1 "k8s.io/api/core/v1"
	"k8s.io/apimachinery/pkg/runtime/schema"
	"k8s.io/kubectl/pkg/util/resource"
	coreclient "sigs.k8s.io/controller-runtime/pkg/client"

	cfgcore "github.com/apecloud/kubeblocks/internal/configuration"
	"github.com/apecloud/kubeblocks/internal/constant"
	"github.com/apecloud/kubeblocks/internal/controller/component"
	"github.com/apecloud/kubeblocks/internal/generics"
)

type envBuildInFunc func(container interface{}, envName string) (string, error)

type envWrapper struct {
	// prevent circular references.
	referenceCount int
	*configTemplateBuilder

	// configmap or secret not yet submitted.
	localObjects  []coreclient.Object
	clusterName   string
	componentName string
	// cache remoted configmap and secret.
	cache map[schema.GroupVersionKind]map[coreclient.ObjectKey]coreclient.Object
}

const maxReferenceCount = 10

func wrapGetEnvByName(templateBuilder *configTemplateBuilder, component *component.SynthesizedComponent, localObjs []coreclient.Object) envBuildInFunc {
	wrapper := &envWrapper{
		configTemplateBuilder: templateBuilder,
		localObjects:          localObjs,
		cache:                 make(map[schema.GroupVersionKind]map[coreclient.ObjectKey]coreclient.Object),
	}
	// hack for test cases of cli update cmd...
	if component != nil {
		wrapper.clusterName = component.ClusterName
		wrapper.componentName = component.Name
	}
	return func(args interface{}, envName string) (string, error) {
		container, err := fromJSONObject[corev1.Container](args)
		if err != nil {
			return "", err
		}
		return wrapper.getEnvByName(container, envName)
	}
}

func (w *envWrapper) getEnvByName(container *corev1.Container, envName string) (string, error) {
	for _, v := range container.Env {
		if v.Name != envName {
			continue
		}
		switch {
		case v.ValueFrom == nil:
			return w.checkAndReplaceEnv(v.Value, container)
		case v.ValueFrom.ConfigMapKeyRef != nil:
			return w.configMapValue(v.ValueFrom.ConfigMapKeyRef, container)
		case v.ValueFrom.SecretKeyRef != nil:
			return w.secretValue(v.ValueFrom.SecretKeyRef, container)
		case v.ValueFrom.FieldRef != nil:
			return fieldRefValue(v.ValueFrom.FieldRef, w.podSpec)
		case v.ValueFrom.ResourceFieldRef != nil:
			return resourceRefValue(v.ValueFrom.ResourceFieldRef, w.podSpec.Containers, container)
		}
	}
	return w.getEnvFromResources(container.EnvFrom, envName, container)
}

func (w *envWrapper) getEnvFromResources(envSources []corev1.EnvFromSource, envName string, container *corev1.Container) (string, error) {
	for _, source := range envSources {
		if value, err := w.getEnvFromResource(source, envName, container); err != nil {
			return "", err
		} else if value != "" {
			return w.checkAndReplaceEnv(value, container)
		}
	}
	return "", nil
}

func (w *envWrapper) getEnvFromResource(envSource corev1.EnvFromSource, envName string, container *corev1.Container) (string, error) {
	fromConfigMap := func(configmapRef *corev1.ConfigMapEnvSource) (string, error) {
		return w.configMapValue(&corev1.ConfigMapKeySelector{
			Key:                  envName,
			LocalObjectReference: corev1.LocalObjectReference{Name: configmapRef.Name},
		}, container)
	}
	fromSecret := func(secretRef *corev1.SecretEnvSource) (string, error) {
		return w.secretValue(&corev1.SecretKeySelector{
			Key:                  envName,
			LocalObjectReference: corev1.LocalObjectReference{Name: secretRef.Name},
		}, container)
	}

	switch {
	default:
		return "", nil
	case envSource.ConfigMapRef != nil:
		return fromConfigMap(envSource.ConfigMapRef)
	case envSource.SecretRef != nil:
		return fromSecret(envSource.SecretRef)
	}
}

func (w *envWrapper) secretValue(secretRef *corev1.SecretKeySelector, container *corev1.Container) (string, error) {
	secretPlaintext := func(m map[string]string) (string, error) {
		if v, ok := m[secretRef.Key]; ok {
			return w.checkAndReplaceEnv(v, container)
		}
		return "", nil
	}
	secretCiphertext := func(m map[string][]byte) (string, error) {
		if v, ok := m[secretRef.Key]; ok {
			return decodeString(v)
		}
		return "", nil
	}

	if w.cli == nil {
		return "", cfgcore.MakeError("not support secret[%s] value in local mode, cli is nil", secretRef.Name)
	}

	secretName, err := w.checkAndReplaceEnv(secretRef.Name, container)
	if err != nil {
		return "", err
	}
	secretKey := coreclient.ObjectKey{
		Name:      secretName,
		Namespace: w.namespace,
	}
	secret, err := getResourceObject(w, &corev1.Secret{}, secretKey)
	if err != nil {
		return "", err
	}
	if secret.StringData != nil {
		return secretPlaintext(secret.StringData)
	}
	if secret.Data != nil {
		return secretCiphertext(secret.Data)
	}
	return "", nil
}

func (w *envWrapper) configMapValue(configmapRef *corev1.ConfigMapKeySelector, container *corev1.Container) (string, error) {
	if w.cli == nil {
		return "", cfgcore.MakeError("not support configmap[%s] value in local mode, cli is nil", configmapRef.Name)
	}

	cmName, err := w.checkAndReplaceEnv(configmapRef.Name, container)
	if err != nil {
		return "", err
	}
	cmKey := coreclient.ObjectKey{
		Name:      cmName,
		Namespace: w.namespace,
	}
	cm, err := getResourceObject(w, &corev1.ConfigMap{}, cmKey)
	if err != nil {
		return "", err
	}
	return cm.Data[configmapRef.Key], nil
}

func (w *envWrapper) getResourceFromLocal(key coreclient.ObjectKey, gvk schema.GroupVersionKind) coreclient.Object {
	if _, ok := w.cache[gvk]; !ok {
		w.cache[gvk] = make(map[coreclient.ObjectKey]coreclient.Object)
	}
	if v, ok := w.cache[gvk][key]; ok {
		return v
	}
	return findMatchedLocalObject(w.localObjects, key, gvk)
}

var envPlaceHolderRegexp = regexp.MustCompile(`\$\(\w+\)`)

func (w *envWrapper) checkAndReplaceEnv(value string, container *corev1.Container) (string, error) {
	// env value replace,e.g: $(CONN_CREDENTIAL_SECRET_NAME), $(KB_CLUSTER_COMP_NAME)
	// - name: KB_POD_FQDN
	//      value: $(KB_POD_NAME).$(KB_CLUSTER_COMP_NAME)-headless.$(KB_NAMESPACE).svc
	//
	// - name: MYSQL_ROOT_USER
	//      valueFrom:
	//        secretKeyRef:
	//          key: username
	//          name: $(CONN_CREDENTIAL_SECRET_NAME)
	// var := "$(KB_POD_NAME).$(KB_CLUSTER_COMP_NAME)-headless.$(KB_NAMESPACE).svc"
	//
	// loop reference
	// - name: LOOP_REF_A
	//   value: $(LOOP_REF_B)
	// - name: LOOP_REF_B
	//   value: $(LOOP_REF_A)

	if len(value) == 0 || strings.IndexByte(value, '$') < 0 {
		return value, nil
	}
	envHolderVec := envPlaceHolderRegexp.FindAllString(value, -1)
	if len(envHolderVec) == 0 {
		return value, nil
	}
	return w.doEnvReplace(set.NewLinkedHashSetString(envHolderVec...), value, container)
}

func (w *envWrapper) doEnvReplace(replacedVars *set.LinkedHashSetString, oldValue string, container *corev1.Container) (string, error) {
	var (
<<<<<<< HEAD
		clusterName   = w.clusterName
		componentName = w.componentName
		builtInEnvMap = component.GetReplacementMapForBuiltInEnv(clusterName, componentName)
=======
		componentName = w.localObjects.Component.Name
		builtInEnvMap = component.GetReplacementMapForBuiltInEnv(w.localObjects.Cluster, componentName)
>>>>>>> fbaad036
	)

	builtInEnvMap[constant.ConnCredentialPlaceHolder] = component.GenerateConnCredential(clusterName)
	kbInnerEnvReplaceFn := func(envName string, strToReplace string) string {
		return strings.ReplaceAll(strToReplace, envName, builtInEnvMap[envName])
	}

	if !w.incAndCheckReferenceCount() {
		return "", cfgcore.MakeError("too many reference count, maybe there is a loop reference: [%s] more than %d times ", oldValue, w.referenceCount)
	}

	replacedValue := oldValue
	for envHolder := range replacedVars.Iter() {
		if len(envHolder) <= 3 {
			continue
		}
		if _, ok := builtInEnvMap[envHolder]; ok {
			replacedValue = kbInnerEnvReplaceFn(envHolder, replacedValue)
			continue
		}
		envName := envHolder[2 : len(envHolder)-1]
		envValue, err := w.getEnvByName(container, envName)
		if err != nil {
			w.decReferenceCount()
			return envValue, err
		}
		replacedValue = strings.ReplaceAll(replacedValue, envHolder, envValue)
	}
	w.decReferenceCount()
	return replacedValue, nil
}

func (w *envWrapper) incReferenceCount() {
	w.referenceCount++
}

func (w *envWrapper) decReferenceCount() {
	w.referenceCount--
}

func (w *envWrapper) incAndCheckReferenceCount() bool {
	w.incReferenceCount()
	return w.referenceCount <= maxReferenceCount
}

func getResourceObject[T generics.Object, PT generics.PObject[T]](w *envWrapper, obj PT, key coreclient.ObjectKey) (PT, error) {
	gvk := generics.ToGVK(obj)
	object := w.getResourceFromLocal(key, gvk)
	if object != nil {
		if v, ok := object.(PT); ok {
			return v, nil
		}
	}
	if err := w.cli.Get(w.ctx, key, obj); err != nil {
		return nil, err
	}
	w.cache[gvk][key] = obj
	return obj, nil
}

func decodeString(encoded []byte) (string, error) {
	decoded, err := b64.StdEncoding.DecodeString(string(encoded))
	if err != nil {
		return "", err
	}
	return string(decoded), nil
}

func resourceRefValue(resourceRef *corev1.ResourceFieldSelector, containers []corev1.Container, curContainer *corev1.Container) (string, error) {
	if resourceRef.ContainerName == "" {
		return containerResourceRefValue(resourceRef, curContainer)
	}
	for _, v := range containers {
		if v.Name == resourceRef.ContainerName {
			return containerResourceRefValue(resourceRef, &v)
		}
	}
	return "", cfgcore.MakeError("not found named[%s] container", resourceRef.ContainerName)
}

func containerResourceRefValue(fieldSelector *corev1.ResourceFieldSelector, c *corev1.Container) (string, error) {
	return resource.ExtractContainerResourceValue(fieldSelector, c)
}

func fieldRefValue(podReference *corev1.ObjectFieldSelector, podSpec *corev1.PodSpec) (string, error) {
	return "", cfgcore.MakeError("not support pod field ref")
}<|MERGE_RESOLUTION|>--- conflicted
+++ resolved
@@ -46,6 +46,7 @@
 	// configmap or secret not yet submitted.
 	localObjects  []coreclient.Object
 	clusterName   string
+	clusterUID    string
 	componentName string
 	// cache remoted configmap and secret.
 	cache map[schema.GroupVersionKind]map[coreclient.ObjectKey]coreclient.Object
@@ -62,6 +63,7 @@
 	// hack for test cases of cli update cmd...
 	if component != nil {
 		wrapper.clusterName = component.ClusterName
+		wrapper.clusterUID = component.ClusterUID
 		wrapper.componentName = component.Name
 	}
 	return func(args interface{}, envName string) (string, error) {
@@ -230,14 +232,10 @@
 
 func (w *envWrapper) doEnvReplace(replacedVars *set.LinkedHashSetString, oldValue string, container *corev1.Container) (string, error) {
 	var (
-<<<<<<< HEAD
 		clusterName   = w.clusterName
+		clusterUID    = w.clusterUID
 		componentName = w.componentName
-		builtInEnvMap = component.GetReplacementMapForBuiltInEnv(clusterName, componentName)
-=======
-		componentName = w.localObjects.Component.Name
-		builtInEnvMap = component.GetReplacementMapForBuiltInEnv(w.localObjects.Cluster, componentName)
->>>>>>> fbaad036
+		builtInEnvMap = component.GetReplacementMapForBuiltInEnv(clusterName, clusterUID, componentName)
 	)
 
 	builtInEnvMap[constant.ConnCredentialPlaceHolder] = component.GenerateConnCredential(clusterName)
