/*
Copyright ApeCloud, Inc.

Licensed under the Apache License, Version 2.0 (the "License");
you may not use this file except in compliance with the License.
You may obtain a copy of the License at

    http://www.apache.org/licenses/LICENSE-2.0

Unless required by applicable law or agreed to in writing, software
distributed under the License is distributed on an "AS IS" BASIS,
WITHOUT WARRANTIES OR CONDITIONS OF ANY KIND, either express or implied.
See the License for the specific language governing permissions and
limitations under the License.
*/

package plan

import (
	"context"
	"fmt"
	"math"
	"strings"

	"github.com/spf13/viper"
	appsv1 "k8s.io/api/apps/v1"
	corev1 "k8s.io/api/core/v1"
	"sigs.k8s.io/controller-runtime/pkg/client"
	"sigs.k8s.io/controller-runtime/pkg/log"

	appsv1alpha1 "github.com/apecloud/kubeblocks/apis/apps/v1alpha1"
	"github.com/apecloud/kubeblocks/controllers/apps/components/replicationset"
	componentutil "github.com/apecloud/kubeblocks/controllers/apps/components/util"
	cfgutil "github.com/apecloud/kubeblocks/controllers/apps/configuration"
	cfgcore "github.com/apecloud/kubeblocks/internal/configuration"
	cfgcm "github.com/apecloud/kubeblocks/internal/configuration/config_manager"
	"github.com/apecloud/kubeblocks/internal/constant"
	"github.com/apecloud/kubeblocks/internal/controller/builder"
	"github.com/apecloud/kubeblocks/internal/controller/component"
	intctrltypes "github.com/apecloud/kubeblocks/internal/controller/types"
	intctrlutil "github.com/apecloud/kubeblocks/internal/controllerutil"
)

// PrepareComponentResources generate all necessary sub-resources objects used in component,
// like Secret, ConfigMap, Service, StatefulSet, Deployment, Volume, PodDisruptionBudget etc.
// Generated resources are cached in task.applyObjs.
func PrepareComponentResources(reqCtx intctrlutil.RequestCtx, cli client.Client, task *intctrltypes.ReconcileTask) error {
	workloadProcessor := func(customSetup func(*corev1.ConfigMap) (client.Object, error)) error {
		envConfig, err := builder.BuildEnvConfig(task.GetBuilderParams())
		if err != nil {
			return err
		}
		task.AppendResource(envConfig)

		workload, err := customSetup(envConfig)
		if err != nil {
			return err
		}

		defer func() {
			// workload object should be appended last
			task.AppendResource(workload)
		}()

		svc, err := builder.BuildHeadlessSvc(task.GetBuilderParams())
		if err != nil {
			return err
		}
		task.AppendResource(svc)

		var podSpec *corev1.PodSpec
		sts, ok := workload.(*appsv1.StatefulSet)
		if ok {
			podSpec = &sts.Spec.Template.Spec
		} else {
			deploy, ok := workload.(*appsv1.Deployment)
			if ok {
				podSpec = &deploy.Spec.Template.Spec
			}
		}
		if podSpec == nil {
			return nil
		}

		defer func() {
			for _, cc := range []*[]corev1.Container{
				&podSpec.Containers,
				&podSpec.InitContainers,
			} {
				volumes := podSpec.Volumes
				for _, c := range *cc {
					for _, v := range c.VolumeMounts {
						// if persistence is not found, add emptyDir pod.spec.volumes[]
						volumes, _ = intctrlutil.CreateOrUpdateVolume(volumes, v.Name, func(volumeName string) corev1.Volume {
							return corev1.Volume{
								Name: v.Name,
								VolumeSource: corev1.VolumeSource{
									EmptyDir: &corev1.EmptyDirVolumeSource{},
								},
							}
						}, nil)
					}
				}
				podSpec.Volumes = volumes
			}
		}()

		// render config template
		configs, err := buildCfg(task, workload, podSpec, reqCtx.Ctx, cli)
		if err != nil {
			return err
		}
		if configs != nil {
			task.AppendResource(configs...)
		}
		// end render config

		// tls certs secret volume and volumeMount
		if err := updateTLSVolumeAndVolumeMount(podSpec, task.Cluster.Name, *task.Component); err != nil {
			return err
		}
		return nil
	}

	switch task.Component.WorkloadType {
	case appsv1alpha1.Stateless:
		if err := workloadProcessor(
			func(envConfig *corev1.ConfigMap) (client.Object, error) {
				return builder.BuildDeploy(reqCtx, task.GetBuilderParams())
			}); err != nil {
			return err
		}
	case appsv1alpha1.Stateful:
		if err := workloadProcessor(
			func(envConfig *corev1.ConfigMap) (client.Object, error) {
				return builder.BuildSts(reqCtx, task.GetBuilderParams(), envConfig.Name)
			}); err != nil {
			return err
		}
	case appsv1alpha1.Consensus:
		if err := workloadProcessor(
			func(envConfig *corev1.ConfigMap) (client.Object, error) {
				return buildConsensusSet(reqCtx, task, envConfig.Name)
			}); err != nil {
			return err
		}
	case appsv1alpha1.Replication:
		// get the number of existing statefulsets under the current component
		var existStsList = &appsv1.StatefulSetList{}
		if err := componentutil.GetObjectListByComponentName(reqCtx.Ctx, cli, task.Cluster, existStsList, task.Component.Name); err != nil {
			return err
		}

		// If the statefulSets already exists, the HA process is prioritized and buildReplicationSet is not required.
		// TODO(xingran) After refactoring, HA switching will be handled in the replicationSet controller.
		if len(existStsList.Items) > 0 {
			primaryIndexChanged, _, err := replicationset.CheckPrimaryIndexChanged(reqCtx.Ctx, cli, task.Cluster, task.Component.Name, task.Component.PrimaryIndex)
			if err != nil {
				return err
			}
			if primaryIndexChanged {
				return replicationset.HandleReplicationSetHASwitch(reqCtx.Ctx, cli, task.Cluster, componentutil.GetClusterComponentSpecByName(task.Cluster, task.Component.Name))
			}
		}

		// get the maximum value of params.component.Replicas and the number of existing statefulsets under the current component,
		//  then construct statefulsets for creating replicationSet or handling horizontal scaling of the replicationSet.
		replicaCount := math.Max(float64(len(existStsList.Items)), float64(task.Component.Replicas))
		for index := int32(0); index < int32(replicaCount); index++ {
			if err := workloadProcessor(
				func(envConfig *corev1.ConfigMap) (client.Object, error) {
					return buildReplicationSet(reqCtx, task, envConfig.Name, index)
				}); err != nil {
				return err
			}
		}
	}

	if needBuildPDB(task) {
		pdb, err := builder.BuildPDB(task.GetBuilderParams())
		if err != nil {
			return err
		}
		task.AppendResource(pdb)
	}

	svcList, err := builder.BuildSvcList(task.GetBuilderParams())
	if err != nil {
		return err
	}
	for _, svc := range svcList {
		if task.Component.WorkloadType == appsv1alpha1.Consensus {
			addLeaderSelectorLabels(svc, task.Component)
		}
		if task.Component.WorkloadType == appsv1alpha1.Replication {
			svc.Spec.Selector[constant.RoleLabelKey] = string(replicationset.Primary)
		}
		task.AppendResource(svc)
	}

	return nil
}

// needBuildPDB check whether the PodDisruptionBudget needs to be built
func needBuildPDB(task *intctrltypes.ReconcileTask) bool {
	// TODO: add ut
	comp := task.Component
	return comp.WorkloadType == appsv1alpha1.Consensus && comp.MaxUnavailable != nil
}

// TODO multi roles with same accessMode support
func addLeaderSelectorLabels(service *corev1.Service, component *component.SynthesizedComponent) {
	leader := component.ConsensusSpec.Leader
	if len(leader.Name) > 0 {
		service.Spec.Selector[constant.RoleLabelKey] = leader.Name
	}
}

// buildConsensusSet build on a stateful set
func buildConsensusSet(reqCtx intctrlutil.RequestCtx,
	task *intctrltypes.ReconcileTask,
	envConfigName string) (*appsv1.StatefulSet, error) {
	sts, err := builder.BuildSts(reqCtx, task.GetBuilderParams(), envConfigName)
	if err != nil {
		return sts, err
	}

	sts.Spec.UpdateStrategy.Type = appsv1.OnDeleteStatefulSetStrategyType
	return sts, err
}

// buildReplicationSet builds a replication component on statefulSet.
func buildReplicationSet(reqCtx intctrlutil.RequestCtx,
	task *intctrltypes.ReconcileTask,
	envConfigName string,
	stsIndex int32) (*appsv1.StatefulSet, error) {
	sts, err := builder.BuildSts(reqCtx, task.GetBuilderParams(), envConfigName)
	if err != nil {
		return nil, err
	}
	// sts.Name rename and add role label.
	sts.ObjectMeta.Name = fmt.Sprintf("%s-%d", sts.ObjectMeta.Name, stsIndex)
	sts.Labels[constant.RoleLabelKey] = string(replicationset.Secondary)
	if stsIndex == *task.Component.PrimaryIndex {
		sts.Labels[constant.RoleLabelKey] = string(replicationset.Primary)
	}
	sts.Spec.UpdateStrategy.Type = appsv1.OnDeleteStatefulSetStrategyType
	// build replicationSet persistentVolumeClaim manually
	if err := buildReplicationSetPVC(task, sts); err != nil {
		return sts, err
	}
	return sts, nil
}

// buildReplicationSetPVC builds replicationSet persistentVolumeClaim manually,
// replicationSet does not manage pvc through volumeClaimTemplate defined on statefulSet,
// the purpose is convenient to convert between workloadTypes in the future (TODO).
func buildReplicationSetPVC(task *intctrltypes.ReconcileTask, sts *appsv1.StatefulSet) error {
	// generate persistentVolumeClaim objects used by replicationSet's pod from component.VolumeClaimTemplates
	// TODO: The pvc objects involved in all processes in the KubeBlocks will be reconstructed into a unified generation method
	pvcMap := replicationset.GeneratePVCFromVolumeClaimTemplates(sts, task.Component.VolumeClaimTemplates)
	for _, pvc := range pvcMap {
		buildPersistentVolumeClaimLabels(sts, pvc)
		task.AppendResource(pvc)
	}

	// binding persistentVolumeClaim to podSpec.Volumes
	podSpec := &sts.Spec.Template.Spec
	if podSpec == nil {
		return nil
	}
	podVolumes := podSpec.Volumes
	for _, pvc := range pvcMap {
		volumeName := strings.Split(pvc.Name, "-")[0]
		podVolumes, _ = intctrlutil.CreateOrUpdateVolume(podVolumes, volumeName, func(volumeName string) corev1.Volume {
			return corev1.Volume{
				Name: volumeName,
				VolumeSource: corev1.VolumeSource{
					PersistentVolumeClaim: &corev1.PersistentVolumeClaimVolumeSource{
						ClaimName: pvc.Name,
					},
				},
			}
		}, nil)
	}
	podSpec.Volumes = podVolumes
	return nil
}

// buildPersistentVolumeClaimLabels builds a pvc name label, and synchronize the labels on the sts to the pvc labels.
func buildPersistentVolumeClaimLabels(sts *appsv1.StatefulSet, pvc *corev1.PersistentVolumeClaim) {
	if pvc.Labels == nil {
		pvc.Labels = make(map[string]string)
	}
	pvc.Labels[constant.VolumeClaimTemplateNameLabelKey] = pvc.Name
	for k, v := range sts.Labels {
		if _, ok := pvc.Labels[k]; !ok {
			pvc.Labels[k] = v
		}
	}
}

// buildCfg generate volumes for PodTemplate, volumeMount for container, and configmap for config files
func buildCfg(task *intctrltypes.ReconcileTask,
	obj client.Object,
	podSpec *corev1.PodSpec,
	ctx context.Context,
	cli client.Client) ([]client.Object, error) {
	// Need to merge configTemplateRef of ClusterVersion.Components[*].ConfigTemplateRefs and
	// ClusterDefinition.Components[*].ConfigTemplateRefs
	if len(task.Component.ConfigTemplates) == 0 && len(task.Component.ScriptTemplates) == 0 {
		return nil, nil
	}

	clusterName := task.Cluster.Name
	namespaceName := task.Cluster.Namespace
	// New ConfigTemplateBuilder
	cfgTemplateBuilder := newCfgTemplateBuilder(clusterName, namespaceName, task.Cluster, task.ClusterVersion, ctx, cli)
	// Prepare built-in objects and built-in functions
	if err := cfgTemplateBuilder.injectBuiltInObjectsAndFunctions(podSpec, task.Component.ConfigTemplates, task.Component); err != nil {
		return nil, err
	}

	renderWrapper := newTemplateRenderWrapper(cfgTemplateBuilder, task.Cluster, task.GetBuilderParams(), ctx, cli)
	if err := renderWrapper.renderConfigTemplate(task.Component.ConfigTemplates, obj); err != nil {
		return nil, err
	}
	if err := renderWrapper.renderScriptTemplate(task.Component.ScriptTemplates, obj); err != nil {
		return nil, err
	}

	if sts, ok := obj.(*appsv1.StatefulSet); ok {
		updateStatefulLabelsWithTemplate(sts, renderWrapper.templateLabels)
	}

<<<<<<< HEAD
	// Generate Pod Volumes for ConfigMap objects
	if err := intctrlutil.CreateOrUpdatePodVolumes(podSpec, renderWrapper.volumes); err != nil {
		return nil, cfgcore.WrapError(err, "failed to generate pod volume")
	}

	if err := updateConfigManagerWithComponent(podSpec, task.Component.ConfigTemplates, ctx, cli, task.GetBuilderParams()); err != nil {
		return nil, cfgcore.WrapError(err, "failed to generate sidecar for configmap's reloader")
=======
// validateConfigMap validate config file against constraint
func validateConfigMap(
	renderedCfg map[string]string,
	tplCfg appsv1alpha1.ConfigTemplate,
	ctx context.Context,
	cli client.Client) error {
	cfgTemplate := &appsv1alpha1.ConfigConstraint{}

	if tplCfg.ConfigConstraintRef == "" {
		return nil
	}

	if err := cli.Get(ctx, client.ObjectKey{
		Namespace: "",
		Name:      tplCfg.ConfigConstraintRef,
	}, cfgTemplate); err != nil {
		return cfgcore.WrapError(err, "failed to get ConfigConstraint, key[%v]", tplCfg)
	}

	// NOTE: not require checker configuration template status
	cfgChecker := cfgcore.NewConfigValidator(&cfgTemplate.Spec, cfgcore.WithKeySelector(tplCfg.Keys))

	// NOTE: It is necessary to verify the correctness of the data
	if err := cfgChecker.Validate(renderedCfg); err != nil {
		return cfgcore.WrapError(err, "failed to validate configmap")
>>>>>>> e705a994
	}

	return renderWrapper.renderedObjs, nil
}

func updateStatefulLabelsWithTemplate(sts *appsv1.StatefulSet, allLabels map[string]string) {
	// full configmap upgrade
	existLabels := make(map[string]string)
	for key, val := range sts.Labels {
		if strings.HasPrefix(key, constant.ConfigurationTplLabelPrefixKey) {
			existLabels[key] = val
		}
	}

	// delete not exist configmap label
	deletedLabels := cfgcore.MapKeyDifference(existLabels, allLabels)
	for l := range deletedLabels.Iter() {
		delete(sts.Labels, l)
	}

	for key, val := range allLabels {
		sts.Labels[key] = val
	}
}

// updateConfigManagerWithComponent build the configmgr sidecar container and update it
// into PodSpec if configuration reload option is on
func updateConfigManagerWithComponent(podSpec *corev1.PodSpec, cfgTemplates []appsv1alpha1.ComponentConfigSpec, ctx context.Context, cli client.Client, params builder.BuilderParams) error {
	var (
		err error

		volumeDirs          []corev1.VolumeMount
		configManagerParams *cfgcm.ConfigManagerParams
	)

	if volumeDirs = getUsingVolumesByCfgTemplates(podSpec, cfgTemplates); len(volumeDirs) == 0 {
		return nil
	}
	if configManagerParams, err = buildConfigManagerParams(cli, ctx, cfgTemplates, volumeDirs, params); err != nil {
		return err
	}
	if configManagerParams == nil {
		return nil
	}

	container, err := builder.BuildCfgManagerContainer(configManagerParams)
	if err != nil {
		return err
	}
	updateTPLScriptVolume(podSpec, configManagerParams)

	// Add sidecar to podTemplate
	podSpec.Containers = append(podSpec.Containers, *container)

	// This sidecar container will be able to view and signal processes from other containers
	podSpec.ShareProcessNamespace = func() *bool { b := true; return &b }()
	return nil
}

func updateTPLScriptVolume(podSpec *corev1.PodSpec, configManager *cfgcm.ConfigManagerParams) {
	scriptVolume := configManager.ScriptVolume
	if scriptVolume == nil {
		return
	}

	// Ignore useless configtemplate
	podVolumes := podSpec.Volumes
	podVolumes, _ = intctrlutil.CreateOrUpdateVolume(podVolumes, scriptVolume.Name, func(volumeName string) corev1.Volume {
		return *scriptVolume
	}, nil)
	podSpec.Volumes = podVolumes
}

func getUsingVolumesByCfgTemplates(podSpec *corev1.PodSpec, cfgTemplates []appsv1alpha1.ComponentConfigSpec) []corev1.VolumeMount {
	var usingContainers []*corev1.Container

	// Ignore useless configTemplate
	firstCfg := 0
	for i, tpl := range cfgTemplates {
		usingContainers = intctrlutil.GetPodContainerWithVolumeMount(podSpec, tpl.VolumeName)
		if len(usingContainers) > 0 {
			firstCfg = i
			break
		}
	}

	// No container using any config template
	if len(usingContainers) == 0 {
		log.Log.Info(fmt.Sprintf("tpl config is not used by any container, and pass. tpl configs: %v", cfgTemplates))
		return nil
	}

	// Find first container using
	// Find out which configurations are used by the container
	volumeDirs := make([]corev1.VolumeMount, 0, len(cfgTemplates)+1)
	container := usingContainers[0]
	for i := firstCfg; i < len(cfgTemplates); i++ {
		tpl := cfgTemplates[i]
		// Ignore config template, e.g scripts configmap
		if !cfgutil.NeedReloadVolume(tpl) {
			continue
		}
		volume := intctrlutil.GetVolumeMountByVolume(container, tpl.VolumeName)
		if volume != nil {
			volumeDirs = append(volumeDirs, *volume)
		}
	}
	return volumeDirs
}

<<<<<<< HEAD
func buildConfigManagerParams(cli client.Client, ctx context.Context, cfgTemplates []appsv1alpha1.ComponentConfigSpec, volumeDirs []corev1.VolumeMount, volumePath string, volumeName string, params builder.BuilderParams) (*cfgcm.ConfigManagerParams, error) {
=======
func buildConfigManagerParams(cli client.Client, ctx context.Context, cfgTemplates []appsv1alpha1.ConfigTemplate, volumeDirs []corev1.VolumeMount, params builder.BuilderParams) (*cfgcm.ConfigManagerParams, error) {
>>>>>>> e705a994
	configManagerParams := &cfgcm.ConfigManagerParams{
		ManagerName:   constant.ConfigSidecarName,
		CharacterType: params.Component.CharacterType,
		SecreteName:   component.GenerateConnCredential(params.Cluster.Name),
		Image:         viper.GetString(constant.ConfigSidecarIMAGE),
		Volumes:       volumeDirs,
		Cluster:       params.Cluster,
	}

	var err error
	var reloadOptions *appsv1alpha1.ReloadOptions
	if reloadOptions, err = cfgutil.GetReloadOptions(cli, ctx, cfgTemplates); err != nil {
		return nil, err
	}
	if reloadOptions == nil {
		return nil, nil
	}
	if err = cfgcm.BuildConfigManagerContainerArgs(reloadOptions, volumeDirs, cli, ctx, configManagerParams); err != nil {
		return nil, err
	}
	return configManagerParams, nil
}<|MERGE_RESOLUTION|>--- conflicted
+++ resolved
@@ -333,7 +333,6 @@
 		updateStatefulLabelsWithTemplate(sts, renderWrapper.templateLabels)
 	}
 
-<<<<<<< HEAD
 	// Generate Pod Volumes for ConfigMap objects
 	if err := intctrlutil.CreateOrUpdatePodVolumes(podSpec, renderWrapper.volumes); err != nil {
 		return nil, cfgcore.WrapError(err, "failed to generate pod volume")
@@ -341,33 +340,6 @@
 
 	if err := updateConfigManagerWithComponent(podSpec, task.Component.ConfigTemplates, ctx, cli, task.GetBuilderParams()); err != nil {
 		return nil, cfgcore.WrapError(err, "failed to generate sidecar for configmap's reloader")
-=======
-// validateConfigMap validate config file against constraint
-func validateConfigMap(
-	renderedCfg map[string]string,
-	tplCfg appsv1alpha1.ConfigTemplate,
-	ctx context.Context,
-	cli client.Client) error {
-	cfgTemplate := &appsv1alpha1.ConfigConstraint{}
-
-	if tplCfg.ConfigConstraintRef == "" {
-		return nil
-	}
-
-	if err := cli.Get(ctx, client.ObjectKey{
-		Namespace: "",
-		Name:      tplCfg.ConfigConstraintRef,
-	}, cfgTemplate); err != nil {
-		return cfgcore.WrapError(err, "failed to get ConfigConstraint, key[%v]", tplCfg)
-	}
-
-	// NOTE: not require checker configuration template status
-	cfgChecker := cfgcore.NewConfigValidator(&cfgTemplate.Spec, cfgcore.WithKeySelector(tplCfg.Keys))
-
-	// NOTE: It is necessary to verify the correctness of the data
-	if err := cfgChecker.Validate(renderedCfg); err != nil {
-		return cfgcore.WrapError(err, "failed to validate configmap")
->>>>>>> e705a994
 	}
 
 	return renderWrapper.renderedObjs, nil
@@ -478,11 +450,7 @@
 	return volumeDirs
 }
 
-<<<<<<< HEAD
-func buildConfigManagerParams(cli client.Client, ctx context.Context, cfgTemplates []appsv1alpha1.ComponentConfigSpec, volumeDirs []corev1.VolumeMount, volumePath string, volumeName string, params builder.BuilderParams) (*cfgcm.ConfigManagerParams, error) {
-=======
-func buildConfigManagerParams(cli client.Client, ctx context.Context, cfgTemplates []appsv1alpha1.ConfigTemplate, volumeDirs []corev1.VolumeMount, params builder.BuilderParams) (*cfgcm.ConfigManagerParams, error) {
->>>>>>> e705a994
+func buildConfigManagerParams(cli client.Client, ctx context.Context, cfgTemplates []appsv1alpha1.ComponentConfigSpec, volumeDirs []corev1.VolumeMount, params builder.BuilderParams) (*cfgcm.ConfigManagerParams, error) {
 	configManagerParams := &cfgcm.ConfigManagerParams{
 		ManagerName:   constant.ConfigSidecarName,
 		CharacterType: params.Component.CharacterType,
