--- conflicted
+++ resolved
@@ -123,67 +123,6 @@
 		return nil
 	}
 
-<<<<<<< HEAD
-	// REVIEW/TODO:
-	// - need higher level abstraction handling
-	// - or move this module to part operator controller handling
-	switch task.Component.WorkloadType {
-	case appsv1alpha1.Stateless:
-		if err := workloadProcessor(
-			func(envConfig *corev1.ConfigMap) (client.Object, error) {
-				return builder.BuildDeploy(reqCtx, task.GetBuilderParams())
-			}); err != nil {
-			return err
-		}
-	case appsv1alpha1.Stateful:
-		if err := workloadProcessor(
-			func(envConfig *corev1.ConfigMap) (client.Object, error) {
-				return builder.BuildSts(reqCtx, task.GetBuilderParams(), envConfig.Name)
-			}); err != nil {
-			return err
-		}
-	case appsv1alpha1.Consensus:
-		if err := workloadProcessor(
-			func(envConfig *corev1.ConfigMap) (client.Object, error) {
-				return buildConsensusSet(reqCtx, task, envConfig.Name)
-			}); err != nil {
-			return err
-		}
-	case appsv1alpha1.Replication:
-		if err := workloadProcessor(
-			func(envConfig *corev1.ConfigMap) (client.Object, error) {
-				return buildReplicationSet(reqCtx, task, envConfig.Name)
-			}); err != nil {
-			return err
-		}
-=======
-	// pre-condition check
-	if task.Component.WorkloadType == appsv1alpha1.Replication {
-		// get the number of existing pods under the current component
-		var existPodList = &corev1.PodList{}
-		if err := componentutil.GetObjectListByComponentName(reqCtx.Ctx, cli, *task.Cluster, existPodList, task.Component.Name); err != nil {
-			return err
-		}
-
-		// If the Pods already exists, check whether there is an HA switching and the HA process is prioritized to handle.
-		// TODO: (xingran) After refactoring, HA switching will be handled in the replicationSet controller.
-		if len(existPodList.Items) > 0 {
-			primaryIndexChanged, _, err := replication.CheckPrimaryIndexChanged(reqCtx.Ctx, cli, task.Cluster,
-				task.Component.Name, task.Component.GetPrimaryIndex())
-			if err != nil {
-				return err
-			}
-			if primaryIndexChanged {
-				if err := replication.HandleReplicationSetHASwitch(reqCtx.Ctx, cli, task.Cluster,
-					componentutil.GetClusterComponentSpecByName(*task.Cluster, task.Component.Name)); err != nil {
-					return err
-				}
-			}
-		}
-
->>>>>>> 6e352535
-	}
-
 	// TODO: may add a PDB transform to Create/Update/Delete.
 	// if no these handle, the cluster controller will occur an error during reconciling.
 	// conditional build PodDisruptionBudget
