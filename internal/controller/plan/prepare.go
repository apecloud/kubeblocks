--- conflicted
+++ resolved
@@ -37,218 +37,9 @@
 	intctrlutil "github.com/apecloud/kubeblocks/internal/controllerutil"
 )
 
-<<<<<<< HEAD
 func BuildCfgLow(clusterVersion *appsv1alpha1.ClusterVersion,
 	cluster *appsv1alpha1.Cluster,
 	component *component.SynthesizedComponent,
-=======
-// PrepareComponentResources generate all necessary sub-resources objects used in component,
-// like Secret, ConfigMap, Service, StatefulSet, Deployment, Volume, PodDisruptionBudget etc.
-// Generated resources are cached in task.applyObjs.
-func PrepareComponentResources(reqCtx intctrlutil.RequestCtx, cli client.Client, task *intctrltypes.ReconcileTask) error {
-	workloadProcessor := func(customSetup func(*corev1.ConfigMap) (client.Object, error)) error {
-		envConfig, err := builder.BuildEnvConfig(task.GetBuilderParams(), reqCtx, cli)
-		if err != nil {
-			return err
-		}
-		task.AppendResource(envConfig)
-
-		workload, err := customSetup(envConfig)
-		if err != nil {
-			return err
-		}
-
-		defer func() {
-			// workload object should be appended last
-			task.AppendResource(workload)
-		}()
-
-		svc, err := builder.BuildHeadlessSvc(task.GetBuilderParams())
-		if err != nil {
-			return err
-		}
-		task.AppendResource(svc)
-
-		var podSpec *corev1.PodSpec
-		sts, ok := workload.(*appsv1.StatefulSet)
-		if ok {
-			podSpec = &sts.Spec.Template.Spec
-		} else {
-			deploy, ok := workload.(*appsv1.Deployment)
-			if ok {
-				podSpec = &deploy.Spec.Template.Spec
-			}
-		}
-		if podSpec == nil {
-			return nil
-		}
-
-		defer func() {
-			for _, cc := range []*[]corev1.Container{
-				&podSpec.Containers,
-				&podSpec.InitContainers,
-			} {
-				volumes := podSpec.Volumes
-				for _, c := range *cc {
-					for _, v := range c.VolumeMounts {
-						// if persistence is not found, add emptyDir pod.spec.volumes[]
-						volumes, _ = intctrlutil.CreateOrUpdateVolume(volumes, v.Name, func(volumeName string) corev1.Volume {
-							return corev1.Volume{
-								Name: v.Name,
-								VolumeSource: corev1.VolumeSource{
-									EmptyDir: &corev1.EmptyDirVolumeSource{},
-								},
-							}
-						}, nil)
-					}
-				}
-				podSpec.Volumes = volumes
-			}
-		}()
-
-		// render config template
-		configs, err := buildCfg(task, workload, podSpec, reqCtx.Ctx, cli)
-		if err != nil {
-			return err
-		}
-		if configs != nil {
-			task.AppendResource(configs...)
-		}
-		// end render config
-
-		// tls certs secret volume and volumeMount
-		if err := updateTLSVolumeAndVolumeMount(podSpec, task.Cluster.Name, *task.Component); err != nil {
-			return err
-		}
-		return nil
-	}
-
-	switch task.Component.WorkloadType {
-	case appsv1alpha1.Stateless:
-		if err := workloadProcessor(
-			func(envConfig *corev1.ConfigMap) (client.Object, error) {
-				return builder.BuildDeploy(reqCtx, task.GetBuilderParams())
-			}); err != nil {
-			return err
-		}
-	case appsv1alpha1.Stateful:
-		if err := workloadProcessor(
-			func(envConfig *corev1.ConfigMap) (client.Object, error) {
-				return builder.BuildSts(reqCtx, task.GetBuilderParams(), envConfig.Name)
-			}); err != nil {
-			return err
-		}
-	case appsv1alpha1.Consensus:
-		if err := workloadProcessor(
-			func(envConfig *corev1.ConfigMap) (client.Object, error) {
-				return buildConsensusSet(reqCtx, task, envConfig.Name)
-			}); err != nil {
-			return err
-		}
-	case appsv1alpha1.Replication:
-		// get the number of existing statefulsets under the current component
-		var existStsList = &appsv1.StatefulSetList{}
-		if err := componentutil.GetObjectListByComponentName(reqCtx.Ctx, cli, *task.Cluster, existStsList, task.Component.Name); err != nil {
-			return err
-		}
-
-		// If the statefulSets already exists, check whether there is an HA switching and the HA process is prioritized to handle.
-		// TODO(xingran) After refactoring, HA switching will be handled in the replicationSet controller.
-		if len(existStsList.Items) > 0 {
-			primaryIndexChanged, _, err := replicationset.CheckPrimaryIndexChanged(reqCtx.Ctx, cli, task.Cluster,
-				task.Component.Name, task.Component.GetPrimaryIndex())
-			if err != nil {
-				return err
-			}
-			if primaryIndexChanged {
-				if err := replicationset.HandleReplicationSetHASwitch(reqCtx.Ctx, cli, task.Cluster,
-					componentutil.GetClusterComponentSpecByName(*task.Cluster, task.Component.Name)); err != nil {
-					return err
-				}
-			}
-		}
-
-		// get the maximum value of params.component.Replicas and the number of existing statefulsets under the current component,
-		//  then construct statefulsets for creating replicationSet or handling horizontal scaling of the replicationSet.
-		// REVIEW/TODO: why using Max?
-		// replicaCount := math.Max(float64(len(existStsList.Items)), float64(task.Component.Replicas))
-		if err := workloadProcessor(
-			func(envConfig *corev1.ConfigMap) (client.Object, error) {
-				return buildReplicationSet(reqCtx, task, envConfig.Name)
-			}); err != nil {
-			return err
-		}
-	}
-
-	if needBuildPDB(task) {
-		pdb, err := builder.BuildPDB(task.GetBuilderParams())
-		if err != nil {
-			return err
-		}
-		task.AppendResource(pdb)
-	}
-
-	svcList, err := builder.BuildSvcList(task.GetBuilderParams())
-	if err != nil {
-		return err
-	}
-	for _, svc := range svcList {
-		switch task.Component.WorkloadType {
-		case appsv1alpha1.Consensus:
-			addLeaderSelectorLabels(svc, task.Component)
-		case appsv1alpha1.Replication:
-			svc.Spec.Selector[constant.RoleLabelKey] = string(replicationset.Primary)
-		}
-		task.AppendResource(svc)
-	}
-	return nil
-}
-
-// needBuildPDB check whether the PodDisruptionBudget needs to be built
-func needBuildPDB(task *intctrltypes.ReconcileTask) bool {
-	// TODO: add ut
-	comp := task.Component
-	return comp.WorkloadType == appsv1alpha1.Consensus && comp.MaxUnavailable != nil
-}
-
-// TODO multi roles with same accessMode support
-func addLeaderSelectorLabels(service *corev1.Service, component *component.SynthesizedComponent) {
-	leader := component.ConsensusSpec.Leader
-	if len(leader.Name) > 0 {
-		service.Spec.Selector[constant.RoleLabelKey] = leader.Name
-	}
-}
-
-// buildConsensusSet build on a stateful set
-func buildConsensusSet(reqCtx intctrlutil.RequestCtx,
-	task *intctrltypes.ReconcileTask,
-	envConfigName string) (*appsv1.StatefulSet, error) {
-	sts, err := builder.BuildSts(reqCtx, task.GetBuilderParams(), envConfigName)
-	if err != nil {
-		return sts, err
-	}
-
-	sts.Spec.UpdateStrategy.Type = appsv1.OnDeleteStatefulSetStrategyType
-	return sts, err
-}
-
-// buildReplicationSet builds a replication component on statefulSet.
-func buildReplicationSet(reqCtx intctrlutil.RequestCtx,
-	task *intctrltypes.ReconcileTask,
-	envConfigName string) (*appsv1.StatefulSet, error) {
-	sts, err := builder.BuildSts(reqCtx, task.GetBuilderParams(), envConfigName)
-	if err != nil {
-		return nil, err
-	}
-	sts.Spec.UpdateStrategy.Type = appsv1.OnDeleteStatefulSetStrategyType
-	return sts, nil
-}
-
-// buildCfg generate volumes for PodTemplate, volumeMount for container, rendered configTemplate and scriptTemplate,
-// and generate configManager sidecar for the reconfigure operation.
-// TODO rename this function, this function name is not very reasonable, but there is no suitable name.
-func buildCfg(task *intctrltypes.ReconcileTask,
->>>>>>> 3692ffb8
 	obj client.Object,
 	podSpec *corev1.PodSpec,
 	ctx context.Context,
@@ -263,19 +54,16 @@
 	namespaceName := cluster.Namespace
 	templateBuilder := newTemplateBuilder(clusterName, namespaceName, cluster, clusterVersion, ctx, cli)
 	// Prepare built-in objects and built-in functions
-<<<<<<< HEAD
-	if err := templateBuilder.injectBuiltInObjectsAndFunctions(podSpec, component.ConfigTemplates, component); err != nil {
-=======
-	if err := templateBuilder.injectBuiltInObjectsAndFunctions(podSpec, task.Component.ConfigTemplates, task.Component, task); err != nil {
->>>>>>> 3692ffb8
+	// TODO(refactor): need task parameter
+	if err := templateBuilder.injectBuiltInObjectsAndFunctions(podSpec, component.ConfigTemplates, component, nil); err != nil {
 		return nil, err
 	}
 
 	renderWrapper := newTemplateRenderWrapper(templateBuilder, cluster, ctx, cli)
-	if err := renderWrapper.renderConfigTemplate(cluster, component); err != nil {
-		return nil, err
-	}
-	if err := renderWrapper.renderScriptTemplate(cluster, component); err != nil {
+	if err := renderWrapper.renderConfigTemplate(cluster, component, nil); err != nil {
+		return nil, err
+	}
+	if err := renderWrapper.renderScriptTemplate(cluster, component, nil); err != nil {
 		return nil, err
 	}
 
@@ -334,11 +122,7 @@
 	if volumeDirs = getUsingVolumesByCfgTemplates(podSpec, cfgTemplates); len(volumeDirs) == 0 {
 		return nil
 	}
-<<<<<<< HEAD
-	if configManagerParams, err = buildConfigManagerParams(cli, ctx, cluster, component, cfgTemplates, volumeDirs); err != nil {
-=======
-	if buildParams, err = buildConfigManagerParams(cli, ctx, cfgTemplates, volumeDirs, params); err != nil {
->>>>>>> 3692ffb8
+	if buildParams, err = buildConfigManagerParams(cli, ctx, cluster, component, cfgTemplates, volumeDirs); err != nil {
 		return err
 	}
 	if buildParams == nil {
@@ -410,12 +194,8 @@
 	return volumeDirs
 }
 
-<<<<<<< HEAD
 func buildConfigManagerParams(cli client.Client, ctx context.Context, cluster *appsv1alpha1.Cluster,
-	comp *component.SynthesizedComponent, cfgTemplates []appsv1alpha1.ComponentConfigSpec, volumeDirs []corev1.VolumeMount) (*cfgcm.ConfigManagerParams, error) {
-	configManagerParams := &cfgcm.ConfigManagerParams{
-=======
-func buildConfigManagerParams(cli client.Client, ctx context.Context, configSpec []appsv1alpha1.ComponentConfigSpec, volumeDirs []corev1.VolumeMount, params builder.BuilderParams) (*cfgcm.CfgManagerBuildParams, error) {
+	comp *component.SynthesizedComponent, configSpec []appsv1alpha1.ComponentConfigSpec, volumeDirs []corev1.VolumeMount) (*cfgcm.CfgManagerBuildParams, error) {
 	var (
 		err             error
 		reloadOptions   *appsv1alpha1.ReloadOptions
@@ -423,7 +203,6 @@
 	)
 
 	configManagerParams := &cfgcm.CfgManagerBuildParams{
->>>>>>> 3692ffb8
 		ManagerName:   constant.ConfigSidecarName,
 		CharacterType: comp.CharacterType,
 		SecreteName:   component.GenerateConnCredential(cluster.Name),
