/*
Copyright (C) 2022-2023 ApeCloud Co., Ltd

This file is part of KubeBlocks project

This program is free software: you can redistribute it and/or modify
it under the terms of the GNU Affero General Public License as published by
the Free Software Foundation, either version 3 of the License, or
(at your option) any later version.

This program is distributed in the hope that it will be useful
but WITHOUT ANY WARRANTY; without even the implied warranty of
MERCHANTABILITY or FITNESS FOR A PARTICULAR PURPOSE.  See the
GNU Affero General Public License for more details.

You should have received a copy of the GNU Affero General Public License
along with this program.  If not, see <http://www.gnu.org/licenses/>.
*/

package plan

import (
	"fmt"
	"reflect"

	. "github.com/onsi/ginkgo/v2"
	. "github.com/onsi/gomega"

	appsv1 "k8s.io/api/apps/v1"
	corev1 "k8s.io/api/core/v1"
	"k8s.io/apimachinery/pkg/types"
	"sigs.k8s.io/controller-runtime/pkg/client"

	appsv1alpha1 "github.com/apecloud/kubeblocks/apis/apps/v1alpha1"
	cfgcore "github.com/apecloud/kubeblocks/internal/configuration/core"
	"github.com/apecloud/kubeblocks/internal/constant"
	"github.com/apecloud/kubeblocks/internal/controller/component"
	"github.com/apecloud/kubeblocks/internal/controller/configuration"
	"github.com/apecloud/kubeblocks/internal/controller/factory"
	intctrlutil "github.com/apecloud/kubeblocks/internal/controllerutil"
	"github.com/apecloud/kubeblocks/internal/generics"
	testapps "github.com/apecloud/kubeblocks/internal/testutil/apps"
)

const (
	mysqlCompDefName = "replicasets"
	mysqlCompName    = "mysql"
	nginxCompDefName = "nginx"
	nginxCompName    = "nginx"
	redisCompDefName = "replicasets"
	redisCompName    = "redis"
)

// buildComponentResources generate all necessary sub-resources objects used in component,
// like Secret, ConfigMap, Service, StatefulSet, Deployment, Volume, PodDisruptionBudget etc.
func buildComponentResources(reqCtx intctrlutil.RequestCtx, cli client.Client,
	clusterDef *appsv1alpha1.ClusterDefinition,
	clusterVer *appsv1alpha1.ClusterVersion,
	cluster *appsv1alpha1.Cluster,
	component *component.SynthesizedComponent) ([]client.Object, error) {
	resources := make([]client.Object, 0)
	if cluster.UID == "" {
		cluster.UID = types.UID("test-uid")
	}
<<<<<<< HEAD
	workloadProcessor := func(customSetup func() (client.Object, error)) error {
		workload, err := customSetup()
=======
	workloadProcessor := func(customSetup func(*corev1.ConfigMap) (client.Object, error)) error {
		envConfig := factory.BuildEnvConfig(cluster, component)
		resources = append(resources, envConfig)

		workload, err := customSetup(envConfig)
>>>>>>> c9f9e293
		if err != nil {
			return err
		}

		defer func() {
			// workload object should be appended last
			resources = append(resources, workload)
		}()

		svc := factory.BuildHeadlessSvc(cluster, component)
		resources = append(resources, svc)

		var podSpec *corev1.PodSpec
		sts, ok := workload.(*appsv1.StatefulSet)
		if ok {
			podSpec = &sts.Spec.Template.Spec
		} else {
			deploy, ok := workload.(*appsv1.Deployment)
			if ok {
				podSpec = &deploy.Spec.Template.Spec
			}
		}
		if podSpec == nil {
			return nil
		}

		defer func() {
			for _, cc := range []*[]corev1.Container{
				&podSpec.Containers,
				&podSpec.InitContainers,
			} {
				volumes := podSpec.Volumes
				for _, c := range *cc {
					for _, v := range c.VolumeMounts {
						// if persistence is not found, add emptyDir pod.spec.volumes[]
						volumes, _ = intctrlutil.CreateOrUpdateVolume(volumes, v.Name, func(volumeName string) corev1.Volume {
							return corev1.Volume{
								Name: v.Name,
								VolumeSource: corev1.VolumeSource{
									EmptyDir: &corev1.EmptyDirVolumeSource{},
								},
							}
						}, nil)
					}
				}
				podSpec.Volumes = volumes
			}
		}()

		// render config template
		return RenderConfigNScriptFiles(
			&intctrlutil.ResourceCtx{
				Context:       reqCtx.Ctx,
				Client:        cli,
				Namespace:     cluster.GetNamespace(),
				ClusterName:   cluster.GetNamespace(),
				ComponentName: component.Name,
			},
			clusterVer, cluster, component, workload, podSpec, nil)
	}

	// TODO: may add a PDB transform to Create/Update/Delete.
	// if no these handle, the cluster controller will occur an error during reconciling.
	// conditional build PodDisruptionBudget
	if component.MinAvailable != nil {
		pdb := factory.BuildPDB(cluster, component)
		resources = append(resources, pdb)
	} else {
		panic("this shouldn't happen")
	}

	svcList, err := factory.BuildSvcListWithCustomAttributes(cluster, component, func(svc *corev1.Service) {
		switch component.WorkloadType {
		case appsv1alpha1.Consensus:
			addLeaderSelectorLabels(svc, component)
		case appsv1alpha1.Replication:
			svc.Spec.Selector[constant.RoleLabelKey] = "primary"
		}
	})
	if err != nil {
		return nil, err
	}
	for _, svc := range svcList {
		resources = append(resources, svc)
	}

	// REVIEW/TODO:
	// - need higher level abstraction handling
	// - or move this module to part operator controller handling
	switch component.WorkloadType {
	case appsv1alpha1.Stateless:
		if err := workloadProcessor(func() (client.Object, error) {
			return factory.BuildDeploy(cluster, component)
		}); err != nil {
			return nil, err
		}
	case appsv1alpha1.Stateful, appsv1alpha1.Consensus, appsv1alpha1.Replication:
		if err := workloadProcessor(func() (client.Object, error) {
			return factory.BuildSts(cluster, component)
		}); err != nil {
			return nil, err
		}
	}

	return resources, nil
}

// TODO multi roles with same accessMode support
func addLeaderSelectorLabels(service *corev1.Service, component *component.SynthesizedComponent) {
	leader := component.ConsensusSpec.Leader
	if len(leader.Name) > 0 {
		service.Spec.Selector[constant.RoleLabelKey] = leader.Name
	}
}

var _ = Describe("Cluster Controller", func() {

	cleanEnv := func() {
		// must wait until resources deleted and no longer exist before the testcases start,
		// otherwise if later it needs to create some new resource objects with the same name,
		// in race conditions, it will find the existence of old objects, resulting failure to
		// create the new objects.
		By("clean resources")

		inNS := client.InNamespace(testCtx.DefaultNamespace)
		ml := client.HasLabels{testCtx.TestObjLabelKey}

		// non-namespaced
		testapps.ClearResources(&testCtx, generics.ConfigConstraintSignature, ml)

		// namespaced
		testapps.ClearResources(&testCtx, generics.ConfigMapSignature, inNS, ml)
	}

	BeforeEach(func() {
		cleanEnv()
	})

	AfterEach(func() {
		cleanEnv()
	})

	const (
		clusterDefName     = "test-clusterdef"
		clusterVersionName = "test-clusterversion"
		clusterName        = "test-cluster"
	)
	var (
		clusterDef     *appsv1alpha1.ClusterDefinition
		clusterVersion *appsv1alpha1.ClusterVersion
		cluster        *appsv1alpha1.Cluster
		configSpecName string
	)

	isStatefulSet := func(v string) bool {
		return v == "StatefulSet"
	}

	Context("with Deployment workload", func() {
		BeforeEach(func() {
			clusterDef = testapps.NewClusterDefFactory(clusterDefName).
				AddComponentDef(testapps.StatelessNginxComponent, nginxCompDefName).
				GetObject()
			clusterVersion = testapps.NewClusterVersionFactory(clusterVersionName, clusterDefName).
				AddComponentVersion(nginxCompDefName).
				AddContainerShort("nginx", testapps.NginxImage).
				GetObject()
			cluster = testapps.NewClusterFactory(testCtx.DefaultNamespace, clusterName,
				clusterDef.Name, clusterVersion.Name).
				AddComponent(nginxCompDefName, nginxCompName).
				GetObject()
		})

		It("should construct headless service, deployment and external service objects", func() {
			reqCtx := intctrlutil.RequestCtx{
				Ctx: ctx,
				Log: logger,
			}
			component, err := component.BuildComponent(
				reqCtx,
				nil,
				cluster,
				clusterDef,
				&clusterDef.Spec.ComponentDefs[0],
				&cluster.Spec.ComponentSpecs[0],
				nil,
				&clusterVersion.Spec.ComponentVersions[0])
			Expect(err).Should(Succeed())

			resources, err := buildComponentResources(reqCtx, testCtx.Cli, clusterDef, clusterVersion, cluster, component)
			Expect(err).Should(Succeed())

			expects := []string{
				"PodDisruptionBudget",
				"Service",
				"Service",
				"Deployment",
			}
			Expect(resources).Should(HaveLen(len(expects)))
			for i, v := range expects {
				Expect(reflect.TypeOf(resources[i]).String()).Should(ContainSubstring(v), fmt.Sprintf("failed at idx %d", i))
			}
		})
	})

	Context("with Stateful workload and without config template", func() {
		BeforeEach(func() {
			clusterDef = testapps.NewClusterDefFactory(clusterDefName).
				AddComponentDef(testapps.StatefulMySQLComponent, mysqlCompDefName).
				GetObject()
			clusterVersion = testapps.NewClusterVersionFactory(clusterVersionName, clusterDefName).
				AddComponentVersion(mysqlCompDefName).
				AddContainerShort("mysql", testapps.ApeCloudMySQLImage).
				GetObject()
			pvcSpec := testapps.NewPVCSpec("1Gi")
			cluster = testapps.NewClusterFactory(testCtx.DefaultNamespace, clusterName,
				clusterDef.Name, clusterVersion.Name).
				AddComponent(mysqlCompName, mysqlCompDefName).
				AddVolumeClaimTemplate(testapps.DataVolumeName, pvcSpec).
				GetObject()
		})

		It("should construct env, default ClusterIP service, headless service and statefuset objects and should not render config template", func() {
			reqCtx := intctrlutil.RequestCtx{
				Ctx: ctx,
				Log: logger,
			}
			component, err := component.BuildComponent(
				reqCtx,
				nil,
				cluster,
				clusterDef,
				&clusterDef.Spec.ComponentDefs[0],
				&cluster.Spec.ComponentSpecs[0],
				nil,
				&clusterVersion.Spec.ComponentVersions[0],
			)
			Expect(err).Should(Succeed())

			resources, err := buildComponentResources(reqCtx, testCtx.Cli, clusterDef, clusterVersion, cluster, component)
			Expect(err).Should(Succeed())

			expects := []string{
				"PodDisruptionBudget",
				"Service",
				"Service",
				"StatefulSet",
			}
			Expect(resources).Should(HaveLen(len(expects)))
			for i, v := range expects {
				Expect(reflect.TypeOf(resources[i]).String()).Should(ContainSubstring(v), fmt.Sprintf("failed at idx %d", i))
				if isStatefulSet(v) {
					container := clusterDef.Spec.ComponentDefs[0].PodSpec.Containers[0]
					sts := resources[i].(*appsv1.StatefulSet)
					Expect(len(sts.Spec.Template.Spec.Volumes)).Should(Equal(len(container.VolumeMounts)))
				}
			}
		})
	})

	Context("with Stateful workload and with config template", func() {
		BeforeEach(func() {
			cm := testapps.CreateCustomizedObj(&testCtx, "config/envfrom-config.yaml", &corev1.ConfigMap{},
				testCtx.UseDefaultNamespace())

			cfgTpl := testapps.CreateCustomizedObj(&testCtx, "config/envfrom-constraint.yaml",
				&appsv1alpha1.ConfigConstraint{})

			configSpecName = cm.Name
			clusterDef = testapps.NewClusterDefFactory(clusterDefName).
				AddComponentDef(testapps.StatefulMySQLComponent, mysqlCompDefName).
				AddConfigTemplate(cm.Name, cm.Name, cfgTpl.Name, testCtx.DefaultNamespace, "mysql-config", testapps.DefaultMySQLContainerName, "not-exist").
				GetObject()
			clusterVersion = testapps.NewClusterVersionFactory(clusterVersionName, clusterDefName).
				AddComponentVersion(mysqlCompDefName).
				AddContainerShort("mysql", testapps.ApeCloudMySQLImage).
				GetObject()
			pvcSpec := testapps.NewPVCSpec("1Gi")
			cluster = testapps.NewClusterFactory(testCtx.DefaultNamespace, clusterName,
				clusterDef.Name, clusterVersion.Name).
				AddComponent(mysqlCompName, mysqlCompDefName).
				AddVolumeClaimTemplate(testapps.DataVolumeName, pvcSpec).
				GetObject()
		})

		It("should render config template", func() {
			reqCtx := intctrlutil.RequestCtx{
				Ctx: ctx,
				Log: logger,
			}
			component, err := component.BuildComponent(
				reqCtx,
				nil,
				cluster,
				clusterDef,
				&clusterDef.Spec.ComponentDefs[0],
				&cluster.Spec.ComponentSpecs[0],
				nil,
				&clusterVersion.Spec.ComponentVersions[0])
			Expect(err).Should(Succeed())

			resources, err := buildComponentResources(reqCtx, testCtx.Cli, clusterDef, clusterVersion, cluster, component)
			Expect(err).Should(Succeed())

			expects := []string{
				"PodDisruptionBudget",
				"Service",
				"Service",
				"StatefulSet",
			}
			Expect(resources).Should(HaveLen(len(expects)))
			for i, v := range expects {
				Expect(reflect.TypeOf(resources[i]).String()).Should(ContainSubstring(v), fmt.Sprintf("failed at idx %d", i))
				if isStatefulSet(v) {
					sts := resources[i].(*appsv1.StatefulSet)
					Expect(configuration.CheckEnvFrom(&sts.Spec.Template.Spec.Containers[0], cfgcore.GenerateEnvFromName(cfgcore.GetComponentCfgName(cluster.Name, component.Name, configSpecName)))).Should(BeTrue())
				}
			}
		})
	})

	Context("with Stateful workload and with config template and with config volume mount", func() {
		BeforeEach(func() {
			cm := testapps.CreateCustomizedObj(&testCtx, "config/config-template.yaml", &corev1.ConfigMap{},
				testCtx.UseDefaultNamespace())

			cfgTpl := testapps.CreateCustomizedObj(&testCtx, "config/config-constraint.yaml",
				&appsv1alpha1.ConfigConstraint{})

			clusterDef = testapps.NewClusterDefFactory(clusterDefName).
				AddComponentDef(testapps.StatefulMySQLComponent, mysqlCompDefName).
				AddConfigTemplate(cm.Name, cm.Name, cfgTpl.Name, testCtx.DefaultNamespace, "mysql-config").
				AddContainerVolumeMounts("mysql", []corev1.VolumeMount{{Name: "mysql-config", MountPath: "/mnt/config"}}).
				GetObject()
			clusterVersion = testapps.NewClusterVersionFactory(clusterVersionName, clusterDefName).
				AddComponentVersion(mysqlCompDefName).
				AddContainerShort("mysql", testapps.ApeCloudMySQLImage).
				GetObject()
			pvcSpec := testapps.NewPVCSpec("1Gi")
			cluster = testapps.NewClusterFactory(testCtx.DefaultNamespace, clusterName,
				clusterDef.Name, clusterVersion.Name).
				AddComponent(mysqlCompName, mysqlCompDefName).
				AddVolumeClaimTemplate(testapps.DataVolumeName, pvcSpec).
				GetObject()
		})

		It("should add config manager sidecar container", func() {
			reqCtx := intctrlutil.RequestCtx{
				Ctx: ctx,
				Log: logger,
			}
			component, err := component.BuildComponent(
				reqCtx,
				nil,
				cluster,
				clusterDef,
				&clusterDef.Spec.ComponentDefs[0],
				&cluster.Spec.ComponentSpecs[0],
				nil,
				&clusterVersion.Spec.ComponentVersions[0])
			Expect(err).Should(Succeed())

			resources, err := buildComponentResources(reqCtx, testCtx.Cli, clusterDef, clusterVersion, cluster, component)
			Expect(err).Should(Succeed())

			expects := []string{
				"PodDisruptionBudget",
				"Service",
				"Service",
				"StatefulSet",
			}
			Expect(resources).Should(HaveLen(len(expects)))
			for i, v := range expects {
				Expect(reflect.TypeOf(resources[i]).String()).Should(ContainSubstring(v), fmt.Sprintf("failed at idx %d", i))
				if isStatefulSet(v) {
					sts := resources[i].(*appsv1.StatefulSet)
					podSpec := sts.Spec.Template.Spec
					Expect(len(podSpec.Containers)).Should(Equal(3))
				}
			}
			originPodSpec := clusterDef.Spec.ComponentDefs[0].PodSpec
			Expect(len(originPodSpec.Containers)).Should(Equal(1))
		})
	})

	// for test GetContainerWithVolumeMount
	Context("with Consensus workload and with external service", func() {
		var (
			clusterDef     *appsv1alpha1.ClusterDefinition
			clusterVersion *appsv1alpha1.ClusterVersion
			cluster        *appsv1alpha1.Cluster
		)

		BeforeEach(func() {
			clusterDef = testapps.NewClusterDefFactory(clusterDefName).
				AddComponentDef(testapps.ConsensusMySQLComponent, mysqlCompDefName).
				AddComponentDef(testapps.StatelessNginxComponent, nginxCompDefName).
				GetObject()
			clusterVersion = testapps.NewClusterVersionFactory(clusterVersionName, clusterDefName).
				AddComponentVersion(mysqlCompDefName).
				AddContainerShort("mysql", testapps.ApeCloudMySQLImage).
				AddComponentVersion(nginxCompDefName).
				AddContainerShort("nginx", testapps.NginxImage).
				GetObject()
			pvcSpec := testapps.NewPVCSpec("1Gi")
			cluster = testapps.NewClusterFactory(testCtx.DefaultNamespace, clusterName,
				clusterDef.Name, clusterVersion.Name).
				AddComponent(mysqlCompName, mysqlCompDefName).
				AddVolumeClaimTemplate(testapps.DataVolumeName, pvcSpec).
				GetObject()
		})

		It("should construct env, headless service, statefuset and external service objects", func() {
			reqCtx := intctrlutil.RequestCtx{
				Ctx: ctx,
				Log: logger,
			}
			component, err := component.BuildComponent(
				reqCtx,
				nil,
				cluster,
				clusterDef,
				&clusterDef.Spec.ComponentDefs[0],
				&cluster.Spec.ComponentSpecs[0],
				nil,
				&clusterVersion.Spec.ComponentVersions[0])
			Expect(err).Should(Succeed())
			resources, err := buildComponentResources(reqCtx, testCtx.Cli, clusterDef, clusterVersion, cluster, component)
			Expect(err).Should(Succeed())
			expects := []string{
				"PodDisruptionBudget",
				"Service",
				"Service",
				"StatefulSet",
			}
			Expect(resources).Should(HaveLen(len(expects)))
			for i, v := range expects {
				Expect(reflect.TypeOf(resources[i]).String()).Should(ContainSubstring(v), fmt.Sprintf("failed at idx %d", i))
			}
		})
	})

	// for test GetContainerWithVolumeMount
	Context("with Replications workload without pvc", func() {
		var (
			clusterDef     *appsv1alpha1.ClusterDefinition
			clusterVersion *appsv1alpha1.ClusterVersion
			cluster        *appsv1alpha1.Cluster
		)

		BeforeEach(func() {
			clusterDef = testapps.NewClusterDefFactory(clusterDefName).
				AddComponentDef(testapps.ReplicationRedisComponent, redisCompDefName).
				AddComponentDef(testapps.StatelessNginxComponent, nginxCompDefName).
				GetObject()
			clusterVersion = testapps.NewClusterVersionFactory(clusterVersionName, clusterDefName).
				AddComponentVersion(redisCompDefName).
				AddContainerShort("redis", testapps.DefaultRedisImageName).
				AddComponentVersion(nginxCompDefName).
				AddContainerShort("nginx", testapps.NginxImage).
				GetObject()
			cluster = testapps.NewClusterFactory(testCtx.DefaultNamespace, clusterName,
				clusterDef.Name, clusterVersion.Name).
				AddComponent(redisCompName, redisCompDefName).
				SetReplicas(2).
				GetObject()
		})

		It("should construct env, headless service, statefuset object, besides an external service object", func() {
			reqCtx := intctrlutil.RequestCtx{
				Ctx: ctx,
				Log: logger,
			}
			component, err := component.BuildComponent(
				reqCtx,
				nil,
				cluster,
				clusterDef,
				&clusterDef.Spec.ComponentDefs[0],
				&cluster.Spec.ComponentSpecs[0],
				nil,
				&clusterVersion.Spec.ComponentVersions[0])
			Expect(err).Should(Succeed())

			resources, err := buildComponentResources(reqCtx, testCtx.Cli, clusterDef, clusterVersion, cluster, component)
			Expect(err).Should(Succeed())

			// REVIEW: (free6om)
			//  missing connection credential, TLS secret objs check?
			Expect(resources).Should(HaveLen(4))
			Expect(reflect.TypeOf(resources[0]).String()).Should(ContainSubstring("PodDisruptionBudget"))
			Expect(reflect.TypeOf(resources[1]).String()).Should(ContainSubstring("Service"))
			Expect(reflect.TypeOf(resources[2]).String()).Should(ContainSubstring("Service"))
			Expect(reflect.TypeOf(resources[3]).String()).Should(ContainSubstring("StatefulSet"))
		})
	})
})<|MERGE_RESOLUTION|>--- conflicted
+++ resolved
@@ -62,16 +62,8 @@
 	if cluster.UID == "" {
 		cluster.UID = types.UID("test-uid")
 	}
-<<<<<<< HEAD
 	workloadProcessor := func(customSetup func() (client.Object, error)) error {
 		workload, err := customSetup()
-=======
-	workloadProcessor := func(customSetup func(*corev1.ConfigMap) (client.Object, error)) error {
-		envConfig := factory.BuildEnvConfig(cluster, component)
-		resources = append(resources, envConfig)
-
-		workload, err := customSetup(envConfig)
->>>>>>> c9f9e293
 		if err != nil {
 			return err
 		}
