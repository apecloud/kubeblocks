--- conflicted
+++ resolved
@@ -19,7 +19,6 @@
 
 package plan
 
-<<<<<<< HEAD
 // import (
 //	"reflect"
 //
@@ -36,7 +35,7 @@
 //	intctrlutil "github.com/apecloud/kubeblocks/internal/controllerutil"
 //	"github.com/apecloud/kubeblocks/internal/generics"
 //	testapps "github.com/apecloud/kubeblocks/internal/testutil/apps"
-//)
+// )
 //
 // const (
 //	mysqlCompDefName = "replicasets"
@@ -45,7 +44,7 @@
 //	nginxCompName    = "nginx"
 //	redisCompDefName = "replicasets"
 //	redisCompName    = "redis"
-//)
+// )
 //
 // var _ = Describe("Cluster Controller", func() {
 //
@@ -91,7 +90,7 @@
 //				AddComponentDef(testapps.StatelessNginxComponent, nginxCompDefName).
 //				GetObject()
 //			clusterVersion = testapps.NewClusterVersionFactory(clusterVersionName, clusterDefName).
-//				AddComponent(nginxCompDefName).
+//				AddComponentVersion(nginxCompDefName).
 //				AddContainerShort("nginx", testapps.NginxImage).
 //				GetObject()
 //			cluster = testapps.NewClusterFactory(testCtx.DefaultNamespace, clusterName,
@@ -130,7 +129,7 @@
 //				AddComponentDef(testapps.StatefulMySQLComponent, mysqlCompDefName).
 //				GetObject()
 //			clusterVersion = testapps.NewClusterVersionFactory(clusterVersionName, clusterDefName).
-//				AddComponent(mysqlCompDefName).
+//				AddComponentVersion(mysqlCompDefName).
 //				AddContainerShort("mysql", testapps.ApeCloudMySQLImage).
 //				GetObject()
 //			pvcSpec := testapps.NewPVCSpec("1Gi")
@@ -182,7 +181,7 @@
 //				AddConfigTemplate(cm.Name, cm.Name, cfgTpl.Name, testCtx.DefaultNamespace, "mysql-config").
 //				GetObject()
 //			clusterVersion = testapps.NewClusterVersionFactory(clusterVersionName, clusterDefName).
-//				AddComponent(mysqlCompDefName).
+//				AddComponentVersion(mysqlCompDefName).
 //				AddContainerShort("mysql", testapps.ApeCloudMySQLImage).
 //				GetObject()
 //			pvcSpec := testapps.NewPVCSpec("1Gi")
@@ -231,7 +230,7 @@
 //				AddContainerVolumeMounts("mysql", []corev1.VolumeMount{{Name: "mysql-config", MountPath: "/mnt/config"}}).
 //				GetObject()
 //			clusterVersion = testapps.NewClusterVersionFactory(clusterVersionName, clusterDefName).
-//				AddComponent(mysqlCompDefName).
+//				AddComponentVersion(mysqlCompDefName).
 //				AddContainerShort("mysql", testapps.ApeCloudMySQLImage).
 //				GetObject()
 //			pvcSpec := testapps.NewPVCSpec("1Gi")
@@ -287,9 +286,9 @@
 //				AddComponentDef(testapps.StatelessNginxComponent, nginxCompDefName).
 //				GetObject()
 //			clusterVersion = testapps.NewClusterVersionFactory(clusterVersionName, clusterDefName).
-//				AddComponent(mysqlCompDefName).
+//				AddComponentVersion(mysqlCompDefName).
 //				AddContainerShort("mysql", testapps.ApeCloudMySQLImage).
-//				AddComponent(nginxCompDefName).
+//				AddComponentVersion(nginxCompDefName).
 //				AddContainerShort("nginx", testapps.NginxImage).
 //				GetObject()
 //			pvcSpec := testapps.NewPVCSpec("1Gi")
@@ -338,9 +337,9 @@
 //				AddComponentDef(testapps.StatelessNginxComponent, nginxCompDefName).
 //				GetObject()
 //			clusterVersion = testapps.NewClusterVersionFactory(clusterVersionName, clusterDefName).
-//				AddComponent(redisCompDefName).
+//				AddComponentVersion(redisCompDefName).
 //				AddContainerShort("redis", testapps.DefaultRedisImageName).
-//				AddComponent(nginxCompDefName).
+//				AddComponentVersion(nginxCompDefName).
 //				AddContainerShort("nginx", testapps.NginxImage).
 //				GetObject()
 //			cluster = testapps.NewClusterFactory(testCtx.DefaultNamespace, clusterName,
@@ -393,15 +392,15 @@
 //	// 			AddComponentDef(testapps.StatelessNginxComponent, nginxCompDefName).
 //	// 			GetObject()
 //	// 		clusterVersion = testapps.NewClusterVersionFactory(clusterVersionName, clusterDefName).
-//	// 			AddComponent(redisCompDefName).
+//	// 			AddComponentVersion(redisCompDefName).
 //	// 			AddContainerShort("redis", testapps.DefaultRedisImageName).
-//	// 			AddComponent(nginxCompDefName).
+//	// 			AddComponentVersion(nginxCompDefName).
 //	// 			AddContainerShort("nginx", testapps.NginxImage).
 //	// 			GetObject()
 //	// 		pvcSpec := testapps.NewPVCSpec("1Gi")
 //	// 		cluster = testapps.NewClusterFactory(testCtx.DefaultNamespace, clusterName,
 //	// 			clusterDef.Name, clusterVersion.Name).
-//	// 			AddComponent(redisCompName, redisCompDefName).
+//	// 			AddComponentVersion(redisCompName, redisCompDefName).
 //	// 			SetReplicas(2).
 //	// 			SetPrimaryIndex(0).
 //	// 			AddVolumeClaimTemplate(testapps.DataVolumeName, pvcSpec).
@@ -434,421 +433,4 @@
 //	// 	})
 //	// })
 //
-// })
-=======
-import (
-	"reflect"
-
-	. "github.com/onsi/ginkgo/v2"
-	. "github.com/onsi/gomega"
-
-	appsv1 "k8s.io/api/apps/v1"
-	corev1 "k8s.io/api/core/v1"
-	"sigs.k8s.io/controller-runtime/pkg/client"
-
-	appsv1alpha1 "github.com/apecloud/kubeblocks/apis/apps/v1alpha1"
-	"github.com/apecloud/kubeblocks/internal/controller/component"
-	"github.com/apecloud/kubeblocks/internal/controller/types"
-	intctrlutil "github.com/apecloud/kubeblocks/internal/controllerutil"
-	"github.com/apecloud/kubeblocks/internal/generics"
-	testapps "github.com/apecloud/kubeblocks/internal/testutil/apps"
-)
-
-const (
-	mysqlCompDefName = "replicasets"
-	mysqlCompName    = "mysql"
-	nginxCompDefName = "nginx"
-	nginxCompName    = "nginx"
-	redisCompDefName = "replicasets"
-	redisCompName    = "redis"
-)
-
-var _ = Describe("Cluster Controller", func() {
-
-	cleanEnv := func() {
-		// must wait until resources deleted and no longer exist before the testcases start,
-		// otherwise if later it needs to create some new resource objects with the same name,
-		// in race conditions, it will find the existence of old objects, resulting failure to
-		// create the new objects.
-		By("clean resources")
-
-		inNS := client.InNamespace(testCtx.DefaultNamespace)
-		ml := client.HasLabels{testCtx.TestObjLabelKey}
-
-		// non-namespaced
-		testapps.ClearResources(&testCtx, generics.ConfigConstraintSignature, ml)
-
-		// namespaced
-		testapps.ClearResources(&testCtx, generics.ConfigMapSignature, inNS, ml)
-	}
-
-	BeforeEach(func() {
-		cleanEnv()
-	})
-
-	AfterEach(func() {
-		cleanEnv()
-	})
-
-	const (
-		clusterDefName     = "test-clusterdef"
-		clusterVersionName = "test-clusterversion"
-		clusterName        = "test-cluster"
-	)
-	var (
-		clusterDef     *appsv1alpha1.ClusterDefinition
-		clusterVersion *appsv1alpha1.ClusterVersion
-		cluster        *appsv1alpha1.Cluster
-	)
-
-	Context("with Deployment workload", func() {
-		BeforeEach(func() {
-			clusterDef = testapps.NewClusterDefFactory(clusterDefName).
-				AddComponentDef(testapps.StatelessNginxComponent, nginxCompDefName).
-				GetObject()
-			clusterVersion = testapps.NewClusterVersionFactory(clusterVersionName, clusterDefName).
-				AddComponentVersion(nginxCompDefName).
-				AddContainerShort("nginx", testapps.NginxImage).
-				GetObject()
-			cluster = testapps.NewClusterFactory(testCtx.DefaultNamespace, clusterName,
-				clusterDef.Name, clusterVersion.Name).
-				AddComponent(nginxCompDefName, nginxCompName).
-				GetObject()
-		})
-
-		It("should construct env, headless service, deployment and external service objects", func() {
-			reqCtx := intctrlutil.RequestCtx{
-				Ctx: ctx,
-				Log: logger,
-			}
-			component := component.BuildComponent(
-				reqCtx,
-				*cluster,
-				*clusterDef,
-				clusterDef.Spec.ComponentDefs[0],
-				cluster.Spec.ComponentSpecs[0],
-				&clusterVersion.Spec.ComponentVersions[0])
-			task := types.InitReconcileTask(clusterDef, clusterVersion, cluster, component)
-			Expect(PrepareComponentResources(reqCtx, testCtx.Cli, task)).Should(Succeed())
-
-			resources := *task.Resources
-			Expect(len(resources)).Should(Equal(4))
-			Expect(reflect.TypeOf(resources[0]).String()).Should(ContainSubstring("ConfigMap"))
-			Expect(reflect.TypeOf(resources[1]).String()).Should(ContainSubstring("Service"))
-			Expect(reflect.TypeOf(resources[2]).String()).Should(ContainSubstring("Deployment"))
-			Expect(reflect.TypeOf(resources[3]).String()).Should(ContainSubstring("Service"))
-		})
-	})
-
-	Context("with Stateful workload and without config template", func() {
-		BeforeEach(func() {
-			clusterDef = testapps.NewClusterDefFactory(clusterDefName).
-				AddComponentDef(testapps.StatefulMySQLComponent, mysqlCompDefName).
-				GetObject()
-			clusterVersion = testapps.NewClusterVersionFactory(clusterVersionName, clusterDefName).
-				AddComponentVersion(mysqlCompDefName).
-				AddContainerShort("mysql", testapps.ApeCloudMySQLImage).
-				GetObject()
-			pvcSpec := testapps.NewPVCSpec("1Gi")
-			cluster = testapps.NewClusterFactory(testCtx.DefaultNamespace, clusterName,
-				clusterDef.Name, clusterVersion.Name).
-				AddComponent(mysqlCompName, mysqlCompDefName).
-				AddVolumeClaimTemplate(testapps.DataVolumeName, pvcSpec).
-				GetObject()
-		})
-
-		It("should construct env, default ClusterIP service, headless service and statefuset objects and should not render config template", func() {
-			reqCtx := intctrlutil.RequestCtx{
-				Ctx: ctx,
-				Log: logger,
-			}
-			component := component.BuildComponent(
-				reqCtx,
-				*cluster,
-				*clusterDef,
-				clusterDef.Spec.ComponentDefs[0],
-				cluster.Spec.ComponentSpecs[0],
-				&clusterVersion.Spec.ComponentVersions[0],
-			)
-			task := types.InitReconcileTask(clusterDef, clusterVersion, cluster, component)
-			Expect(PrepareComponentResources(reqCtx, testCtx.Cli, task)).Should(Succeed())
-
-			resources := *task.Resources
-			Expect(len(resources)).Should(Equal(4))
-			Expect(reflect.TypeOf(resources[0]).String()).Should(ContainSubstring("ConfigMap"))
-			Expect(reflect.TypeOf(resources[1]).String()).Should(ContainSubstring("Service"))
-			Expect(reflect.TypeOf(resources[2]).String()).Should(ContainSubstring("StatefulSet"))
-
-			container := clusterDef.Spec.ComponentDefs[0].PodSpec.Containers[0]
-			sts := resources[2].(*appsv1.StatefulSet)
-			Expect(len(sts.Spec.Template.Spec.Volumes)).Should(Equal(len(container.VolumeMounts)))
-		})
-	})
-
-	Context("with Stateful workload and with config template", func() {
-		BeforeEach(func() {
-			cm := testapps.CreateCustomizedObj(&testCtx, "config/config-template.yaml", &corev1.ConfigMap{},
-				testCtx.UseDefaultNamespace())
-
-			cfgTpl := testapps.CreateCustomizedObj(&testCtx, "config/config-constraint.yaml",
-				&appsv1alpha1.ConfigConstraint{})
-
-			clusterDef = testapps.NewClusterDefFactory(clusterDefName).
-				AddComponentDef(testapps.StatefulMySQLComponent, mysqlCompDefName).
-				AddConfigTemplate(cm.Name, cm.Name, cfgTpl.Name, testCtx.DefaultNamespace, "mysql-config").
-				GetObject()
-			clusterVersion = testapps.NewClusterVersionFactory(clusterVersionName, clusterDefName).
-				AddComponentVersion(mysqlCompDefName).
-				AddContainerShort("mysql", testapps.ApeCloudMySQLImage).
-				GetObject()
-			pvcSpec := testapps.NewPVCSpec("1Gi")
-			cluster = testapps.NewClusterFactory(testCtx.DefaultNamespace, clusterName,
-				clusterDef.Name, clusterVersion.Name).
-				AddComponent(mysqlCompName, mysqlCompDefName).
-				AddVolumeClaimTemplate(testapps.DataVolumeName, pvcSpec).
-				GetObject()
-		})
-
-		It("should render config template", func() {
-			reqCtx := intctrlutil.RequestCtx{
-				Ctx: ctx,
-				Log: logger,
-			}
-			component := component.BuildComponent(
-				reqCtx,
-				*cluster,
-				*clusterDef,
-				clusterDef.Spec.ComponentDefs[0],
-				cluster.Spec.ComponentSpecs[0],
-				&clusterVersion.Spec.ComponentVersions[0])
-			task := types.InitReconcileTask(clusterDef, clusterVersion, cluster, component)
-			Expect(PrepareComponentResources(reqCtx, testCtx.Cli, task)).Should(Succeed())
-
-			resources := *task.Resources
-			Expect(len(resources)).Should(Equal(5))
-			Expect(reflect.TypeOf(resources[0]).String()).Should(ContainSubstring("ConfigMap"))
-			Expect(reflect.TypeOf(resources[1]).String()).Should(ContainSubstring("Service"))
-			Expect(reflect.TypeOf(resources[2]).String()).Should(ContainSubstring("ConfigMap"))
-			Expect(reflect.TypeOf(resources[3]).String()).Should(ContainSubstring("StatefulSet"))
-		})
-	})
-
-	Context("with Stateful workload and with config template and with config volume mount", func() {
-		BeforeEach(func() {
-			cm := testapps.CreateCustomizedObj(&testCtx, "config/config-template.yaml", &corev1.ConfigMap{},
-				testCtx.UseDefaultNamespace())
-
-			cfgTpl := testapps.CreateCustomizedObj(&testCtx, "config/config-constraint.yaml",
-				&appsv1alpha1.ConfigConstraint{})
-
-			clusterDef = testapps.NewClusterDefFactory(clusterDefName).
-				AddComponentDef(testapps.StatefulMySQLComponent, mysqlCompDefName).
-				AddConfigTemplate(cm.Name, cm.Name, cfgTpl.Name, testCtx.DefaultNamespace, "mysql-config").
-				AddContainerVolumeMounts("mysql", []corev1.VolumeMount{{Name: "mysql-config", MountPath: "/mnt/config"}}).
-				GetObject()
-			clusterVersion = testapps.NewClusterVersionFactory(clusterVersionName, clusterDefName).
-				AddComponentVersion(mysqlCompDefName).
-				AddContainerShort("mysql", testapps.ApeCloudMySQLImage).
-				GetObject()
-			pvcSpec := testapps.NewPVCSpec("1Gi")
-			cluster = testapps.NewClusterFactory(testCtx.DefaultNamespace, clusterName,
-				clusterDef.Name, clusterVersion.Name).
-				AddComponent(mysqlCompName, mysqlCompDefName).
-				AddVolumeClaimTemplate(testapps.DataVolumeName, pvcSpec).
-				GetObject()
-		})
-
-		It("should add config manager sidecar container", func() {
-			reqCtx := intctrlutil.RequestCtx{
-				Ctx: ctx,
-				Log: logger,
-			}
-			component := component.BuildComponent(
-				reqCtx,
-				*cluster,
-				*clusterDef,
-				clusterDef.Spec.ComponentDefs[0],
-				cluster.Spec.ComponentSpecs[0],
-				&clusterVersion.Spec.ComponentVersions[0])
-			task := types.InitReconcileTask(clusterDef, clusterVersion, cluster, component)
-			Expect(PrepareComponentResources(reqCtx, testCtx.Cli, task)).Should(Succeed())
-
-			resources := *task.Resources
-			Expect(len(resources)).Should(Equal(5))
-			Expect(reflect.TypeOf(resources[0]).String()).Should(ContainSubstring("ConfigMap"))
-			Expect(reflect.TypeOf(resources[1]).String()).Should(ContainSubstring("Service"))
-			Expect(reflect.TypeOf(resources[2]).String()).Should(ContainSubstring("ConfigMap"))
-			Expect(reflect.TypeOf(resources[3]).String()).Should(ContainSubstring("StatefulSet"))
-
-			originPodSpec := clusterDef.Spec.ComponentDefs[0].PodSpec
-			Expect(len(originPodSpec.Containers)).Should(Equal(1))
-
-			sts := resources[3].(*appsv1.StatefulSet)
-			podSpec := sts.Spec.Template.Spec
-			Expect(len(podSpec.Containers)).Should(Equal(2))
-		})
-	})
-
-	// for test GetContainerWithVolumeMount
-	Context("with Consensus workload and with external service", func() {
-		var (
-			clusterDef     *appsv1alpha1.ClusterDefinition
-			clusterVersion *appsv1alpha1.ClusterVersion
-			cluster        *appsv1alpha1.Cluster
-		)
-
-		BeforeEach(func() {
-			clusterDef = testapps.NewClusterDefFactory(clusterDefName).
-				AddComponentDef(testapps.ConsensusMySQLComponent, mysqlCompDefName).
-				AddComponentDef(testapps.StatelessNginxComponent, nginxCompDefName).
-				GetObject()
-			clusterVersion = testapps.NewClusterVersionFactory(clusterVersionName, clusterDefName).
-				AddComponentVersion(mysqlCompDefName).
-				AddContainerShort("mysql", testapps.ApeCloudMySQLImage).
-				AddComponentVersion(nginxCompDefName).
-				AddContainerShort("nginx", testapps.NginxImage).
-				GetObject()
-			pvcSpec := testapps.NewPVCSpec("1Gi")
-			cluster = testapps.NewClusterFactory(testCtx.DefaultNamespace, clusterName,
-				clusterDef.Name, clusterVersion.Name).
-				AddComponent(mysqlCompName, mysqlCompDefName).
-				AddVolumeClaimTemplate(testapps.DataVolumeName, pvcSpec).
-				GetObject()
-		})
-
-		It("should construct env, headless service, statefuset and external service objects", func() {
-			reqCtx := intctrlutil.RequestCtx{
-				Ctx: ctx,
-				Log: logger,
-			}
-			component := component.BuildComponent(
-				reqCtx,
-				*cluster,
-				*clusterDef,
-				clusterDef.Spec.ComponentDefs[0],
-				cluster.Spec.ComponentSpecs[0],
-				&clusterVersion.Spec.ComponentVersions[0])
-			task := types.InitReconcileTask(clusterDef, clusterVersion, cluster, component)
-			Expect(PrepareComponentResources(reqCtx, testCtx.Cli, task)).Should(Succeed())
-
-			resources := *task.Resources
-			Expect(len(resources)).Should(Equal(4))
-			Expect(reflect.TypeOf(resources[0]).String()).Should(ContainSubstring("ConfigMap"))
-			Expect(reflect.TypeOf(resources[1]).String()).Should(ContainSubstring("Service"))
-			Expect(reflect.TypeOf(resources[2]).String()).Should(ContainSubstring("StatefulSet"))
-			Expect(reflect.TypeOf(resources[3]).String()).Should(ContainSubstring("Service"))
-		})
-	})
-
-	// for test GetContainerWithVolumeMount
-	Context("with Replications workload without pvc", func() {
-		var (
-			clusterDef     *appsv1alpha1.ClusterDefinition
-			clusterVersion *appsv1alpha1.ClusterVersion
-			cluster        *appsv1alpha1.Cluster
-		)
-
-		BeforeEach(func() {
-			clusterDef = testapps.NewClusterDefFactory(clusterDefName).
-				AddComponentDef(testapps.ReplicationRedisComponent, redisCompDefName).
-				AddComponentDef(testapps.StatelessNginxComponent, nginxCompDefName).
-				GetObject()
-			clusterVersion = testapps.NewClusterVersionFactory(clusterVersionName, clusterDefName).
-				AddComponentVersion(redisCompDefName).
-				AddContainerShort("redis", testapps.DefaultRedisImageName).
-				AddComponentVersion(nginxCompDefName).
-				AddContainerShort("nginx", testapps.NginxImage).
-				GetObject()
-			cluster = testapps.NewClusterFactory(testCtx.DefaultNamespace, clusterName,
-				clusterDef.Name, clusterVersion.Name).
-				AddComponent(redisCompName, redisCompDefName).
-				SetReplicas(2).
-				SetPrimaryIndex(0).
-				GetObject()
-		})
-
-		It("should construct env, headless service, statefuset object, besides an external service object", func() {
-			reqCtx := intctrlutil.RequestCtx{
-				Ctx: ctx,
-				Log: logger,
-			}
-			component := component.BuildComponent(
-				reqCtx,
-				*cluster,
-				*clusterDef,
-				clusterDef.Spec.ComponentDefs[0],
-				cluster.Spec.ComponentSpecs[0],
-				&clusterVersion.Spec.ComponentVersions[0])
-			task := types.InitReconcileTask(clusterDef, clusterVersion, cluster, component)
-			Expect(PrepareComponentResources(reqCtx, testCtx.Cli, task)).Should(Succeed())
-
-			resources := *task.Resources
-			// REVIEW: (free6om)
-			//  missing connection credential, TLS secret objs check?
-			Expect(resources).Should(HaveLen(4))
-			Expect(reflect.TypeOf(resources[0]).String()).Should(ContainSubstring("ConfigMap"))
-			Expect(reflect.TypeOf(resources[1]).String()).Should(ContainSubstring("Service"))
-			Expect(reflect.TypeOf(resources[2]).String()).Should(ContainSubstring("StatefulSet"))
-			Expect(reflect.TypeOf(resources[3]).String()).Should(ContainSubstring("Service"))
-		})
-	})
-
-	// TODO: (free6om)
-	//  uncomment following test case until pre-provisoned PVC work begin
-	// // for test GetContainerWithVolumeMount
-	// Context("with Replications workload with pvc", func() {
-	// 	var (
-	// 		clusterDef     *appsv1alpha1.ClusterDefinition
-	// 		clusterVersion *appsv1alpha1.ClusterVersion
-	// 		cluster        *appsv1alpha1.Cluster
-	// 	)
-	//
-	// 	BeforeEach(func() {
-	// 		clusterDef = testapps.NewClusterDefFactory(clusterDefName).
-	// 			AddComponentDef(testapps.ReplicationRedisComponent, redisCompDefName).
-	// 			AddComponentDef(testapps.StatelessNginxComponent, nginxCompDefName).
-	// 			GetObject()
-	// 		clusterVersion = testapps.NewClusterVersionFactory(clusterVersionName, clusterDefName).
-	// 			AddComponentVersion(redisCompDefName).
-	// 			AddContainerShort("redis", testapps.DefaultRedisImageName).
-	// 			AddComponentVersion(nginxCompDefName).
-	// 			AddContainerShort("nginx", testapps.NginxImage).
-	// 			GetObject()
-	// 		pvcSpec := testapps.NewPVCSpec("1Gi")
-	// 		cluster = testapps.NewClusterFactory(testCtx.DefaultNamespace, clusterName,
-	// 			clusterDef.Name, clusterVersion.Name).
-	// 			AddComponentVersion(redisCompName, redisCompDefName).
-	// 			SetReplicas(2).
-	// 			SetPrimaryIndex(0).
-	// 			AddVolumeClaimTemplate(testapps.DataVolumeName, pvcSpec).
-	// 			GetObject()
-	// 	})
-	//
-	// 	It("should construct pvc objects for each replica", func() {
-	// 		reqCtx := intctrlutil.RequestCtx{
-	// 			Ctx: ctx,
-	// 			Log: logger,
-	// 		}
-	// 		component := component.BuildComponent(
-	// 			reqCtx,
-	// 			*cluster,
-	// 			*clusterDef,
-	// 			clusterDef.Spec.ComponentDefs[0],
-	// 			cluster.Spec.ComponentSpecs[0],
-	// 			&clusterVersion.Spec.ComponentVersions[0])
-	// 		task := types.InitReconcileTask(clusterDef, clusterVersion, cluster, component)
-	// 		Expect(PrepareComponentResources(reqCtx, testCtx.Cli, task)).Should(Succeed())
-	//
-	// 		resources := *task.Resources
-	// 		Expect(resources).Should(HaveLen(6))
-	// 		Expect(reflect.TypeOf(resources[0]).String()).Should(ContainSubstring("ConfigMap"))
-	// 		Expect(reflect.TypeOf(resources[1]).String()).Should(ContainSubstring("Service"))
-	// 		Expect(reflect.TypeOf(resources[2]).String()).Should(ContainSubstring("PersistentVolumeClaim"))
-	// 		Expect(reflect.TypeOf(resources[3]).String()).Should(ContainSubstring("PersistentVolumeClaim"))
-	// 		Expect(reflect.TypeOf(resources[4]).String()).Should(ContainSubstring("StatefulSet"))
-	// 		Expect(reflect.TypeOf(resources[5]).String()).Should(ContainSubstring("Service"))
-	// 	})
-	// })
-
-})
->>>>>>> 6d044023
+// })