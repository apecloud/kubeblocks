/*
Copyright ApeCloud, Inc.

Licensed under the Apache License, Version 2.0 (the "License");
you may not use this file except in compliance with the License.
You may obtain a copy of the License at

    http://www.apache.org/licenses/LICENSE-2.0

Unless required by applicable law or agreed to in writing, software
distributed under the License is distributed on an "AS IS" BASIS,
WITHOUT WARRANTIES OR CONDITIONS OF ANY KIND, either express or implied.
See the License for the specific language governing permissions and
limitations under the License.
*/

package plan

import (
	"context"
	"encoding/json"
	"reflect"
	"strings"

	corev1 "k8s.io/api/core/v1"
	apierrors "k8s.io/apimachinery/pkg/api/errors"
	"k8s.io/apimachinery/pkg/runtime"
	"sigs.k8s.io/controller-runtime/pkg/client"
	"sigs.k8s.io/controller-runtime/pkg/controller/controllerutil"

	appsv1alpha1 "github.com/apecloud/kubeblocks/apis/apps/v1alpha1"
	cfgcore "github.com/apecloud/kubeblocks/internal/configuration"
	"github.com/apecloud/kubeblocks/internal/constant"
	"github.com/apecloud/kubeblocks/internal/controller/builder"
	"github.com/apecloud/kubeblocks/internal/controller/component"
	intctrltypes "github.com/apecloud/kubeblocks/internal/controller/types"
	"github.com/apecloud/kubeblocks/internal/generics"
)

type templateRenderValidator = func(map[string]string) error

type renderWrapper struct {
	templateBuilder *configTemplateBuilder

	volumes             map[string]appsv1alpha1.ComponentTemplateSpec
	templateAnnotations map[string]string
	renderedObjs        []client.Object

	ctx     context.Context
	cli     client.Client
	cluster *appsv1alpha1.Cluster
}

func newTemplateRenderWrapper(templateBuilder *configTemplateBuilder, cluster *appsv1alpha1.Cluster, ctx context.Context, cli client.Client) renderWrapper {
	return renderWrapper{
		ctx:     ctx,
		cli:     cli,
		cluster: cluster,

		templateBuilder:     templateBuilder,
		templateAnnotations: make(map[string]string),
		volumes:             make(map[string]appsv1alpha1.ComponentTemplateSpec),
	}
}

func (wrapper *renderWrapper) checkRerenderTemplateSpec(cfgCMName string, task *intctrltypes.ReconcileTask) (bool, *corev1.ConfigMap, error) {
	cmKey := client.ObjectKey{
		Name:      cfgCMName,
		Namespace: wrapper.cluster.Namespace,
	}

	cmObj := &corev1.ConfigMap{}
	localObject := task.GetLocalResourceWithObjectKey(cmKey, generics.ToGVK(cmObj))
	if localObject != nil {
		if cm, ok := localObject.(*corev1.ConfigMap); ok {
			return false, cm, nil
		}
	}

	cmErr := wrapper.cli.Get(wrapper.ctx, cmKey, cmObj)
	if cmErr != nil && !apierrors.IsNotFound(cmErr) {
		// An unexpected error occurs
		return false, nil, cmErr
	}
	if cmErr != nil {
		// Config is not exists
		return true, nil, nil
	}

	// Config is exists
	return cfgcore.IsNotUserReconfigureOperation(cmObj), cmObj, nil
}

<<<<<<< HEAD
func (wrapper *renderWrapper) renderConfigTemplate(cluster *appsv1alpha1.Cluster,
	component *component.SynthesizedComponent, task *intctrltypes.ReconcileTask) error {
	scheme, _ := appsv1alpha1.SchemeBuilder.Build()
	for _, configSpec := range component.ConfigTemplates {
		cmName := cfgcore.GetComponentCfgName(cluster.Name, component.Name, configSpec.VolumeName)
		enableRerender, err := wrapper.enableRerenderTemplateSpec(cmName, task)
=======
func (wrapper *renderWrapper) renderConfigTemplate(task *intctrltypes.ReconcileTask) error {
	scheme, _ := appsv1alpha1.SchemeBuilder.Build()
	for _, configSpec := range task.Component.ConfigTemplates {
		cmName := cfgcore.GetComponentCfgName(task.Cluster.Name, task.Component.Name, configSpec.Name)
		enableRerender, origCMObj, err := wrapper.checkRerenderTemplateSpec(cmName, task)
>>>>>>> a9270761
		if err != nil {
			return err
		}
		if !enableRerender {
			wrapper.addVolumeMountMeta(configSpec.ComponentTemplateSpec, origCMObj)
			continue
		}
		// Generate ConfigMap objects for config files
<<<<<<< HEAD
		cm, err := generateConfigMapFromTpl(cluster, component, wrapper.templateBuilder, cmName, configSpec.ConfigConstraintRef,
			configSpec.ComponentTemplateSpec, wrapper.ctx, wrapper.cli, func(m map[string]string) error {
=======
		newCMObj, err := generateConfigMapFromTpl(wrapper.templateBuilder, cmName, configSpec.ConfigConstraintRef, configSpec.ComponentTemplateSpec,
			wrapper.params, wrapper.ctx, wrapper.cli, func(m map[string]string) error {
>>>>>>> a9270761
				return validateRenderedData(m, configSpec, wrapper.ctx, wrapper.cli)
			})
		if err != nil {
			return err
		}
		if err := wrapper.checkAndPatchConfigResource(origCMObj, newCMObj.Data); err != nil {
			return err
		}
		updateCMConfigSpecLabels(newCMObj, configSpec)
		if err := wrapper.addRenderedObject(configSpec.ComponentTemplateSpec, newCMObj, scheme); err != nil {
			return err
		}
	}
	return nil
}

func (wrapper *renderWrapper) renderScriptTemplate(cluster *appsv1alpha1.Cluster, component *component.SynthesizedComponent,
	task *intctrltypes.ReconcileTask) error {
	scheme, _ := appsv1alpha1.SchemeBuilder.Build()
<<<<<<< HEAD
	for _, templateSpec := range component.ScriptTemplates {
		cmName := cfgcore.GetComponentCfgName(cluster.Name, component.Name, templateSpec.VolumeName)
		if task.GetLocalResourceWithObjectKey(client.ObjectKey{
=======
	for _, templateSpec := range task.Component.ScriptTemplates {
		cmName := cfgcore.GetComponentCfgName(task.Cluster.Name, task.Component.Name, templateSpec.Name)
		object := task.GetLocalResourceWithObjectKey(client.ObjectKey{
>>>>>>> a9270761
			Name:      cmName,
			Namespace: wrapper.cluster.Namespace,
		}, generics.ToGVK(&corev1.ConfigMap{}))
		if object != nil {
			wrapper.addVolumeMountMeta(templateSpec, object)
			continue
		}

		// Generate ConfigMap objects for config files
		cm, err := generateConfigMapFromTpl(cluster, component, wrapper.templateBuilder, cmName, "", templateSpec, wrapper.ctx, wrapper.cli, nil)
		if err != nil {
			return err
		}
		if err := wrapper.addRenderedObject(templateSpec, cm, scheme); err != nil {
			return err
		}
	}
	return nil
}

func (wrapper *renderWrapper) addRenderedObject(templateSpec appsv1alpha1.ComponentTemplateSpec, cm *corev1.ConfigMap, scheme *runtime.Scheme) error {
	// The owner of the configmap object is a cluster of users,
	// in order to manage the life cycle of configmap
	if err := controllerutil.SetOwnerReference(wrapper.cluster, cm, scheme); err != nil {
		return err
	}

	cfgcore.SetParametersUpdateSource(cm, constant.ReconfigureManagerSource)
	wrapper.addVolumeMountMeta(templateSpec, cm)
	return nil
}

func (wrapper *renderWrapper) addVolumeMountMeta(templateSpec appsv1alpha1.ComponentTemplateSpec, object client.Object) {
	wrapper.volumes[object.GetName()] = templateSpec
	wrapper.renderedObjs = append(wrapper.renderedObjs, object)
	wrapper.templateAnnotations[cfgcore.GenerateTPLUniqLabelKeyWithConfig(templateSpec.Name)] = object.GetName()
}

func (wrapper *renderWrapper) checkAndPatchConfigResource(origCMObj *corev1.ConfigMap, newData map[string]string) error {
	if origCMObj == nil {
		return nil
	}
	if reflect.DeepEqual(origCMObj.Data, newData) {
		return nil
	}

	patch := client.MergeFrom(origCMObj.DeepCopy())
	origCMObj.Data = newData
	if origCMObj.Annotations == nil {
		origCMObj.Annotations = make(map[string]string)
	}
	cfgcore.SetParametersUpdateSource(origCMObj, constant.ReconfigureManagerSource)
	rawData, err := json.Marshal(origCMObj.Data)
	if err != nil {
		return err
	}

	origCMObj.Annotations[corev1.LastAppliedConfigAnnotation] = string(rawData)
	return wrapper.cli.Patch(wrapper.ctx, origCMObj, patch)
}

func updateCMConfigSpecLabels(cm *corev1.ConfigMap, configSpec appsv1alpha1.ComponentConfigSpec) {
	if cm.Labels == nil {
		cm.Labels = make(map[string]string)
	}

	cm.Labels[constant.CMConfigurationSpecProviderLabelKey] = configSpec.Name
	cm.Labels[constant.CMConfigurationTemplateNameLabelKey] = configSpec.TemplateRef
	if configSpec.ConfigConstraintRef != "" {
		cm.Labels[constant.CMConfigurationConstraintsNameLabelKey] = configSpec.ConfigConstraintRef
	}

	if len(configSpec.Keys) != 0 {
		cm.Labels[constant.CMConfigurationCMKeysLabelKey] = strings.Join(configSpec.Keys, ",")
	}
}

// generateConfigMapFromTpl render config file by config template provided by provider.
func generateConfigMapFromTpl(cluster *appsv1alpha1.Cluster,
	component *component.SynthesizedComponent,
	tplBuilder *configTemplateBuilder,
	cmName string,
	configConstraintName string,
	templateSpec appsv1alpha1.ComponentTemplateSpec,
	ctx context.Context,
	cli client.Client, dataValidator templateRenderValidator) (*corev1.ConfigMap, error) {
	// Render config template by TplEngine
	// The template namespace must be the same as the ClusterDefinition namespace
	configs, err := renderConfigMapTemplate(tplBuilder, templateSpec, ctx, cli)
	if err != nil {
		return nil, err
	}

	if dataValidator != nil {
		if err = dataValidator(configs); err != nil {
			return nil, err
		}
	}

	// Using ConfigMap cue template render to configmap of config
	return builder.BuildConfigMapWithTemplateLow(cluster, component, configs, cmName, configConstraintName, templateSpec)
}

// renderConfigMapTemplate render config file using template engine
func renderConfigMapTemplate(
	templateBuilder *configTemplateBuilder,
	templateSpec appsv1alpha1.ComponentTemplateSpec,
	ctx context.Context,
	cli client.Client) (map[string]string, error) {
	cmObj := &corev1.ConfigMap{}
	//  Require template configmap exist
	if err := cli.Get(ctx, client.ObjectKey{
		Namespace: templateSpec.Namespace,
		Name:      templateSpec.TemplateRef,
	}, cmObj); err != nil {
		return nil, err
	}

	if len(cmObj.Data) == 0 {
		return map[string]string{}, nil
	}

	templateBuilder.setTemplateName(templateSpec.TemplateRef)
	renderedData, err := templateBuilder.render(cmObj.Data)
	if err != nil {
		return nil, cfgcore.WrapError(err, "failed to render configmap")
	}
	return renderedData, nil
}

// validateRenderedData validate config file against constraint
func validateRenderedData(
	renderedData map[string]string,
	configSpec appsv1alpha1.ComponentConfigSpec,
	ctx context.Context,
	cli client.Client) error {
	configConstraint := &appsv1alpha1.ConfigConstraint{}
	if configSpec.ConfigConstraintRef == "" {
		return nil
	}
	if err := cli.Get(ctx, client.ObjectKey{
		Namespace: "",
		Name:      configSpec.ConfigConstraintRef,
	}, configConstraint); err != nil {
		return cfgcore.WrapError(err, "failed to get ConfigConstraint, key[%v]", configSpec)
	}

	// NOTE: not require checker configuration template status
	configChecker := cfgcore.NewConfigValidator(&configConstraint.Spec, cfgcore.WithKeySelector(configSpec.Keys))

	// NOTE: It is necessary to verify the correctness of the data
	if err := configChecker.Validate(renderedData); err != nil {
		return cfgcore.WrapError(err, "failed to validate configmap")
	}

	return nil
}<|MERGE_RESOLUTION|>--- conflicted
+++ resolved
@@ -91,20 +91,12 @@
 	return cfgcore.IsNotUserReconfigureOperation(cmObj), cmObj, nil
 }
 
-<<<<<<< HEAD
 func (wrapper *renderWrapper) renderConfigTemplate(cluster *appsv1alpha1.Cluster,
 	component *component.SynthesizedComponent, task *intctrltypes.ReconcileTask) error {
 	scheme, _ := appsv1alpha1.SchemeBuilder.Build()
 	for _, configSpec := range component.ConfigTemplates {
 		cmName := cfgcore.GetComponentCfgName(cluster.Name, component.Name, configSpec.VolumeName)
-		enableRerender, err := wrapper.enableRerenderTemplateSpec(cmName, task)
-=======
-func (wrapper *renderWrapper) renderConfigTemplate(task *intctrltypes.ReconcileTask) error {
-	scheme, _ := appsv1alpha1.SchemeBuilder.Build()
-	for _, configSpec := range task.Component.ConfigTemplates {
-		cmName := cfgcore.GetComponentCfgName(task.Cluster.Name, task.Component.Name, configSpec.Name)
 		enableRerender, origCMObj, err := wrapper.checkRerenderTemplateSpec(cmName, task)
->>>>>>> a9270761
 		if err != nil {
 			return err
 		}
@@ -113,13 +105,8 @@
 			continue
 		}
 		// Generate ConfigMap objects for config files
-<<<<<<< HEAD
-		cm, err := generateConfigMapFromTpl(cluster, component, wrapper.templateBuilder, cmName, configSpec.ConfigConstraintRef,
+		newCMObj, err := generateConfigMapFromTpl(cluster, component, wrapper.templateBuilder, cmName, configSpec.ConfigConstraintRef,
 			configSpec.ComponentTemplateSpec, wrapper.ctx, wrapper.cli, func(m map[string]string) error {
-=======
-		newCMObj, err := generateConfigMapFromTpl(wrapper.templateBuilder, cmName, configSpec.ConfigConstraintRef, configSpec.ComponentTemplateSpec,
-			wrapper.params, wrapper.ctx, wrapper.cli, func(m map[string]string) error {
->>>>>>> a9270761
 				return validateRenderedData(m, configSpec, wrapper.ctx, wrapper.cli)
 			})
 		if err != nil {
@@ -139,15 +126,9 @@
 func (wrapper *renderWrapper) renderScriptTemplate(cluster *appsv1alpha1.Cluster, component *component.SynthesizedComponent,
 	task *intctrltypes.ReconcileTask) error {
 	scheme, _ := appsv1alpha1.SchemeBuilder.Build()
-<<<<<<< HEAD
 	for _, templateSpec := range component.ScriptTemplates {
 		cmName := cfgcore.GetComponentCfgName(cluster.Name, component.Name, templateSpec.VolumeName)
-		if task.GetLocalResourceWithObjectKey(client.ObjectKey{
-=======
-	for _, templateSpec := range task.Component.ScriptTemplates {
-		cmName := cfgcore.GetComponentCfgName(task.Cluster.Name, task.Component.Name, templateSpec.Name)
 		object := task.GetLocalResourceWithObjectKey(client.ObjectKey{
->>>>>>> a9270761
 			Name:      cmName,
 			Namespace: wrapper.cluster.Namespace,
 		}, generics.ToGVK(&corev1.ConfigMap{}))
