--- conflicted
+++ resolved
@@ -30,12 +30,9 @@
 	cfgcore "github.com/apecloud/kubeblocks/internal/configuration"
 	"github.com/apecloud/kubeblocks/internal/constant"
 	"github.com/apecloud/kubeblocks/internal/controller/builder"
-<<<<<<< HEAD
 	"github.com/apecloud/kubeblocks/internal/controller/component"
-=======
 	intctrltypes "github.com/apecloud/kubeblocks/internal/controller/types"
 	"github.com/apecloud/kubeblocks/internal/generics"
->>>>>>> 3692ffb8
 )
 
 type templateRenderValidator = func(map[string]string) error
@@ -64,16 +61,6 @@
 	}
 }
 
-<<<<<<< HEAD
-func (wrapper *renderWrapper) renderConfigTemplate(cluster *appsv1alpha1.Cluster, component *component.SynthesizedComponent) error {
-	scheme, _ := appsv1alpha1.SchemeBuilder.Build()
-	for _, configSpec := range component.ConfigTemplates {
-		cmName := cfgcore.GetComponentCfgName(cluster.Name, component.Name, configSpec.VolumeName)
-
-		// Generate ConfigMap objects for config files
-		cm, err := generateConfigMapFromTpl(cluster, component, wrapper.templateBuilder, cmName, configSpec.ConfigConstraintRef,
-			configSpec.ComponentTemplateSpec, wrapper.ctx, wrapper.cli, func(m map[string]string) error {
-=======
 func (wrapper *renderWrapper) enableRerenderTemplateSpec(cfgCMName string, task *intctrltypes.ReconcileTask) (bool, error) {
 	cmKey := client.ObjectKey{
 		Name:      cfgCMName,
@@ -100,14 +87,13 @@
 	return cfgcore.IsNotUserReconfigureOperation(cmObj), nil
 }
 
-func (wrapper *renderWrapper) renderConfigTemplate(task *intctrltypes.ReconcileTask) error {
-	var err error
-	var enableRerender bool
-
+func (wrapper *renderWrapper) renderConfigTemplate(cluster *appsv1alpha1.Cluster,
+	component *component.SynthesizedComponent, task *intctrltypes.ReconcileTask) error {
 	scheme, _ := appsv1alpha1.SchemeBuilder.Build()
-	for _, configSpec := range task.Component.ConfigTemplates {
-		cmName := cfgcore.GetComponentCfgName(task.Cluster.Name, task.Component.Name, configSpec.Name)
-		if enableRerender, err = wrapper.enableRerenderTemplateSpec(cmName, task); err != nil {
+	for _, configSpec := range component.ConfigTemplates {
+		cmName := cfgcore.GetComponentCfgName(cluster.Name, component.Name, configSpec.VolumeName)
+		enableRerender, err := wrapper.enableRerenderTemplateSpec(cmName, task)
+		if err != nil {
 			return err
 		}
 		if !enableRerender {
@@ -116,9 +102,8 @@
 		}
 
 		// Generate ConfigMap objects for config files
-		cm, err := generateConfigMapFromTpl(wrapper.templateBuilder, cmName, configSpec.ConfigConstraintRef, configSpec.ComponentTemplateSpec,
-			wrapper.params, wrapper.ctx, wrapper.cli, func(m map[string]string) error {
->>>>>>> 3692ffb8
+		cm, err := generateConfigMapFromTpl(cluster, component, wrapper.templateBuilder, cmName, configSpec.ConfigConstraintRef,
+			configSpec.ComponentTemplateSpec, wrapper.ctx, wrapper.cli, func(m map[string]string) error {
 				return validateRenderedData(m, configSpec, wrapper.ctx, wrapper.cli)
 			})
 		if err != nil {
@@ -132,14 +117,11 @@
 	return nil
 }
 
-func (wrapper *renderWrapper) renderScriptTemplate(cluster *appsv1alpha1.Cluster, component *component.SynthesizedComponent) error {
+func (wrapper *renderWrapper) renderScriptTemplate(cluster *appsv1alpha1.Cluster, component *component.SynthesizedComponent,
+	task *intctrltypes.ReconcileTask) error {
 	scheme, _ := appsv1alpha1.SchemeBuilder.Build()
-<<<<<<< HEAD
 	for _, templateSpec := range component.ScriptTemplates {
 		cmName := cfgcore.GetComponentCfgName(cluster.Name, component.Name, templateSpec.VolumeName)
-=======
-	for _, templateSpec := range task.Component.ScriptTemplates {
-		cmName := cfgcore.GetComponentCfgName(task.Cluster.Name, task.Component.Name, templateSpec.Name)
 		if task.GetLocalResourceWithObjectKey(client.ObjectKey{
 			Name:      cmName,
 			Namespace: wrapper.cluster.Namespace,
@@ -147,7 +129,6 @@
 			wrapper.addVolumeMountMeta(templateSpec, cmName)
 			continue
 		}
->>>>>>> 3692ffb8
 
 		// Generate ConfigMap objects for config files
 		cm, err := generateConfigMapFromTpl(cluster, component, wrapper.templateBuilder, cmName, "", templateSpec, wrapper.ctx, wrapper.cli, nil)
