/*
Copyright ApeCloud, Inc.

Licensed under the Apache License, Version 2.0 (the "License");
you may not use this file except in compliance with the License.
You may obtain a copy of the License at

    http://www.apache.org/licenses/LICENSE-2.0

Unless required by applicable law or agreed to in writing, software
distributed under the License is distributed on an "AS IS" BASIS,
WITHOUT WARRANTIES OR CONDITIONS OF ANY KIND, either express or implied.
See the License for the specific language governing permissions and
limitations under the License.
*/

package plan

import (
	"bytes"
	"strings"
	"text/template"

	"github.com/Masterminds/sprig/v3"
	"github.com/pkg/errors"
	v1 "k8s.io/api/core/v1"
	"k8s.io/apimachinery/pkg/types"
	"k8s.io/apimachinery/pkg/util/sets"
	"sigs.k8s.io/controller-runtime/pkg/client"

	dbaasv1alpha1 "github.com/apecloud/kubeblocks/apis/apps/v1alpha1"
	componentutil "github.com/apecloud/kubeblocks/controllers/apps/components/util"
	"github.com/apecloud/kubeblocks/internal/controller/builder"
	types2 "github.com/apecloud/kubeblocks/internal/controller/client"
	"github.com/apecloud/kubeblocks/internal/controller/component"
	"github.com/apecloud/kubeblocks/internal/controllerutil"
)

func CreateOrCheckTLSCerts(reqCtx controllerutil.RequestCtx,
	cli client.Client,
	cluster *dbaasv1alpha1.Cluster,
) (*v1.Secret, error) {
	if cluster == nil {
		return nil, componentutil.ErrReqClusterObj
	}

	for _, comp := range cluster.Spec.ComponentSpecs {
		if !comp.TLS {
			continue
		}
		// REVIEW/TODO: should do spec validation during validation stage
		if comp.Issuer == nil {
			return nil, errors.New("issuer shouldn't be nil when tls enabled")
		}
		switch comp.Issuer.Name {
		case dbaasv1alpha1.IssuerUserProvided:
<<<<<<< HEAD
			err = CheckTLSSecretRef(reqCtx, cli, cluster.Namespace, comp.Issuer.SecretRef)
		case dbaasv1alpha1.IssuerKubeBlocks:
			secret, err = createTLSSecret(reqCtx, cli, cluster, comp.Name, scheme, finalizer)
			if secret != nil {
				secretList = append(secretList, *secret)
=======
			if err := checkTLSSecretRef(reqCtx, cli, cluster.Namespace, comp.Issuer.SecretRef); err != nil {
				return nil, err
>>>>>>> a03e24db
			}
		case dbaasv1alpha1.IssuerKubeBlocks:
			return createTLSSecret(reqCtx, cli, cluster, comp.Name)
		}
	}
	return nil, nil
}

// func deleteTLSSecrets(reqCtx controllerutil.RequestCtx, cli client.Client, secretList []v1.Secret) {
// 	for _, secret := range secretList {
// 		err := cli.Delete(reqCtx.Ctx, &secret)
// 		if err != nil {
// 			reqCtx.Log.Info("delete tls secret error", "err", err)
// 		}
// 	}
// }

func createTLSSecret(reqCtx controllerutil.RequestCtx,
	cli client.Client,
	cluster *dbaasv1alpha1.Cluster,
	componentName string) (*v1.Secret, error) {
	secret, err := ComposeTLSSecret(cluster.Namespace, cluster.Name, componentName)
	if err != nil {
		return nil, err
	}
	return secret, nil
}

// ComposeTLSSecret compose a TSL secret object.
// REVIEW/TODO:
//  1. missing public function doc
//  2. should avoid using Go template to call a function, this is too hack & costly,
//     should just call underlying registered Go template function.
func ComposeTLSSecret(namespace, clusterName, componentName string) (*v1.Secret, error) {
	secret, err := builder.BuildTLSSecret(namespace, clusterName, componentName)
	if err != nil {
		return nil, err
	}
	secret.Name = GenerateTLSSecretName(clusterName, componentName)

	const tpl = `{{- $cert := genSelfSignedCert "KubeBlocks" nil nil 365 }}
{{ $cert.Cert }}
{{ $cert.Key }}
`
	out, err := buildFromTemplate(tpl, nil)
	if err != nil {
		return nil, err
	}
	index := strings.Index(out, "-----BEGIN RSA PRIVATE KEY-----")
	if index < 0 {
		return nil, errors.Errorf("wrong cert format: %s", out)
	}
	cert := out[:index]
	key := out[index:]
	secret.StringData[builder.CAName] = cert
	secret.StringData[builder.CertName] = cert
	secret.StringData[builder.KeyName] = key
	return secret, nil
}

func GenerateTLSSecretName(clusterName, componentName string) string {
	return clusterName + "-" + componentName + "-tls-certs"
}

func buildFromTemplate(tpl string, vars interface{}) (string, error) {
	fmap := sprig.TxtFuncMap()
	t := template.Must(template.New("tls").Funcs(fmap).Parse(tpl))
	var b bytes.Buffer
	err := t.Execute(&b, vars)
	if err != nil {
		return "", err
	}
	return b.String(), nil
}

<<<<<<< HEAD
func CheckTLSSecretRef(reqCtx controllerutil.RequestCtx, cli types2.ReadonlyClient, namespace string, secretRef *dbaasv1alpha1.TLSSecretRef) error {
=======
func checkTLSSecretRef(reqCtx controllerutil.RequestCtx, cli client.Client, namespace string,
	secretRef *dbaasv1alpha1.TLSSecretRef) error {
>>>>>>> a03e24db
	if secretRef == nil {
		return errors.New("issuer.secretRef shouldn't be nil when issuer is UserProvided")
	}

	secret := &v1.Secret{}
	if err := cli.Get(reqCtx.Ctx, types.NamespacedName{Namespace: namespace, Name: secretRef.Name}, secret); err != nil {
		return err
	}
	if secret.Data == nil {
		return errors.New("tls secret's data field shouldn't be nil")
	}
	keys := []string{secretRef.CA, secretRef.Cert, secretRef.Key}
	for _, key := range keys {
		if _, ok := secret.Data[key]; !ok {
			return errors.Errorf("tls secret's data[%s] field shouldn't be empty", key)
		}
	}
	return nil
}

func updateTLSVolumeAndVolumeMount(podSpec *v1.PodSpec, clusterName string, component component.SynthesizedComponent) error {
	if !component.TLS {
		return nil
	}

	// update volume
	volumes := podSpec.Volumes
	volume, err := composeTLSVolume(clusterName, component)
	if err != nil {
		return err
	}
	volumes = append(volumes, *volume)
	podSpec.Volumes = volumes

	// update volumeMount
	for index, container := range podSpec.Containers {
		volumeMounts := container.VolumeMounts
		volumeMount := composeTLSVolumeMount()
		volumeMounts = append(volumeMounts, volumeMount)
		podSpec.Containers[index].VolumeMounts = volumeMounts
	}

	return nil
}

func composeTLSVolume(clusterName string, component component.SynthesizedComponent) (*v1.Volume, error) {
	if !component.TLS {
		return nil, errors.New("can't compose TLS volume when TLS not enabled")
	}
	if component.Issuer == nil {
		return nil, errors.New("issuer shouldn't be nil when TLS enabled")
	}
	if component.Issuer.Name == dbaasv1alpha1.IssuerUserProvided &&
		component.Issuer.SecretRef == nil {
		return nil, errors.New("secret ref shouldn't be nil when issuer is UserProvided")
	}
	var secretName, ca, cert, key string
	switch component.Issuer.Name {
	case dbaasv1alpha1.IssuerKubeBlocks:
		secretName = GenerateTLSSecretName(clusterName, component.Name)
		ca = builder.CAName
		cert = builder.CertName
		key = builder.KeyName
	case dbaasv1alpha1.IssuerUserProvided:
		secretName = component.Issuer.SecretRef.Name
		ca = component.Issuer.SecretRef.CA
		cert = component.Issuer.SecretRef.Cert
		key = component.Issuer.SecretRef.Key
	}
	volume := v1.Volume{
		Name: builder.VolumeName,
		VolumeSource: v1.VolumeSource{
			Secret: &v1.SecretVolumeSource{
				SecretName: secretName,
				Items: []v1.KeyToPath{
					{Key: ca, Path: builder.CAName},
					{Key: cert, Path: builder.CertName},
					{Key: key, Path: builder.KeyName},
				},
				Optional: func() *bool { o := false; return &o }(),
			},
		},
	}
	return &volume, nil
}

func composeTLSVolumeMount() v1.VolumeMount {
	return v1.VolumeMount{
		Name:      builder.VolumeName,
		MountPath: builder.MountPath,
		ReadOnly:  true,
	}
}

func IsTLSSettingsUpdated(cType string, oldCm v1.ConfigMap, newCm v1.ConfigMap) bool {
	// build intersection sets
	oldKeys := make([]string, 0)
	for key := range oldCm.Data {
		oldKeys = append(oldKeys, key)
	}
	oldSet := sets.New(oldKeys...)
	newKeys := make([]string, 0)
	for key := range newCm.Data {
		newKeys = append(newKeys, key)
	}
	newSet := sets.New(newKeys...)
	interSet := oldSet.Intersection(newSet)

	// get tls key-word based on cType
	tlsKeyWord := GetTLSKeyWord(cType)

	// search key-word in both old and new set
	for _, configFileName := range interSet.UnsortedList() {
		oldConfigFile := oldCm.Data[configFileName]
		newConfigFile := newCm.Data[configFileName]
		oldIndex := strings.Index(oldConfigFile, tlsKeyWord)
		newIndex := strings.Index(newConfigFile, tlsKeyWord)
		// tls key-word appears in one file and disappears in another, means tls settings updated
		if oldIndex >= 0 && newIndex < 0 ||
			oldIndex < 0 && newIndex >= 0 {
			return true
		}
	}

	return false
}

func GetTLSKeyWord(cType string) string {
	switch cType {
	case "mysql":
		return "ssl_cert"
	case "postgresql":
		return "ssl_cert_file"
	case "redis":
		return "tls-cert-file"
	default:
		return "unsupported-character-type"
	}
}<|MERGE_RESOLUTION|>--- conflicted
+++ resolved
@@ -31,7 +31,7 @@
 	dbaasv1alpha1 "github.com/apecloud/kubeblocks/apis/apps/v1alpha1"
 	componentutil "github.com/apecloud/kubeblocks/controllers/apps/components/util"
 	"github.com/apecloud/kubeblocks/internal/controller/builder"
-	types2 "github.com/apecloud/kubeblocks/internal/controller/client"
+	client2 "github.com/apecloud/kubeblocks/internal/controller/client"
 	"github.com/apecloud/kubeblocks/internal/controller/component"
 	"github.com/apecloud/kubeblocks/internal/controllerutil"
 )
@@ -54,16 +54,8 @@
 		}
 		switch comp.Issuer.Name {
 		case dbaasv1alpha1.IssuerUserProvided:
-<<<<<<< HEAD
-			err = CheckTLSSecretRef(reqCtx, cli, cluster.Namespace, comp.Issuer.SecretRef)
-		case dbaasv1alpha1.IssuerKubeBlocks:
-			secret, err = createTLSSecret(reqCtx, cli, cluster, comp.Name, scheme, finalizer)
-			if secret != nil {
-				secretList = append(secretList, *secret)
-=======
-			if err := checkTLSSecretRef(reqCtx, cli, cluster.Namespace, comp.Issuer.SecretRef); err != nil {
+			if err := CheckTLSSecretRef(reqCtx, cli, cluster.Namespace, comp.Issuer.SecretRef); err != nil {
 				return nil, err
->>>>>>> a03e24db
 			}
 		case dbaasv1alpha1.IssuerKubeBlocks:
 			return createTLSSecret(reqCtx, cli, cluster, comp.Name)
@@ -139,12 +131,8 @@
 	return b.String(), nil
 }
 
-<<<<<<< HEAD
-func CheckTLSSecretRef(reqCtx controllerutil.RequestCtx, cli types2.ReadonlyClient, namespace string, secretRef *dbaasv1alpha1.TLSSecretRef) error {
-=======
-func checkTLSSecretRef(reqCtx controllerutil.RequestCtx, cli client.Client, namespace string,
+func CheckTLSSecretRef(reqCtx controllerutil.RequestCtx, cli client2.ReadonlyClient, namespace string,
 	secretRef *dbaasv1alpha1.TLSSecretRef) error {
->>>>>>> a03e24db
 	if secretRef == nil {
 		return errors.New("issuer.secretRef shouldn't be nil when issuer is UserProvided")
 	}
