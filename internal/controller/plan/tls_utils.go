--- conflicted
+++ resolved
@@ -26,74 +26,12 @@
 	"github.com/pkg/errors"
 	v1 "k8s.io/api/core/v1"
 	"k8s.io/apimachinery/pkg/types"
-<<<<<<< HEAD
-=======
-	"k8s.io/apimachinery/pkg/util/sets"
->>>>>>> 5e8d73d3
 
 	dbaasv1alpha1 "github.com/apecloud/kubeblocks/apis/apps/v1alpha1"
 	"github.com/apecloud/kubeblocks/internal/controller/builder"
 	client2 "github.com/apecloud/kubeblocks/internal/controller/client"
-<<<<<<< HEAD
-	"github.com/apecloud/kubeblocks/internal/controllerutil"
 )
 
-// func CreateOrCheckTLSCerts(reqCtx controllerutil.RequestCtx,
-//
-//	cli client.Client,
-//	cluster *dbaasv1alpha1.Cluster,
-//
-//	) (*v1.Secret, error) {
-//		if cluster == nil {
-//			return nil, componentutil.ErrReqClusterObj
-//		}
-//
-//		for _, comp := range cluster.Spec.ComponentSpecs {
-//			if !comp.TLS {
-//				continue
-//			}
-//			// REVIEW/TODO: should do spec validation during validation stage
-//			if comp.Issuer == nil {
-//				return nil, errors.New("issuer shouldn't be nil when tls enabled")
-//			}
-//			switch comp.Issuer.Name {
-//			case dbaasv1alpha1.IssuerUserProvided:
-//				if err := CheckTLSSecretRef(reqCtx, cli, cluster.Namespace, comp.Issuer.SecretRef); err != nil {
-//					return nil, err
-//				}
-//			case dbaasv1alpha1.IssuerKubeBlocks:
-//				return createTLSSecret(reqCtx, cli, cluster, comp.Name)
-//			}
-//		}
-//		return nil, nil
-//	}
-
-//	func deleteTLSSecrets(reqCtx controllerutil.RequestCtx, cli client.Client, secretList []v1.Secret) {
-//		for _, secret := range secretList {
-//			err := cli.Delete(reqCtx.Ctx, &secret)
-//			if err != nil {
-//				reqCtx.Log.Info("delete tls secret error", "err", err)
-//			}
-//		}
-//	}
-//
-// func createTLSSecret(reqCtx controllerutil.RequestCtx,
-//
-//		cli client.Client,
-//		cluster *dbaasv1alpha1.Cluster,
-//		componentName string) (*v1.Secret, error) {
-//		secret, err := ComposeTLSSecret(cluster.Namespace, cluster.Name, componentName)
-//		if err != nil {
-//			return nil, err
-//		}
-//		return secret, nil
-//	}
-
-=======
-	"github.com/apecloud/kubeblocks/internal/controller/component"
-)
-
->>>>>>> 5e8d73d3
 // ComposeTLSSecret compose a TSL secret object.
 // REVIEW/TODO:
 //  1. missing public function doc
@@ -163,113 +101,6 @@
 	return nil
 }
 
-// func updateTLSVolumeAndVolumeMount(podSpec *v1.PodSpec, clusterName string, component component.SynthesizedComponent) error {
-//	if !component.TLS {
-//		return nil
-//	}
-//
-//	// update volume
-//	volumes := podSpec.Volumes
-//	volume, err := composeTLSVolume(clusterName, component)
-//	if err != nil {
-//		return err
-//	}
-//	volumes = append(volumes, *volume)
-//	podSpec.Volumes = volumes
-//
-//	// update volumeMount
-//	for index, container := range podSpec.Containers {
-//		volumeMounts := container.VolumeMounts
-//		volumeMount := composeTLSVolumeMount()
-//		volumeMounts = append(volumeMounts, volumeMount)
-//		podSpec.Containers[index].VolumeMounts = volumeMounts
-//	}
-//
-//	return nil
-// }
-//
-// func composeTLSVolume(clusterName string, component component.SynthesizedComponent) (*v1.Volume, error) {
-//	if !component.TLS {
-//		return nil, errors.New("can't compose TLS volume when TLS not enabled")
-//	}
-//	if component.Issuer == nil {
-//		return nil, errors.New("issuer shouldn't be nil when TLS enabled")
-//	}
-//	if component.Issuer.Name == dbaasv1alpha1.IssuerUserProvided &&
-//		component.Issuer.SecretRef == nil {
-//		return nil, errors.New("secret ref shouldn't be nil when issuer is UserProvided")
-//	}
-//	var secretName, ca, cert, key string
-//	switch component.Issuer.Name {
-//	case dbaasv1alpha1.IssuerKubeBlocks:
-//		secretName = GenerateTLSSecretName(clusterName, component.Name)
-//		ca = builder.CAName
-//		cert = builder.CertName
-//		key = builder.KeyName
-//	case dbaasv1alpha1.IssuerUserProvided:
-//		secretName = component.Issuer.SecretRef.Name
-//		ca = component.Issuer.SecretRef.CA
-//		cert = component.Issuer.SecretRef.Cert
-//		key = component.Issuer.SecretRef.Key
-//	}
-//	volume := v1.Volume{
-//		Name: builder.VolumeName,
-//		VolumeSource: v1.VolumeSource{
-//			Secret: &v1.SecretVolumeSource{
-//				SecretName: secretName,
-//				Items: []v1.KeyToPath{
-//					{Key: ca, Path: builder.CAName},
-//					{Key: cert, Path: builder.CertName},
-//					{Key: key, Path: builder.KeyName},
-//				},
-//				Optional: func() *bool { o := false; return &o }(),
-//			},
-//		},
-//	}
-//	return &volume, nil
-// }
-//
-// func composeTLSVolumeMount() v1.VolumeMount {
-//	return v1.VolumeMount{
-//		Name:      builder.VolumeName,
-//		MountPath: builder.MountPath,
-//		ReadOnly:  true,
-//	}
-// }
-//
-// func IsTLSSettingsUpdated(cType string, oldCm v1.ConfigMap, newCm v1.ConfigMap) bool {
-//	// build intersection sets
-//	oldKeys := make([]string, 0)
-//	for key := range oldCm.Data {
-//		oldKeys = append(oldKeys, key)
-//	}
-//	oldSet := sets.New(oldKeys...)
-//	newKeys := make([]string, 0)
-//	for key := range newCm.Data {
-//		newKeys = append(newKeys, key)
-//	}
-//	newSet := sets.New(newKeys...)
-//	interSet := oldSet.Intersection(newSet)
-//
-//	// get tls key-word based on cType
-//	tlsKeyWord := GetTLSKeyWord(cType)
-//
-//	// search key-word in both old and new set
-//	for _, configFileName := range interSet.UnsortedList() {
-//		oldConfigFile := oldCm.Data[configFileName]
-//		newConfigFile := newCm.Data[configFileName]
-//		oldIndex := strings.Index(oldConfigFile, tlsKeyWord)
-//		newIndex := strings.Index(newConfigFile, tlsKeyWord)
-//		// tls key-word appears in one file and disappears in another, means tls settings updated
-//		if oldIndex >= 0 && newIndex < 0 ||
-//			oldIndex < 0 && newIndex >= 0 {
-//			return true
-//		}
-//	}
-//
-//	return false
-// }
-
 func GetTLSKeyWord(cType string) string {
 	switch cType {
 	case "mysql":
