--- conflicted
+++ resolved
@@ -178,14 +178,7 @@
 	scheme := *model.GetScheme()
 	ctx := context.Background()
 	ref, err := e.getOwnerUpTo(ctx, object, e.UpToLevel, scheme)
-<<<<<<< HEAD
-	if err != nil {
-		return
-	}
-	if ref == nil {
-=======
 	if err != nil || ref == nil {
->>>>>>> 7689c9df
 		return
 	}
 
