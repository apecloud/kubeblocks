--- conflicted
+++ resolved
@@ -17,11 +17,7 @@
 package controllerutil
 
 import (
-<<<<<<< HEAD
-	"k8s.io/apimachinery/pkg/runtime"
-=======
 	"context"
->>>>>>> 6212f951
 	"reflect"
 	"strings"
 	"time"
@@ -31,6 +27,7 @@
 	apierrors "k8s.io/apimachinery/pkg/api/errors"
 	metav1 "k8s.io/apimachinery/pkg/apis/meta/v1"
 	"k8s.io/apimachinery/pkg/conversion"
+	"k8s.io/apimachinery/pkg/runtime"
 	"k8s.io/client-go/tools/record"
 	ctrl "sigs.k8s.io/controller-runtime"
 	"sigs.k8s.io/controller-runtime/pkg/client"
@@ -222,7 +219,19 @@
 	return nil
 }
 
-<<<<<<< HEAD
+// BackgroundDeleteObject delete the object in the background, usually used in the Reconcile method
+func BackgroundDeleteObject(cli client.Client, ctx context.Context, obj client.Object) error {
+	deletePropagation := metav1.DeletePropagationBackground
+	deleteOptions := &client.DeleteOptions{
+		PropagationPolicy: &deletePropagation,
+	}
+
+	if err := cli.Delete(ctx, obj, deleteOptions); err != nil {
+		return err
+	}
+	return nil
+}
+
 // SetOwnership set owner reference and add finalizer if not exists
 func SetOwnership(owner, obj client.Object, scheme *runtime.Scheme, finalizer string) error {
 	if err := controllerutil.SetOwnerReference(owner, obj, scheme); err != nil {
@@ -234,17 +243,6 @@
 		if !ok {
 			controllerutil.AddFinalizer(obj, finalizer)
 		}
-=======
-// BackgroundDeleteObject delete the object in the background, usually used in the Reconcile method
-func BackgroundDeleteObject(cli client.Client, ctx context.Context, obj client.Object) error {
-	deletePropagation := metav1.DeletePropagationBackground
-	deleteOptions := &client.DeleteOptions{
-		PropagationPolicy: &deletePropagation,
-	}
-
-	if err := cli.Delete(ctx, obj, deleteOptions); err != nil {
-		return err
->>>>>>> 6212f951
 	}
 	return nil
 }