/*
Copyright (C) 2022-2023 ApeCloud Co., Ltd

This file is part of KubeBlocks project

This program is free software: you can redistribute it and/or modify
it under the terms of the GNU Affero General Public License as published by
the Free Software Foundation, either version 3 of the License, or
(at your option) any later version.

This program is distributed in the hope that it will be useful
but WITHOUT ANY WARRANTY; without even the implied warranty of
MERCHANTABILITY or FITNESS FOR A PARTICULAR PURPOSE.  See the
GNU Affero General Public License for more details.

You should have received a copy of the GNU Affero General Public License
along with this program.  If not, see <http://www.gnu.org/licenses/>.
*/

package controllerutil

import (
	"errors"
	"fmt"
)

type Error struct {
	Type    ErrorType
	Message string
}

var _ error = &Error{}

// Error implements the error interface.
func (v *Error) Error() string {
	return v.Message
}

// ErrorType is explicit error type.
type ErrorType string

const (
	// ErrorWaitCacheRefresh waits for synchronization of the corresponding object cache in client-go from ApiServer.
	ErrorWaitCacheRefresh ErrorType = "WaitCacheRefresh"
	// ErrorTypeNotFound not found any resource.
	ErrorTypeNotFound ErrorType = "NotFound"

	// ErrorType for backup
	ErrorTypeBackupNotSupported       ErrorType = "BackupNotSupported"       // this backup type not supported
	ErrorTypeBackupPVTemplateNotFound ErrorType = "BackupPVTemplateNotFound" // this pv template not found
	ErrorTypeBackupNotCompleted       ErrorType = "BackupNotCompleted"       // report backup not completed.
	ErrorTypeBackupPVCNameIsEmpty     ErrorType = "BackupPVCNameIsEmpty"     // pvc name for backup is empty
	ErrorTypeBackupJobFailed          ErrorType = "BackupJobFailed"          // backup job failed
	ErrorTypeStorageNotMatch          ErrorType = "ErrorTypeStorageNotMatch"

	// ErrorType for cluster controller
	ErrorTypeBackupFailed ErrorType = "BackupFailed"
<<<<<<< HEAD

	// ErrorType for preflight
	ErrorTypePreflightCommon = "PreflightCommon"
	ErrorTypeSkipPreflight   = "SkipPreflight"
=======
	ErrorTypeNeedWaiting  ErrorType = "NeedWaiting" // waiting for next reconcile
>>>>>>> e2a1e1d3
)

var ErrFailedToAddFinalizer = errors.New("failed to add finalizer")

func NewError(errorType ErrorType, message string) *Error {
	return &Error{
		Type:    errorType,
		Message: message,
	}
}

func NewErrorf(errorType ErrorType, format string, a ...any) *Error {
	return &Error{
		Type:    errorType,
		Message: fmt.Sprintf(format, a...),
	}
}

// IsTargetError checks if the error is the target error.
func IsTargetError(err error, errorType ErrorType) bool {
	if tmpErr, ok := err.(*Error); ok || errors.As(err, &tmpErr) {
		return tmpErr.Type == errorType
	}
	return false
}

// ToControllerError converts the error to the Controller error.
func ToControllerError(err error) *Error {
	if tmpErr, ok := err.(*Error); ok || errors.As(err, &tmpErr) {
		return tmpErr
	}
	return nil
}

// NewNotFound returns a new Error with ErrorTypeNotFound.
func NewNotFound(format string, a ...any) *Error {
	return &Error{
		Type:    ErrorTypeNotFound,
		Message: fmt.Sprintf(format, a...),
	}
}

// IsNotFound returns true if the specified error is the error type of ErrorTypeNotFound.
func IsNotFound(err error) bool {
	return IsTargetError(err, ErrorTypeNotFound)
}

// NewBackupNotSupported returns a new Error with ErrorTypeBackupNotSupported.
func NewBackupNotSupported(backupType, backupPolicyName string) *Error {
	return NewErrorf(ErrorTypeBackupNotSupported, `backup type "%s" not supported by backup policy "%s"`, backupType, backupPolicyName)
}

// NewBackupPVTemplateNotFound returns a new Error with ErrorTypeBackupPVTemplateNotFound.
func NewBackupPVTemplateNotFound(cmName, cmNamespace string) *Error {
	return NewErrorf(ErrorTypeBackupPVTemplateNotFound, `"the persistentVolume template is empty in the configMap %s/%s", pvConfig.Namespace, pvConfig.Name`, cmNamespace, cmName)
}

// NewBackupPVCNameIsEmpty returns a new Error with ErrorTypeBackupPVCNameIsEmpty.
func NewBackupPVCNameIsEmpty(backupPolicyName string) *Error {
	return NewErrorf(ErrorTypeBackupPVCNameIsEmpty, `the persistentVolumeClaim name of this policy "%s" is empty`, backupPolicyName)
}

// NewBackupJobFailed returns a new Error with ErrorTypeBackupJobFailed.
func NewBackupJobFailed(jobName string) *Error {
	return NewErrorf(ErrorTypeBackupJobFailed, `backup job "%s" failed`, jobName)
}<|MERGE_RESOLUTION|>--- conflicted
+++ resolved
@@ -55,14 +55,11 @@
 
 	// ErrorType for cluster controller
 	ErrorTypeBackupFailed ErrorType = "BackupFailed"
-<<<<<<< HEAD
+	ErrorTypeNeedWaiting  ErrorType = "NeedWaiting" // waiting for next reconcile
 
 	// ErrorType for preflight
 	ErrorTypePreflightCommon = "PreflightCommon"
 	ErrorTypeSkipPreflight   = "SkipPreflight"
-=======
-	ErrorTypeNeedWaiting  ErrorType = "NeedWaiting" // waiting for next reconcile
->>>>>>> e2a1e1d3
 )
 
 var ErrFailedToAddFinalizer = errors.New("failed to add finalizer")
