--- conflicted
+++ resolved
@@ -323,17 +323,6 @@
 		return 0, false, fmt.Errorf("failed to atoi. [%s], error: %v", intOrStr.StrVal, err)
 	}
 	return v, true, nil
-<<<<<<< HEAD
-}
-
-func ExistsPDBSpec(pdbSpec *policyv1.PodDisruptionBudgetSpec) bool {
-	if pdbSpec == nil {
-		return false
-	}
-	if pdbSpec.MinAvailable == nil && pdbSpec.MaxUnavailable == nil {
-		return false
-	}
-	return true
 }
 
 // GetPortByPortName find the Port from pod by name
@@ -354,6 +343,4 @@
 
 func GetProbeHTTPPort(pod *corev1.Pod) (int32, error) {
 	return GetPortByPortName(pod, ProbeHTTPPortName)
-=======
->>>>>>> 2ecb62c8
 }