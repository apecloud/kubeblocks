--- conflicted
+++ resolved
@@ -46,11 +46,7 @@
 	return buf.String(), nil
 }
 
-<<<<<<< HEAD
-func NewTplEngine(values *TplValues, funcs *BuiltInObjectsFunc) *TplEngine {
-=======
-func NewTplEngine(values *TplValues, funcs *BuiltinObjectsFunc, tplName string) *TplEngine {
->>>>>>> bf907657
+func NewTplEngine(values *TplValues, funcs *BuiltInObjectsFunc, tplName string) *TplEngine {
 	coreBuiltinFuncs := sprig.TxtFuncMap()
 
 	// custom funcs
