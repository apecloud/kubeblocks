--- conflicted
+++ resolved
@@ -54,13 +54,11 @@
 	// StorageClassAnnotationKey StorageClass annotation key in Cluster
 	StorageClassAnnotationKey = "kubeblocks.io/storage-class"
 
-<<<<<<< HEAD
 	// RoleLabelKey consensusSet and replicationSet role label key
 	RoleLabelKey = "kubeblocks.io/role"
-=======
+
 	// RestartAnnotationKey the annotation which notices the StatefulSet/DeploySet to restart
 	RestartAnnotationKey = "kubeblocks.io/restart"
->>>>>>> 4dc26ddc
 )
 
 const (
