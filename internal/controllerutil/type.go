/*
Copyright ApeCloud Inc.

Licensed under the Apache License, Version 2.0 (the "License");
you may not use this file except in compliance with the License.
You may obtain a copy of the License at

    http://www.apache.org/licenses/LICENSE-2.0

Unless required by applicable law or agreed to in writing, software
distributed under the License is distributed on an "AS IS" BASIS,
WITHOUT WARRANTIES OR CONDITIONS OF ANY KIND, either express or implied.
See the License for the specific language governing permissions and
limitations under the License.
*/

package controllerutil

import (
	"context"

	"github.com/go-logr/logr"
	"k8s.io/client-go/tools/record"
	ctrl "sigs.k8s.io/controller-runtime"
)

// RequestCtx wrapper for reconcile procedure context parameters
type RequestCtx struct {
	Ctx      context.Context
	Req      ctrl.Request
	Log      logr.Logger
	Recorder record.EventRecorder
}

const (
	AppName = "kubeblocks"
	// common label and annotation keys

	AppInstanceLabelKey             = "app.kubernetes.io/instance"
	AppComponentLabelKey            = "app.kubernetes.io/component-name"
	AppNameLabelKey                 = "app.kubernetes.io/name"
	AppManagedByLabelKey            = "app.kubernetes.io/managed-by"
	AppCreatedByLabelKey            = "app.kubernetes.io/created-by" // resources created temporarily by kubeblocks
	AppConfigTypeLabelKey           = "app.kubernetes.io/config-type"
	ConsensusSetRoleLabelKey        = "cs.dbaas.kubeblocks.io/role"
	ConsensusSetAccessModeLabelKey  = "cs.dbaas.kubeblocks.io/access-mode"
	VolumeClaimTemplateNameLabelKey = "vct.kubeblocks.io/name"

	// OpsRequestAnnotationKey OpsRequest annotation key in Cluster
	OpsRequestAnnotationKey = "kubeblocks.io/ops-request"

	// OpsRequestReconcileAnnotationKey Notify OpsRequest to reconcile
	OpsRequestReconcileAnnotationKey = "kubeblocks.io/reconcile"

	// StorageClassAnnotationKey StorageClass annotation key in Cluster
	StorageClassAnnotationKey = "kubeblocks.io/storage-class"

<<<<<<< HEAD
	// BackupProtectionLabelKey Backup delete protection policy label
	BackupProtectionLabelKey = "kubeblocks.io/backup-protection"
=======
	// RestartAnnotationKey the annotation which notices the StatefulSet/DeploySet to restart
	RestartAnnotationKey = "kubeblocks.io/restart"
>>>>>>> 4dc26ddc
)

const (
	// ReasonNotFoundCR referenced custom resource not found
	ReasonNotFoundCR = "NotFound"
	// ReasonRefCRUnavailable  referenced custom resource is unavailable
	ReasonRefCRUnavailable = "Unavailable"
	// ReasonDeletedCR deleted custom resource
	ReasonDeletedCR = "DeletedCR"
	// ReasonDeletingCR deleting custom resource
	ReasonDeletingCR = "DeletingCR"
	// ReasonCreatedCR created custom resource
	ReasonCreatedCR = "CreatedCR"
	// ReasonRunTaskFailed run task failed
	ReasonRunTaskFailed = "RunTaskFailed"
	// ReasonDeleteFailed delete failed
	ReasonDeleteFailed = "DeleteFailed"
)

const (
	DeploymentKind            = "Deployment"
	StatefulSetKind           = "StatefulSet"
	PodKind                   = "Pod"
	PersistentVolumeClaimKind = "PersistentVolumeClaim"
	CronJob                   = "CronJob"
)

const (
	// BackupRetain always retained, unless manually deleted by the user
	BackupRetain = "Retain"

	// BackupRetainUntilExpired retain backup until it expires
	BackupRetainUntilExpired = "RetainUntilExpired"

	// BackupDelete (default)delete backup immediately when cluster's terminationPolicy is WipeOut
	BackupDelete = "Delete"
)<|MERGE_RESOLUTION|>--- conflicted
+++ resolved
@@ -55,13 +55,11 @@
 	// StorageClassAnnotationKey StorageClass annotation key in Cluster
 	StorageClassAnnotationKey = "kubeblocks.io/storage-class"
 
-<<<<<<< HEAD
+	// RestartAnnotationKey the annotation which notices the StatefulSet/DeploySet to restart
+	RestartAnnotationKey = "kubeblocks.io/restart"
+
 	// BackupProtectionLabelKey Backup delete protection policy label
 	BackupProtectionLabelKey = "kubeblocks.io/backup-protection"
-=======
-	// RestartAnnotationKey the annotation which notices the StatefulSet/DeploySet to restart
-	RestartAnnotationKey = "kubeblocks.io/restart"
->>>>>>> 4dc26ddc
 )
 
 const (
