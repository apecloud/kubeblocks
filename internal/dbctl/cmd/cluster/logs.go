/*
Copyright ApeCloud Inc.

Licensed under the Apache License, Version 2.0 (the "License");
you may not use this file except in compliance with the License.
You may obtain a copy of the License at

    http://www.apache.org/licenses/LICENSE-2.0

Unless required by applicable law or agreed to in writing, software
distributed under the License is distributed on an "AS IS" BASIS,
WITHOUT WARRANTIES OR CONDITIONS OF ANY KIND, either express or implied.
See the License for the specific language governing permissions and
limitations under the License.
*/

package cluster

import (
	"context"
	"fmt"
	"io"
	"strconv"
	"strings"
	"time"

	"github.com/spf13/cobra"
	corev1 "k8s.io/api/core/v1"
	metav1 "k8s.io/apimachinery/pkg/apis/meta/v1"
	"k8s.io/cli-runtime/pkg/genericclioptions"
	cmdlogs "k8s.io/kubectl/pkg/cmd/logs"
	cmdutil "k8s.io/kubectl/pkg/cmd/util"
	"k8s.io/kubectl/pkg/polymorphichelpers"
	"k8s.io/kubectl/pkg/util/templates"

	"github.com/apecloud/kubeblocks/internal/dbctl/exec"
	"github.com/apecloud/kubeblocks/internal/dbctl/types"
	"github.com/apecloud/kubeblocks/internal/dbctl/util/cluster"
)

var (
	logsExample = templates.Examples(`
		# Return snapshot logs from cluster my-cluster with default primary instance (stdout)
		dbctl cluster logs my-cluster

		# Display only the most recent 20 lines from cluster my-cluster with default primary instance (stdout)
		dbctl cluster logs --tail=20 my-cluster

		# Return snapshot logs from cluster my-cluster with specify instance my-instance-0 (stdout)
		dbctl cluster logs my-cluster --instance my-instance-0

		# Return snapshot logs from cluster my-cluster with specify instance my-instance-0 and specify container my-container (stdout)
		dbctl cluster logs my-cluster --instance my-instance-0 -c my-container

		# Return slow logs from cluster my-cluster with default primary instance
		dbctl cluster logs my-cluster --file-type=slow

		# Begin streaming the slow logs from cluster my-cluster with default primary instance
		dbctl cluster logs -f my-cluster --file-type=slow

		# Return the specify file logs from cluster my-cluster with specify instance my-instance-0
		dbctl cluster logs my-cluster --instance my-instance-0 --file-path=/var/log/yum.log

		# Return the specify file logs from cluster my-cluster with specify instance my-instance-0 and specify container my-container
		dbctl cluster logs my-cluster --instance my-instance-0 -c my-container --file-path=/var/log/yum.log`)
)

// LogsOptions declares the arguments accepted by the logs command
type LogsOptions struct {
	clusterName string
	instName    string
	fileType    string
	filePath    string
	*exec.ExecOptions
	logOptions cmdlogs.LogsOptions
}

// NewLogsCmd returns the logic of accessing cluster log file
func NewLogsCmd(f cmdutil.Factory, streams genericclioptions.IOStreams) *cobra.Command {
	l := &LogsOptions{
		ExecOptions: exec.NewExecOptions(f, streams),
		logOptions: cmdlogs.LogsOptions{
			IOStreams: streams,
		},
	}
	input := &exec.ExecInput{
		Use:      "logs",
		Short:    "Access cluster log file",
		Example:  logsExample,
		Validate: l.validate,
		Complete: l.complete,
		AddFlags: l.addFlags,
		Run:      l.run,
	}
	return l.Build(input)
}

func (o *LogsOptions) addFlags(cmd *cobra.Command) {
	cmd.Flags().StringVarP(&o.instName, "instance", "i", "", "Instance name.")
	cmd.Flags().StringVarP(&o.logOptions.Container, "container", "c", "", "Container name.")
	cmd.Flags().BoolVarP(&o.logOptions.Follow, "follow", "f", false, "Specify if the logs should be streamed.")
	cmd.Flags().Int64Var(&o.logOptions.Tail, "tail", -1, "Lines of recent log file to display. Defaults to -1 with showing all log lines.")
	cmd.Flags().Int64Var(&o.logOptions.LimitBytes, "limit-bytes", 0, "Maximum bytes of logs to return.")
	cmd.Flags().BoolVar(&o.logOptions.Prefix, "prefix", false, "Prefix each log line with the log source (pod name and container name). Only take effect for stdout&stderr.")
	cmd.Flags().BoolVar(&o.logOptions.IgnoreLogErrors, "ignore-errors", false, "If watching / following pod logs, allow for any errors that occur to be non-fatal. Only take effect for stdout&stderr.")
	cmd.Flags().BoolVar(&o.logOptions.Timestamps, "timestamps", false, "Include timestamps on each line in the log output. Only take effect for stdout&stderr.")
	cmd.Flags().StringVar(&o.logOptions.SinceTime, "since-time", o.logOptions.SinceTime, "Only return logs after a specific date (RFC3339). Defaults to all logs. Only one of since-time / since may be used. Only take effect for stdout&stderr.")
	cmd.Flags().DurationVar(&o.logOptions.SinceSeconds, "since", o.logOptions.SinceSeconds, "Only return logs newer than a relative duration like 5s, 2m, or 3h. Defaults to all logs. Only one of since-time / since may be used. Only take effect for stdout&stderr.")
	cmd.Flags().BoolVarP(&o.logOptions.Previous, "previous", "p", o.logOptions.Previous, "If true, print the logs for the previous instance of the container in a pod if it exists. Only take effect for stdout&stderr.")

	cmd.Flags().StringVar(&o.fileType, "file-type", "", "Log-file type. Can see the output info of logs-list cmd. No set file-path and file-type will output stdout/stderr of target container.")
	cmd.Flags().StringVar(&o.filePath, "file-path", "", "Log-file path. Specify target file path and have a premium priority. No set file-path and file-type will output stdout/stderr of target container.")

	cmd.MarkFlagsMutuallyExclusive("file-path", "file-type")
	cmd.MarkFlagsMutuallyExclusive("since", "since-time")
}

// run customs logic for logs
func (o *LogsOptions) run() (bool, error) {
	if o.isStdoutForContainer() {
		return false, o.runLogs()
	}
	return true, nil
}

// complete customs complete function for logs
func (o *LogsOptions) complete(args []string) error {
	if len(args) == 0 {
		return fmt.Errorf("you must specify the cluster name to retrieve logs")
	}
	o.clusterName = args[0]

	dynamicClient, err := o.Factory.DynamicClient()
	if err != nil {
		return err
	}

	o.PodName = o.instName
	// no set podName and find the default pod of cluster
	if len(o.PodName) == 0 {
		if o.PodName, err = cluster.GetDefaultPodName(dynamicClient, o.clusterName, o.Namespace); err != nil {
			return err
		}
	}
	pod, err := o.ClientSet.CoreV1().Pods(o.Namespace).Get(context.TODO(), o.PodName, metav1.GetOptions{})
	if err != nil {
		return err
	}
	var command string
	switch {
	case len(o.filePath) > 0:
		command = assembleTail(o.logOptions.Follow, o.logOptions.Tail, o.logOptions.LimitBytes) + " " + o.filePath
	case o.isStdoutForContainer():
		{
			// no set file-path and file-type, and will output container's stdout & stderr, like kubectl logs
			o.logOptions.RESTClientGetter = o.Factory
			o.logOptions.LogsForObject = polymorphichelpers.LogsForObjectFn
			o.logOptions.Object = pod
			o.logOptions.Options, _ = o.logOptions.ToLogOptions()
		}
	default: // find corresponding file path by file type
		{
			obj := cluster.NewClusterObjects()
			clusterGetter := cluster.ObjectsGetter{
				ClientSet:      o.ClientSet,
				DynamicClient:  dynamicClient,
				Name:           o.clusterName,
				Namespace:      o.Namespace,
				WithAppVersion: false,
				WithConfigMap:  false,
			}
			if err := clusterGetter.Get(obj); err != nil {
				return err
			}
			if command, err = o.createFileTypeCommand(pod, obj); err != nil {
				return err
			}
		}
	}
	o.Command = []string{"/bin/bash", "-c", command}
	o.ContainerName = o.logOptions.Container
	o.Pod = pod
	// hide unnecessary output
	o.Quiet = true
	return nil
}

func (o *LogsOptions) validate() error {
	if len(o.clusterName) == 0 {
		return fmt.Errorf("cluster name must be specified")
	}
	if o.logOptions.LimitBytes < 0 {
		return fmt.Errorf("--limit-bytes must be greater than 0")
	}
	if o.logOptions.Tail < -1 {
		return fmt.Errorf("--tail must be greater than or equal to -1")
	}
	if o.isStdoutForContainer() {
		if len(o.logOptions.SinceTime) > 0 && o.logOptions.SinceSeconds != 0 {
			return fmt.Errorf("at most one of `sinceTime` or `sinceSeconds` may be specified")
		}

		logsOptions, ok := o.logOptions.Options.(*corev1.PodLogOptions)
		if !ok {
			return fmt.Errorf("unexpected logs options object")
		}
		if logsOptions.SinceSeconds != nil && *logsOptions.SinceSeconds < int64(0) {
			return fmt.Errorf("--since must be greater than 0")
		}

		if logsOptions.TailLines != nil && *logsOptions.TailLines < -1 {
			return fmt.Errorf("--tail must be greater than or equal to -1")
		}
	}
	return nil
}

<<<<<<< HEAD
// createFileTypeCommand create file type case and assemble command
func (o *LogsOptions) createFileTypeCommand(pod *corev1.Pod, obj *cluster.ClusterObjects) (string, error) {
=======
// createFileTypeCommand creates command against log file type
func (o *LogsOptions) createFileTypeCommand(pod *corev1.Pod, obj *types.ClusterObjects) (string, error) {
>>>>>>> 8aef3f10
	var command string
	componentName, ok := pod.Labels[types.ComponentLabelKey]
	if !ok {
		return command, fmt.Errorf("get component name from pod labels fail")
	}
	var comTypeName string
	for _, comCluster := range obj.Cluster.Spec.Components {
		if strings.EqualFold(comCluster.Name, componentName) {
			comTypeName = comCluster.Type
			break
		}
	}
	if len(comTypeName) == 0 {
		return command, fmt.Errorf("get pod component type in cluster.yaml fail")
	}
	var filePathPattern string
	for _, com := range obj.ClusterDef.Spec.Components {
		if strings.EqualFold(com.TypeName, comTypeName) {
			for _, logConfig := range com.LogConfigs {
				if strings.EqualFold(logConfig.Name, o.fileType) {
					filePathPattern = logConfig.FilePathPattern
					break
				}
			}
			break
		}
	}
	if len(filePathPattern) > 0 {
		command = "ls " + filePathPattern + " | xargs " + assembleTail(o.logOptions.Follow, o.logOptions.Tail, o.logOptions.LimitBytes)
	} else {
		return command, fmt.Errorf("can't get file path pattern by type %s", o.fileType)
	}
	return command, nil
}

// assembleCommand assembles tail command for log file
func assembleTail(follow bool, tail int64, limitBytes int64) string {
	command := make([]string, 0, 5)
	command = append(command, "tail")
	if follow {
		command = append(command, "-f")
	}
	if tail == -1 {
		command = append(command, "--lines=+1")
	} else {
		command = append(command, "--lines="+strconv.FormatInt(tail, 10))
	}
	if limitBytes > 0 {
		command = append(command, "--bytes="+strconv.FormatInt(limitBytes, 10))
	}
	return strings.Join(command, " ")
}

func (o *LogsOptions) isStdoutForContainer() bool {
	if len(o.filePath) == 0 {
		return len(o.fileType) == 0 || strings.EqualFold(o.fileType, "stdout") || strings.EqualFold(o.fileType, "stderr")
	}
	return false
}

// runLogs retrieves stdout/stderr logs
func (o *LogsOptions) runLogs() error {
	requests, err := o.logOptions.LogsForObject(o.logOptions.RESTClientGetter, o.logOptions.Object, o.logOptions.Options, 60*time.Second, false)
	if err != nil {
		return err
	}
	for objRef, request := range requests {
		out := o.addPrefixIfNeeded(objRef, o.Out)
		if err := cmdlogs.DefaultConsumeRequest(request, out); err != nil {
			if !o.logOptions.IgnoreLogErrors {
				return err
			}
			fmt.Fprintf(o.Out, "error: %v\n", err)
		}
	}
	return nil
}

func (o *LogsOptions) addPrefixIfNeeded(ref corev1.ObjectReference, writer io.Writer) io.Writer {
	if !o.logOptions.Prefix || ref.FieldPath == "" || ref.Name == "" {
		return writer
	}
	prefix := fmt.Sprintf("[pod/%s/%s] ", ref.Name, o.ContainerName)
	return &prefixingWriter{
		prefix: []byte(prefix),
		writer: writer,
	}
}

type prefixingWriter struct {
	prefix []byte
	writer io.Writer
}

func (pw *prefixingWriter) Write(p []byte) (int, error) {
	if len(p) == 0 {
		return 0, nil
	}
	n, err := pw.writer.Write(append(pw.prefix, p...))
	if n > len(p) {
		// To comply with the io.Writer interface requirements we must
		// return a number of bytes written from p (0 <= n <= len(p)),
		// so we are ignoring the length of the prefix here.
		return len(p), err
	}
	return n, err
}<|MERGE_RESOLUTION|>--- conflicted
+++ resolved
@@ -215,13 +215,8 @@
 	return nil
 }
 
-<<<<<<< HEAD
-// createFileTypeCommand create file type case and assemble command
+// createFileTypeCommand creates command against log file type
 func (o *LogsOptions) createFileTypeCommand(pod *corev1.Pod, obj *cluster.ClusterObjects) (string, error) {
-=======
-// createFileTypeCommand creates command against log file type
-func (o *LogsOptions) createFileTypeCommand(pod *corev1.Pod, obj *types.ClusterObjects) (string, error) {
->>>>>>> 8aef3f10
 	var command string
 	componentName, ok := pod.Labels[types.ComponentLabelKey]
 	if !ok {
