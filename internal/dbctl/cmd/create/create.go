--- conflicted
+++ resolved
@@ -53,11 +53,7 @@
 	// Short is the short description shown in the 'help' output.
 	Short string
 
-<<<<<<< HEAD
-	// Example is used to show cmd usage
-=======
 	// Example is examples of how to use the command.
->>>>>>> 86f16dbf
 	Example string
 
 	// BaseOptionsObj
@@ -111,10 +107,7 @@
 		Use:     inputs.Use,
 		Short:   inputs.Short,
 		Example: inputs.Example,
-<<<<<<< HEAD
 		Args:    cobra.ExactArgs(1),
-=======
->>>>>>> 86f16dbf
 		Run: func(cmd *cobra.Command, args []string) {
 			util.CheckErr(inputs.BaseOptionsObj.Complete(inputs, args))
 			util.CheckErr(inputs.BaseOptionsObj.Validate(inputs))
