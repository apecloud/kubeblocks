/*
Copyright 2022 The KubeBlocks Authors

Licensed under the Apache License, Version 2.0 (the "License");
you may not use this file except in compliance with the License.
You may obtain a copy of the License at

    http://www.apache.org/licenses/LICENSE-2.0

Unless required by applicable law or agreed to in writing, software
distributed under the License is distributed on an "AS IS" BASIS,
WITHOUT WARRANTIES OR CONDITIONS OF ANY KIND, either express or implied.
See the License for the specific language governing permissions and
limitations under the License.
*/

package create

import (
	"context"
	"embed"
	"encoding/json"
	"fmt"

	"cuelang.org/go/cue"
	"cuelang.org/go/cue/ast"
	"cuelang.org/go/cue/cuecontext"
	cuejson "cuelang.org/go/encoding/json"
	"github.com/leaanthony/debme"
	"github.com/spf13/cobra"
	metav1 "k8s.io/apimachinery/pkg/apis/meta/v1"
	"k8s.io/apimachinery/pkg/apis/meta/v1/unstructured"
	"k8s.io/apimachinery/pkg/runtime/schema"
	"k8s.io/cli-runtime/pkg/genericclioptions"
	"k8s.io/client-go/dynamic"
	cmdutil "k8s.io/kubectl/pkg/cmd/util"

	"github.com/apecloud/kubeblocks/internal/dbctl/types"
)

var (
	//go:embed template/*
	cueTemplate embed.FS
)

type Inputs struct {
	// Use cobra command use
	Use string

	// Short is the short description shown in the 'help' output.
	Short string

	// BaseOptionsObj
	BaseOptionsObj *BaseOptions

	// Options a command options object which extends BaseOptions
	Options interface{}

	// CueTemplateName cue template file name
	CueTemplateName string

	// ResourceName k8s resource name
	ResourceName string

	// Factory
	Factory cmdutil.Factory

	// ValidateFunc optional, custom validate func
	Validate func() error

	// Complete optional, do custom complete options
	Complete func() error

	BuildFlags func(*cobra.Command)
}

// BaseOptions the options of creation command should inherit baseOptions
type BaseOptions struct {
	// Namespace k8s namespace
	Namespace string `json:"namespace"`

	// Name Resource name of the command line operation
	Name string `json:"name"`

	Client dynamic.Interface `json:"-"`
	genericclioptions.IOStreams
}

// BuildCommand build create command
func BuildCommand(inputs Inputs) *cobra.Command {
	cmd := &cobra.Command{
		Use:   inputs.Use,
		Short: inputs.Short,
		Run: func(cmd *cobra.Command, args []string) {
			cmdutil.CheckErr(inputs.BaseOptionsObj.Run(inputs, args))
		},
	}
	if inputs.BuildFlags != nil {
		inputs.BuildFlags(cmd)
	}
	return cmd
}

func (o *BaseOptions) Complete(inputs Inputs, args []string) error {
	var err error
	if o.Namespace, _, err = inputs.Factory.ToRawKubeConfigLoader().Namespace(); err != nil {
		return err
	}

	if len(args) > 0 {
		o.Name = args[0]
	}

	if o.Client, err = inputs.Factory.DynamicClient(); err != nil {
		return err
	}

	// do custom options complete
	if inputs.Complete != nil {
		if err = inputs.Complete(); err != nil {
			return err
		}
	}
	return nil
}

// Run execute command. the options of parameter contain the command flags and args.
func (o *BaseOptions) Run(inputs Inputs, args []string) error {
	var (
		cueValue        cue.Value
		err             error
		unstructuredObj *unstructured.Unstructured
		optionsByte     []byte
	)
	// complete options variables
	if err = o.Complete(inputs, args); err != nil {
		return err
	}

	// do options validate
	if inputs.Validate != nil {
		if err = inputs.Validate(); err != nil {
			return err
		}
	}

	if optionsByte, err = json.Marshal(inputs.Options); err != nil {
		return err
	}

	if cueValue, err = newCueValue(inputs.CueTemplateName); err != nil {
		return err
	}

	if cueValue, err = fillOptions(cueValue, optionsByte); err != nil {
		return err
	}

	if unstructuredObj, err = covertContentToUnstructured(cueValue); err != nil {
		return err
	}

	// create k8s resource
	gvr := schema.GroupVersionResource{Group: types.Group, Version: types.Version, Resource: inputs.ResourceName}
	if unstructuredObj, err = o.Client.Resource(gvr).Namespace(o.Namespace).Create(context.TODO(), unstructuredObj, metav1.CreateOptions{}); err != nil {
		return err
	}
<<<<<<< HEAD
	kind, _ := getResourceKind(cueValue)
	fmt.Fprintf(o.Out, "%s %s created\n", kind, o.Name)
=======
	fmt.Printf("%s %s created\n", unstructuredObj.GetKind(), unstructuredObj.GetName())
>>>>>>> 155e63c4
	return nil
}

// NewCueValue covert cue template  to cue Value which holds any value like Boolean,Struct,String and more cue type.
func newCueValue(cueTemplateName string) (cue.Value, error) {
	tmplFs, _ := debme.FS(cueTemplate, "template")
	if tmlBytes, err := tmplFs.ReadFile(cueTemplateName); err != nil {
		return cue.Value{}, err
	} else {
		return cuecontext.New().CompileString(string(tmlBytes)), nil
	}
}

// fillOptions fill options object in cue template file
func fillOptions(cueValue cue.Value, optionsByte []byte) (cue.Value, error) {
	var (
		expr ast.Expr
		err  error
	)
	if expr, err = cuejson.Extract("", optionsByte); err != nil {
		return cue.Value{}, err
	}
	optionsValue := cueValue.Context().BuildExpr(expr)
	cueValue = cueValue.FillPath(cue.ParsePath("options"), optionsValue)
	return cueValue, nil
}

// covertContentToUnstructured get content object in cue template file and covert it to Unstructured
func covertContentToUnstructured(cueValue cue.Value) (*unstructured.Unstructured, error) {
	var (
		contentByte     []byte
		err             error
		unstructuredObj = &unstructured.Unstructured{}
	)
	if contentByte, err = cueValue.LookupPath(cue.ParsePath("content")).MarshalJSON(); err != nil {
		return nil, err
	}
	if err = json.Unmarshal(contentByte, &unstructuredObj); err != nil {
		return nil, err
	}
	return unstructuredObj, nil
}<|MERGE_RESOLUTION|>--- conflicted
+++ resolved
@@ -165,12 +165,7 @@
 	if unstructuredObj, err = o.Client.Resource(gvr).Namespace(o.Namespace).Create(context.TODO(), unstructuredObj, metav1.CreateOptions{}); err != nil {
 		return err
 	}
-<<<<<<< HEAD
-	kind, _ := getResourceKind(cueValue)
-	fmt.Fprintf(o.Out, "%s %s created\n", kind, o.Name)
-=======
-	fmt.Printf("%s %s created\n", unstructuredObj.GetKind(), unstructuredObj.GetName())
->>>>>>> 155e63c4
+	fmt.Fprintf(o.Out, "%s %s created\n", unstructuredObj.GetKind(), unstructuredObj.GetName())
 	return nil
 }
 
