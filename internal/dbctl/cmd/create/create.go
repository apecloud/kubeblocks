--- conflicted
+++ resolved
@@ -22,14 +22,13 @@
 	"encoding/json"
 	"fmt"
 
-	"k8s.io/apimachinery/pkg/api/errors"
-
 	"cuelang.org/go/cue"
 	"cuelang.org/go/cue/ast"
 	"cuelang.org/go/cue/cuecontext"
 	cuejson "cuelang.org/go/encoding/json"
 	"github.com/leaanthony/debme"
 	"github.com/spf13/cobra"
+	"k8s.io/apimachinery/pkg/api/errors"
 	metav1 "k8s.io/apimachinery/pkg/apis/meta/v1"
 	"k8s.io/apimachinery/pkg/apis/meta/v1/unstructured"
 	"k8s.io/apimachinery/pkg/runtime/schema"
@@ -174,7 +173,11 @@
 		return err
 	}
 
-<<<<<<< HEAD
+	if inputs.PreCreate != nil {
+		if err = inputs.PreCreate(unstructuredObj); err != nil {
+			return err
+		}
+	}
 	group := inputs.Group
 	if len(group) == 0 {
 		group = types.Group
@@ -183,12 +186,6 @@
 	version := inputs.Version
 	if len(version) == 0 {
 		version = types.Version
-=======
-	if inputs.PreCreate != nil {
-		if err = inputs.PreCreate(unstructuredObj); err != nil {
-			return err
-		}
->>>>>>> 53f8e72d
 	}
 	// create k8s resource
 	gvr := schema.GroupVersionResource{Group: group, Version: version, Resource: inputs.ResourceName}
