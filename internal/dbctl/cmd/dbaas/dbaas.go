/*
Copyright 2022 The KubeBlocks Authors

Licensed under the Apache License, Version 2.0 (the "License");
you may not use this file except in compliance with the License.
You may obtain a copy of the License at

    http://www.apache.org/licenses/LICENSE-2.0

Unless required by applicable law or agreed to in writing, software
distributed under the License is distributed on an "AS IS" BASIS,
WITHOUT WARRANTIES OR CONDITIONS OF ANY KIND, either express or implied.
See the License for the specific language governing permissions and
limitations under the License.
*/

package dbaas

import (
	"fmt"

	"k8s.io/client-go/dynamic"

	"github.com/pkg/errors"
	"github.com/spf13/cobra"
	"helm.sh/helm/v3/pkg/action"
	"k8s.io/cli-runtime/pkg/genericclioptions"
	cmdutil "k8s.io/kubectl/pkg/cmd/util"

	"github.com/apecloud/kubeblocks/internal/dbctl/util/helm"
	"github.com/apecloud/kubeblocks/version"
)

type options struct {
	genericclioptions.IOStreams

	cfg       *action.Configuration
	Namespace string
	client    dynamic.Interface
}

type installOptions struct {
	options
	Version string
	Sets    []string
}

// NewDbaasCmd creates the dbaas command
func NewDbaasCmd(f cmdutil.Factory, streams genericclioptions.IOStreams) *cobra.Command {
	cmd := &cobra.Command{
		Use:   "dbaas",
		Short: "DBaaS(KubeBlocks) operation commands",
	}
	cmd.AddCommand(
		newInstallCmd(f, streams),
		newUninstallCmd(f, streams),
	)
	return cmd
}

func (o *options) complete(f cmdutil.Factory, cmd *cobra.Command) error {
	var err error

	o.Namespace, _, err = f.ToRawKubeConfigLoader().Namespace()
	if err != nil {
		return err
	}

	kubeconfig, err := cmd.Flags().GetString("kubeconfig")
	if err != nil {
		return err
	}

	o.cfg, err = helm.NewActionConfig(o.Namespace, kubeconfig)
	if err != nil {
		return err
	}

	o.client, err = f.DynamicClient()
	return err
}

func (o *installOptions) run() error {
	fmt.Fprintf(o.Out, "Installing KubeBlocks %s ...\n", o.Version)
	installer := Installer{
		cfg:       o.cfg,
		Namespace: o.Namespace,
		Version:   o.Version,
		Sets:      o.Sets,
	}

	if err := installer.Install(); err != nil {
		return errors.Wrap(err, "Failed to install KubeBlocks")
	}

	fmt.Fprintf(o.Out, "\nKubeBlocks %s Install SUCCESSFULLY!\n"+
		"You can now create a database cluster by running the following command:\n"+
		"\tdbctl cluster create <you cluster name>\n", o.Version)
	return nil
}

func (o *options) run() error {
	fmt.Fprintln(o.Out, "Uninstalling KubeBlocks ...")

	installer := Installer{
		cfg:       o.cfg,
		Namespace: o.Namespace,
		client:    o.client,
	}

	if err := installer.Uninstall(); err != nil {
		return errors.Wrap(err, "Failed to uninstall KubeBlocks")
	}

	fmt.Fprintln(o.Out, "Successfully uninstall KubeBlocks")
	return nil
}

func newInstallCmd(f cmdutil.Factory, streams genericclioptions.IOStreams) *cobra.Command {
	o := &installOptions{
		options: options{
			IOStreams: streams,
		},
	}

	cmd := &cobra.Command{
		Use:   "install",
		Short: "Install KubeBlocks",
		Run: func(cmd *cobra.Command, args []string) {
			cmdutil.CheckErr(o.complete(f, cmd))
			cmdutil.CheckErr(o.run())
		},
	}

<<<<<<< HEAD
	cmd.Flags().StringVar(&o.Version, "version", types.DbaasDefaultVersion, "KubeBlocks version")
	cmd.Flags().StringArrayVar(&o.Sets, "set", []string{}, "Set values on the command line (can specify multiple or separate values with commas: key1=val1,key2=val2)")
=======
	cmd.Flags().StringVar(&o.Version, "version", version.DefaultKubeBlocksVersion, "KubeBlocks version")
	cmd.Flags().StringVar(&o.Sets, "set", "[]", "Set values in JSON array of string, e.g. [\"key1=val1\",\"key2=val2\"]")
>>>>>>> a2a1b862

	return cmd
}

func newUninstallCmd(f cmdutil.Factory, streams genericclioptions.IOStreams) *cobra.Command {
	o := &options{
		IOStreams: streams,
	}
	cmd := &cobra.Command{
		Use:   "uninstall",
		Short: "Uninstall KubeBlocks",
		Run: func(cmd *cobra.Command, args []string) {
			cmdutil.CheckErr(o.complete(f, cmd))
			cmdutil.CheckErr(o.run())
		},
	}
	return cmd
}<|MERGE_RESOLUTION|>--- conflicted
+++ resolved
@@ -132,13 +132,8 @@
 		},
 	}
 
-<<<<<<< HEAD
-	cmd.Flags().StringVar(&o.Version, "version", types.DbaasDefaultVersion, "KubeBlocks version")
+	cmd.Flags().StringVar(&o.Version, "version", version.DefaultKubeBlocksVersion, "KubeBlocks version")
 	cmd.Flags().StringArrayVar(&o.Sets, "set", []string{}, "Set values on the command line (can specify multiple or separate values with commas: key1=val1,key2=val2)")
-=======
-	cmd.Flags().StringVar(&o.Version, "version", version.DefaultKubeBlocksVersion, "KubeBlocks version")
-	cmd.Flags().StringVar(&o.Sets, "set", "[]", "Set values in JSON array of string, e.g. [\"key1=val1\",\"key2=val2\"]")
->>>>>>> a2a1b862
 
 	return cmd
 }
