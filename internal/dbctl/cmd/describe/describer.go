/*
Copyright ApeCloud Inc.

Licensed under the Apache License, Version 2.0 (the "License");
you may not use this file except in compliance with the License.
You may obtain a copy of the License at

    http://www.apache.org/licenses/LICENSE-2.0

Unless required by applicable law or agreed to in writing, software
distributed under the License is distributed on an "AS IS" BASIS,
WITHOUT WARRANTIES OR CONDITIONS OF ANY KIND, either express or implied.
See the License for the specific language governing permissions and
limitations under the License.
*/

package describe

import (
	"bytes"
	"fmt"
	"io"
	"strings"
	"text/tabwriter"
	"time"

	"golang.org/x/text/cases"
	"golang.org/x/text/language"
	corev1 "k8s.io/api/core/v1"
	"k8s.io/apimachinery/pkg/api/meta"
	metav1 "k8s.io/apimachinery/pkg/apis/meta/v1"
	"k8s.io/apimachinery/pkg/runtime/schema"
	"k8s.io/apimachinery/pkg/util/duration"
	"k8s.io/cli-runtime/pkg/genericclioptions"
	"k8s.io/client-go/dynamic"
	clientset "k8s.io/client-go/kubernetes"
	"k8s.io/client-go/kubernetes/scheme"
	"k8s.io/client-go/rest"
	"k8s.io/klog/v2"
	"k8s.io/kubectl/pkg/describe"

	dbaasv1alpha1 "github.com/apecloud/kubeblocks/apis/dbaas/v1alpha1"
	"github.com/apecloud/kubeblocks/internal/dbctl/types"
	"github.com/apecloud/kubeblocks/internal/dbctl/util"
	"github.com/apecloud/kubeblocks/internal/dbctl/util/cluster"
)

// Each level has 2 spaces for PrefixWriter
const (
	Level0 = iota
	Level1
	Level2
	Level3
	Level4

	valueNone = "<none>"
)

var (
	// DescriberFn gives a way to easily override the function for unit testing if needed
	DescriberFn describe.DescriberFunc = Describer
)

// Describer returns a Describer for displaying the specified RESTMapping type or an error.
func Describer(restClientGetter genericclioptions.RESTClientGetter, mapping *meta.RESTMapping) (describe.ResourceDescriber, error) {
	clientConfig, err := restClientGetter.ToRESTConfig()
	if err != nil {
		return nil, err
	}
	// try to get a describer
	if describer, ok := DescriberFor(mapping.GroupVersionKind.GroupKind(), clientConfig); ok {
		return describer, nil
	}
	// if this is a kind we don't have a describer for yet, go generic if possible
	if genericDescriber, ok := describe.GenericDescriberFor(mapping, clientConfig); ok {
		return genericDescriber, nil
	}
	// otherwise return an unregistered error
	return nil, fmt.Errorf("no description has been implemented for %s", mapping.GroupVersionKind.String())
}

func describerMap(clientConfig *rest.Config) (map[schema.GroupKind]describe.ResourceDescriber, error) {
	c, err := clientset.NewForConfig(clientConfig)
	if err != nil {
		return nil, err
	}

	// used to fetch the resource
	dc, err := dynamic.NewForConfig(clientConfig)
	if err != nil {
		return nil, err
	}

	m := map[schema.GroupKind]describe.ResourceDescriber{
		types.ClusterGK(): &ClusterDescriber{client: c, dynamic: dc},
	}

	return m, nil
}

// DescriberFor returns the default describe functions for each of the standard
// Kubernetes types.
func DescriberFor(kind schema.GroupKind, clientConfig *rest.Config) (describe.ResourceDescriber, bool) {
	describers, err := describerMap(clientConfig)
	if err != nil {
		klog.V(1).Info(err)
		return nil, false
	}

	f, ok := describers[kind]
	return f, ok
}

// ClusterDescriber generates information about a cluster.
type ClusterDescriber struct {
	client  clientset.Interface
	dynamic dynamic.Interface

	describerSettings describe.DescriberSettings
	*cluster.ClusterObjects
}

func (d *ClusterDescriber) Describe(namespace, name string, describerSettings describe.DescriberSettings) (string, error) {
	var err error
	d.describerSettings = describerSettings
	d.ClusterObjects = cluster.NewClusterObjects()

	clusterGetter := cluster.ObjectsGetter{
		ClientSet:      d.client,
		DynamicClient:  d.dynamic,
		Name:           name,
		Namespace:      namespace,
		WithAppVersion: false,
	}
	if err = clusterGetter.Get(d.ClusterObjects); err != nil {
		return "", err
	}

	var events *corev1.EventList
	if describerSettings.ShowEvents {
		events, err = d.client.CoreV1().Events(namespace).Search(scheme.Scheme, d.ClusterObjects.Cluster)
		if err != nil {
			return "", err
		}
	}

	return d.describeCluster(events)
}

func (d *ClusterDescriber) describeCluster(events *corev1.EventList) (string, error) {
	return tabbedString(func(out io.Writer) error {
		c := d.ClusterObjects.Cluster
		w := describe.NewPrefixWriter(out)
		w.Write(Level0, "Name:\t%s\n", c.Name)
		w.Write(Level0, "Namespace:\t%s\n", c.Namespace)
		w.Write(Level0, "Status:\t%s\n", c.Status.Phase)
		w.Write(Level0, "AppVersion:\t%s\n", c.Spec.AppVersionRef)
		w.Write(Level0, "ClusterDefinition:\t%s\n", c.Spec.ClusterDefRef)
		w.Write(Level0, "TerminationPolicy:\t%s\n", c.Spec.TerminationPolicy)
		w.Write(Level0, "CreationTimestamp:\t%s\n", c.CreationTimestamp.Time.Format(time.RFC1123Z))

		// consider first component as primary component, use it's endpoints as cluster endpoints
		primaryComponent := cluster.FindCompInCluster(d.Cluster, d.ClusterDef.Spec.Components[0].TypeName)
		describeNetwork(Level0, d.Services, primaryComponent, w)

		// topology
		if err := d.describeTopology(w); err != nil {
			return err
		}

		// components
		if err := d.describeComponent(w); err != nil {
			return err
		}

		// describe secret
		describeSecret(d.Secrets, w)

		// describe events
		if events != nil {
			w.Write(Level0, "\n")
			describe.DescribeEvents(events, w)
		}

		return nil
	})
}

func (d *ClusterDescriber) describeTopology(w describe.PrefixWriter) error {
	w.Write(Level0, "\nTopology:\n")
	for _, compInClusterDef := range d.ClusterDef.Spec.Components {
		c := cluster.FindCompInCluster(d.Cluster, compInClusterDef.TypeName)
		if c == nil {
			return fmt.Errorf("failed to find componnet in cluster")
		}

		w.Write(Level1, "%s:\n", c.Name)
		w.Write(Level2, "Type:\t%s\n", c.Type)
		w.Write(Level2, "Instances:\n")

		// describe instance name
		pods := d.getPodsOfComponent(c.Name)
		for _, pod := range pods {
			instance := pod.Name
			if compInClusterDef.ComponentType == dbaasv1alpha1.Replication {
				if role, ok := pod.Labels[types.ReplicationSetRoleLabelKey]; ok {
					instance = fmt.Sprintf("%s@%s", instance, role)
				}
			} else {
				if role, ok := pod.Labels[types.ConsensusSetRoleLabelKey]; ok {
					instance = fmt.Sprintf("%s@%s", instance, role)
				}
			}
			w.Write(Level3, "%s\n", instance)
		}
	}
	return nil
}

func (d *ClusterDescriber) describeComponent(w describe.PrefixWriter) error {
	for _, compInClusterDef := range d.ClusterDef.Spec.Components {
		c := cluster.FindCompInCluster(d.Cluster, compInClusterDef.TypeName)
		if c == nil {
			return fmt.Errorf("failed to find componnet in cluster \"%s\"", d.Cluster.Name)
		}

		replicas := c.Replicas
		if replicas == 0 {
			replicas = compInClusterDef.DefaultReplicas
		}
		pods := d.getPodsOfComponent(c.Name)
		if len(pods) == 0 {
			return fmt.Errorf("failed to find any instance belonging to component \"%s\"", c.Name)
		}
		running, waiting, succeeded, failed := util.GetPodStatus(pods)
		w.Write(Level0, "\nComponent:\n")
		w.Write(Level1, "%s\n", c.Name)
		w.Write(Level2, "Type:\t%s\n", c.Type)
		w.Write(Level2, "Replicas:\t%d desired | %d total\n", replicas, len(pods))
		w.Write(Level2, "Status:\t%d Running / %d Waiting / %d Succeeded / %d Failed\n", running, waiting, succeeded, failed)
		w.Write(Level2, "Image:\t%s\n", pods[0].Spec.Containers[0].Image)

		// CPU and memory
		describeResource(&c.Resources, w)

		// storage
		describeStorage(c.VolumeClaimTemplates, w)

		// network
		describeNetwork(Level2, d.Services, c, w)

		// instance
		for _, pod := range pods {
<<<<<<< HEAD
			d.describeInstance(pod, w, compInClusterDef)
=======
			d.describeInstance(Level2, pod, w)
>>>>>>> 5470ff6a
		}
	}
	return nil
}

func describeResource(resources *corev1.ResourceRequirements, w describe.PrefixWriter) {
	names := []corev1.ResourceName{corev1.ResourceCPU, corev1.ResourceMemory}
	for _, name := range names {
		limit := resources.Limits[name]
		request := resources.Requests[name]
		resName := cases.Title(language.Und, cases.NoLower).String(name.String())

		if util.ResourceIsEmpty(&limit) && util.ResourceIsEmpty(&request) {
			w.Write(Level2, "%s:\t%s\n", resName, valueNone)
		} else {
			w.Write(Level2, "%s:\t%s / %s (request / limit)\n", resName, request.String(), limit.String())
		}
	}
}

func describeStorage(vcTmpls []dbaasv1alpha1.ClusterComponentVolumeClaimTemplate, w describe.PrefixWriter) {
	if len(vcTmpls) > 0 {
		w.Write(Level2, "Storage:\n")
	}
	for _, vcTmpl := range vcTmpls {
		w.Write(Level3, "%s:\n", vcTmpl.Name)
		val := vcTmpl.Spec.Resources.Requests[corev1.ResourceStorage]
		if vcTmpl.Spec.StorageClassName == nil {
			w.Write(Level4, "StorageClass:\t%s\n", valueNone)
		} else {
			w.Write(Level4, "StorageClass:\t%s\n", *vcTmpl.Spec.StorageClassName)
		}
		w.Write(Level4, "Access Modes:\t%s\n", getAccessModes(vcTmpl.Spec.AccessModes))
		w.Write(Level4, "Size:\t%s\n", val.String())
	}
}

<<<<<<< HEAD
func (d *ClusterDescriber) describeInstance(
	pod *corev1.Pod,
	w describe.PrefixWriter,
	component dbaasv1alpha1.ClusterDefinitionComponent) {
	w.Write(Level1, "\n")
	w.Write(Level1, "Instance:\t\n")
	w.Write(Level1, "%s:\n", pod.Name)
=======
func (d *ClusterDescriber) describeInstance(level int, pod *corev1.Pod, w describe.PrefixWriter) {
	w.Write(level, "\n")
	w.Write(level, "Instance:\t\n")
	w.Write(level+1, "%s:\n", pod.Name)
>>>>>>> 5470ff6a

	var role string
	switch component.ComponentType {
	case dbaasv1alpha1.Replication:
		role = pod.Labels[types.ReplicationSetRoleLabelKey]
	default:
		role = pod.Labels[types.ConsensusSetRoleLabelKey]
	}
	if len(role) == 0 {
		role = valueNone
	}
	w.Write(level+2, "Role:\t%s\n", role)

	// status and reason
	if pod.DeletionTimestamp != nil {
		w.Write(level+2, "Status:\tTerminating (lasts %s)\n", translateTimestampSince(*pod.DeletionTimestamp))
		w.Write(level+2, "Termination Grace Period:\t%ds\n", *pod.DeletionGracePeriodSeconds)
	} else {
		w.Write(level+2, "Status:\t%s\n", string(pod.Status.Phase))
	}
	if len(pod.Status.Reason) > 0 {
		w.Write(level+2, "Reason:\t%s\n", pod.Status.Reason)
	}

	if component.ComponentType == dbaasv1alpha1.Consensus {
		accessMode := pod.Labels[types.ConsensusSetAccessModeLabelKey]
		if len(accessMode) == 0 {
			accessMode = valueNone
		}
		w.Write(Level3, "AccessMode:\t%s\n", accessMode)
	}
<<<<<<< HEAD
=======
	w.Write(level+2, "AccessMode:\t%s\n", accessMode)

	// describe node information
	describeNode(d.Nodes, pod, w)

	w.Write(level+2, "CreationTimestamp:\t%s\n", pod.CreationTimestamp.Time.Format(time.RFC1123Z))
}

// describeNode describe node information include its region and AZ
func describeNode(nodes []*corev1.Node, pod *corev1.Pod, w describe.PrefixWriter) {
	var node *corev1.Node
>>>>>>> 5470ff6a

	if pod.Spec.NodeName == "" {
		w.Write(Level3, "Node:\t%s\n", valueNone)
	} else {
		w.Write(Level3, "Node:\t%s\n", pod.Spec.NodeName+"/"+pod.Status.HostIP)
		node = util.GetNodeByName(nodes, pod.Spec.NodeName)
	}

	if node == nil {
		return
	}

	if region, ok := node.Labels[types.RegionLabelKey]; ok {
		w.Write(Level3, "Region:\t%s\n", region)
	}
	if zone, ok := node.Labels[types.ZoneLabelKey]; ok {
		w.Write(Level3, "AZ:\t%s\n", zone)
	}
}

func describeSecret(secrets *corev1.SecretList, w describe.PrefixWriter) {
	for _, s := range secrets.Items {
		w.Write(Level0, "\n")
		w.Write(Level0, "Secret:\n")
		w.Write(Level1, "Name:\t%s\n", s.Name)
		w.Write(Level1, "Data:\n")
		for k, v := range s.Data {
			switch {
			case k == corev1.ServiceAccountTokenKey && s.Type == corev1.SecretTypeServiceAccountToken:
				w.Write(Level2, "%s:\t%s\n", k, string(v))
			default:
				w.Write(Level2, "%s:\t%d bytes\n", k, len(v))
			}
		}
	}
}

func describeNetwork(baseLevel int, svcList *corev1.ServiceList, c *dbaasv1alpha1.ClusterComponent, w describe.PrefixWriter) {
	internalEndpoints, externalEndpoints := cluster.GetClusterEndpoints(svcList, c)
	if len(internalEndpoints) == 0 && len(externalEndpoints) == 0 {
		return
	}

	w.Write(baseLevel, "Endpoints:\n")
	w.Write(baseLevel+1, "ReadWrite:\n")

	if len(internalEndpoints) > 0 {
		w.Write(baseLevel+2, fmt.Sprintf("Internal:\t%s\n", strings.Join(internalEndpoints, ",")))
	}

	if len(externalEndpoints) > 0 {
		w.Write(baseLevel+2, fmt.Sprintf("External:\t%s\n", strings.Join(externalEndpoints, ",")))
	}
}

func (d *ClusterDescriber) getPodsOfComponent(name string) []*corev1.Pod {
	var pods []*corev1.Pod
	for i, p := range d.Pods.Items {
		if n, ok := p.Labels[types.ComponentLabelKey]; ok && n == name {
			pods = append(pods, &d.Pods.Items[i])
		}
	}
	return pods
}

func tabbedString(f func(io.Writer) error) (string, error) {
	out := new(tabwriter.Writer)
	buf := &bytes.Buffer{}
	out.Init(buf, 0, 8, 2, ' ', 0)

	err := f(out)
	if err != nil {
		return "", err
	}

	out.Flush()
	str := buf.String()
	return str, nil
}

func getAccessModes(modes []corev1.PersistentVolumeAccessMode) string {
	modes = removeDuplicateAccessModes(modes)
	var modesStr []string
	if containsAccessMode(modes, corev1.ReadWriteOnce) {
		modesStr = append(modesStr, "RWO")
	}
	if containsAccessMode(modes, corev1.ReadOnlyMany) {
		modesStr = append(modesStr, "ROX")
	}
	if containsAccessMode(modes, corev1.ReadWriteMany) {
		modesStr = append(modesStr, "RWX")
	}
	return strings.Join(modesStr, ",")
}

func removeDuplicateAccessModes(modes []corev1.PersistentVolumeAccessMode) []corev1.PersistentVolumeAccessMode {
	var accessModes []corev1.PersistentVolumeAccessMode
	for _, m := range modes {
		if !containsAccessMode(accessModes, m) {
			accessModes = append(accessModes, m)
		}
	}
	return accessModes
}

func containsAccessMode(modes []corev1.PersistentVolumeAccessMode, mode corev1.PersistentVolumeAccessMode) bool {
	for _, m := range modes {
		if m == mode {
			return true
		}
	}
	return false
}

// translateTimestampSince returns the elapsed time since timestamp in
// human-readable approximation.
func translateTimestampSince(timestamp metav1.Time) string {
	if timestamp.IsZero() {
		return "<unknown>"
	}

	return duration.HumanDuration(time.Since(timestamp.Time))
}<|MERGE_RESOLUTION|>--- conflicted
+++ resolved
@@ -251,11 +251,7 @@
 
 		// instance
 		for _, pod := range pods {
-<<<<<<< HEAD
-			d.describeInstance(pod, w, compInClusterDef)
-=======
-			d.describeInstance(Level2, pod, w)
->>>>>>> 5470ff6a
+			d.describeInstance(Level2, pod, w, compInClusterDef)
 		}
 	}
 	return nil
@@ -293,20 +289,14 @@
 	}
 }
 
-<<<<<<< HEAD
 func (d *ClusterDescriber) describeInstance(
+	level int,
 	pod *corev1.Pod,
 	w describe.PrefixWriter,
 	component dbaasv1alpha1.ClusterDefinitionComponent) {
-	w.Write(Level1, "\n")
-	w.Write(Level1, "Instance:\t\n")
-	w.Write(Level1, "%s:\n", pod.Name)
-=======
-func (d *ClusterDescriber) describeInstance(level int, pod *corev1.Pod, w describe.PrefixWriter) {
 	w.Write(level, "\n")
 	w.Write(level, "Instance:\t\n")
 	w.Write(level+1, "%s:\n", pod.Name)
->>>>>>> 5470ff6a
 
 	var role string
 	switch component.ComponentType {
@@ -338,9 +328,6 @@
 		}
 		w.Write(Level3, "AccessMode:\t%s\n", accessMode)
 	}
-<<<<<<< HEAD
-=======
-	w.Write(level+2, "AccessMode:\t%s\n", accessMode)
 
 	// describe node information
 	describeNode(d.Nodes, pod, w)
@@ -351,7 +338,6 @@
 // describeNode describe node information include its region and AZ
 func describeNode(nodes []*corev1.Node, pod *corev1.Pod, w describe.PrefixWriter) {
 	var node *corev1.Node
->>>>>>> 5470ff6a
 
 	if pod.Spec.NodeName == "" {
 		w.Write(Level3, "Node:\t%s\n", valueNone)
