--- conflicted
+++ resolved
@@ -295,20 +295,13 @@
 	}
 }
 
-<<<<<<< HEAD
 func (d *ClusterDescriber) describeInstance(
 	pod *corev1.Pod,
 	w describe.PrefixWriter,
 	component dbaasv1alpha1.ClusterDefinitionComponent) {
-	w.Write(LEVEL_1, "\n")
-	w.Write(LEVEL_1, "Instance:\t\n")
-	w.Write(LEVEL_2, "%s:\n", pod.Name)
-=======
-func (d *ClusterDescriber) describeInstance(pod *corev1.Pod, w describe.PrefixWriter) {
 	w.Write(Level1, "\n")
 	w.Write(Level1, "Instance:\t\n")
-	w.Write(Level2, "%s:\n", pod.Name)
->>>>>>> f0e794b2
+	w.Write(Level1, "%s:\n", pod.Name)
 
 	var role string
 	switch component.ComponentType {
@@ -338,12 +331,8 @@
 		if len(accessMode) == 0 {
 			accessMode = valueNone
 		}
-		w.Write(LEVEL_3, "AccessMode:\t%s\n", accessMode)
-	}
-<<<<<<< HEAD
-=======
-	w.Write(Level3, "AccessMode:\t%s\n", accessMode)
->>>>>>> f0e794b2
+		w.Write(Level3, "AccessMode:\t%s\n", accessMode)
+	}
 
 	// node information include its region and AZ
 	if pod.Spec.NodeName == "" {
