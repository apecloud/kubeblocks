--- conflicted
+++ resolved
@@ -104,21 +104,6 @@
 		}
 	}
 
-<<<<<<< HEAD
-	// get service
-	instLabel := makeInstanceLabel(o.Name)
-	if err = builder.withLabel(instLabel).
-		withGK(schema.GroupKind{Kind: "Service"}).
-		do(objs); err != nil {
-		return err
-	}
-
-	// get secret
-	if err = builder.withLabel(instLabel).
-		withGK(schema.GroupKind{Kind: "Secret"}).
-		do(objs); err != nil {
-		return err
-=======
 	// get services
 	if o.WithService {
 		if objs.Services, err = corev1.Services(o.Namespace).List(ctx, listOpts()); err != nil {
@@ -131,25 +116,10 @@
 		if objs.Secrets, err = corev1.Secrets(o.Namespace).List(ctx, listOpts()); err != nil {
 			return nil, err
 		}
->>>>>>> 341f0aea
 	}
 
 	// get configmaps
 	if o.WithConfigMap {
-<<<<<<< HEAD
-		if err = builder.withLabel(instLabel).
-			withGK(schema.GroupKind{Kind: "ConfigMap"}).
-			do(objs); err != nil {
-			return err
-		}
-	}
-
-	// get pod
-	if err = builder.withLabel(instLabel).
-		withGK(schema.GroupKind{Kind: "Pod"}).
-		do(objs); err != nil {
-		return err
-=======
 		if objs.ConfigMaps, err = corev1.ConfigMaps(o.Namespace).List(ctx, listOpts()); err != nil {
 			return nil, err
 		}
@@ -167,7 +137,6 @@
 		if objs.Pods, err = corev1.Pods(o.Namespace).List(ctx, listOpts()); err != nil {
 			return nil, err
 		}
->>>>>>> 341f0aea
 	}
 
 	// get nodes where the pods are located
@@ -184,59 +153,7 @@
 			continue
 		}
 
-<<<<<<< HEAD
-func makeInstanceLabel(name string) string {
-	return fmt.Sprintf("%s=%s", types.InstanceLabelKey, name)
-}
-
-type builder struct {
-	namespace string
-	label     string
-	name      string
-
-	clientSet     clientset.Interface
-	dynamicClient dynamic.Interface
-	groupKind     schema.GroupKind
-}
-
-// Do get kubernetes object belonging to the database cluster
-func (b *builder) do(clusterObjs *ClusterObjects) error {
-	var err error
-	ctx := context.TODO()
-	listOpts := metav1.ListOptions{
-		LabelSelector: b.label,
-	}
-
-	kind := b.groupKind.Kind
-	switch kind {
-	case "Pod":
-		clusterObjs.Pods, err = b.clientSet.CoreV1().Pods(b.namespace).List(ctx, listOpts)
-		if err != nil {
-			return err
-		}
-	case "Service":
-		clusterObjs.Services, err = b.clientSet.CoreV1().Services(b.namespace).List(ctx, listOpts)
-		if err != nil {
-			return err
-		}
-	case "Secret":
-		clusterObjs.Secrets, err = b.clientSet.CoreV1().Secrets(b.namespace).List(ctx, listOpts)
-		if err != nil {
-			return err
-		}
-	case "ConfigMap":
-		clusterObjs.ConfigMaps, err = b.clientSet.CoreV1().ConfigMaps(b.namespace).List(ctx, listOpts)
-		if err != nil {
-			return err
-		}
-	case "Node":
-		if len(b.name) == 0 {
-			return nil
-		}
-		node, err := b.clientSet.CoreV1().Nodes().Get(ctx, b.name, metav1.GetOptions{})
-=======
 		node, err := corev1.Nodes().Get(ctx, nodeName, metav1.GetOptions{})
->>>>>>> 341f0aea
 		if err != nil {
 			return nil, err
 		}
