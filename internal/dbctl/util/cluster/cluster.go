--- conflicted
+++ resolved
@@ -38,46 +38,11 @@
 
 const valueNone = "<none>"
 
-<<<<<<< HEAD
-	if name, ok := pod.Labels["app.kubernetes.io/name"]; ok {
-		clusterType = strings.Split(name, "-")[0]
-	}
-
-	if clusterType == "" {
-		return "", fmt.Errorf("failed to get the cluster type")
-	}
-
-	return clusterType, nil
-}
-
-// GetDefaultPodName get the default pod in the cluster
-func GetDefaultPodName(dynamic dynamic.Interface, name string, namespace string) (string, error) {
-	obj, err := dynamic.Resource(types.ClusterGVR()).Namespace(namespace).Get(context.TODO(), name, metav1.GetOptions{})
-	if err != nil {
-		return "", err
-	}
-
-	cluster := &dbaasv1alpha1.Cluster{}
-	if err = runtime.DefaultUnstructuredConverter.FromUnstructured(obj.Object, cluster); err != nil {
-		return "", err
-	}
-	// travel all components, check type
-	for _, c := range cluster.Status.Components {
-		if c.ConsensusSetStatus != nil {
-			return c.ConsensusSetStatus.Leader.Pod, nil
-		}
-		if c.ReplicationSetStatus != nil {
-			return c.ReplicationSetStatus.Primary.Pod, nil
-		}
-		// TODO: the other componentType Pod to be supported
-	}
-=======
 type ObjectsGetter struct {
 	Name          string
 	Namespace     string
 	ClientSet     clientset.Interface
 	DynamicClient dynamic.Interface
->>>>>>> 5470ff6a
 
 	WithAppVersion bool
 	WithConfigMap  bool
