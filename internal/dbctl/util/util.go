--- conflicted
+++ resolved
@@ -30,22 +30,16 @@
 	"path"
 	"path/filepath"
 	"runtime"
-<<<<<<< HEAD
+	"strings"
 	"time"
 
+	"github.com/go-logr/logr"
 	"github.com/google/uuid"
-=======
-	"strings"
->>>>>>> 486be836
-
+	l "github.com/k3d-io/k3d/v5/pkg/logger"
+	"github.com/pkg/errors"
+	"golang.org/x/crypto/ssh"
 	"k8s.io/apimachinery/pkg/apis/meta/v1/unstructured"
 	"sigs.k8s.io/kustomize/kyaml/yaml"
-
-	"golang.org/x/crypto/ssh"
-
-	"github.com/go-logr/logr"
-	l "github.com/k3d-io/k3d/v5/pkg/logger"
-	"github.com/pkg/errors"
 
 	"github.com/apecloud/kubeblocks/internal/dbctl/types"
 	"github.com/apecloud/kubeblocks/version"
@@ -193,7 +187,14 @@
 		return err
 	}
 	fmt.Println(string(data))
-<<<<<<< HEAD
+	return nil
+}
+
+func PrintVersion() {
+	fmt.Printf("dbctl version %s\n", version.GetVersion())
+	fmt.Printf("k3d version %s\n", version.K3dVersion)
+	fmt.Printf("k3s version %s (default)\n", strings.Replace(version.K3sImageTag, "-", "+", 1))
+	fmt.Printf("git commit %s (build date %s)\n", version.GitCommit, version.BuildDate)
 }
 
 type RetryOptions struct {
@@ -221,14 +222,4 @@
 
 func GenRequestId() string {
 	return uuid.New().String()
-=======
-	return nil
-}
-
-func PrintVersion() {
-	fmt.Printf("dbctl version %s\n", version.GetVersion())
-	fmt.Printf("k3d version %s\n", version.K3dVersion)
-	fmt.Printf("k3s version %s (default)\n", strings.Replace(version.K3sImageTag, "-", "+", 1))
-	fmt.Printf("git commit %s (build date %s)\n", version.GitCommit, version.BuildDate)
->>>>>>> 486be836
 }