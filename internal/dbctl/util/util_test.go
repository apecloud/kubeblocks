--- conflicted
+++ resolved
@@ -79,14 +79,10 @@
 
 	It("Others", func() {
 		PrintVersion()
-<<<<<<< HEAD
-		_, _ = GetPublicIP()
-=======
 		if os.Getenv("TEST_GET_PUBLIC_IP") != "" {
 			_, err := GetPublicIP()
 			Expect(err).ShouldNot(HaveOccurred())
 		}
->>>>>>> 155e63c4
 		Expect(MakeSSHKeyPair("", "")).Should(HaveOccurred())
 		Expect(SetKubeConfig("test")).Should(Succeed())
 	})
