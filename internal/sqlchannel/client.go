--- conflicted
+++ resolved
@@ -106,7 +106,6 @@
 	return result["role"], nil
 }
 
-<<<<<<< HEAD
 func (cli *OperationClient) CheckStatus() (string, error) {
 	ctxWithReconcileTimeout, cancel := context.WithTimeout(context.Background(), cli.ReconcileTimeout)
 	defer cancel()
@@ -132,10 +131,7 @@
 	return result["event"], nil
 }
 
-// GetSystemAccounts list all system accounts created
-=======
 // GetSystemAccounts lists all system accounts created
->>>>>>> dbbad9ce
 func (cli *OperationClient) GetSystemAccounts() ([]string, error) {
 	ctxWithReconcileTimeout, cancel := context.WithTimeout(context.Background(), cli.ReconcileTimeout)
 	defer cancel()
