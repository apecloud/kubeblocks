/*
Copyright (C) 2022-2023 ApeCloud Co., Ltd

This file is part of KubeBlocks project

This program is free software: you can redistribute it and/or modify
it under the terms of the GNU Affero General Public License as published by
the Free Software Foundation, either version 3 of the License, or
(at your option) any later version.

This program is distributed in the hope that it will be useful
but WITHOUT ANY WARRANTY; without even the implied warranty of
MERCHANTABILITY or FITNESS FOR A PARTICULAR PURPOSE.  See the
GNU Affero General Public License for more details.

You should have received a copy of the GNU Affero General Public License
along with this program.  If not, see <http://www.gnu.org/licenses/>.
*/

package sqlchannel

import (
	"bytes"
	"context"
	"encoding/json"
	"fmt"
	"io"
	"net"
	"net/http"
	"sort"
	"strings"
	"time"

	corev1 "k8s.io/api/core/v1"

	"github.com/apecloud/kubeblocks/internal/cli/exec"
	intctrlutil "github.com/apecloud/kubeblocks/internal/controllerutil"
	. "github.com/apecloud/kubeblocks/internal/sqlchannel/util"
)

const (
	urlTemplate = "http://localhost:%d/v1.0/bindings/%s"
)

type Client interface {
	// JoinMember sends a join member operation request to Lorry, located on the target pod that is about to join.
	JoinMember(ctx context.Context) error

	// LeaveMember sends a Leave member operation request to Lorry, located on the target pod that is about to leave.
	LeaveMember(ctx context.Context) error
}

// HACK: for unit test only.
var mockClient Client
var mockClientError error

func SetMockClient(cli Client, err error) {
	mockClient = cli
	mockClientError = err
}

func UnsetMockClient() {
	mockClient = nil
	mockClientError = nil
}

func NewClient(characterType string, pod corev1.Pod) (Client, error) {
	if mockClient != nil || mockClientError != nil {
		return mockClient, mockClientError
	}
	return NewClientWithPod(&pod, characterType)
}

type OperationClient struct {
	Client           *http.Client
	Port             int32
	CharacterType    string
	Url              string
	cache            map[string]*OperationResult
	CacheTTL         time.Duration
	ReconcileTimeout time.Duration
	RequestTimeout   time.Duration
}

var _ Client = &OperationClient{}

type OperationResult struct {
	response *http.Response
	err      error
	respTime time.Time
}

func NewClientWithPod(pod *corev1.Pod, characterType string) (*OperationClient, error) {
	if characterType == "" {
		return nil, fmt.Errorf("pod %v chacterType must be set", pod.Name)
	}

	ip := pod.Status.PodIP
	if ip == "" {
		return nil, fmt.Errorf("pod %v has no ip", pod.Name)
	}

	port, err := intctrlutil.GetProbeHTTPPort(pod)
	if err != nil {
		return nil, err
	}

	// don't use default http-client
	dialer := &net.Dialer{
		Timeout: 5 * time.Second,
	}
	netTransport := &http.Transport{
		Dial:                dialer.Dial,
		TLSHandshakeTimeout: 5 * time.Second,
	}
	client := &http.Client{
		Timeout:   time.Second * 30,
		Transport: netTransport,
	}

	operationClient := &OperationClient{
		Client:           client,
		Port:             port,
		CharacterType:    characterType,
		Url:              fmt.Sprintf(urlTemplate, port, characterType),
		CacheTTL:         60 * time.Second,
		RequestTimeout:   30 * time.Second,
		ReconcileTimeout: 500 * time.Millisecond,
		cache:            make(map[string]*OperationResult),
	}
	return operationClient, nil
}

func (cli *OperationClient) GetRole() (string, error) {
	ctxWithReconcileTimeout, cancel := context.WithTimeout(context.Background(), cli.ReconcileTimeout)

	defer cancel()

<<<<<<< HEAD
	// Http request
	url := fmt.Sprintf("%s?operation=%s", cli.Url, GetRoleOperation)
=======
	// Request sql channel via Dapr SDK
	req := &dapr.InvokeBindingRequest{
		Name:      cli.CharacterType,
		Operation: string(GetRoleOperation),
		Data:      []byte(""),
		Metadata:  map[string]string{},
	}
>>>>>>> 8889855a

	resp, err := cli.InvokeComponentInRoutine(ctxWithReconcileTimeout, url, http.MethodGet, nil)
	if err != nil {
		return "", err
	}
	defer resp.Body.Close()
	result := map[string]string{}

	buf, _ := io.ReadAll(resp.Body)
	err = json.Unmarshal(buf, &result)
	if err != nil {
		return "", err
	}

	return result["role"], nil
}

// GetSystemAccounts lists all system accounts created
func (cli *OperationClient) GetSystemAccounts() ([]string, error) {
	ctxWithReconcileTimeout, cancel := context.WithTimeout(context.Background(), cli.ReconcileTimeout)
	defer cancel()
	url := fmt.Sprintf("%s?operation=%s", cli.Url, ListSystemAccountsOp)
	var resp *http.Response
	resp, err := cli.InvokeComponentInRoutine(ctxWithReconcileTimeout, url, http.MethodGet, nil)
	if err != nil {
		return nil, err
	}

	sqlResponse := SQLChannelResponse{}
	buf, err := io.ReadAll(resp.Body)
	if err != nil {
		return nil, err
	}
	if err = json.Unmarshal(buf, &sqlResponse); err != nil {
		return nil, err
	}
	if sqlResponse.Event == RespEveFail {
		return nil, fmt.Errorf("get system accounts error: %s", sqlResponse.Message)
	}
	result := []string{}
	if err = json.Unmarshal(([]byte)(sqlResponse.Message), &result); err != nil {
		return nil, err
	}
	return result, err
}

// JoinMember sends a join member operation request to Lorry, located on the target pod that is about to join.
func (cli *OperationClient) JoinMember(ctx context.Context) error {
	_, err := cli.Request(ctx, string(JoinMemberOperation))
	return err
}

// LeaveMember sends a Leave member operation request to Lorry, located on the target pod that is about to leave.
func (cli *OperationClient) LeaveMember(ctx context.Context) error {
	_, err := cli.Request(ctx, string(LeaveMemberOperation))
	return err
}

func (cli *OperationClient) Request(ctx context.Context, operation string) (map[string]any, error) {
	ctxWithReconcileTimeout, cancel := context.WithTimeout(ctx, cli.ReconcileTimeout)
	defer cancel()

	// Request sql channel via Dapr SDK
	req := &dapr.InvokeBindingRequest{
		Name:      cli.CharacterType,
		Operation: operation,
		Data:      []byte(""),
		Metadata:  map[string]string{},
	}

	resp, err := cli.InvokeComponentInRoutine(ctxWithReconcileTimeout, req)
	if err != nil {
		return nil, err
	}
	result := map[string]any{}
	err = json.Unmarshal(resp.Data, &result)
	if err != nil {
		return nil, err
	}

	return result, nil
}

func (cli *OperationClient) InvokeComponentInRoutine(ctxWithReconcileTimeout context.Context, url, method string, body io.Reader) (*http.Response, error) {
	ch := make(chan *OperationResult, 1)
	go cli.InvokeComponent(ctxWithReconcileTimeout, url, method, body, ch)
	var resp *http.Response
	var err error
	select {
	case <-ctxWithReconcileTimeout.Done():
		err = fmt.Errorf("invoke error : %v", ctxWithReconcileTimeout.Err())
	case result := <-ch:
		resp = result.response
		err = result.err
	}
	return resp, err
}

func (cli *OperationClient) InvokeComponent(ctxWithReconcileTimeout context.Context, url, method string, body io.Reader, ch chan *OperationResult) {
	ctxWithRequestTimeout, cancel := context.WithTimeout(context.Background(), cli.RequestTimeout)
	defer cancel()
	req, _ := http.NewRequestWithContext(ctxWithRequestTimeout, method, url, body)
	token, _ := GetToken(ctxWithRequestTimeout)
	req.Header.Add("token", token)

	mapKey := GetMapKeyFromRequest(req)
	operationRes, ok := cli.cache[mapKey]
	if ok {
		delete(cli.cache, mapKey)
		if time.Since(operationRes.respTime) <= cli.CacheTTL {
			ch <- operationRes
			return
		}
	}

	resp, err := cli.Client.Do(req)
	operationRes = &OperationResult{
		response: resp,
		err:      err,
		respTime: time.Now(),
	}
	select {
	case <-ctxWithReconcileTimeout.Done():
		cli.cache[mapKey] = operationRes
	default:
		ch <- operationRes
	}
}

func GetMapKeyFromRequest(req *http.Request) string {
	var buf bytes.Buffer
	buf.WriteString(req.URL.String())

	if req.Body != nil {
		all, err := io.ReadAll(req.Body)
		if err != nil {
			return ""
		}
		buf.Write(all)
	}
	keys := make([]string, 0, len(req.Header))
	for k := range req.Header {
		keys = append(keys, k)
	}
	sort.Strings(keys)
	for _, k := range keys {
		buf.WriteString(fmt.Sprintf("%s:%s", k, req.Header[k]))
	}

	return buf.String()
}

// OperationHTTPClient is a mock client for operation, mainly used to hide curl command details.
type OperationHTTPClient struct {
	httpRequestPrefix string
	RequestTimeout    time.Duration
	containerName     string
	characterType     string
}

// NewHTTPClientWithChannelPod create a new OperationHTTPClient with sqlchannel container
func NewHTTPClientWithChannelPod(pod *corev1.Pod, characterType string) (*OperationHTTPClient, error) {
	var (
		err error
	)

	if characterType == "" {
		return nil, fmt.Errorf("pod %v chacterType must be set", pod.Name)
	}

	ip := pod.Status.PodIP
	if ip == "" {
		return nil, fmt.Errorf("pod %v has no ip", pod.Name)
	}
	container, err := intctrlutil.GetProbeContainerName(pod)
	if err != nil {
		return nil, err
	}
	port, err := intctrlutil.GetProbeHTTPPort(pod)
	if err != nil {
		return nil, err
	}

	client := &OperationHTTPClient{
		httpRequestPrefix: fmt.Sprintf(HTTPRequestPrefx, port, characterType),
		RequestTimeout:    10 * time.Second,
		containerName:     container,
		characterType:     characterType,
	}
	return client, nil
}

// SendRequest execs sql operation, this is a blocking operation and use pod EXEC subresource to send a http request to the probed pod
func (cli *OperationHTTPClient) SendRequest(exec *exec.ExecOptions, request SQLChannelRequest) (SQLChannelResponse, error) {
	var (
		strBuffer bytes.Buffer
		errBuffer bytes.Buffer
		err       error
		response  = SQLChannelResponse{}
	)

	// attach token
	if token, err := GetToken(context.Background()); err != nil {
		return response, err
	} else {
		request.Metadata["token"] = token
	}

	if jsonData, err := json.Marshal(request); err != nil {
		return response, err
	} else {
		exec.ContainerName = cli.containerName
		// escape single quote
		data := strings.ReplaceAll(string(jsonData), "'", "\\'")
		exec.Command = []string{"sh", "-c", fmt.Sprintf("%s -d '%s'", cli.httpRequestPrefix, data)}
	}

	// redirect output to strBuffer to be parsed later
	if err = exec.RunWithRedirect(&strBuffer, &errBuffer); err != nil {
		return response, err
	}
	return parseResponse(strBuffer.Bytes(), request.Operation, cli.characterType)
}

type errorResponse struct {
	ErrorCode string `json:"errorCode"`
	Message   string `json:"message"`
}

// parseResponse parses response to errorResponse or SQLChannelResponse to capture error message.
func parseResponse(data []byte, operation string, charType string) (SQLChannelResponse, error) {
	errorResponse := errorResponse{}
	response := SQLChannelResponse{}
	if err := json.Unmarshal(data, &errorResponse); err != nil {
		return response, err
	} else if len(errorResponse.ErrorCode) > 0 {
		return SQLChannelResponse{
			Event:   RespEveFail,
			Message: fmt.Sprintf("Operation `%s` on component of type `%s` is not supported yet.", operation, charType),
			Metadata: SQLChannelMeta{
				Operation: operation,
				StartTime: time.Now(),
				EndTime:   time.Now(),
				Extra:     errorResponse.Message,
			},
		}, SQLChannelError{Reason: UnsupportedOps}
	}

	// convert it to SQLChannelResponse
	err := json.Unmarshal(data, &response)
	return response, err
}<|MERGE_RESOLUTION|>--- conflicted
+++ resolved
@@ -133,21 +133,10 @@
 
 func (cli *OperationClient) GetRole() (string, error) {
 	ctxWithReconcileTimeout, cancel := context.WithTimeout(context.Background(), cli.ReconcileTimeout)
-
 	defer cancel()
 
-<<<<<<< HEAD
 	// Http request
 	url := fmt.Sprintf("%s?operation=%s", cli.Url, GetRoleOperation)
-=======
-	// Request sql channel via Dapr SDK
-	req := &dapr.InvokeBindingRequest{
-		Name:      cli.CharacterType,
-		Operation: string(GetRoleOperation),
-		Data:      []byte(""),
-		Metadata:  map[string]string{},
-	}
->>>>>>> 8889855a
 
 	resp, err := cli.InvokeComponentInRoutine(ctxWithReconcileTimeout, url, http.MethodGet, nil)
 	if err != nil {
@@ -348,13 +337,6 @@
 		err       error
 		response  = SQLChannelResponse{}
 	)
-
-	// attach token
-	if token, err := GetToken(context.Background()); err != nil {
-		return response, err
-	} else {
-		request.Metadata["token"] = token
-	}
 
 	if jsonData, err := json.Marshal(request); err != nil {
 		return response, err
