--- conflicted
+++ resolved
@@ -38,11 +38,7 @@
 	. "github.com/apecloud/kubeblocks/internal/sqlchannel/util"
 )
 
-<<<<<<< HEAD
-const (
-	urlTemplate = "http://localhost:%d/v1.0/bindings/%s"
-)
-=======
+
 type Client interface {
 	JoinMember(ctx context.Context) error
 	LeaveMember(ctx context.Context) error
@@ -68,7 +64,7 @@
 	}
 	return NewClientWithPod(&pod, characterType)
 }
->>>>>>> 5163e5ab
+
 
 type OperationClient struct {
 	Client           *http.Client
@@ -183,9 +179,7 @@
 	return result, err
 }
 
-<<<<<<< HEAD
-func (cli *OperationClient) InvokeComponentInRoutine(ctxWithReconcileTimeout context.Context, url, method string, body io.Reader) (*http.Response, error) {
-=======
+
 func (cli *OperationClient) JoinMember(ctx context.Context) error {
 	// TODO: implement
 	return nil
@@ -197,7 +191,6 @@
 }
 
 func (cli *OperationClient) InvokeComponentInRoutine(ctxWithReconcileTimeout context.Context, req *dapr.InvokeBindingRequest) (*dapr.BindingEvent, error) {
->>>>>>> 5163e5ab
 	ch := make(chan *OperationResult, 1)
 	go cli.InvokeComponent(ctxWithReconcileTimeout, url, method, body, ch)
 	var resp *http.Response
