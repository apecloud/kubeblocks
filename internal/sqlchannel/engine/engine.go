/*
Copyright (C) 2022-2023 ApeCloud Co., Ltd

This file is part of KubeBlocks project

This program is free software: you can redistribute it and/or modify
it under the terms of the GNU Affero General Public License as published by
the Free Software Foundation, either version 3 of the License, or
(at your option) any later version.

This program is distributed in the hope that it will be useful
but WITHOUT ANY WARRANTY; without even the implied warranty of
MERCHANTABILITY or FITNESS FOR A PARTICULAR PURPOSE.  See the
GNU Affero General Public License for more details.

You should have received a copy of the GNU Affero General Public License
along with this program.  If not, see <http://www.gnu.org/licenses/>.
*/

package engine

import (
	"fmt"
	"sort"
	"strings"

	corev1 "k8s.io/api/core/v1"
)

const (
<<<<<<< HEAD
	stateMysql      = "mysql"
	statePostgreSQL = "postgresql"
	stateRedis      = "redis"
	stateMongoDB    = "mongodb"
	stateNebula     = "nebula"
	stateFoxLake    = "foxlake"
=======
	stateMysql        = "mysql"
	statePostgreSQL   = "postgresql"
	stateRedis        = "redis"
	stateMongoDB      = "mongodb"
	stateNebula       = "nebula"
	statePulsarBroker = "pulsar-broker"
	statePulsarProxy  = "pulsar-proxy"
>>>>>>> eb8adfb9
)

const (
	host     = "host"
	port     = "port"
	user     = "user"
	password = "password"
	command  = "command"
)

var (
	envVarMap = map[string]string{
		host:     "KB_HOST",
		port:     "KB_PORT",
		user:     "KB_USER",
		password: "KB_PASSWD",
	}
)

// AuthInfo is the authentication information for the database
type AuthInfo struct {
	UserName   string
	UserPasswd string
}

type ClusterCommands interface {
	ConnectCommand(info *AuthInfo) []string
	Container() string
	ConnectExample(info *ConnectionInfo, client string) string
	ExecuteCommand([]string) ([]string, []corev1.EnvVar, error)
}

type EngineInfo struct {
	Client      string
	Container   string
	PasswordEnv string
	UserEnv     string
	Database    string
}

func New(typeName string) (ClusterCommands, error) {
	switch typeName {
	case stateMysql:
		return newMySQL(), nil
	case statePostgreSQL:
		return newPostgreSQL(), nil
	case stateRedis:
		return newRedis(), nil
	case stateMongoDB:
		return newMongoDB(), nil
<<<<<<< HEAD
	case stateFoxLake:
		return newFoxLake(), nil
=======
	case stateNebula:
		return newNebula(), nil
	case statePulsarBroker:
		return newPulsar("broker"), nil
	case statePulsarProxy:
		return newPulsar("proxy"), nil
>>>>>>> eb8adfb9
	default:
		return nil, fmt.Errorf("unsupported engine type: %s", typeName)
	}
}

type ConnectionInfo struct {
	Host             string
	User             string
	Password         string
	Database         string
	Port             string
	ClusterName      string
	ComponentName    string
	HeadlessEndpoint string
}

type buildConnectExample func(info *ConnectionInfo) string

func buildExample(info *ConnectionInfo, client string, examples map[ClientType]buildConnectExample) string {
	// if client is not specified, output all examples
	if len(client) == 0 {
		var keys = make([]string, len(examples))
		var i = 0
		for k := range examples {
			keys[i] = k.String()
			i++
		}
		sort.Strings(keys)

		var b strings.Builder
		for _, k := range keys {
			buildFn := examples[ClientType(k)]
			b.WriteString(fmt.Sprintf("========= %s connection example =========\n", k))
			b.WriteString(buildFn(info))
			b.WriteString("\n")
		}
		return b.String()
	}

	// return specified example
	if buildFn, ok := examples[ClientType(client)]; ok {
		return buildFn(info)
	}

	return ""
}<|MERGE_RESOLUTION|>--- conflicted
+++ resolved
@@ -28,14 +28,6 @@
 )
 
 const (
-<<<<<<< HEAD
-	stateMysql      = "mysql"
-	statePostgreSQL = "postgresql"
-	stateRedis      = "redis"
-	stateMongoDB    = "mongodb"
-	stateNebula     = "nebula"
-	stateFoxLake    = "foxlake"
-=======
 	stateMysql        = "mysql"
 	statePostgreSQL   = "postgresql"
 	stateRedis        = "redis"
@@ -43,7 +35,7 @@
 	stateNebula       = "nebula"
 	statePulsarBroker = "pulsar-broker"
 	statePulsarProxy  = "pulsar-proxy"
->>>>>>> eb8adfb9
+	stateFoxLake      = "foxlake"
 )
 
 const (
@@ -94,17 +86,14 @@
 		return newRedis(), nil
 	case stateMongoDB:
 		return newMongoDB(), nil
-<<<<<<< HEAD
-	case stateFoxLake:
-		return newFoxLake(), nil
-=======
 	case stateNebula:
 		return newNebula(), nil
 	case statePulsarBroker:
 		return newPulsar("broker"), nil
 	case statePulsarProxy:
 		return newPulsar("proxy"), nil
->>>>>>> eb8adfb9
+	case stateFoxLake:
+		return newFoxLake(), nil
 	default:
 		return nil, fmt.Errorf("unsupported engine type: %s", typeName)
 	}
