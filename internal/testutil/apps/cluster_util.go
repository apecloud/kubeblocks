/*
Copyright ApeCloud, Inc.

Licensed under the Apache License, Version 2.0 (the "License");
you may not use this file except in compliance with the License.
You may obtain a copy of the License at

    http://www.apache.org/licenses/LICENSE-2.0

Unless required by applicable law or agreed to in writing, software
distributed under the License is distributed on an "AS IS" BASIS,
WITHOUT WARRANTIES OR CONDITIONS OF ANY KIND, either express or implied.
See the License for the specific language governing permissions and
limitations under the License.
*/

package apps

import (
	"context"

	"github.com/onsi/gomega"
<<<<<<< HEAD
	metav1 "k8s.io/apimachinery/pkg/apis/meta/v1"
=======
	corev1 "k8s.io/api/core/v1"
	"k8s.io/apimachinery/pkg/api/resource"
>>>>>>> 380027da
	"k8s.io/apimachinery/pkg/types"
	"sigs.k8s.io/controller-runtime/pkg/client"

	appsv1alpha1 "github.com/apecloud/kubeblocks/apis/apps/v1alpha1"
	"github.com/apecloud/kubeblocks/internal/testutil"
)

// InitClusterWithHybridComps initializes a cluster environment for testing, includes ClusterDefinition/ClusterVersion/Cluster resources.
func InitClusterWithHybridComps(
	testCtx testutil.TestContext,
	clusterDefName,
	clusterVersionName,
	clusterName,
	statelessComp,
	statefulComp,
	consensusComp string) (*appsv1alpha1.ClusterDefinition, *appsv1alpha1.ClusterVersion, *appsv1alpha1.Cluster) {
	clusterDef := NewClusterDefFactory(clusterDefName).
		AddComponent(StatelessNginxComponent, statelessComp).
		AddComponent(ConsensusMySQLComponent, consensusComp).
		AddComponent(StatefulMySQLComponent, statefulComp).
		Create(&testCtx).GetObject()
	clusterVersion := NewClusterVersionFactory(clusterVersionName, clusterDefName).
		AddComponent(statelessComp).AddContainerShort(DefaultNginxContainerName, NginxImage).
		AddComponent(consensusComp).AddContainerShort(DefaultMySQLContainerName, NginxImage).
		AddComponent(statefulComp).AddContainerShort(DefaultMySQLContainerName, NginxImage).
		Create(&testCtx).GetObject()
	cluster := NewClusterFactory(testCtx.DefaultNamespace, clusterName, clusterDefName, clusterVersionName).
		AddComponent(statelessComp, statelessComp).SetReplicas(1).
		AddComponent(consensusComp, consensusComp).SetReplicas(3).
		AddComponent(statefulComp, statefulComp).SetReplicas(3).
		Create(&testCtx).GetObject()
	return clusterDef, clusterVersion, cluster
}

func CreateK8sResource(testCtx testutil.TestContext, obj client.Object) client.Object {
	gomega.Expect(testCtx.CreateObj(testCtx.Ctx, obj)).Should(gomega.Succeed())
	// wait until cluster created
	gomega.Eventually(CheckObjExists(&testCtx, client.ObjectKeyFromObject(obj),
		obj, true)).Should(gomega.Succeed())
	return obj
}

func CheckedCreateK8sResource(testCtx testutil.TestContext, obj client.Object) client.Object {
	gomega.Expect(testCtx.CheckedCreateObj(testCtx.Ctx, obj)).Should(gomega.Succeed())
	// wait until cluster created
	gomega.Eventually(CheckObjExists(&testCtx, client.ObjectKeyFromObject(obj),
		obj, true)).Should(gomega.Succeed())
	return obj
}

// GetClusterComponentPhase gets the component phase of testing cluster for verification.
func GetClusterComponentPhase(testCtx testutil.TestContext, clusterName, componentName string) func(g gomega.Gomega) appsv1alpha1.ClusterComponentPhase {
	return func(g gomega.Gomega) appsv1alpha1.ClusterComponentPhase {
		tmpCluster := &appsv1alpha1.Cluster{}
		g.Expect(testCtx.Cli.Get(context.Background(), client.ObjectKey{Name: clusterName,
			Namespace: testCtx.DefaultNamespace}, tmpCluster)).Should(gomega.Succeed())
		return tmpCluster.Status.Components[componentName].Phase
	}
}

// GetClusterPhase gets the testing cluster's phase in status for verification.
func GetClusterPhase(testCtx *testutil.TestContext, clusterKey types.NamespacedName) func(gomega.Gomega) appsv1alpha1.ClusterPhase {
	return func(g gomega.Gomega) appsv1alpha1.ClusterPhase {
		cluster := &appsv1alpha1.Cluster{}
		g.Expect(testCtx.Cli.Get(testCtx.Ctx, clusterKey, cluster)).Should(gomega.Succeed())
		return cluster.Status.Phase
	}
}

// GetClusterObservedGeneration gets the testing cluster's ObservedGeneration in status for verification.
func GetClusterObservedGeneration(testCtx *testutil.TestContext, clusterKey types.NamespacedName) func(gomega.Gomega) int64 {
	return func(g gomega.Gomega) int64 {
		cluster := &appsv1alpha1.Cluster{}
		g.Expect(testCtx.Cli.Get(testCtx.Ctx, clusterKey, cluster)).Should(gomega.Succeed())
		return cluster.Status.ObservedGeneration
	}
}

<<<<<<< HEAD
func GetClusterConditionStatus(testCtx *testutil.TestContext, clusterKey types.NamespacedName, condType string) func(gomega.Gomega) metav1.ConditionStatus {
	return func(g gomega.Gomega) metav1.ConditionStatus {
		cluster := &appsv1alpha1.Cluster{}
		g.Expect(testCtx.Cli.Get(testCtx.Ctx, clusterKey, cluster)).Should(gomega.Succeed())
		for _, cond := range cluster.Status.Conditions {
			if cond.Type == condType {
				return cond.Status
			}
		}
		return metav1.ConditionUnknown
=======
// NewPVCSpec create appsv1alpha1.PersistentVolumeClaimSpec.
func NewPVCSpec(size string) appsv1alpha1.PersistentVolumeClaimSpec {
	return appsv1alpha1.PersistentVolumeClaimSpec{
		AccessModes: []corev1.PersistentVolumeAccessMode{corev1.ReadWriteOnce},
		Resources: corev1.ResourceRequirements{
			Requests: corev1.ResourceList{
				corev1.ResourceStorage: resource.MustParse(size),
			},
		},
>>>>>>> 380027da
	}
}<|MERGE_RESOLUTION|>--- conflicted
+++ resolved
@@ -20,12 +20,8 @@
 	"context"
 
 	"github.com/onsi/gomega"
-<<<<<<< HEAD
-	metav1 "k8s.io/apimachinery/pkg/apis/meta/v1"
-=======
 	corev1 "k8s.io/api/core/v1"
 	"k8s.io/apimachinery/pkg/api/resource"
->>>>>>> 380027da
 	"k8s.io/apimachinery/pkg/types"
 	"sigs.k8s.io/controller-runtime/pkg/client"
 
@@ -104,18 +100,6 @@
 	}
 }
 
-<<<<<<< HEAD
-func GetClusterConditionStatus(testCtx *testutil.TestContext, clusterKey types.NamespacedName, condType string) func(gomega.Gomega) metav1.ConditionStatus {
-	return func(g gomega.Gomega) metav1.ConditionStatus {
-		cluster := &appsv1alpha1.Cluster{}
-		g.Expect(testCtx.Cli.Get(testCtx.Ctx, clusterKey, cluster)).Should(gomega.Succeed())
-		for _, cond := range cluster.Status.Conditions {
-			if cond.Type == condType {
-				return cond.Status
-			}
-		}
-		return metav1.ConditionUnknown
-=======
 // NewPVCSpec create appsv1alpha1.PersistentVolumeClaimSpec.
 func NewPVCSpec(size string) appsv1alpha1.PersistentVolumeClaimSpec {
 	return appsv1alpha1.PersistentVolumeClaimSpec{
@@ -125,6 +109,5 @@
 				corev1.ResourceStorage: resource.MustParse(size),
 			},
 		},
->>>>>>> 380027da
 	}
 }