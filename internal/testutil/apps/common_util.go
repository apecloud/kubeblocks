--- conflicted
+++ resolved
@@ -48,7 +48,7 @@
 		"kubernetes.io/pvc-protection",
 		// REVIEW: adding following is a hack, if tests are running as
 		// controller-runtime manager setup.
-		"configuration.kubeblocks.io/finalizer",
+		constant.ConfigurationTemplateFinalizerName,
 		"cluster.kubeblocks.io/finalizer",
 	}
 }
@@ -315,12 +315,7 @@
 			finalizers := pobj.GetFinalizers()
 			if len(finalizers) > 0 {
 				// PVCs are protected by the "kubernetes.io/pvc-protection" finalizer
-<<<<<<< HEAD
-				g.Expect(finalizers[0]).Should(gomega.BeElementOf([]string{"orphan", "kubernetes.io/pvc-protection",
-					constant.ConfigurationTemplateFinalizerName, "cluster.kubeblocks.io/finalizer"}))
-=======
 				g.Expect(finalizers[0]).Should(gomega.BeElementOf(ToIgnoreFinalizers))
->>>>>>> 4915ff6b
 				g.Expect(len(finalizers)).Should(gomega.Equal(1))
 				g.Expect(ChangeObj(testCtx, pobj, func() {
 					pobj.SetFinalizers([]string{})
