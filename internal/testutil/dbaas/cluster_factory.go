/*
Copyright ApeCloud, Inc.

Licensed under the Apache License, Version 2.0 (the "License");
you may not use this file except in compliance with the License.
You may obtain a copy of the License at

    http://www.apache.org/licenses/LICENSE-2.0

Unless required by applicable law or agreed to in writing, software
distributed under the License is distributed on an "AS IS" BASIS,
WITHOUT WARRANTIES OR CONDITIONS OF ANY KIND, either express or implied.
See the License for the specific language governing permissions and
limitations under the License.
*/

package dbaas

import (
	corev1 "k8s.io/api/core/v1"

	dbaasv1alpha1 "github.com/apecloud/kubeblocks/apis/dbaas/v1alpha1"
)

type MockClusterFactory struct {
	BaseFactory[dbaasv1alpha1.Cluster, *dbaasv1alpha1.Cluster, MockClusterFactory]
}

func NewClusterFactory(namespace, name, cdRef, cvRef string) *MockClusterFactory {
	f := &MockClusterFactory{}
	f.init(namespace, name,
		&dbaasv1alpha1.Cluster{
			Spec: dbaasv1alpha1.ClusterSpec{
				ClusterDefRef:     cdRef,
				ClusterVersionRef: cvRef,
				Components:        []dbaasv1alpha1.ClusterComponent{},
				TerminationPolicy: dbaasv1alpha1.WipeOut,
			},
		}, f)
	return f
}

func (factory *MockClusterFactory) SetClusterAffinity(affinity *dbaasv1alpha1.Affinity) *MockClusterFactory {
	factory.get().Spec.Affinity = affinity
	return factory
}

func (factory *MockClusterFactory) AddClusterToleration(toleration corev1.Toleration) *MockClusterFactory {
	tolerations := factory.get().Spec.Tolerations
	if len(tolerations) == 0 {
		tolerations = []corev1.Toleration{}
	}
	tolerations = append(tolerations, toleration)
	factory.get().Spec.Tolerations = tolerations
	return factory
}

func (factory *MockClusterFactory) AddComponent(compName string, compType string) *MockClusterFactory {
	comp := dbaasv1alpha1.ClusterComponent{
		Name: compName,
		Type: compType,
	}
	factory.get().Spec.Components = append(factory.get().Spec.Components, comp)
	return factory
}

func (factory *MockClusterFactory) SetReplicas(replicas int32) *MockClusterFactory {
	comps := factory.get().Spec.Components
	if len(comps) > 0 {
		comps[len(comps)-1].Replicas = &replicas
	}
	factory.get().Spec.Components = comps
	return factory
}

func (factory *MockClusterFactory) SetResources(resources corev1.ResourceRequirements) *MockClusterFactory {
	comps := factory.get().Spec.Components
	if len(comps) > 0 {
		comps[len(comps)-1].Resources = resources
	}
	factory.get().Spec.Components = comps
	return factory
}

func (factory *MockClusterFactory) SetComponentAffinity(affinity *dbaasv1alpha1.Affinity) *MockClusterFactory {
	comps := factory.get().Spec.Components
	if len(comps) > 0 {
		comps[len(comps)-1].Affinity = affinity
	}
	factory.get().Spec.Components = comps
	return factory
}

func (factory *MockClusterFactory) SetEnabledLogs(logName ...string) *MockClusterFactory {
	comps := factory.get().Spec.Components
	if len(comps) > 0 {
		comps[len(comps)-1].EnabledLogs = logName
	}
	factory.get().Spec.Components = comps
	return factory
}

func (factory *MockClusterFactory) AddComponentToleration(toleration corev1.Toleration) *MockClusterFactory {
	comps := factory.get().Spec.Components
	if len(comps) > 0 {
		comp := comps[len(comps)-1]
		tolerations := comp.Tolerations
		if len(tolerations) == 0 {
			tolerations = []corev1.Toleration{}
		}
		tolerations = append(tolerations, toleration)
		comp.Tolerations = tolerations
		comps[len(comps)-1] = comp
	}
	factory.get().Spec.Components = comps
	return factory
}

func (factory *MockClusterFactory) AddVolumeClaimTemplate(volumeName string,
	pvcSpec *corev1.PersistentVolumeClaimSpec) *MockClusterFactory {
	comps := factory.get().Spec.Components
	if len(comps) > 0 {
		comp := comps[len(comps)-1]
		comp.VolumeClaimTemplates = append(comp.VolumeClaimTemplates,
			dbaasv1alpha1.ClusterComponentVolumeClaimTemplate{
				Name: volumeName,
				Spec: pvcSpec,
			})
		comps[len(comps)-1] = comp
	}
	factory.get().Spec.Components = comps
	return factory
}

func (factory *MockClusterFactory) SetMonitor(monitor bool) *MockClusterFactory {
	comps := factory.get().Spec.Components
	if len(comps) > 0 {
		comps[len(comps)-1].Monitor = monitor
	}
	factory.get().Spec.Components = comps
	return factory
}

<<<<<<< HEAD
func (factory *MockClusterFactory) SetTLS(tls bool) *MockClusterFactory {
	comps := factory.get().Spec.Components
	if len(comps) > 0 {
		comps[len(comps)-1].TLS = tls
	}
	factory.get().Spec.Components = comps
	return factory
}

func (factory *MockClusterFactory) SetIssuer(issuer *dbaasv1alpha1.Issuer) *MockClusterFactory {
	comps := factory.get().Spec.Components
	if len(comps) > 0 {
		comps[len(comps)-1].Issuer = issuer
=======
func (factory *MockClusterFactory) SetPrimaryIndex(primaryIndex int32) *MockClusterFactory {
	comps := factory.get().Spec.Components
	if len(comps) > 0 {
		comps[len(comps)-1].PrimaryIndex = &primaryIndex
>>>>>>> cee7c863
	}
	factory.get().Spec.Components = comps
	return factory
}<|MERGE_RESOLUTION|>--- conflicted
+++ resolved
@@ -141,7 +141,15 @@
 	return factory
 }
 
-<<<<<<< HEAD
+func (factory *MockClusterFactory) SetPrimaryIndex(primaryIndex int32) *MockClusterFactory {
+	comps := factory.get().Spec.Components
+	if len(comps) > 0 {
+		comps[len(comps)-1].PrimaryIndex = &primaryIndex
+	}
+	factory.get().Spec.Components = comps
+	return factory
+}
+
 func (factory *MockClusterFactory) SetTLS(tls bool) *MockClusterFactory {
 	comps := factory.get().Spec.Components
 	if len(comps) > 0 {
@@ -155,12 +163,6 @@
 	comps := factory.get().Spec.Components
 	if len(comps) > 0 {
 		comps[len(comps)-1].Issuer = issuer
-=======
-func (factory *MockClusterFactory) SetPrimaryIndex(primaryIndex int32) *MockClusterFactory {
-	comps := factory.get().Spec.Components
-	if len(comps) > 0 {
-		comps[len(comps)-1].PrimaryIndex = &primaryIndex
->>>>>>> cee7c863
 	}
 	factory.get().Spec.Components = comps
 	return factory
