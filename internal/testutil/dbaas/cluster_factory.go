/*
Copyright ApeCloud, Inc.

Licensed under the Apache License, Version 2.0 (the "License");
you may not use this file except in compliance with the License.
You may obtain a copy of the License at

    http://www.apache.org/licenses/LICENSE-2.0

Unless required by applicable law or agreed to in writing, software
distributed under the License is distributed on an "AS IS" BASIS,
WITHOUT WARRANTIES OR CONDITIONS OF ANY KIND, either express or implied.
See the License for the specific language governing permissions and
limitations under the License.
*/

package dbaas

import (
	corev1 "k8s.io/api/core/v1"

	dbaasv1alpha1 "github.com/apecloud/kubeblocks/apis/dbaas/v1alpha1"
)

type MockClusterFactory struct {
	BaseFactory[dbaasv1alpha1.Cluster, *dbaasv1alpha1.Cluster, MockClusterFactory]
}

func NewClusterFactory(namespace, name, cdRef, cvRef string) *MockClusterFactory {
	f := &MockClusterFactory{}
	f.init(namespace, name,
		&dbaasv1alpha1.Cluster{
			Spec: dbaasv1alpha1.ClusterSpec{
				ClusterDefRef:     cdRef,
				ClusterVersionRef: cvRef,
				Components:        []dbaasv1alpha1.ClusterComponent{},
				TerminationPolicy: dbaasv1alpha1.WipeOut,
			},
<<<<<<< HEAD
		},
	}
}

func (factory *MockClusterFactory) WithRandomName() *MockClusterFactory {
	key := GetRandomizedKey(factory.Cluster.Namespace, factory.Cluster.Name)
	factory.Cluster.Name = key.Name
	return factory
}

func (factory *MockClusterFactory) AddLabels(keysAndValues ...string) *MockClusterFactory {
	for k, v := range WithMap(keysAndValues...) {
		factory.Cluster.Labels[k] = v
	}
	return factory
=======
		}, f)
	return f
>>>>>>> 76e29f6c
}

func (factory *MockClusterFactory) SetClusterAffinity(affinity *dbaasv1alpha1.Affinity) *MockClusterFactory {
	factory.get().Spec.Affinity = affinity
	return factory
}

func (factory *MockClusterFactory) AddClusterToleration(toleration corev1.Toleration) *MockClusterFactory {
	tolerations := factory.get().Spec.Tolerations
	if len(tolerations) == 0 {
		tolerations = []corev1.Toleration{}
	}
	tolerations = append(tolerations, toleration)
	factory.get().Spec.Tolerations = tolerations
	return factory
}

func (factory *MockClusterFactory) AddComponent(compName string, compType string) *MockClusterFactory {
	comp := dbaasv1alpha1.ClusterComponent{
		Name: compName,
		Type: compType,
	}
	factory.get().Spec.Components = append(factory.get().Spec.Components, comp)
	return factory
}

func (factory *MockClusterFactory) SetReplicas(replicas int32) *MockClusterFactory {
	comps := factory.get().Spec.Components
	if len(comps) > 0 {
		comps[len(comps)-1].Replicas = &replicas
	}
	factory.get().Spec.Components = comps
	return factory
}

func (factory *MockClusterFactory) SetResources(resources corev1.ResourceRequirements) *MockClusterFactory {
	comps := factory.get().Spec.Components
	if len(comps) > 0 {
		comps[len(comps)-1].Resources = resources
	}
	factory.get().Spec.Components = comps
	return factory
}

func (factory *MockClusterFactory) SetComponentAffinity(affinity *dbaasv1alpha1.Affinity) *MockClusterFactory {
	comps := factory.get().Spec.Components
	if len(comps) > 0 {
		comps[len(comps)-1].Affinity = affinity
	}
	factory.get().Spec.Components = comps
	return factory
}

func (factory *MockClusterFactory) AddComponentToleration(toleration corev1.Toleration) *MockClusterFactory {
	comps := factory.get().Spec.Components
	if len(comps) > 0 {
		comp := comps[len(comps)-1]
		tolerations := comp.Tolerations
		if len(tolerations) == 0 {
			tolerations = []corev1.Toleration{}
		}
		tolerations = append(tolerations, toleration)
		comp.Tolerations = tolerations
		comps[len(comps)-1] = comp
	}
	factory.get().Spec.Components = comps
	return factory
}

func (factory *MockClusterFactory) AddVolumeClaimTemplate(volumeName string,
	pvcSpec *corev1.PersistentVolumeClaimSpec) *MockClusterFactory {
	comps := factory.get().Spec.Components
	if len(comps) > 0 {
		comp := comps[len(comps)-1]
		comp.VolumeClaimTemplates = append(comp.VolumeClaimTemplates,
			dbaasv1alpha1.ClusterComponentVolumeClaimTemplate{
				Name: volumeName,
				Spec: pvcSpec,
			})
		comps[len(comps)-1] = comp
	}
	factory.get().Spec.Components = comps
	return factory
}

func (factory *MockClusterFactory) SetMonitor(monitor bool) *MockClusterFactory {
	comps := factory.get().Spec.Components
	if len(comps) > 0 {
		comps[len(comps)-1].Monitor = monitor
	}
	factory.get().Spec.Components = comps
	return factory
}<|MERGE_RESOLUTION|>--- conflicted
+++ resolved
@@ -36,26 +36,8 @@
 				Components:        []dbaasv1alpha1.ClusterComponent{},
 				TerminationPolicy: dbaasv1alpha1.WipeOut,
 			},
-<<<<<<< HEAD
-		},
-	}
-}
-
-func (factory *MockClusterFactory) WithRandomName() *MockClusterFactory {
-	key := GetRandomizedKey(factory.Cluster.Namespace, factory.Cluster.Name)
-	factory.Cluster.Name = key.Name
-	return factory
-}
-
-func (factory *MockClusterFactory) AddLabels(keysAndValues ...string) *MockClusterFactory {
-	for k, v := range WithMap(keysAndValues...) {
-		factory.Cluster.Labels[k] = v
-	}
-	return factory
-=======
 		}, f)
 	return f
->>>>>>> 76e29f6c
 }
 
 func (factory *MockClusterFactory) SetClusterAffinity(affinity *dbaasv1alpha1.Affinity) *MockClusterFactory {
