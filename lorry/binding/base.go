--- conflicted
+++ resolved
@@ -30,6 +30,7 @@
 
 	"github.com/go-logr/logr"
 	"github.com/pkg/errors"
+	ctrl "sigs.k8s.io/controller-runtime"
 
 	viper "github.com/apecloud/kubeblocks/internal/viperx"
 	"github.com/apecloud/kubeblocks/lorry/component"
@@ -94,15 +95,12 @@
 	viper.SetDefault("KB_ROLE_DETECTION_THRESHOLD", defaultRoleDetectionThreshold)
 }
 
-<<<<<<< HEAD
-func NewBase(logger logger.Logger) bindings.OutputBinding {
+func NewBase() *BaseOperations {
+	logger := ctrl.Log.WithName("Base")
 	return &BaseOperations{Logger: logger}
 }
 
-func (ops *BaseOperations) Init(metadata bindings.Metadata) error {
-=======
-func (ops *BaseOperations) Init(properties component.Properties) {
->>>>>>> 90ff7d88
+func (ops *BaseOperations) Init(properties component.Properties) error {
 	ops.FailedEventReportFrequency = viper.GetInt("KB_FAILED_EVENT_REPORT_FREQUENCY")
 	if ops.FailedEventReportFrequency < 300 {
 		ops.FailedEventReportFrequency = 300
@@ -307,10 +305,10 @@
 	return opsRes, nil
 }
 
-<<<<<<< HEAD
-func (ops *BaseOperations) getRole(ctx context.Context, req *bindings.InvokeRequest, resp *bindings.InvokeResponse) (string, error) {
+func (ops *BaseOperations) getRole(ctx context.Context, req *ProbeRequest, resp *ProbeResponse) (string, error) {
 	return hypervisor.GetRole()
-=======
+}
+
 func (ops *BaseOperations) GetGlobalInfoOps(ctx context.Context, req *ProbeRequest, resp *ProbeResponse) (OpsResult, error) {
 	opsRes := OpsResult{}
 	opsRes["operation"] = GetGlobalInfoOperation
@@ -354,7 +352,6 @@
 	}
 
 	return opsRes, nil
->>>>>>> 90ff7d88
 }
 
 // Component may have some internal roles that needn't be exposed to end user,
@@ -568,8 +565,7 @@
 	return opsRes, nil
 }
 
-<<<<<<< HEAD
-func (ops *BaseOperations) StartOps(ctx context.Context, req *bindings.InvokeRequest, resp *bindings.InvokeResponse) (OpsResult, error) {
+func (ops *BaseOperations) StartOps(ctx context.Context, req *ProbeRequest, resp *ProbeResponse) (OpsResult, error) {
 	opsRes := OpsResult{}
 	err := hypervisor.StartDBService()
 	if err != nil {
@@ -583,7 +579,7 @@
 	return opsRes, nil
 }
 
-func (ops *BaseOperations) StopOps(ctx context.Context, req *bindings.InvokeRequest, resp *bindings.InvokeResponse) (OpsResult, error) {
+func (ops *BaseOperations) StopOps(ctx context.Context, req *ProbeRequest, resp *ProbeResponse) (OpsResult, error) {
 	opsRes := OpsResult{}
 	hypervisor.StopDBService()
 
@@ -597,7 +593,8 @@
 	opsRes["event"] = OperationSuccess
 	opsRes["message"] = "stop db service success"
 	return opsRes, nil
-=======
+}
+
 func (g *GlobalInfo) ShouldUpdate(another GlobalInfo) bool {
 	if g.Term != another.Term {
 		return g.Term < another.Term
@@ -622,5 +619,4 @@
 	result["term"] = g.Term
 	result["message"] = g.Message
 	result["map"] = g.PodName2Role
->>>>>>> 90ff7d88
 }