--- conflicted
+++ resolved
@@ -43,17 +43,10 @@
 }
 
 // Init initializes the polardbx binding.
-<<<<<<< HEAD
-func (polardbxOps *PolardbxOperations) Init(metadata bindings.Metadata) error {
-	polardbxOps.Logger.Debug("Initializing polardbx binding")
-	_ = polardbxOps.BaseOperations.Init(metadata)
-	config, err := polardbx.NewConfig(metadata.Properties)
-=======
 func (polardbxOps *PolardbxOperations) Init(metadata component.Properties) error {
 	polardbxOps.Logger.Info("Initializing polardbx binding")
-	polardbxOps.BaseOperations.Init(metadata)
+	_ = polardbxOps.BaseOperations.Init(metadata)
 	config, err := polardbx.NewConfig(metadata)
->>>>>>> 90ff7d88
 	if err != nil {
 		polardbxOps.Logger.Error(err, "polardbx config initialize failed")
 		return err
