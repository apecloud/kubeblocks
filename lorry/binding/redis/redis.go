--- conflicted
+++ resolved
@@ -83,13 +83,9 @@
 }
 
 // Init performs metadata parsing and connection creation.
-<<<<<<< HEAD
-func (r *Redis) Init(meta bindings.Metadata) (err error) {
-	_ = r.BaseOperations.Init(meta)
-=======
 func (r *Redis) Init(metadata Properties) (err error) {
-	r.BaseOperations.Init(metadata)
->>>>>>> 90ff7d88
+	r.Logger.Info("Initializing Redis binding")
+	_ = r.BaseOperations.Init(metadata)
 
 	if viper.IsSet("KB_SERVICE_USER") {
 		redisUser = viper.GetString("KB_SERVICE_USER")
@@ -103,7 +99,6 @@
 		roleCheckDelay = time.Duration(viper.GetInt("KB_ROLECHECK_DELAY")) * time.Second
 	}
 
-	r.Logger.Info("Initializing Redis binding")
 	r.DBType = "redis"
 	r.startAt = time.Now()
 	r.InitIfNeed = r.initIfNeed
