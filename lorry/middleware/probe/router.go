--- conflicted
+++ resolved
@@ -88,17 +88,6 @@
 		if err != nil {
 			return errors.Errorf(initErrFmt, builtinETCD, err)
 		}
-<<<<<<< HEAD
-=======
-	case builtinMongodb:
-		mongoOp := mongodb.NewMongoDB()
-		builtinMap[builtinMongodb] = mongoOp
-		properties := component.GetProperties(builtinMongodb)
-		err := mongoOp.Init(properties)
-		if err != nil {
-			return errors.Errorf(initErrFmt, builtinMongodb, err)
-		}
->>>>>>> 463b160b
 	default:
 		customOp = custom.NewHTTPCustom()
 		empty := make(component.Properties)
