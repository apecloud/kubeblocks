--- conflicted
+++ resolved
@@ -52,20 +52,9 @@
 
 type InitOptions struct {
 	genericclioptions.IOStreams
-<<<<<<< HEAD
-	Engine     string
-	Provider   string
-	Version    string
-	DryRun     bool
-	Backup     bool
-	S3Endpoint string
-	S3Region   string
-	S3Bucket   string
-=======
 	Engine  string
 	Version string
 	DryRun  bool
->>>>>>> d115e510
 }
 
 type DestroyOptions struct {
@@ -94,8 +83,6 @@
 		newDestroyCmd(streams),
 		newGuideCmd(),
 		newPortForward(),
-		newInstallCmd(streams),
-		newUnInstallCmd(streams),
 	)
 
 	return cmd
@@ -174,44 +161,13 @@
 }
 
 func (o *InitOptions) Complete() error {
-<<<<<<< HEAD
-	if o.Backup {
-		installer.Provider = &provider.DataProtection{
-			ServerVersion: o.Version,
-			AccessKey:     rootOptions.AccessKey,
-			SecretKey:     rootOptions.AccessSecret,
-			S3Endpoint:    o.S3Endpoint,
-			S3Bucket:      o.S3Bucket,
-			Region:        o.S3Region,
-		}
-	} else {
-		installer.Provider = provider.NewProvider(o.Engine, o.Version)
-=======
 	installer.wesql = Wesql{
 		serverVersion: o.Version,
->>>>>>> d115e510
 	}
 	return nil
 }
 
 func (o *InitOptions) Validate() error {
-	if o.Backup {
-		if rootOptions.AccessKey == "" {
-			return errors.New("--access-key is required")
-		}
-		if rootOptions.AccessSecret == "" {
-			return errors.New("--access-secret is required")
-		}
-		if o.S3Region == "" {
-			return errors.New("--s3-region is required")
-		}
-		if o.S3Endpoint == "" {
-			return errors.New("--s3-endpoint is required")
-		}
-		if o.S3Bucket == "" {
-			return errors.New("--s3-bucket is required")
-		}
-	}
 	return nil
 }
 
@@ -301,122 +257,4 @@
 	}
 	utils.Info("Successfully destroyed playground cluster.")
 	return nil
-<<<<<<< HEAD
-}
-
-func statusCmd() {
-	utils.Info("Checking cluster status...")
-	status := installer.GetStatus()
-	stop := utils.PrintClusterStatus(status)
-	if stop {
-		return
-	}
-	// TODO
-	utils.Info("Checking database cluster status...")
-}
-
-func newInstallCmd(streams genericclioptions.IOStreams) *cobra.Command {
-	o := &InitOptions{
-		IOStreams: streams,
-	}
-
-	cmd := &cobra.Command{
-		Use:   "install",
-		Short: "Install database cluster resource",
-		Run: func(cmd *cobra.Command, args []string) {
-			cmdutil.CheckErr(o.Complete())
-			cmdutil.CheckErr(o.Validate())
-			cmdutil.CheckErr(o.InstallPlayground())
-		},
-	}
-
-	cmd.Flags().BoolVar(&o.Backup, "backup", false, "playground init the backup module")
-	cmd.Flags().StringVar(&rootOptions.AccessKey, "access-key", "", "Cloud provider access key")
-	cmd.Flags().StringVar(&rootOptions.AccessSecret, "access-secret", "", "Cloud provider access secret")
-	cmd.Flags().StringVar(&rootOptions.Region, "region", "", "Cloud provider region")
-	cmd.Flags().StringVar(&o.Engine, "engine", DefaultEngine, "Database engine type")
-	cmd.Flags().StringVar(&o.Version, "version", DefaultVersion, "Database engine version")
-	cmd.Flags().StringVar(&o.S3Endpoint, "s3-endpoint", DefaultS3Endpoint, "s3 endpoint for backup init")
-	cmd.Flags().StringVar(&o.S3Region, "s3-region", DefaultS3Region, "s3 region for backup init")
-	cmd.Flags().StringVar(&o.S3Bucket, "s3-bucket", DefaultS3Region, "s3 bucket name for backup init")
-	cmd.Flags().BoolVar(&o.DryRun, "dry-run", false, "Dry run the playground init")
-	return cmd
-}
-
-func (o *InitOptions) InstallPlayground() error {
-	utils.Info("Installing playground database cluster...")
-
-	var err error
-
-	defer func() {
-		err := utils.CleanUpPlayground()
-		if err != nil {
-			utils.Errf("Fail to clean up: %v", err)
-		}
-	}()
-
-	// Step.1 Install dependencies
-	err = installer.InstallDeps()
-	if err != nil {
-		return errors.Wrap(err, "Failed to install dependencies")
-	}
-
-	// Step.2 print guide information
-	err = installer.PrintGuide(DefaultCloudProvider, LocalHost)
-	if err != nil {
-		return errors.Wrap(err, "Failed to print user guide")
-	}
-
-	return nil
-}
-
-func (o *InitOptions) UnInstallPlayground() error {
-	utils.Info("UnInstalling playground database cluster...")
-
-	var err error
-
-	defer func() {
-		err := utils.CleanUpPlayground()
-		if err != nil {
-			utils.Errf("Fail to clean up: %v", err)
-		}
-	}()
-
-	// UnInstall data protection and mysql operator
-	installer.Provider = &provider.DataProtection{}
-	err = installer.UnInstallDeps()
-	if err != nil {
-		return errors.Wrap(err, "Failed to uninstall dependencies")
-	}
-
-	// UnInstall bitnami mysql
-	installer.Provider = &provider.BitnamiMysql{}
-	err = installer.UnInstallDeps()
-	if err != nil {
-		return errors.Wrap(err, "Failed to uninstall dependencies")
-	}
-	return nil
-}
-
-func newUnInstallCmd(streams genericclioptions.IOStreams) *cobra.Command {
-	o := &InitOptions{
-		IOStreams: streams,
-	}
-
-	cmd := &cobra.Command{
-		Use:   "uninstall",
-		Short: "Uninstall database cluster resource",
-		Run: func(cmd *cobra.Command, args []string) {
-			cmdutil.CheckErr(o.Complete())
-			cmdutil.CheckErr(o.Validate())
-			cmdutil.CheckErr(o.UnInstallPlayground())
-		},
-	}
-	cmd.Flags().StringVar(&o.Engine, "engine", DefaultEngine, "Database engine type")
-	cmd.Flags().StringVar(&o.Version, "version", DefaultVersion, "Database engine version")
-	cmd.Flags().BoolVar(&o.DryRun, "dry-run", false, "Dry run the playground uninstall")
-
-	return cmd
-=======
->>>>>>> d115e510
 }