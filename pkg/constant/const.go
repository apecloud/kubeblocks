--- conflicted
+++ resolved
@@ -244,19 +244,17 @@
 	WesyncerHTTPPortName               = "wesyncer-port"
 	LorryHTTPPortName                  = "lorry-http-port"
 	LorryGRPCPortName                  = "lorry-grpc-port"
-<<<<<<< HEAD
-	WesyncerInitContainerName          = "kb-init-wesyncer"
-	LorryContainerName                 = "kb-lorry"
-=======
-	LorryRoleProbePath                 = "/v1.0/checkrole"
-	LorryVolumeProtectPath             = "/v1.0/volumeprotection"
+	SyncerContainerName                = "syncer"
+	LorryContainerName                 = "lorry"
+	SyncerInitContainerName            = "init-syncer"
+	LorryInitContainerName             = "init-lorry"
 	ProbeInitContainerName             = "kb-initprobe"
->>>>>>> a0ed1deb
-	WeSyncerContainerName              = "kb-we-syncer"
 	RoleProbeContainerName             = "kb-checkrole"
 	StatusProbeContainerName           = "kb-checkstatus"
 	RunningProbeContainerName          = "kb-checkrunning"
 	VolumeProtectionProbeContainerName = "kb-volume-protection"
+	LorryRoleProbePath                 = "/v1.0/checkrole"
+	LorryVolumeProtectPath             = "/v1.0/volumeprotection"
 
 	// the filedpath name used in event.InvolvedObject.FieldPath
 	ProbeCheckStatusPath  = "spec.containers{" + StatusProbeContainerName + "}"
