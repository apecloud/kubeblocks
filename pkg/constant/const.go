--- conflicted
+++ resolved
@@ -42,213 +42,11 @@
 )
 
 const (
-<<<<<<< HEAD
-	APIGroup = "kubeblocks.io"
-
-	AppName = "kubeblocks"
-
-	// K8S recommended well-known labels and annotation keys
-
-	// AppInstanceLabelKey refer cluster.Name
-	AppInstanceLabelKey = "app.kubernetes.io/instance"
-	// AppNameLabelKey refer clusterDefinition.Name before KubeBlocks Version 0.8.0 or refer ComponentDefinition.Name after KubeBlocks Version 0.8.0 (TODO：Pending)
-	AppNameLabelKey = "app.kubernetes.io/name"
-	// AppComponentLabelKey refer clusterDefinition.Spec.ComponentDefs[*].Name before KubeBlocks Version 0.8.0 or refer ComponentDefinition.Name after KubeBlocks Version 0.8.0
-	AppComponentLabelKey = "app.kubernetes.io/component"
-	// AppVersionLabelKey refer clusterVersion.Name before KubeBlocks Version 0.8.0 or refer ComponentDefinition.Name after KubeBlocks Version 0.8.0
-	AppVersionLabelKey   = "app.kubernetes.io/version"
-	AppManagedByLabelKey = "app.kubernetes.io/managed-by"
-	RegionLabelKey       = "topology.kubernetes.io/region"
-	ZoneLabelKey         = "topology.kubernetes.io/zone"
-
-	// kubeblocks.io labels
-	BackupProtectionLabelKey                 = "kubeblocks.io/backup-protection" // BackupProtectionLabelKey Backup delete protection policy label
-	RoleLabelKey                             = "kubeblocks.io/role"              // RoleLabelKey consensusSet and replicationSet role label key
-	ReadyWithoutPrimaryKey                   = "kubeblocks.io/ready-without-primary"
-	VolumeTypeLabelKey                       = "kubeblocks.io/volume-type"
-	ClusterAccountLabelKey                   = "account.kubeblocks.io/name"
-	KBAppClusterUIDLabelKey                  = "apps.kubeblocks.io/cluster-uid"
-	KBAppComponentLabelKey                   = "apps.kubeblocks.io/component-name"
-	KBAppShardingNameLabelKey                = "apps.kubeblocks.io/sharding-name"
-	KBAppComponentDefRefLabelKey             = "apps.kubeblocks.io/component-def-ref" // refer clusterDefinition.Spec.ComponentDefs[*].Name before KubeBlocks Version 0.8.0 or refer ComponentDefinition.Name after KubeBlocks Version 0.8.0
-	KBAppClusterDefTypeLabelKey              = "apps.kubeblocks.io/cluster-type"      // refer clusterDefinition.Spec.Type (deprecated)
-	KBManagedByKey                           = "apps.kubeblocks.io/managed-by"        // KBManagedByKey marks resources that auto created
-	PVCNameLabelKey                          = "apps.kubeblocks.io/pvc-name"
-	VolumeClaimTemplateNameLabelKey          = "apps.kubeblocks.io/vct-name"
-	KBAppServiceVersionKey                   = "apps.kubeblocks.io/service-version"
-	WorkloadTypeLabelKey                     = "apps.kubeblocks.io/workload-type"
-	KBAppPodNameLabelKey                     = "apps.kubeblocks.io/pod-name"
-	ClusterDefLabelKey                       = "clusterdefinition.kubeblocks.io/name"
-	ComponentDefinitionLabelKey              = "componentdefinition.kubeblocks.io/name"
-	ComponentVersionLabelKey                 = "componentversion.kubeblocks.io/name"
-	CMConfigurationSpecProviderLabelKey      = "config.kubeblocks.io/config-spec"    // CMConfigurationSpecProviderLabelKey is ComponentConfigSpec name
-	CMConfigurationCMKeysLabelKey            = "config.kubeblocks.io/configmap-keys" // CMConfigurationCMKeysLabelKey Specify configmap keys
-	CMConfigurationTemplateNameLabelKey      = "config.kubeblocks.io/config-template-name"
-	CMTemplateNameLabelKey                   = "config.kubeblocks.io/template-name"
-	CMConfigurationTypeLabelKey              = "config.kubeblocks.io/config-type"
-	CMInsConfigurationHashLabelKey           = "config.kubeblocks.io/config-hash"
-	CMInsCurrentConfigurationHashLabelKey    = "config.kubeblocks.io/update-config-hash"
-	CMConfigurationConstraintsNameLabelKey   = "config.kubeblocks.io/config-constraints-name"
-	CMConfigurationTemplateVersion           = "config.kubeblocks.io/config-template-version"
-	ConsensusSetAccessModeLabelKey           = "cs.apps.kubeblocks.io/access-mode"
-	AddonNameLabelKey                        = "extensions.kubeblocks.io/addon-name"
-	OpsRequestTypeLabelKey                   = "ops.kubeblocks.io/ops-type"
-	OpsRequestNameLabelKey                   = "ops.kubeblocks.io/ops-name"
-	OpsRequestNamespaceLabelKey              = "ops.kubeblocks.io/ops-namespace"
-	ServiceDescriptorNameLabelKey            = "servicedescriptor.kubeblocks.io/name"
-	VolumeClaimTemplateNameLabelKeyForLegacy = "vct.kubeblocks.io/name" // Deprecated: only compatible with version 0.5, will be removed in 0.7
-
-	// kubeblocks.io annotations
-	ClusterSnapshotAnnotationKey                = "kubeblocks.io/cluster-snapshot" // ClusterSnapshotAnnotationKey saves the snapshot of cluster.
-	OpsRequestAnnotationKey                     = "kubeblocks.io/ops-request"      // OpsRequestAnnotationKey OpsRequest annotation key in Cluster
-	ReconcileAnnotationKey                      = "kubeblocks.io/reconcile"        // ReconcileAnnotationKey Notify k8s object to reconcile
-	RestartAnnotationKey                        = "kubeblocks.io/restart"          // RestartAnnotationKey the annotation which notices the StatefulSet/DeploySet to restart
-	RestoreFromBackupAnnotationKey              = "kubeblocks.io/restore-from-backup"
-	RestoreDoneAnnotationKey                    = "kubeblocks.io/restore-done"
-	BackupSourceTargetAnnotationKey             = "kubeblocks.io/backup-source-target" // RestoreFromBackupAnnotationKey specifies the component to recover from the backup.
-	SnapShotForStartAnnotationKey               = "kubeblocks.io/snapshot-for-start"
-	ComponentReplicasAnnotationKey              = "apps.kubeblocks.io/component-replicas" // ComponentReplicasAnnotationKey specifies the number of pods in replicas
-	BackupPolicyTemplateAnnotationKey           = "apps.kubeblocks.io/backup-policy-template"
-	LastAppliedClusterAnnotationKey             = "apps.kubeblocks.io/last-applied-cluster"
-	PVLastClaimPolicyAnnotationKey              = "apps.kubeblocks.io/pv-last-claim-policy"
-	HaltRecoveryAllowInconsistentResAnnotKey    = "clusters.apps.kubeblocks.io/allow-inconsistent-resource"
-	PrimaryAnnotationKey                        = "rs.apps.kubeblocks.io/primary"
-	DisableUpgradeInsConfigurationAnnotationKey = "config.kubeblocks.io/disable-reconfigure"
-	LastAppliedConfigAnnotationKey              = "config.kubeblocks.io/last-applied-configuration"
-	LastAppliedOpsCRAnnotationKey               = "config.kubeblocks.io/last-applied-ops-name"
-	UpgradePolicyAnnotationKey                  = "config.kubeblocks.io/reconfigure-policy"
-	KBParameterUpdateSourceAnnotationKey        = "config.kubeblocks.io/reconfigure-source"
-	UpgradeRestartAnnotationKey                 = "config.kubeblocks.io/restart"
-	ConfigAppliedVersionAnnotationKey           = "config.kubeblocks.io/config-applied-version"
-	KubeBlocksGenerationKey                     = "kubeblocks.io/generation"
-	ExtraEnvAnnotationKey                       = "kubeblocks.io/extra-env"
-	LastRoleSnapshotVersionAnnotationKey        = "apps.kubeblocks.io/last-role-snapshot-version"
-	ComponentScaleInAnnotationKey               = "apps.kubeblocks.io/component-scale-in" // ComponentScaleInAnnotationKey specifies whether the component is scaled in
-
-	// kubeblocks.io well-known finalizers
-	DBClusterFinalizerName         = "cluster.kubeblocks.io/finalizer"
-	DBComponentFinalizerName       = "component.kubeblocks.io/finalizer"
-	ConfigFinalizerName            = "config.kubeblocks.io/finalizer"
-	ServiceDescriptorFinalizerName = "servicedescriptor.kubeblocks.io/finalizer"
-	OpsRequestFinalizerName        = "opsrequest.kubeblocks.io/finalizer"
-
-	// ConfigurationTplLabelPrefixKey clusterdefinition using tpl
-	ConfigurationTplLabelPrefixKey         = "config.kubeblocks.io/tpl"
-	ConfigurationConstraintsLabelPrefixKey = "config.kubeblocks.io/constraints"
-
-	// CMInsLastReconfigurePhaseKey defines the current phase
-	CMInsLastReconfigurePhaseKey = "config.kubeblocks.io/last-applied-reconfigure-phase"
-
-	// ConfigurationRevision defines the current revision
-	// TODO support multi version
-	ConfigurationRevision          = "config.kubeblocks.io/configuration-revision"
-	LastConfigurationRevisionPhase = "config.kubeblocks.io/revision-reconcile-phase"
-
-	// Deprecated: only compatible with version 0.6, will be removed in 0.8
-	// CMInsEnableRerenderTemplateKey is used to enable rerender template
-	CMInsEnableRerenderTemplateKey = "config.kubeblocks.io/enable-rerender"
-
-	RBACRoleName        = "kubeblocks-cluster-pod-role"
-	RBACClusterRoleName = "kubeblocks-volume-protection-pod-role"
-
-	// FeatureReconciliationInCompactModeAnnotationKey indicates that the controller should run in compact mode,
-	// means to try the best to cutoff useless objects.
-	FeatureReconciliationInCompactModeAnnotationKey = "kubeblocks.io/compact-mode"
-)
-
-const (
-	// ReasonNotFoundCR referenced custom resource not found
-	ReasonNotFoundCR = "NotFound"
-	// ReasonRefCRUnavailable  referenced custom resource is unavailable
-	ReasonRefCRUnavailable = "Unavailable"
-	// ReasonDeletedCR deleted custom resource
-	ReasonDeletedCR = "DeletedCR"
-	// ReasonDeletingCR deleting custom resource
-	ReasonDeletingCR = "DeletingCR"
-	// ReasonCreatedCR created custom resource
-	ReasonCreatedCR = "CreatedCR"
-	// ReasonRunTaskFailed run task failed
-	ReasonRunTaskFailed = "RunTaskFailed"
-	// ReasonDeleteFailed delete failed
-	ReasonDeleteFailed = "DeleteFailed"
-)
-
-const (
-	DeploymentKind            = "Deployment"
-	StatefulSetKind           = "StatefulSet"
-	InstanceSetKind           = "InstanceSet"
-	PodKind                   = "Pod"
-	PersistentVolumeClaimKind = "PersistentVolumeClaim"
-	CronJobKind               = "CronJob"
-	JobKind                   = "Job"
-	ReplicaSetKind            = "ReplicaSet"
-	VolumeSnapshotKind        = "VolumeSnapshot"
-	ServiceKind               = "Service"
-	ConfigMapKind             = "ConfigMap"
-	DaemonSetKind             = "DaemonSet"
-)
-
-const (
-	// BackupRetain always retained, unless manually deleted by the user
-	BackupRetain = "Retain"
-
-	// BackupRetainUntilExpired retains backup till it expires
-	BackupRetainUntilExpired = "RetainUntilExpired"
-
-	// BackupDelete (default) deletes backup immediately when cluster's terminationPolicy is WipeOut
-	BackupDelete = "Delete"
-)
-
-const (
-	// Container port name
-	LorryHTTPPortName                  = "lorry-http-port"
-	LorryGRPCPortName                  = "lorry-grpc-port"
-	LorryContainerName                 = "lorry"
-	LorryInitContainerName             = "init-lorry"
-	ProbeInitContainerName             = "kb-initprobe"
-	RoleProbeContainerName             = "kb-checkrole"
-	StatusProbeContainerName           = "kb-checkstatus"
-	RunningProbeContainerName          = "kb-checkrunning"
-	VolumeProtectionProbeContainerName = "kb-volume-protection"
-	LorryRoleProbePath                 = "/v1.0/checkrole"
-	LorryVolumeProtectPath             = "/v1.0/volumeprotection"
-
-	// the filedpath name used in event.InvolvedObject.FieldPath
-	ProbeCheckStatusPath  = "spec.containers{" + StatusProbeContainerName + "}"
-	ProbeCheckRunningPath = "spec.containers{" + RunningProbeContainerName + "}"
-)
-
-const (
-	ConfigSidecarName        = "config-manager"
-	ConfigManagerGPRCPortEnv = "CONFIG_MANAGER_GRPC_PORT"
-	ConfigManagerLogLevel    = "CONFIG_MANAGER_LOG_LEVEL"
-
-	PodMinReadySecondsEnv = "POD_MIN_READY_SECONDS"
-	ConfigTemplateType    = "tpl"
-	ConfigInstanceType    = "instance"
-
-	ReconfigureManagerSource  = "manager"
-	ReconfigureUserSource     = "ops"
-	ReconfigureTemplateSource = "external-template"
-
-	ConfigManagerPortName = "config-manager"
-)
-
-const (
-	Primary   = "primary"
-	Secondary = "secondary"
-
-	Leader    = "leader"
-	Follower  = "follower"
-	Learner   = "learner"
-	Candidate = "candidate"
-=======
 	StatefulSetKind    = "StatefulSet"
 	PodKind            = "Pod"
 	JobKind            = "Job"
 	VolumeSnapshotKind = "VolumeSnapshot"
 	ServiceKind        = "Service"
->>>>>>> 0e34a119
 )
 
 // username and password are keys in created secrets for others to refer to.
