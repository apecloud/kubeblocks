--- conflicted
+++ resolved
@@ -93,7 +93,6 @@
 	ZoneLabelKey         = "topology.kubernetes.io/zone"
 
 	// kubeblocks.io labels
-<<<<<<< HEAD
 	BackupProtectionLabelKey = "kubeblocks.io/backup-protection" // BackupProtectionLabelKey Backup delete protection policy label
 	AddonProviderLabelKey    = "kubeblocks.io/provider"          // AddonProviderLabelKey marks the addon provider
 	RoleLabelKey             = "kubeblocks.io/role"              // RoleLabelKey consensusSet and replicationSet role label key
@@ -113,26 +112,6 @@
 	WorkloadTypeLabelKey            = "apps.kubeblocks.io/workload-type"
 	KBAppPodNameLabelKey            = "apps.kubeblocks.io/pod-name"
 
-	ClassProviderLabelKey                    = "class.kubeblocks.io/provider"
-=======
-	BackupProtectionLabelKey                 = "kubeblocks.io/backup-protection" // BackupProtectionLabelKey Backup delete protection policy label
-	AddonProviderLabelKey                    = "kubeblocks.io/provider"          // AddonProviderLabelKey marks the addon provider
-	RoleLabelKey                             = "kubeblocks.io/role"              // RoleLabelKey consensusSet and replicationSet role label key
-	ReadyWithoutPrimaryKey                   = "kubeblocks.io/ready-without-primary"
-	VolumeTypeLabelKey                       = "kubeblocks.io/volume-type"
-	ClusterAccountLabelKey                   = "account.kubeblocks.io/name"
-	KBAppClusterUIDLabelKey                  = "apps.kubeblocks.io/cluster-uid"
-	KBAppComponentLabelKey                   = "apps.kubeblocks.io/component-name"
-	KBAppShardingNameLabelKey                = "apps.kubeblocks.io/sharding-name"
-	KBAppComponentDefRefLabelKey             = "apps.kubeblocks.io/component-def-ref" // refer clusterDefinition.Spec.ComponentDefs[*].Name before KubeBlocks Version 0.8.0 or refer ComponentDefinition.Name after KubeBlocks Version 0.8.0
-	KBAppClusterDefTypeLabelKey              = "apps.kubeblocks.io/cluster-type"      // refer clusterDefinition.Spec.Type (deprecated)
-	KBManagedByKey                           = "apps.kubeblocks.io/managed-by"        // KBManagedByKey marks resources that auto created
-	PVCNameLabelKey                          = "apps.kubeblocks.io/pvc-name"
-	VolumeClaimTemplateNameLabelKey          = "apps.kubeblocks.io/vct-name"
-	KBAppServiceVersionLabelKey              = "apps.kubeblocks.io/service-version"
-	VolumeClaimTemplateNameLabelKeyForLegacy = "vct.kubeblocks.io/name" // Deprecated: only compatible with version 0.5, will be removed in 0.7
-	WorkloadTypeLabelKey                     = "apps.kubeblocks.io/workload-type"
->>>>>>> 206f69d4
 	ClusterDefLabelKey                       = "clusterdefinition.kubeblocks.io/name"
 	ClusterVerLabelKey                       = "clusterversion.kubeblocks.io/name"
 	ComponentDefinitionLabelKey              = "componentdefinition.kubeblocks.io/name"
@@ -153,11 +132,7 @@
 	OpsRequestNamespaceLabelKey              = "ops.kubeblocks.io/ops-namespace"
 	ServiceDescriptorNameLabelKey            = "servicedescriptor.kubeblocks.io/name"
 	RestoreForHScaleLabelKey                 = "apps.kubeblocks.io/restore-for-hscale"
-<<<<<<< HEAD
-	ResourceConstraintProviderLabelKey       = "resourceconstraint.kubeblocks.io/provider"
 	VolumeClaimTemplateNameLabelKeyForLegacy = "vct.kubeblocks.io/name" // Deprecated: only compatible with version 0.5, will be removed in 0.7
-=======
->>>>>>> 206f69d4
 
 	// StatefulSetPodNameLabelKey is used to mark the pod name of the StatefulSet
 	StatefulSetPodNameLabelKey = "statefulset.kubernetes.io/pod-name"
