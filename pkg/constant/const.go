/*
Copyright (C) 2022-2024 ApeCloud Co., Ltd

This file is part of KubeBlocks project

This program is free software: you can redistribute it and/or modify
it under the terms of the GNU Affero General Public License as published by
the Free Software Foundation, either version 3 of the License, or
(at your option) any later version.

This program is distributed in the hope that it will be useful
but WITHOUT ANY WARRANTY; without even the implied warranty of
MERCHANTABILITY or FITNESS FOR A PARTICULAR PURPOSE.  See the
GNU Affero General Public License for more details.

You should have received a copy of the GNU Affero General Public License
along with this program.  If not, see <http://www.gnu.org/licenses/>.
*/

package constant

const (
	// config keys used in viper, DON'T refactor the value without careful inspections
	CfgKeyServerInfo                    = "_KUBE_SERVER_INFO"
	CfgKeyCtrlrMgrNS                    = "CM_NAMESPACE"
	CfgKeyCtrlrMgrAffinity              = "CM_AFFINITY"
	CfgKeyCtrlrMgrNodeSelector          = "CM_NODE_SELECTOR"
	CfgKeyCtrlrMgrTolerations           = "CM_TOLERATIONS"
	CfgKeyCtrlrReconcileRetryDurationMS = "CM_RECON_RETRY_DURATION_MS"       // accept time
	CfgRecoverVolumeExpansionFailure    = "RECOVER_VOLUME_EXPANSION_FAILURE" // refer to feature gates RecoverVolumeExpansionFailure of k8s.
	CfgKeyProvider                      = "KUBE_PROVIDER"
	CfgHostPortConfigMapName            = "HOST_PORT_CM_NAME"
	CfgHostPortIncludeRanges            = "HOST_PORT_INCLUDE_RANGES"
	CfgHostPortExcludeRanges            = "HOST_PORT_EXCLUDE_RANGES"

	// addon config keys
	CfgKeyAddonJobTTL        = "ADDON_JOB_TTL"
	CfgAddonJobImgPullPolicy = "ADDON_JOB_IMAGE_PULL_POLICY"

	// data plane config key
	CfgKeyDataPlaneTolerations = "DATA_PLANE_TOLERATIONS"
	CfgKeyDataPlaneAffinity    = "DATA_PLANE_AFFINITY"

	// storage config keys
	CfgKeyDefaultStorageClass = "DEFAULT_STORAGE_CLASS"

	// customized encryption key for encrypting the password of connection credential.
	CfgKeyDPEncryptionKey = "DP_ENCRYPTION_KEY"

	CfgKBReconcileWorkers = "KUBEBLOCKS_RECONCILE_WORKERS"
	CfgClientQPS          = "CLIENT_QPS"
	CfgClientBurst        = "CLIENT_BURST"
)

const (
	// TODO: deprecated, will be removed later.
	KBConnCredentialPlaceHolder = "$(CONN_CREDENTIAL_SECRET_NAME)"
	KBComponentEnvCMPlaceHolder = "$(COMP_ENV_CM_NAME)"
	KBToolsImagePlaceHolder     = "$(KUBEBLOCKS_TOOLS_IMAGE)"
)

const (
	KBPrefix      = "KB"
	KBLowerPrefix = "kb"

	SlashScalingLowerSuffix = "scaling"
)

const (
	KBServiceAccountName     = "KUBEBLOCKS_SERVICEACCOUNT_NAME"
	KBToolsImage             = "KUBEBLOCKS_TOOLS_IMAGE"
	KBImagePullPolicy        = "KUBEBLOCKS_IMAGE_PULL_POLICY"
	KBDataScriptClientsImage = "KUBEBLOCKS_DATASCRIPT_CLIENTS_IMAGE"
)

const (
	APIGroup = "kubeblocks.io"

	AppName = "kubeblocks"

	// K8S recommended well-known labels and annotation keys

	// AppInstanceLabelKey refer cluster.Name
	AppInstanceLabelKey = "app.kubernetes.io/instance"
	// AppNameLabelKey refer clusterDefinition.Name before KubeBlocks Version 0.8.0 or refer ComponentDefinition.Name after KubeBlocks Version 0.8.0 (TODO：Pending)
	AppNameLabelKey = "app.kubernetes.io/name"
	// AppComponentLabelKey refer clusterDefinition.Spec.ComponentDefs[*].Name before KubeBlocks Version 0.8.0 or refer ComponentDefinition.Name after KubeBlocks Version 0.8.0
	AppComponentLabelKey = "app.kubernetes.io/component"
	// AppVersionLabelKey refer clusterVersion.Name before KubeBlocks Version 0.8.0 or refer ComponentDefinition.Name after KubeBlocks Version 0.8.0
	AppVersionLabelKey   = "app.kubernetes.io/version"
	AppManagedByLabelKey = "app.kubernetes.io/managed-by"
	RegionLabelKey       = "topology.kubernetes.io/region"
	ZoneLabelKey         = "topology.kubernetes.io/zone"

	// kubeblocks.io labels
	BackupProtectionLabelKey                 = "kubeblocks.io/backup-protection" // BackupProtectionLabelKey Backup delete protection policy label
	AddonProviderLabelKey                    = "kubeblocks.io/provider"          // AddonProviderLabelKey marks the addon provider
	RoleLabelKey                             = "kubeblocks.io/role"              // RoleLabelKey consensusSet and replicationSet role label key
	ReadyWithoutPrimaryKey                   = "kubeblocks.io/ready-without-primary"
	VolumeTypeLabelKey                       = "kubeblocks.io/volume-type"
	ClusterAccountLabelKey                   = "account.kubeblocks.io/name"
	KBAppClusterUIDLabelKey                  = "apps.kubeblocks.io/cluster-uid"
	KBAppComponentLabelKey                   = "apps.kubeblocks.io/component-name"
	KBAppShardingNameLabelKey                = "apps.kubeblocks.io/sharding-name"
	KBAppComponentDefRefLabelKey             = "apps.kubeblocks.io/component-def-ref" // refer clusterDefinition.Spec.ComponentDefs[*].Name before KubeBlocks Version 0.8.0 or refer ComponentDefinition.Name after KubeBlocks Version 0.8.0
	KBAppClusterDefTypeLabelKey              = "apps.kubeblocks.io/cluster-type"      // refer clusterDefinition.Spec.Type (deprecated)
	KBManagedByKey                           = "apps.kubeblocks.io/managed-by"        // KBManagedByKey marks resources that auto created
	PVCNameLabelKey                          = "apps.kubeblocks.io/pvc-name"
	VolumeClaimTemplateNameLabelKey          = "apps.kubeblocks.io/vct-name"
	KBAppServiceVersionKey                   = "apps.kubeblocks.io/service-version"
	WorkloadTypeLabelKey                     = "apps.kubeblocks.io/workload-type"
	KBAppPodNameLabelKey                     = "apps.kubeblocks.io/pod-name"
	ClusterDefLabelKey                       = "clusterdefinition.kubeblocks.io/name"
	ComponentDefinitionLabelKey              = "componentdefinition.kubeblocks.io/name"
	ComponentVersionLabelKey                 = "componentversion.kubeblocks.io/name"
	CMConfigurationSpecProviderLabelKey      = "config.kubeblocks.io/config-spec"    // CMConfigurationSpecProviderLabelKey is ComponentConfigSpec name
	CMConfigurationCMKeysLabelKey            = "config.kubeblocks.io/configmap-keys" // CMConfigurationCMKeysLabelKey Specify configmap keys
	CMConfigurationTemplateNameLabelKey      = "config.kubeblocks.io/config-template-name"
	CMTemplateNameLabelKey                   = "config.kubeblocks.io/template-name"
	CMConfigurationTypeLabelKey              = "config.kubeblocks.io/config-type"
	CMInsConfigurationHashLabelKey           = "config.kubeblocks.io/config-hash"
	CMInsCurrentConfigurationHashLabelKey    = "config.kubeblocks.io/update-config-hash"
	CMConfigurationConstraintsNameLabelKey   = "config.kubeblocks.io/config-constraints-name"
	CMConfigurationTemplateVersion           = "config.kubeblocks.io/config-template-version"
	ConsensusSetAccessModeLabelKey           = "cs.apps.kubeblocks.io/access-mode"
	AddonNameLabelKey                        = "extensions.kubeblocks.io/addon-name"
	OpsRequestTypeLabelKey                   = "ops.kubeblocks.io/ops-type"
	OpsRequestNameLabelKey                   = "ops.kubeblocks.io/ops-name"
	OpsRequestNamespaceLabelKey              = "ops.kubeblocks.io/ops-namespace"
	ServiceDescriptorNameLabelKey            = "servicedescriptor.kubeblocks.io/name"
	RestoreForHScaleLabelKey                 = "apps.kubeblocks.io/restore-for-hscale"
	VolumeClaimTemplateNameLabelKeyForLegacy = "vct.kubeblocks.io/name" // Deprecated: only compatible with version 0.5, will be removed in 0.7

	// StatefulSetPodNameLabelKey is used to mark the pod name of the StatefulSet
	StatefulSetPodNameLabelKey = "statefulset.kubernetes.io/pod-name"

	// kubeblocks.io annotations
<<<<<<< HEAD
	ClusterSnapshotAnnotationKey                = "kubeblocks.io/cluster-snapshot"    // ClusterSnapshotAnnotationKey saves the snapshot of cluster.
	OpsRequestAnnotationKey                     = "kubeblocks.io/ops-request"         // OpsRequestAnnotationKey OpsRequest annotation key in Cluster
	ReconcileAnnotationKey                      = "kubeblocks.io/reconcile"           // ReconcileAnnotationKey Notify k8s object to reconcile
	RestartAnnotationKey                        = "kubeblocks.io/restart"             // RestartAnnotationKey the annotation which notices the StatefulSet/DeploySet to restart
	RestoreFromBackupAnnotationKey              = "kubeblocks.io/restore-from-backup" // RestoreFromBackupAnnotationKey specifies the component to recover from the backup.
=======
	ClusterSnapshotAnnotationKey                = "kubeblocks.io/cluster-snapshot"           // ClusterSnapshotAnnotationKey saves the snapshot of cluster.
	DefaultClusterVersionAnnotationKey          = "kubeblocks.io/is-default-cluster-version" // DefaultClusterVersionAnnotationKey specifies the default cluster version.
	OpsRequestAnnotationKey                     = "kubeblocks.io/ops-request"                // OpsRequestAnnotationKey OpsRequest annotation key in Cluster
	ReconcileAnnotationKey                      = "kubeblocks.io/reconcile"                  // ReconcileAnnotationKey Notify k8s object to reconcile
	RestartAnnotationKey                        = "kubeblocks.io/restart"                    // RestartAnnotationKey the annotation which notices the StatefulSet/DeploySet to restart
	RestoreFromBackupAnnotationKey              = "kubeblocks.io/restore-from-backup"
	RestoreDoneAnnotationKey                    = "kubeblocks.io/restore-done"
	BackupSourceTargetAnnotationKey             = "kubeblocks.io/backup-source-target" // RestoreFromBackupAnnotationKey specifies the component to recover from the backup.
>>>>>>> 325d0e4d
	SnapShotForStartAnnotationKey               = "kubeblocks.io/snapshot-for-start"
	ComponentReplicasAnnotationKey              = "apps.kubeblocks.io/component-replicas" // ComponentReplicasAnnotationKey specifies the number of pods in replicas
	BackupPolicyTemplateAnnotationKey           = "apps.kubeblocks.io/backup-policy-template"
	LastAppliedClusterAnnotationKey             = "apps.kubeblocks.io/last-applied-cluster"
	PVLastClaimPolicyAnnotationKey              = "apps.kubeblocks.io/pv-last-claim-policy"
	HaltRecoveryAllowInconsistentResAnnotKey    = "clusters.apps.kubeblocks.io/allow-inconsistent-resource"
	PrimaryAnnotationKey                        = "rs.apps.kubeblocks.io/primary"
	DisableUpgradeInsConfigurationAnnotationKey = "config.kubeblocks.io/disable-reconfigure"
	LastAppliedConfigAnnotationKey              = "config.kubeblocks.io/last-applied-configuration"
	LastAppliedOpsCRAnnotationKey               = "config.kubeblocks.io/last-applied-ops-name"
	UpgradePolicyAnnotationKey                  = "config.kubeblocks.io/reconfigure-policy"
	KBParameterUpdateSourceAnnotationKey        = "config.kubeblocks.io/reconfigure-source"
	UpgradeRestartAnnotationKey                 = "config.kubeblocks.io/restart"
	ConfigAppliedVersionAnnotationKey           = "config.kubeblocks.io/config-applied-version"
	KubeBlocksGenerationKey                     = "kubeblocks.io/generation"
	ExtraEnvAnnotationKey                       = "kubeblocks.io/extra-env"
	LastRoleSnapshotVersionAnnotationKey        = "apps.kubeblocks.io/last-role-snapshot-version"
	ComponentScaleInAnnotationKey               = "apps.kubeblocks.io/component-scale-in" // ComponentScaleInAnnotationKey specifies whether the component is scaled in

	// kubeblocks.io well-known finalizers
	DBClusterFinalizerName         = "cluster.kubeblocks.io/finalizer"
	DBComponentFinalizerName       = "component.kubeblocks.io/finalizer"
	ConfigFinalizerName            = "config.kubeblocks.io/finalizer"
	ServiceDescriptorFinalizerName = "servicedescriptor.kubeblocks.io/finalizer"
	OpsRequestFinalizerName        = "opsrequest.kubeblocks.io/finalizer"

	// ConfigurationTplLabelPrefixKey clusterdefinition using tpl
	ConfigurationTplLabelPrefixKey         = "config.kubeblocks.io/tpl"
	ConfigurationConstraintsLabelPrefixKey = "config.kubeblocks.io/constraints"

	// CMInsLastReconfigurePhaseKey defines the current phase
	CMInsLastReconfigurePhaseKey = "config.kubeblocks.io/last-applied-reconfigure-phase"

	// ConfigurationRevision defines the current revision
	// TODO support multi version
	ConfigurationRevision          = "config.kubeblocks.io/configuration-revision"
	LastConfigurationRevisionPhase = "config.kubeblocks.io/revision-reconcile-phase"

	// Deprecated: only compatible with version 0.6, will be removed in 0.8
	// CMInsEnableRerenderTemplateKey is used to enable rerender template
	CMInsEnableRerenderTemplateKey = "config.kubeblocks.io/enable-rerender"

	RBACRoleName        = "kubeblocks-cluster-pod-role"
	RBACClusterRoleName = "kubeblocks-volume-protection-pod-role"

	// FeatureReconciliationInCompactModeAnnotationKey indicates that the controller should run in compact mode,
	// means to try the best to cutoff useless objects.
	FeatureReconciliationInCompactModeAnnotationKey = "kubeblocks.io/compact-mode"
)

const (
	// ReasonNotFoundCR referenced custom resource not found
	ReasonNotFoundCR = "NotFound"
	// ReasonRefCRUnavailable  referenced custom resource is unavailable
	ReasonRefCRUnavailable = "Unavailable"
	// ReasonDeletedCR deleted custom resource
	ReasonDeletedCR = "DeletedCR"
	// ReasonDeletingCR deleting custom resource
	ReasonDeletingCR = "DeletingCR"
	// ReasonCreatedCR created custom resource
	ReasonCreatedCR = "CreatedCR"
	// ReasonRunTaskFailed run task failed
	ReasonRunTaskFailed = "RunTaskFailed"
	// ReasonDeleteFailed delete failed
	ReasonDeleteFailed = "DeleteFailed"
)

const (
	DeploymentKind            = "Deployment"
	StatefulSetKind           = "StatefulSet"
	RSMKind                   = "ReplicatedStateMachine"
	PodKind                   = "Pod"
	PersistentVolumeClaimKind = "PersistentVolumeClaim"
	CronJobKind               = "CronJob"
	JobKind                   = "Job"
	ReplicaSetKind            = "ReplicaSet"
	VolumeSnapshotKind        = "VolumeSnapshot"
	ServiceKind               = "Service"
	ConfigMapKind             = "ConfigMap"
	DaemonSetKind             = "DaemonSet"
)

const (
	// BackupRetain always retained, unless manually deleted by the user
	BackupRetain = "Retain"

	// BackupRetainUntilExpired retains backup till it expires
	BackupRetainUntilExpired = "RetainUntilExpired"

	// BackupDelete (default) deletes backup immediately when cluster's terminationPolicy is WipeOut
	BackupDelete = "Delete"
)

const (
	// Container port name
	LorryHTTPPortName                  = "lorry-http-port"
	LorryGRPCPortName                  = "lorry-grpc-port"
	LorryContainerName                 = "lorry"
	LorryInitContainerName             = "init-lorry"
	ProbeInitContainerName             = "kb-initprobe"
	RoleProbeContainerName             = "kb-checkrole"
	StatusProbeContainerName           = "kb-checkstatus"
	RunningProbeContainerName          = "kb-checkrunning"
	VolumeProtectionProbeContainerName = "kb-volume-protection"
	LorryRoleProbePath                 = "/v1.0/checkrole"
	LorryVolumeProtectPath             = "/v1.0/volumeprotection"

	// the filedpath name used in event.InvolvedObject.FieldPath
	ProbeCheckStatusPath  = "spec.containers{" + StatusProbeContainerName + "}"
	ProbeCheckRunningPath = "spec.containers{" + RunningProbeContainerName + "}"
)

const (
	ConfigSidecarName        = "config-manager"
	ConfigManagerGPRCPortEnv = "CONFIG_MANAGER_GRPC_PORT"
	ConfigManagerLogLevel    = "CONFIG_MANAGER_LOG_LEVEL"

	PodMinReadySecondsEnv = "POD_MIN_READY_SECONDS"
	ConfigTemplateType    = "tpl"
	ConfigInstanceType    = "instance"

	ReconfigureManagerSource  = "manager"
	ReconfigureUserSource     = "ops"
	ReconfigureTemplateSource = "external-template"

	ConfigManagerPortName = "config-manager"
)

const (
	Primary   = "primary"
	Secondary = "secondary"

	Leader    = "leader"
	Follower  = "follower"
	Learner   = "learner"
	Candidate = "candidate"
)

// username and password are keys in created secrets for others to refer to.
const (
	AccountNameForSecret   = "username"
	AccountPasswdForSecret = "password"
)

const (
	FeatureGateReplicatedStateMachine = "REPLICATED_STATE_MACHINE" // enable rsm
)

const (
	KubernetesClusterDomainEnv = "KUBERNETES_CLUSTER_DOMAIN"
	DefaultDNSDomain           = "cluster.local"
)

const (
	ServiceDescriptorUsernameKey = "username"
	ServiceDescriptorPasswordKey = "password"
	ServiceDescriptorEndpointKey = "endpoint"
	ServiceDescriptorPortKey     = "port"
)

const (
	BackupNameKeyForRestore          = "name"
	BackupNamespaceKeyForRestore     = "namespace"
	VolumeRestorePolicyKeyForRestore = "volumeRestorePolicy"
	RestoreTimeKeyForRestore         = "restoreTime"
	ConnectionPassword               = "connectionPassword"
)

const (
	KBAppMultiClusterPlacementKey = "apps.kubeblocks.io/multi-cluster-placement"
)

const (
	KBGeneratedVirtualCompDefPrefix = "KB_GENERATED_VIRTUAL_COMP_DEF"
)

const (
	KubeblocksAPIConversionTypeAnnotationName = "api.kubeblocks.io/converted"
	SourceAPIVersionAnnotationName            = "api.kubeblocks.io/source"

	SourceAPIVersion   = "source"
	MigratedAPIVersion = "migrated"
	ReviewAPIVersion   = "reviewer"
)<|MERGE_RESOLUTION|>--- conflicted
+++ resolved
@@ -135,22 +135,13 @@
 	StatefulSetPodNameLabelKey = "statefulset.kubernetes.io/pod-name"
 
 	// kubeblocks.io annotations
-<<<<<<< HEAD
 	ClusterSnapshotAnnotationKey                = "kubeblocks.io/cluster-snapshot"    // ClusterSnapshotAnnotationKey saves the snapshot of cluster.
 	OpsRequestAnnotationKey                     = "kubeblocks.io/ops-request"         // OpsRequestAnnotationKey OpsRequest annotation key in Cluster
 	ReconcileAnnotationKey                      = "kubeblocks.io/reconcile"           // ReconcileAnnotationKey Notify k8s object to reconcile
 	RestartAnnotationKey                        = "kubeblocks.io/restart"             // RestartAnnotationKey the annotation which notices the StatefulSet/DeploySet to restart
 	RestoreFromBackupAnnotationKey              = "kubeblocks.io/restore-from-backup" // RestoreFromBackupAnnotationKey specifies the component to recover from the backup.
-=======
-	ClusterSnapshotAnnotationKey                = "kubeblocks.io/cluster-snapshot"           // ClusterSnapshotAnnotationKey saves the snapshot of cluster.
-	DefaultClusterVersionAnnotationKey          = "kubeblocks.io/is-default-cluster-version" // DefaultClusterVersionAnnotationKey specifies the default cluster version.
-	OpsRequestAnnotationKey                     = "kubeblocks.io/ops-request"                // OpsRequestAnnotationKey OpsRequest annotation key in Cluster
-	ReconcileAnnotationKey                      = "kubeblocks.io/reconcile"                  // ReconcileAnnotationKey Notify k8s object to reconcile
-	RestartAnnotationKey                        = "kubeblocks.io/restart"                    // RestartAnnotationKey the annotation which notices the StatefulSet/DeploySet to restart
-	RestoreFromBackupAnnotationKey              = "kubeblocks.io/restore-from-backup"
 	RestoreDoneAnnotationKey                    = "kubeblocks.io/restore-done"
 	BackupSourceTargetAnnotationKey             = "kubeblocks.io/backup-source-target" // RestoreFromBackupAnnotationKey specifies the component to recover from the backup.
->>>>>>> 325d0e4d
 	SnapShotForStartAnnotationKey               = "kubeblocks.io/snapshot-for-start"
 	ComponentReplicasAnnotationKey              = "apps.kubeblocks.io/component-replicas" // ComponentReplicasAnnotationKey specifies the number of pods in replicas
 	BackupPolicyTemplateAnnotationKey           = "apps.kubeblocks.io/backup-policy-template"
