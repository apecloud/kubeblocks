--- conflicted
+++ resolved
@@ -130,26 +130,14 @@
 	ServiceDescriptorNameLabelKey            = "servicedescriptor.kubeblocks.io/name"
 	VolumeClaimTemplateNameLabelKeyForLegacy = "vct.kubeblocks.io/name" // Deprecated: only compatible with version 0.5, will be removed in 0.7
 
-	// StatefulSetPodNameLabelKey is used to mark the pod name of the StatefulSet
-	StatefulSetPodNameLabelKey = "statefulset.kubernetes.io/pod-name"
-
 	// kubeblocks.io annotations
-<<<<<<< HEAD
-	ClusterSnapshotAnnotationKey                = "kubeblocks.io/cluster-snapshot"    // ClusterSnapshotAnnotationKey saves the snapshot of cluster.
-	OpsRequestAnnotationKey                     = "kubeblocks.io/ops-request"         // OpsRequestAnnotationKey OpsRequest annotation key in Cluster
-	ReconcileAnnotationKey                      = "kubeblocks.io/reconcile"           // ReconcileAnnotationKey Notify k8s object to reconcile
-	RestartAnnotationKey                        = "kubeblocks.io/restart"             // RestartAnnotationKey the annotation which notices the StatefulSet/DeploySet to restart
-	RestoreFromBackupAnnotationKey              = "kubeblocks.io/restore-from-backup" // RestoreFromBackupAnnotationKey specifies the component to recover from the backup.
-=======
-	ClusterSnapshotAnnotationKey                = "kubeblocks.io/cluster-snapshot"           // ClusterSnapshotAnnotationKey saves the snapshot of cluster.
-	DefaultClusterVersionAnnotationKey          = "kubeblocks.io/is-default-cluster-version" // DefaultClusterVersionAnnotationKey specifies the default cluster version.
-	OpsRequestAnnotationKey                     = "kubeblocks.io/ops-request"                // OpsRequestAnnotationKey OpsRequest annotation key in Cluster
-	ReconcileAnnotationKey                      = "kubeblocks.io/reconcile"                  // ReconcileAnnotationKey Notify k8s object to reconcile
-	RestartAnnotationKey                        = "kubeblocks.io/restart"                    // RestartAnnotationKey the annotation which notices the StatefulSet/DeploySet to restart
+	ClusterSnapshotAnnotationKey                = "kubeblocks.io/cluster-snapshot" // ClusterSnapshotAnnotationKey saves the snapshot of cluster.
+	OpsRequestAnnotationKey                     = "kubeblocks.io/ops-request"      // OpsRequestAnnotationKey OpsRequest annotation key in Cluster
+	ReconcileAnnotationKey                      = "kubeblocks.io/reconcile"        // ReconcileAnnotationKey Notify k8s object to reconcile
+	RestartAnnotationKey                        = "kubeblocks.io/restart"          // RestartAnnotationKey the annotation which notices the StatefulSet/DeploySet to restart
 	RestoreFromBackupAnnotationKey              = "kubeblocks.io/restore-from-backup"
 	RestoreDoneAnnotationKey                    = "kubeblocks.io/restore-done"
 	BackupSourceTargetAnnotationKey             = "kubeblocks.io/backup-source-target" // RestoreFromBackupAnnotationKey specifies the component to recover from the backup.
->>>>>>> 6376b2fc
 	SnapShotForStartAnnotationKey               = "kubeblocks.io/snapshot-for-start"
 	ComponentReplicasAnnotationKey              = "apps.kubeblocks.io/component-replicas" // ComponentReplicasAnnotationKey specifies the number of pods in replicas
 	BackupPolicyTemplateAnnotationKey           = "apps.kubeblocks.io/backup-policy-template"
