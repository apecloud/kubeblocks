--- conflicted
+++ resolved
@@ -32,20 +32,6 @@
 
 // action keys
 const (
-<<<<<<< HEAD
-	RoleProbeAction     = "roleProbe"
-	RebuildAction       = "rebuild"
-	HealthyCheckAction  = "healthyCheck"
-	MemberJoinAction    = "memberJoin"
-	MemberLeaveAction   = "memberLeave"
-	ReadonlyAction      = "readonly"
-	ReadWriteAction     = "readwrite"
-	PostProvisionAction = "postProvision"
-	PreTerminateAction  = "preTerminate"
-	DataDumpAction      = "dataDump"
-	DataLoadAction      = "dataLoad"
-)
-=======
 	RoleProbeAction        = "roleProbe"
 	RebuildAction          = "rebuild"
 	HealthyCheckAction     = "healthyCheck"
@@ -58,8 +44,4 @@
 	PreTerminateAction     = "preTerminate"
 	DataDumpAction         = "dataDump"
 	DataLoadAction         = "dataLoad"
-)
-
-// action envs
-const ()
->>>>>>> 82e2f541
+)