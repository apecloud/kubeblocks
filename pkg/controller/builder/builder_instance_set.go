--- conflicted
+++ resolved
@@ -124,8 +124,6 @@
 	return builder
 }
 
-<<<<<<< HEAD
-=======
 func (builder *InstanceSetBuilder) SetLifecycleActions(lifecycleActions *kbappsv1.ComponentLifecycleActions) *InstanceSetBuilder {
 	if lifecycleActions != nil && lifecycleActions.Switchover != nil {
 		if builder.get().Spec.MembershipReconfiguration == nil {
@@ -146,15 +144,6 @@
 	return builder
 }
 
-func (builder *InstanceSetBuilder) SetMemberUpdateStrategy(strategy *workloads.MemberUpdateStrategy) *InstanceSetBuilder {
-	builder.get().Spec.MemberUpdateStrategy = strategy
-	if strategy != nil {
-		builder.SetUpdateStrategyType(apps.OnDeleteStatefulSetStrategyType)
-	}
-	return builder
-}
-
->>>>>>> 982672d5
 func (builder *InstanceSetBuilder) SetPaused(paused bool) *InstanceSetBuilder {
 	builder.get().Spec.Paused = paused
 	return builder
