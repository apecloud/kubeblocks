/*
Copyright (C) 2022-2024 ApeCloud Co., Ltd

This file is part of KubeBlocks project

This program is free software: you can redistribute it and/or modify
it under the terms of the GNU Affero General Public License as published by
the Free Software Foundation, either version 3 of the License, or
(at your option) any later version.

This program is distributed in the hope that it will be useful
but WITHOUT ANY WARRANTY; without even the implied warranty of
MERCHANTABILITY or FITNESS FOR A PARTICULAR PURPOSE.  See the
GNU Affero General Public License for more details.

You should have received a copy of the GNU Affero General Public License
along with this program.  If not, see <http://www.gnu.org/licenses/>.
*/

package builder

import (
	apps "k8s.io/api/apps/v1"
	corev1 "k8s.io/api/core/v1"
	metav1 "k8s.io/apimachinery/pkg/apis/meta/v1"
	"k8s.io/apimachinery/pkg/util/intstr"

	workloads "github.com/apecloud/kubeblocks/apis/workloads/v1"
)

type InstanceSetBuilder struct {
	BaseBuilder[workloads.InstanceSet, *workloads.InstanceSet, InstanceSetBuilder]
}

func NewInstanceSetBuilder(namespace, name string) *InstanceSetBuilder {
	builder := &InstanceSetBuilder{}
	replicas := int32(1)
	builder.init(namespace, name,
		&workloads.InstanceSet{
			Spec: workloads.InstanceSetSpec{
				Replicas: &replicas,
			},
		}, builder)
	return builder
}

func (builder *InstanceSetBuilder) SetReplicas(replicas int32) *InstanceSetBuilder {
	builder.get().Spec.Replicas = &replicas
	return builder
}

func (builder *InstanceSetBuilder) SetMinReadySeconds(minReadySeconds int32) *InstanceSetBuilder {
	builder.get().Spec.MinReadySeconds = minReadySeconds
	return builder
}

func (builder *InstanceSetBuilder) AddMatchLabel(key, value string) *InstanceSetBuilder {
	labels := make(map[string]string, 1)
	labels[key] = value
	return builder.AddMatchLabelsInMap(labels)
}

func (builder *InstanceSetBuilder) AddMatchLabels(keyValues ...string) *InstanceSetBuilder {
	return builder.AddMatchLabelsInMap(WithMap(keyValues...))
}

func (builder *InstanceSetBuilder) AddMatchLabelsInMap(labels map[string]string) *InstanceSetBuilder {
	selector := builder.get().Spec.Selector
	if selector == nil {
		selector = &metav1.LabelSelector{}
		builder.get().Spec.Selector = selector
	}
	matchLabels := builder.get().Spec.Selector.MatchLabels
	if matchLabels == nil {
		matchLabels = make(map[string]string, len(labels))
	}
	for k, v := range labels {
		matchLabels[k] = v
	}
	builder.get().Spec.Selector.MatchLabels = matchLabels
	return builder
}

func (builder *InstanceSetBuilder) SetRoles(roles []workloads.ReplicaRole) *InstanceSetBuilder {
	builder.get().Spec.Roles = roles
	return builder
}

func (builder *InstanceSetBuilder) SetTemplate(template corev1.PodTemplateSpec) *InstanceSetBuilder {
	builder.get().Spec.Template = template
	return builder
}

func (builder *InstanceSetBuilder) AddVolumeClaimTemplates(templates ...corev1.PersistentVolumeClaim) *InstanceSetBuilder {
	templateList := builder.get().Spec.VolumeClaimTemplates
	templateList = append(templateList, templates...)
	builder.get().Spec.VolumeClaimTemplates = templateList
	return builder
}

func (builder *InstanceSetBuilder) SetVolumeClaimTemplates(templates ...corev1.PersistentVolumeClaim) *InstanceSetBuilder {
	builder.get().Spec.VolumeClaimTemplates = templates
	return builder
}

func (builder *InstanceSetBuilder) SetPodManagementPolicy(policy apps.PodManagementPolicyType) *InstanceSetBuilder {
	builder.get().Spec.PodManagementPolicy = policy
	return builder
}

func (builder *InstanceSetBuilder) SetParallelPodManagementConcurrency(parallelPodManagementConcurrency *intstr.IntOrString) *InstanceSetBuilder {
	builder.get().Spec.ParallelPodManagementConcurrency = parallelPodManagementConcurrency
	return builder
}

func (builder *InstanceSetBuilder) SetUpdateStrategy(strategy *workloads.UpdateStrategy) *InstanceSetBuilder {
	builder.get().Spec.UpdateStrategy = strategy
	return builder
}

<<<<<<< HEAD
func (builder *InstanceSetBuilder) SetCustomHandler(handler []workloads.Action) *InstanceSetBuilder {
	roleProbe := builder.get().Spec.RoleProbe
	if roleProbe == nil {
		roleProbe = &workloads.RoleProbe{}
	}
	roleProbe.CustomHandler = handler
	builder.get().Spec.RoleProbe = roleProbe
	return builder
}

func (builder *InstanceSetBuilder) AddCustomHandler(handler workloads.Action) *InstanceSetBuilder {
	roleProbe := builder.get().Spec.RoleProbe
	if roleProbe == nil {
		roleProbe = &workloads.RoleProbe{}
	}
	handlers := roleProbe.CustomHandler
	handlers = append(handlers, handler)
	roleProbe.CustomHandler = handlers
	builder.get().Spec.RoleProbe = roleProbe
	return builder
}

func (builder *InstanceSetBuilder) SetRoleProbe(roleProbe *workloads.RoleProbe) *InstanceSetBuilder {
	builder.get().Spec.RoleProbe = roleProbe
=======
func (builder *InstanceSetBuilder) SetUpdateStrategyType(strategyType apps.StatefulSetUpdateStrategyType) *InstanceSetBuilder {
	builder.get().Spec.UpdateStrategy.Type = strategyType
>>>>>>> 2f60dc94
	return builder
}

func (builder *InstanceSetBuilder) SetMembershipReconfiguration(reconfiguration *workloads.MembershipReconfiguration) *InstanceSetBuilder {
	builder.get().Spec.MembershipReconfiguration = reconfiguration
	return builder
}

func (builder *InstanceSetBuilder) SetPaused(paused bool) *InstanceSetBuilder {
	builder.get().Spec.Paused = paused
	return builder
}

func (builder *InstanceSetBuilder) SetCredential(credential workloads.Credential) *InstanceSetBuilder {
	builder.get().Spec.Credential = &credential
	return builder
}

func (builder *InstanceSetBuilder) SetInstances(instances []workloads.InstanceTemplate) *InstanceSetBuilder {
	builder.get().Spec.Instances = instances
	return builder
}<|MERGE_RESOLUTION|>--- conflicted
+++ resolved
@@ -118,38 +118,6 @@
 	return builder
 }
 
-<<<<<<< HEAD
-func (builder *InstanceSetBuilder) SetCustomHandler(handler []workloads.Action) *InstanceSetBuilder {
-	roleProbe := builder.get().Spec.RoleProbe
-	if roleProbe == nil {
-		roleProbe = &workloads.RoleProbe{}
-	}
-	roleProbe.CustomHandler = handler
-	builder.get().Spec.RoleProbe = roleProbe
-	return builder
-}
-
-func (builder *InstanceSetBuilder) AddCustomHandler(handler workloads.Action) *InstanceSetBuilder {
-	roleProbe := builder.get().Spec.RoleProbe
-	if roleProbe == nil {
-		roleProbe = &workloads.RoleProbe{}
-	}
-	handlers := roleProbe.CustomHandler
-	handlers = append(handlers, handler)
-	roleProbe.CustomHandler = handlers
-	builder.get().Spec.RoleProbe = roleProbe
-	return builder
-}
-
-func (builder *InstanceSetBuilder) SetRoleProbe(roleProbe *workloads.RoleProbe) *InstanceSetBuilder {
-	builder.get().Spec.RoleProbe = roleProbe
-=======
-func (builder *InstanceSetBuilder) SetUpdateStrategyType(strategyType apps.StatefulSetUpdateStrategyType) *InstanceSetBuilder {
-	builder.get().Spec.UpdateStrategy.Type = strategyType
->>>>>>> 2f60dc94
-	return builder
-}
-
 func (builder *InstanceSetBuilder) SetMembershipReconfiguration(reconfiguration *workloads.MembershipReconfiguration) *InstanceSetBuilder {
 	builder.get().Spec.MembershipReconfiguration = reconfiguration
 	return builder
