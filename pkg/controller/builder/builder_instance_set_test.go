--- conflicted
+++ resolved
@@ -143,10 +143,6 @@
 			SetInstanceUpdateStrategy(&strategy).
 			SetMemberUpdateStrategy(&memberUpdateStrategy).
 			SetPaused(paused).
-<<<<<<< HEAD
-			SetCredential(&credential).
-=======
->>>>>>> 77d3d209
 			SetInstances(instances).
 			GetObject()
 
