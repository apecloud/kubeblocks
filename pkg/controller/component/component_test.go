--- conflicted
+++ resolved
@@ -112,36 +112,6 @@
 			Expect(synthesizeComp.PodSpec.Affinity.PodAntiAffinity.RequiredDuringSchedulingIgnoredDuringExecution[0].TopologyKey).Should(Equal("kubernetes.io/hostname"))
 		})
 
-<<<<<<< HEAD
-		It("build monitor correctly", func() {
-			reqCtx := intctrlutil.RequestCtx{
-				Ctx: ctx,
-				Log: logger,
-			}
-			By("enable monitor config in clusterdefinition")
-			clusterDef.Spec.ComponentDefs[0].Monitor = &appsv1alpha1.MonitorConfig{
-				BuiltIn: true,
-			}
-			By("fill monitor")
-			interval := intstr.Parse("0")
-			cluster.Spec.Monitor.MonitoringInterval = &interval
-			By("clear cluster's component spec")
-			cluster.Spec.ComponentSpecs = nil
-			By("call build")
-			synthesizeComp, err := BuildSynthesizedComponentWrapper4Test(reqCtx, testCtx.Cli, clusterDef, cluster, nil)
-			Expect(err).Should(Succeed())
-			Expect(synthesizeComp).ShouldNot(BeNil())
-			Expect(synthesizeComp.Monitor.Enable).Should(Equal(false))
-			By("set monitor interval to 10s")
-			interval2 := intstr.Parse("10s")
-			cluster.Spec.Monitor.MonitoringInterval = &interval2
-			By("call build")
-			synthesizeComp, err = BuildSynthesizedComponentWrapper4Test(reqCtx, testCtx.Cli, clusterDef, cluster, nil)
-			Expect(err).Should(Succeed())
-			Expect(synthesizeComp).ShouldNot(BeNil())
-			Expect(synthesizeComp.Monitor.Enable).Should(Equal(true))
-		})
-=======
 		// It("build monitor correctly", func() {
 		// 	reqCtx := intctrlutil.RequestCtx{
 		// 		Ctx: ctx,
@@ -157,7 +127,7 @@
 		// 	By("clear cluster's component spec")
 		// 	cluster.Spec.ComponentSpecs = nil
 		// 	By("call build")
-		// 	synthesizeComp, err := BuildSynthesizedComponentWrapper4Test(reqCtx, testCtx.Cli, clusterDef, clusterVersion, cluster, nil)
+		// 	synthesizeComp, err := BuildSynthesizedComponentWrapper4Test(reqCtx, testCtx.Cli, clusterDef, cluster, nil)
 		// 	Expect(err).Should(Succeed())
 		// 	Expect(synthesizeComp).ShouldNot(BeNil())
 		// 	Expect(synthesizeComp.Monitor.Enable).Should(Equal(false))
@@ -165,12 +135,11 @@
 		// 	interval2 := intstr.Parse("10s")
 		// 	cluster.Spec.Monitor.MonitoringInterval = &interval2
 		// 	By("call build")
-		// 	synthesizeComp, err = BuildSynthesizedComponentWrapper4Test(reqCtx, testCtx.Cli, clusterDef, clusterVersion, cluster, nil)
+		// 	synthesizeComp, err = BuildSynthesizedComponentWrapper4Test(reqCtx, testCtx.Cli, clusterDef, cluster, nil)
 		// 	Expect(err).Should(Succeed())
 		// 	Expect(synthesizeComp).ShouldNot(BeNil())
 		// 	Expect(synthesizeComp.Monitor.Enable).Should(Equal(true))
 		// })
->>>>>>> df1f50f8
 
 		It("build network correctly", func() {
 			reqCtx := intctrlutil.RequestCtx{
