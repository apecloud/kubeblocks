/*
Copyright (C) 2022-2024 ApeCloud Co., Ltd

This file is part of KubeBlocks project

This program is free software: you can redistribute it and/or modify
it under the terms of the GNU Affero General Public License as published by
the Free Software Foundation, either version 3 of the License, or
(at your option) any later version.

This program is distributed in the hope that it will be useful
but WITHOUT ANY WARRANTY; without even the implied warranty of
MERCHANTABILITY or FITNESS FOR A PARTICULAR PURPOSE.  See the
GNU Affero General Public License for more details.

You should have received a copy of the GNU Affero General Public License
along with this program.  If not, see <http://www.gnu.org/licenses/>.
*/

package component

import (
	"reflect"
	"testing"

	. "github.com/onsi/ginkgo/v2"
	. "github.com/onsi/gomega"

	corev1 "k8s.io/api/core/v1"
	"k8s.io/apimachinery/pkg/api/resource"
	metav1 "k8s.io/apimachinery/pkg/apis/meta/v1"

	appsv1alpha1 "github.com/apecloud/kubeblocks/apis/apps/v1alpha1"
	"github.com/apecloud/kubeblocks/pkg/constant"
	intctrlutil "github.com/apecloud/kubeblocks/pkg/controllerutil"
	testapps "github.com/apecloud/kubeblocks/pkg/testutil/apps"
)

var _ = Describe("Component", func() {

	Context("has the BuildComponent function", func() {
		const (
			compDefName              = "test-compdef"
			clusterName              = "test-cluster"
			mysqlCompName            = "mysql"
			mysqlSecretUserEnvName   = "MYSQL_ROOT_USER"
			mysqlSecretPasswdEnvName = "MYSQL_ROOT_PASSWORD"
		)

		var (
			compDef *appsv1alpha1.ComponentDefinition
			cluster *appsv1alpha1.Cluster
		)

		BeforeEach(func() {
			compDef = testapps.NewComponentDefinitionFactory(compDefName).
				SetDefaultSpec().
				GetObject()
			cluster = testapps.NewClusterFactory(testCtx.DefaultNamespace, clusterName, "").
				AddComponentV2(mysqlCompName, compDef.GetName()).
				AddVolumeClaimTemplate(testapps.DataVolumeName, testapps.NewPVCSpec("1Gi")).
				GetObject()

		})

		compObj := func() *appsv1alpha1.Component {
			comp, err := BuildComponent(cluster, &cluster.Spec.ComponentSpecs[0], nil, nil)
			Expect(err).Should(Succeed())
			return comp
		}

<<<<<<< HEAD
		It("should not fill component if none of simplified api is present", func() {
			reqCtx := intctrlutil.RequestCtx{
				Ctx: ctx,
				Log: logger,
			}
			By("clear cluster's component spec")
			cluster.Spec.ComponentSpecs = nil
			By("call build")
			synthesizeComp, err := BuildSynthesizedComponentWrapper4Test(reqCtx, testCtx.Cli, clusterDef, cluster, nil)
			Expect(err).Should(Succeed())
			Expect(synthesizeComp).Should(BeNil())
=======
		It("Test replace secretRef env placeholder token", func() {
			By("mock connect credential and do replace placeholder token")
			credentialMap := GetEnvReplacementMapForConnCredential(cluster.Name)
			mockEnvs := []corev1.EnvVar{
				{
					Name: mysqlSecretUserEnvName,
					ValueFrom: &corev1.EnvVarSource{
						SecretKeyRef: &corev1.SecretKeySelector{
							Key: "username",
							LocalObjectReference: corev1.LocalObjectReference{
								Name: constant.KBConnCredentialPlaceHolder,
							},
						},
					},
				},
				{
					Name: mysqlSecretPasswdEnvName,
					ValueFrom: &corev1.EnvVarSource{
						SecretKeyRef: &corev1.SecretKeySelector{
							Key: "password",
							LocalObjectReference: corev1.LocalObjectReference{
								Name: constant.KBConnCredentialPlaceHolder,
							},
						},
					},
				},
			}
			mockEnvs = ReplaceSecretEnvVars(credentialMap, mockEnvs)
			Expect(len(mockEnvs)).Should(Equal(2))
			for _, env := range mockEnvs {
				Expect(env.ValueFrom).ShouldNot(BeNil())
				Expect(env.ValueFrom.SecretKeyRef).ShouldNot(BeNil())
				Expect(env.ValueFrom.SecretKeyRef.Name).Should(Equal(constant.GenerateDefaultConnCredential(cluster.Name)))
			}
>>>>>>> 0565e797
		})

		PIt("build serviceReference correctly", func() {
			reqCtx := intctrlutil.RequestCtx{
				Ctx: ctx,
				Log: logger,
			}
			const (
				name    = "nginx"
				ns      = "default"
				kind    = "mock-kind"
				version = "mock-version"
			)
			By("generate serviceReference")
			serviceDescriptor := &appsv1alpha1.ServiceDescriptor{
				ObjectMeta: metav1.ObjectMeta{
					Name:      name,
					Namespace: ns,
				},
				Spec: appsv1alpha1.ServiceDescriptorSpec{
					ServiceKind:    kind,
					ServiceVersion: version,
				},
			}
			serviceReferenceMap := map[string]*appsv1alpha1.ServiceDescriptor{
				testapps.NginxImage: serviceDescriptor,
			}
			By("call build")
			synthesizeComp, err := BuildSynthesizedComponent(reqCtx, testCtx.Cli, cluster, compDef, compObj())
			Expect(err).Should(Succeed())
			Expect(synthesizeComp).ShouldNot(BeNil())
			Expect(synthesizeComp.ServiceReferences).ShouldNot(BeNil())
			Expect(synthesizeComp.ServiceReferences[testapps.NginxImage].Name).Should(Equal(name))
			Expect(synthesizeComp.ServiceReferences[testapps.NginxImage].Spec.ServiceKind).Should(Equal(kind))
			Expect(synthesizeComp.ServiceReferences[testapps.NginxImage].Spec.ServiceVersion).Should(Equal(version))
			Expect(serviceReferenceMap).Should(BeEmpty()) // for test failed
		})

		It("limit the shared memory volume size correctly", func() {
			var (
				_128m  = resource.MustParse("128Mi")
				_512m  = resource.MustParse("512Mi")
				_1024m = resource.MustParse("1Gi")
				_2048m = resource.MustParse("2Gi")
				reqCtx = intctrlutil.RequestCtx{Ctx: ctx, Log: logger}
			)
			compDef.Spec.Runtime.Volumes = append(compDef.Spec.Runtime.Volumes, []corev1.Volume{
				{
					Name: "shmd-ok",
					VolumeSource: corev1.VolumeSource{
						EmptyDir: &corev1.EmptyDirVolumeSource{
							Medium: corev1.StorageMediumMemory,
						},
					},
				},
				{
					Name: "shmd-medium",
					VolumeSource: corev1.VolumeSource{
						EmptyDir: &corev1.EmptyDirVolumeSource{
							Medium: corev1.StorageMediumDefault,
						},
					},
				},
				{
					Name: "shmd-size-small",
					VolumeSource: corev1.VolumeSource{
						EmptyDir: &corev1.EmptyDirVolumeSource{
							Medium:    corev1.StorageMediumMemory,
							SizeLimit: &_128m,
						},
					},
				},
				{
					Name: "shmd-size-large",
					VolumeSource: corev1.VolumeSource{
						EmptyDir: &corev1.EmptyDirVolumeSource{
							Medium:    corev1.StorageMediumMemory,
							SizeLimit: &_2048m,
						},
					},
				},
			}...)

			By("with memory resource set")
			if cluster.Spec.ComponentSpecs[0].Resources.Requests == nil {
				cluster.Spec.ComponentSpecs[0].Resources.Requests = corev1.ResourceList{}
			}
			if cluster.Spec.ComponentSpecs[0].Resources.Limits == nil {
				cluster.Spec.ComponentSpecs[0].Resources.Limits = corev1.ResourceList{}
			}
			cluster.Spec.ComponentSpecs[0].Resources.Requests[corev1.ResourceMemory] = _512m
			cluster.Spec.ComponentSpecs[0].Resources.Limits[corev1.ResourceMemory] = _1024m
			comp, err := BuildSynthesizedComponent(reqCtx, testCtx.Cli, cluster, compDef.DeepCopy(), compObj())
			Expect(err).Should(Succeed())
			Expect(comp).ShouldNot(BeNil())
			for _, vol := range comp.PodSpec.Volumes {
				if vol.Name == "shmd-ok" {
					Expect(*vol.EmptyDir.SizeLimit).Should(BeEquivalentTo(_1024m))
				}
				if vol.Name == "shmd-medium" {
					Expect(vol.EmptyDir.SizeLimit).Should(BeNil())
				}
				if vol.Name == "shmd-size-small" {
					Expect(*vol.EmptyDir.SizeLimit).Should(BeEquivalentTo(_128m))
				}
				if vol.Name == "shmd-size-large" {
					Expect(*vol.EmptyDir.SizeLimit).Should(BeEquivalentTo(_2048m))
				}
			}

			By("without memory resource set")
			delete(cluster.Spec.ComponentSpecs[0].Resources.Requests, corev1.ResourceMemory)
			delete(cluster.Spec.ComponentSpecs[0].Resources.Limits, corev1.ResourceMemory)
			comp, err = BuildSynthesizedComponent(reqCtx, testCtx.Cli, cluster, compDef.DeepCopy(), compObj())
			Expect(err).Should(Succeed())
			Expect(comp).ShouldNot(BeNil())
			for _, vol := range comp.PodSpec.Volumes {
				if vol.Name == "shmd-ok" {
					Expect(*vol.EmptyDir.SizeLimit).Should(BeEquivalentTo(defaultShmQuantity))
				}
				if vol.Name == "shmd-medium" {
					Expect(vol.EmptyDir.SizeLimit).Should(BeNil())
				}
				if vol.Name == "shmd-size-small" {
					Expect(*vol.EmptyDir.SizeLimit).Should(BeEquivalentTo(_128m))
				}
				if vol.Name == "shmd-size-large" {
					Expect(*vol.EmptyDir.SizeLimit).Should(BeEquivalentTo(_2048m))
				}
			}
		})
	})
})

func TestGetConfigSpecByName(t *testing.T) {
	type args struct {
		component  *SynthesizedComponent
		configSpec string
	}
	tests := []struct {
		name string
		args args
		want *appsv1alpha1.ComponentConfigSpec
	}{{
		name: "test",
		args: args{
			component:  &SynthesizedComponent{},
			configSpec: "for_test",
		},
		want: nil,
	}, {
		name: "test",
		args: args{
			component: &SynthesizedComponent{
				ConfigTemplates: []appsv1alpha1.ComponentConfigSpec{{
					ComponentTemplateSpec: appsv1alpha1.ComponentTemplateSpec{
						Name: "test",
					}}},
			},
			configSpec: "for-test",
		},
		want: nil,
	}, {
		name: "test",
		args: args{
			component: &SynthesizedComponent{
				ConfigTemplates: []appsv1alpha1.ComponentConfigSpec{{
					ComponentTemplateSpec: appsv1alpha1.ComponentTemplateSpec{
						Name: "for-test",
					}}},
			},
			configSpec: "for-test",
		},
		want: &appsv1alpha1.ComponentConfigSpec{
			ComponentTemplateSpec: appsv1alpha1.ComponentTemplateSpec{
				Name: "for-test",
			}},
	}}
	for _, tt := range tests {
		t.Run(tt.name, func(t *testing.T) {
			if got := GetConfigSpecByName(tt.args.component, tt.args.configSpec); !reflect.DeepEqual(got, tt.want) {
				t.Errorf("GetConfigSpecByName() = %v, want %v", got, tt.want)
			}
		})
	}
}<|MERGE_RESOLUTION|>--- conflicted
+++ resolved
@@ -31,7 +31,6 @@
 	metav1 "k8s.io/apimachinery/pkg/apis/meta/v1"
 
 	appsv1alpha1 "github.com/apecloud/kubeblocks/apis/apps/v1alpha1"
-	"github.com/apecloud/kubeblocks/pkg/constant"
 	intctrlutil "github.com/apecloud/kubeblocks/pkg/controllerutil"
 	testapps "github.com/apecloud/kubeblocks/pkg/testutil/apps"
 )
@@ -40,11 +39,9 @@
 
 	Context("has the BuildComponent function", func() {
 		const (
-			compDefName              = "test-compdef"
-			clusterName              = "test-cluster"
-			mysqlCompName            = "mysql"
-			mysqlSecretUserEnvName   = "MYSQL_ROOT_USER"
-			mysqlSecretPasswdEnvName = "MYSQL_ROOT_PASSWORD"
+			compDefName   = "test-compdef"
+			clusterName   = "test-cluster"
+			mysqlCompName = "mysql"
 		)
 
 		var (
@@ -68,56 +65,6 @@
 			Expect(err).Should(Succeed())
 			return comp
 		}
-
-<<<<<<< HEAD
-		It("should not fill component if none of simplified api is present", func() {
-			reqCtx := intctrlutil.RequestCtx{
-				Ctx: ctx,
-				Log: logger,
-			}
-			By("clear cluster's component spec")
-			cluster.Spec.ComponentSpecs = nil
-			By("call build")
-			synthesizeComp, err := BuildSynthesizedComponentWrapper4Test(reqCtx, testCtx.Cli, clusterDef, cluster, nil)
-			Expect(err).Should(Succeed())
-			Expect(synthesizeComp).Should(BeNil())
-=======
-		It("Test replace secretRef env placeholder token", func() {
-			By("mock connect credential and do replace placeholder token")
-			credentialMap := GetEnvReplacementMapForConnCredential(cluster.Name)
-			mockEnvs := []corev1.EnvVar{
-				{
-					Name: mysqlSecretUserEnvName,
-					ValueFrom: &corev1.EnvVarSource{
-						SecretKeyRef: &corev1.SecretKeySelector{
-							Key: "username",
-							LocalObjectReference: corev1.LocalObjectReference{
-								Name: constant.KBConnCredentialPlaceHolder,
-							},
-						},
-					},
-				},
-				{
-					Name: mysqlSecretPasswdEnvName,
-					ValueFrom: &corev1.EnvVarSource{
-						SecretKeyRef: &corev1.SecretKeySelector{
-							Key: "password",
-							LocalObjectReference: corev1.LocalObjectReference{
-								Name: constant.KBConnCredentialPlaceHolder,
-							},
-						},
-					},
-				},
-			}
-			mockEnvs = ReplaceSecretEnvVars(credentialMap, mockEnvs)
-			Expect(len(mockEnvs)).Should(Equal(2))
-			for _, env := range mockEnvs {
-				Expect(env.ValueFrom).ShouldNot(BeNil())
-				Expect(env.ValueFrom.SecretKeyRef).ShouldNot(BeNil())
-				Expect(env.ValueFrom.SecretKeyRef.Name).Should(Equal(constant.GenerateDefaultConnCredential(cluster.Name)))
-			}
->>>>>>> 0565e797
-		})
 
 		PIt("build serviceReference correctly", func() {
 			reqCtx := intctrlutil.RequestCtx{
