--- conflicted
+++ resolved
@@ -22,12 +22,9 @@
 import (
 	"context"
 	"fmt"
-<<<<<<< HEAD
 	"reflect"
+	"slices"
 	"strings"
-=======
-	"slices"
->>>>>>> 5dfe1c59
 
 	"golang.org/x/exp/maps"
 	corev1 "k8s.io/api/core/v1"
