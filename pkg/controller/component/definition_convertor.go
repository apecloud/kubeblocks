/*
Copyright (C) 2022-2024 ApeCloud Co., Ltd

This file is part of KubeBlocks project

This program is free software: you can redistribute it and/or modify
it under the terms of the GNU Affero General Public License as published by
the Free Software Foundation, either version 3 of the License, or
(at your option) any later version.

This program is distributed in the hope that it will be useful
but WITHOUT ANY WARRANTY; without even the implied warranty of
MERCHANTABILITY or FITNESS FOR A PARTICULAR PURPOSE.  See the
GNU Affero General Public License for more details.

You should have received a copy of the GNU Affero General Public License
along with this program.  If not, see <http://www.gnu.org/licenses/>.
*/

package component

import (
	"fmt"

	corev1 "k8s.io/api/core/v1"

	appsv1alpha1 "github.com/apecloud/kubeblocks/apis/apps/v1alpha1"
	workloads "github.com/apecloud/kubeblocks/apis/workloads/v1alpha1"
	"github.com/apecloud/kubeblocks/pkg/apiutil"
	"github.com/apecloud/kubeblocks/pkg/constant"
	"github.com/apecloud/kubeblocks/pkg/controller/builder"
)

// TODO(component): type check

// buildComponentDefinitionByConversion builds a ComponentDefinition from a ClusterComponentDefinition and a ClusterComponentVersion.
func buildComponentDefinitionByConversion(clusterCompDef *appsv1alpha1.ClusterComponentDefinition) (*appsv1alpha1.ComponentDefinition, error) {
	if clusterCompDef == nil {
		return nil, nil
	}
	convertors := map[string]convertor{
		"provider":               &compDefProviderConvertor{},
		"description":            &compDefDescriptionConvertor{},
		"servicekind":            &compDefServiceKindConvertor{},
		"serviceversion":         &compDefServiceVersionConvertor{},
		"runtime":                &compDefRuntimeConvertor{},
		"vars":                   &compDefVarsConvertor{},
		"volumes":                &compDefVolumesConvertor{},
		"hostnetwork":            &compDefHostNetworkConvertor{},
		"services":               &compDefServicesConvertor{},
		"configs":                &compDefConfigsConvertor{},
		"logconfigs":             &compDefLogConfigsConvertor{},
		"scripts":                &compDefScriptsConvertor{},
		"policyrules":            &compDefPolicyRulesConvertor{},
		"labels":                 &compDefLabelsConvertor{},
		"replicasLimit":          &compDefReplicasLimitConvertor{},
		"systemaccounts":         &compDefSystemAccountsConvertor{},
		"updatestrategy":         &compDefUpdateStrategyConvertor{},
		"roles":                  &compDefRolesConvertor{},
		"lifecycleactions":       &compDefLifecycleActionsConvertor{},
		"servicerefdeclarations": &compDefServiceRefDeclarationsConvertor{},
		"exporter":               &compDefExporterConvertor{},
	}
	compDef := &appsv1alpha1.ComponentDefinition{}
	if err := covertObject(convertors, &compDef.Spec, clusterCompDef); err != nil {
		return nil, err
	}
	return compDef, nil
}

// compDefProviderConvertor is an implementation of the convertor interface, used to convert the given object into ComponentDefinition.Spec.Provider.
type compDefProviderConvertor struct{}

func (c *compDefProviderConvertor) convert(args ...any) (any, error) {
	return "", nil
}

// compDefDescriptionConvertor is an implementation of the convertor interface, used to convert the given object into ComponentDefinition.Spec.Description.
type compDefDescriptionConvertor struct{}

func (c *compDefDescriptionConvertor) convert(args ...any) (any, error) {
	return "", nil
}

// compDefServiceKindConvertor is an implementation of the convertor interface, used to convert the given object into ComponentDefinition.Spec.ServiceKind.
type compDefServiceKindConvertor struct{}

func (c *compDefServiceKindConvertor) convert(args ...any) (any, error) {
	clusterCompDef := args[0].(*appsv1alpha1.ClusterComponentDefinition)
	return clusterCompDef.CharacterType, nil
}

// compDefServiceVersionConvertor is an implementation of the convertor interface, used to convert the given object into ComponentDefinition.Spec.ServiceVersion.
type compDefServiceVersionConvertor struct{}

func (c *compDefServiceVersionConvertor) convert(args ...any) (any, error) {
	return "", nil
}

// compDefRuntimeConvertor is an implementation of the convertor interface, used to convert the given object into ComponentDefinition.Spec.Runtime.
type compDefRuntimeConvertor struct{}

func (c *compDefRuntimeConvertor) convert(args ...any) (any, error) {
	clusterCompDef := args[0].(*appsv1alpha1.ClusterComponentDefinition)
	if clusterCompDef.PodSpec == nil {
		return nil, fmt.Errorf("no pod spec")
	}
	podSpec := clusterCompDef.PodSpec.DeepCopy()
	return *podSpec, nil
}

type compDefVarsConvertor struct{}

func (c *compDefVarsConvertor) convert(args ...any) (any, error) {
	clusterCompDef := args[0].(*appsv1alpha1.ClusterComponentDefinition)
	return c.convertHostNetworkVars(clusterCompDef), nil
}

func (c *compDefVarsConvertor) convertHostNetworkVars(clusterCompDef *appsv1alpha1.ClusterComponentDefinition) []appsv1alpha1.EnvVar {
	hostNetwork, err := convertHostNetwork(clusterCompDef)
	if err != nil || hostNetwork == nil || len(hostNetwork.ContainerPorts) == 0 {
		return nil
	}
	vars := make([]appsv1alpha1.EnvVar, 0)
	for _, cc := range hostNetwork.ContainerPorts {
		for _, port := range cc.Ports {
			vars = append(vars, appsv1alpha1.EnvVar{
				Name: apiutil.HostNetworkDynamicPortVarName(cc.Container, port),
				ValueFrom: &appsv1alpha1.VarSource{
					HostNetworkVarRef: &appsv1alpha1.HostNetworkVarSelector{
						ClusterObjectReference: appsv1alpha1.ClusterObjectReference{
							Optional: func() *bool { optional := false; return &optional }(),
						},
						HostNetworkVars: appsv1alpha1.HostNetworkVars{
							Container: &appsv1alpha1.ContainerVars{
								Name: cc.Container,
								Port: &appsv1alpha1.NamedVar{
									Name:   port,
									Option: &appsv1alpha1.VarRequired,
								},
							},
						},
					},
				},
			})
		}
	}
	return vars
}

// compDefVolumesConvertor is an implementation of the convertor interface, used to convert the given object into ComponentDefinition.Spec.Volumes.
type compDefVolumesConvertor struct{}

func (c *compDefVolumesConvertor) convert(args ...any) (any, error) {
	clusterCompDef := args[0].(*appsv1alpha1.ClusterComponentDefinition)
	if clusterCompDef.VolumeTypes == nil {
		return nil, nil
	}

	volumes := make([]appsv1alpha1.ComponentVolume, 0)
	for _, vol := range clusterCompDef.VolumeTypes {
		volumes = append(volumes, appsv1alpha1.ComponentVolume{
			Name: vol.Name,
		})
	}

	if clusterCompDef.VolumeProtectionSpec != nil {
		defaultHighWatermark := clusterCompDef.VolumeProtectionSpec.HighWatermark
		highWatermark := func(v appsv1alpha1.ProtectedVolume) int {
			if v.HighWatermark != nil {
				return *v.HighWatermark
			}
			return defaultHighWatermark
		}
		setHighWatermark := func(protectedVol appsv1alpha1.ProtectedVolume) {
			for i, v := range volumes {
				if v.Name == protectedVol.Name {
					volumes[i].HighWatermark = highWatermark(protectedVol)
					break
				}
			}
		}
		for _, v := range clusterCompDef.VolumeProtectionSpec.Volumes {
			setHighWatermark(v)
		}
	}
	return volumes, nil
}

// compDefHostNetworkConvertor converts the given object into ComponentDefinition.Spec.HostNetwork.
type compDefHostNetworkConvertor struct{}

func (c *compDefHostNetworkConvertor) convert(args ...any) (any, error) {
	clusterCompDef := args[0].(*appsv1alpha1.ClusterComponentDefinition)
	return convertHostNetwork(clusterCompDef)
}

func convertHostNetwork(clusterCompDef *appsv1alpha1.ClusterComponentDefinition) (*appsv1alpha1.HostNetwork, error) {
	if clusterCompDef.PodSpec == nil || !clusterCompDef.PodSpec.HostNetwork {
		return nil, nil
	}

	hostNetwork := &appsv1alpha1.HostNetwork{
		ContainerPorts: []appsv1alpha1.HostNetworkContainerPort{},
	}
	for _, container := range clusterCompDef.PodSpec.Containers {
		cp := appsv1alpha1.HostNetworkContainerPort{
			Container: container.Name,
			Ports:     []string{},
		}
		for _, port := range container.Ports {
			if apiutil.IsHostNetworkDynamicPort(port.ContainerPort) {
				cp.Ports = append(cp.Ports, port.Name)
			}
		}
		if len(cp.Ports) > 0 {
			hostNetwork.ContainerPorts = append(hostNetwork.ContainerPorts, cp)
		}
	}
	return hostNetwork, nil
}

// compDefServicesConvertor is an implementation of the convertor interface, used to convert the given object into ComponentDefinition.Spec.Services.
type compDefServicesConvertor struct{}

func (c *compDefServicesConvertor) convert(args ...any) (any, error) {
	clusterCompDef := args[0].(*appsv1alpha1.ClusterComponentDefinition)
	if clusterCompDef.Service == nil {
		return nil, nil
	}

	svc := builder.NewServiceBuilder("", "").
		SetType(corev1.ServiceTypeClusterIP).
		AddPorts(clusterCompDef.Service.ToSVCSpec().Ports...).
		GetObject()
	services := []appsv1alpha1.ComponentService{
		{
			Service: appsv1alpha1.Service{
				Name:         "default",
				ServiceName:  "",
				Spec:         svc.Spec,
				RoleSelector: c.roleSelector(clusterCompDef),
			},
		},
	}
	return services, nil
}

func (c *compDefServicesConvertor) roleSelector(clusterCompDef *appsv1alpha1.ClusterComponentDefinition) string {
	// if rsmSpec is not nil, pick the one with AccessMode == ReadWrite as the primary.
	if clusterCompDef.RSMSpec != nil && clusterCompDef.RSMSpec.Roles != nil {
		for _, role := range clusterCompDef.RSMSpec.Roles {
			if role.AccessMode == workloads.ReadWriteMode {
				return role.Name
			}
		}
	}

	// convert the leader name w.r.t workload type.
	switch clusterCompDef.WorkloadType {
	case appsv1alpha1.Consensus:
		if clusterCompDef.ConsensusSpec == nil {
			return constant.Leader
		}
		return clusterCompDef.ConsensusSpec.Leader.Name
	case appsv1alpha1.Replication:
		return constant.Primary
	default:
		return ""
	}
}

// compDefConfigsConvertor is an implementation of the convertor interface, used to convert the given object into ComponentDefinition.Spec.Configs.
type compDefConfigsConvertor struct{}

func (c *compDefConfigsConvertor) convert(args ...any) (any, error) {
<<<<<<< HEAD
	return nil, nil
=======
	clusterCompDef := args[0].(*appsv1alpha1.ClusterComponentDefinition)
	return clusterCompDef.ConfigSpecs, nil
>>>>>>> 07e620f0
}

// compDefLogConfigsConvertor is an implementation of the convertor interface, used to convert the given object into ComponentDefinition.Spec.LogConfigs.
type compDefLogConfigsConvertor struct{}

func (c *compDefLogConfigsConvertor) convert(args ...any) (any, error) {
	return nil, nil
}

// compDefScriptsConvertor is an implementation of the convertor interface, used to convert the given object into ComponentDefinition.Spec.Scripts.
type compDefScriptsConvertor struct{}

func (c *compDefScriptsConvertor) convert(args ...any) (any, error) {
	return nil, nil
}

// compDefPolicyRulesConvertor is an implementation of the convertor interface, used to convert the given object into ComponentDefinition.Spec.PolicyRules.
type compDefPolicyRulesConvertor struct{}

func (c *compDefPolicyRulesConvertor) convert(args ...any) (any, error) {
	return nil, nil
}

// compDefLabelsConvertor is an implementation of the convertor interface, used to convert the given object into ComponentDefinition.Spec.Labels.
type compDefLabelsConvertor struct{}

func (c *compDefLabelsConvertor) convert(args ...any) (any, error) {
	return nil, nil
}

type compDefReplicasLimitConvertor struct{}

func (c *compDefReplicasLimitConvertor) convert(args ...any) (any, error) {
	return nil, nil
}

// compDefSystemAccountsConvertor is an implementation of the convertor interface, used to convert the given object into ComponentDefinition.Spec.SystemAccounts.
type compDefSystemAccountsConvertor struct{}

func (c *compDefSystemAccountsConvertor) convert(args ...any) (any, error) {
	clusterCompDef := args[0].(*appsv1alpha1.ClusterComponentDefinition)
	if clusterCompDef.SystemAccounts == nil {
		return nil, nil
	}

	accounts := make([]appsv1alpha1.SystemAccount, 0)
	for _, account := range clusterCompDef.SystemAccounts.Accounts {
		accounts = append(accounts, appsv1alpha1.SystemAccount{
			Name:                     string(account.Name),
			PasswordGenerationPolicy: clusterCompDef.SystemAccounts.PasswordConfig,
			SecretRef:                account.ProvisionPolicy.SecretRef,
		})
		if account.ProvisionPolicy.Statements != nil {
			accounts[len(accounts)-1].Statement = account.ProvisionPolicy.Statements.CreationStatement
		}
	}
	return accounts, nil
}

// compDefUpdateStrategyConvertor is an implementation of the convertor interface, used to convert the given object into ComponentDefinition.Spec.UpdateStrategy.
type compDefUpdateStrategyConvertor struct{}

func (c *compDefUpdateStrategyConvertor) convert(args ...any) (any, error) {
	clusterCompDef := args[0].(*appsv1alpha1.ClusterComponentDefinition)
	var strategy *appsv1alpha1.UpdateStrategy
	switch clusterCompDef.WorkloadType {
	case appsv1alpha1.Consensus:
		if clusterCompDef.RSMSpec != nil && clusterCompDef.RSMSpec.MemberUpdateStrategy != nil {
			strategy = func() *appsv1alpha1.UpdateStrategy {
				s := appsv1alpha1.UpdateStrategy(*clusterCompDef.RSMSpec.MemberUpdateStrategy)
				return &s
			}()
		}
		if clusterCompDef.ConsensusSpec != nil {
			strategy = &clusterCompDef.ConsensusSpec.UpdateStrategy
		}
	case appsv1alpha1.Replication:
		// be compatible with the behaviour of RSM in 0.7, set SerialStrategy for Replication workloads by default.
		serialStrategy := appsv1alpha1.SerialStrategy
		strategy = &serialStrategy
	// be compatible with the behaviour of RSM in 0.7, don't set update strategy for Stateful and Stateless workloads.
	case appsv1alpha1.Stateful:
		// do nothing
	case appsv1alpha1.Stateless:
		// do nothing
	default:
		panic(fmt.Sprintf("unknown workload type: %s", clusterCompDef.WorkloadType))
	}
	return strategy, nil
}

// compDefRolesConvertor is an implementation of the convertor interface, used to convert the given object into ComponentDefinition.Spec.Roles.
type compDefRolesConvertor struct{}

func (c *compDefRolesConvertor) convert(args ...any) (any, error) {
	clusterCompDef := args[0].(*appsv1alpha1.ClusterComponentDefinition)

	// if rsm spec is not nil, convert rsm role first.
	if clusterCompDef.RSMSpec != nil {
		return c.convertInstanceSetRole(clusterCompDef)
	}

	switch clusterCompDef.WorkloadType {
	case appsv1alpha1.Consensus:
		return c.convertConsensusRole(clusterCompDef)
	case appsv1alpha1.Replication:
		defaultRoles := []appsv1alpha1.ReplicaRole{
			{
				Name:        constant.Primary,
				Serviceable: true,
				Writable:    true,
				Votable:     true,
			},
			{
				Name:        constant.Secondary,
				Serviceable: true,
				Writable:    false,
				Votable:     true,
			},
		}
		return defaultRoles, nil
	case appsv1alpha1.Stateful:
		return nil, nil
	case appsv1alpha1.Stateless:
		return nil, nil
	default:
		panic(fmt.Sprintf("unknown workload type: %s", clusterCompDef.WorkloadType))
	}
}

func (c *compDefRolesConvertor) convertInstanceSetRole(clusterCompDef *appsv1alpha1.ClusterComponentDefinition) (any, error) {
	if clusterCompDef.RSMSpec == nil {
		return nil, nil
	}

	roles := make([]appsv1alpha1.ReplicaRole, 0)
	for _, workloadRole := range clusterCompDef.RSMSpec.Roles {
		roles = append(roles, appsv1alpha1.ReplicaRole{
			Name:        workloadRole.Name,
			Serviceable: workloadRole.AccessMode != workloads.NoneMode,
			Writable:    workloadRole.AccessMode == workloads.ReadWriteMode,
			Votable:     workloadRole.CanVote,
		})
	}

	return roles, nil
}

func (c *compDefRolesConvertor) convertConsensusRole(clusterCompDef *appsv1alpha1.ClusterComponentDefinition) (any, error) {
	if clusterCompDef.ConsensusSpec == nil {
		return nil, nil
	}

	roles := make([]appsv1alpha1.ReplicaRole, 0)
	addRole := func(member appsv1alpha1.ConsensusMember, votable bool) {
		roles = append(roles, appsv1alpha1.ReplicaRole{
			Name:        member.Name,
			Serviceable: member.AccessMode != appsv1alpha1.None,
			Writable:    member.AccessMode == appsv1alpha1.ReadWrite,
			Votable:     votable,
		})
	}

	addRole(clusterCompDef.ConsensusSpec.Leader, true)
	for _, follower := range clusterCompDef.ConsensusSpec.Followers {
		addRole(follower, true)
	}
	if clusterCompDef.ConsensusSpec.Learner != nil {
		addRole(*clusterCompDef.ConsensusSpec.Learner, false)
	}

	return roles, nil
}

// compDefServiceRefDeclarationsConvertor is an implementation of the convertor interface, used to convert the given object into ComponentDefinition.Spec.ServiceRefDeclarations.
type compDefServiceRefDeclarationsConvertor struct{}

func (c *compDefServiceRefDeclarationsConvertor) convert(args ...any) (any, error) {
	clusterCompDef := args[0].(*appsv1alpha1.ClusterComponentDefinition)
	return clusterCompDef.ServiceRefDeclarations, nil
}

// compDefLifecycleActionsConvertor is an implementation of the convertor interface, used to convert the given object into ComponentDefinition.Spec.LifecycleActions.
type compDefLifecycleActionsConvertor struct{}

func (c *compDefLifecycleActionsConvertor) convert(args ...any) (any, error) {
	clusterCompDef := args[0].(*appsv1alpha1.ClusterComponentDefinition)

	lifecycleActions := &appsv1alpha1.ComponentLifecycleActions{}

	// RoleProbe can be defined in RSMSpec or ClusterComponentDefinition.Probes.
	if (clusterCompDef.RSMSpec != nil && clusterCompDef.RSMSpec.RoleProbe != nil) || (clusterCompDef.Probes != nil && clusterCompDef.Probes.RoleProbe != nil) {
		lifecycleActions.RoleProbe = c.convertRoleProbe(clusterCompDef)
	}

	if clusterCompDef.SwitchoverSpec != nil {
		lifecycleActions.Switchover = c.convertSwitchover(clusterCompDef.SwitchoverSpec)
	}

	if clusterCompDef.PostStartSpec != nil {
		lifecycleActions.PostProvision = c.convertPostProvision(clusterCompDef.PostStartSpec)
	}

	lifecycleActions.PreTerminate = nil
	lifecycleActions.MemberJoin = nil
	lifecycleActions.MemberLeave = nil
	lifecycleActions.Readonly = nil
	lifecycleActions.Readwrite = nil
	lifecycleActions.DataDump = nil
	lifecycleActions.DataLoad = nil
	lifecycleActions.Reconfigure = nil
	lifecycleActions.AccountProvision = nil

	return lifecycleActions, nil // TODO
}

func (c *compDefLifecycleActionsConvertor) convertBuiltinActionHandler(clusterCompDef *appsv1alpha1.ClusterComponentDefinition) appsv1alpha1.BuiltinActionHandlerType {
	if clusterCompDef == nil || clusterCompDef.CharacterType == "" {
		return appsv1alpha1.UnknownBuiltinActionHandler
	}
	switch clusterCompDef.CharacterType {
	case constant.MySQLCharacterType:
		if clusterCompDef.WorkloadType == appsv1alpha1.Consensus {
			return appsv1alpha1.WeSQLBuiltinActionHandler
		} else {
			return appsv1alpha1.MySQLBuiltinActionHandler
		}
	case constant.PostgreSQLCharacterType:
		if clusterCompDef.WorkloadType == appsv1alpha1.Consensus {
			return appsv1alpha1.ApeCloudPostgresqlBuiltinActionHandler
		} else {
			return appsv1alpha1.PostgresqlBuiltinActionHandler
		}
	case constant.RedisCharacterType:
		return appsv1alpha1.RedisBuiltinActionHandler
	case constant.MongoDBCharacterType:
		return appsv1alpha1.MongoDBBuiltinActionHandler
	case constant.ETCDCharacterType:
		return appsv1alpha1.ETCDBuiltinActionHandler
	case constant.PolarDBXCharacterType:
		return appsv1alpha1.PolarDBXBuiltinActionHandler
	default:
		return appsv1alpha1.UnknownBuiltinActionHandler
	}
}

func (c *compDefLifecycleActionsConvertor) convertRoleProbe(clusterCompDef *appsv1alpha1.ClusterComponentDefinition) *appsv1alpha1.Probe {
	builtinHandler := c.convertBuiltinActionHandler(clusterCompDef)
	// if RSMSpec has role probe CustomHandler, use it first.
	if clusterCompDef.RSMSpec != nil && clusterCompDef.RSMSpec.RoleProbe != nil && len(clusterCompDef.RSMSpec.RoleProbe.CustomHandler) > 0 {
		// TODO(xingran): RSMSpec.RoleProbe.CustomHandler support multiple images and commands, but ComponentDefinition.LifeCycleAction.RoleProbe only support one image and command now.
		return &appsv1alpha1.Probe{
			BuiltinHandler: &builtinHandler,
			Action: appsv1alpha1.Action{
				Exec: &appsv1alpha1.ExecAction{
					Image:   clusterCompDef.RSMSpec.RoleProbe.CustomHandler[0].Image,
					Command: clusterCompDef.RSMSpec.RoleProbe.CustomHandler[0].Command,
					Args:    clusterCompDef.RSMSpec.RoleProbe.CustomHandler[0].Args,
				},
			},
		}
	}

	if clusterCompDef == nil || clusterCompDef.Probes == nil || clusterCompDef.Probes.RoleProbe == nil {
		return nil
	}

	clusterCompDefRoleProbe := clusterCompDef.Probes.RoleProbe
	roleProbe := &appsv1alpha1.Probe{
		Action: appsv1alpha1.Action{
			TimeoutSeconds: clusterCompDefRoleProbe.TimeoutSeconds,
		},
		PeriodSeconds: clusterCompDefRoleProbe.PeriodSeconds,
	}

	roleProbe.BuiltinHandler = &builtinHandler
	if clusterCompDefRoleProbe.Commands == nil || len(clusterCompDefRoleProbe.Commands.Queries) == 0 {
		return roleProbe
	}

	commands := clusterCompDefRoleProbe.Commands.Writes
	if len(clusterCompDefRoleProbe.Commands.Writes) == 0 {
		commands = clusterCompDefRoleProbe.Commands.Queries
	}
	roleProbe.Action.Exec = &appsv1alpha1.ExecAction{
		Command: commands,
	}
	return roleProbe
}

func (c *compDefLifecycleActionsConvertor) convertPostProvision(postStart *appsv1alpha1.PostStartAction) *appsv1alpha1.LifecycleActionHandler {
	if postStart == nil {
		return nil
	}

	defaultPreCondition := appsv1alpha1.ComponentReadyPreConditionType
	return &appsv1alpha1.LifecycleActionHandler{
		CustomHandler: &appsv1alpha1.Action{
			Exec: &appsv1alpha1.ExecAction{
				Image:   postStart.CmdExecutorConfig.Image,
				Command: postStart.CmdExecutorConfig.Command,
				Args:    postStart.CmdExecutorConfig.Args,
				Env:     postStart.CmdExecutorConfig.Env,
			},
			PreCondition: &defaultPreCondition,
		},
	}
}

func (c *compDefLifecycleActionsConvertor) convertSwitchover(switchover *appsv1alpha1.SwitchoverSpec) *appsv1alpha1.ComponentSwitchover {
	spec := *switchover
	if spec.WithCandidate == nil && spec.WithoutCandidate == nil {
		return nil
	}

	var (
		withCandidateAction    *appsv1alpha1.Action
		withoutCandidateAction *appsv1alpha1.Action
	)
	if spec.WithCandidate != nil && spec.WithCandidate.CmdExecutorConfig != nil {
		withCandidateAction = &appsv1alpha1.Action{
			Exec: &appsv1alpha1.ExecAction{
				Image:   spec.WithCandidate.CmdExecutorConfig.Image,
				Command: spec.WithCandidate.CmdExecutorConfig.Command,
				Args:    spec.WithCandidate.CmdExecutorConfig.Args,
				Env:     spec.WithCandidate.CmdExecutorConfig.Env,
			},
		}
	}
	if spec.WithoutCandidate != nil && spec.WithoutCandidate.CmdExecutorConfig != nil {
		withoutCandidateAction = &appsv1alpha1.Action{
			Exec: &appsv1alpha1.ExecAction{
				Image:   spec.WithoutCandidate.CmdExecutorConfig.Image,
				Command: spec.WithoutCandidate.CmdExecutorConfig.Command,
				Args:    spec.WithoutCandidate.CmdExecutorConfig.Args,
				Env:     spec.WithoutCandidate.CmdExecutorConfig.Env,
			},
		}
	}

	mergeScriptSpec := func() []appsv1alpha1.ScriptSpecSelector {
		if len(spec.WithCandidate.ScriptSpecSelectors) == 0 && len(spec.WithoutCandidate.ScriptSpecSelectors) == 0 {
			return nil
		}

		mergeScriptSpecMap := map[appsv1alpha1.ScriptSpecSelector]bool{}
		for _, val := range append(spec.WithCandidate.ScriptSpecSelectors, spec.WithoutCandidate.ScriptSpecSelectors...) {
			mergeScriptSpecMap[val] = true
		}

		scriptSpecList := make([]appsv1alpha1.ScriptSpecSelector, 0, len(mergeScriptSpecMap))
		for key := range mergeScriptSpecMap {
			scriptSpecList = append(scriptSpecList, key)
		}
		return scriptSpecList
	}

	return &appsv1alpha1.ComponentSwitchover{
		WithCandidate:       withCandidateAction,
		WithoutCandidate:    withoutCandidateAction,
		ScriptSpecSelectors: mergeScriptSpec(),
	}
}

type compDefExporterConvertor struct{}

func (c *compDefExporterConvertor) convert(args ...any) (any, error) {
	return nil, nil
}<|MERGE_RESOLUTION|>--- conflicted
+++ resolved
@@ -274,12 +274,7 @@
 type compDefConfigsConvertor struct{}
 
 func (c *compDefConfigsConvertor) convert(args ...any) (any, error) {
-<<<<<<< HEAD
 	return nil, nil
-=======
-	clusterCompDef := args[0].(*appsv1alpha1.ClusterComponentDefinition)
-	return clusterCompDef.ConfigSpecs, nil
->>>>>>> 07e620f0
 }
 
 // compDefLogConfigsConvertor is an implementation of the convertor interface, used to convert the given object into ComponentDefinition.Spec.LogConfigs.
