--- conflicted
+++ resolved
@@ -242,44 +242,7 @@
 						},
 					},
 				},
-<<<<<<< HEAD
-				CustomLabelSpecs: []appsv1alpha1.CustomLabelSpec{
-					{
-						Key:   "scope",
-						Value: "scope",
-						Resources: []appsv1alpha1.GVKResource{
-							{
-								GVK: "v1/pod",
-								Selector: map[string]string{
-									"managed-by": "kubeblocks",
-								},
-							},
-						},
-					},
-				},
 				SwitchoverSpec:         &appsv1alpha1.SwitchoverSpec{},
-=======
-				VolumeTypes: []appsv1alpha1.VolumeTypeSpec{
-					{
-						Name: dataVolumeName,
-						Type: appsv1alpha1.VolumeTypeData,
-					},
-					{
-						Name: logVolumeName,
-						Type: appsv1alpha1.VolumeTypeLog,
-					},
-				},
-				SwitchoverSpec: &appsv1alpha1.SwitchoverSpec{},
-				VolumeProtectionSpec: &appsv1alpha1.VolumeProtectionSpec{
-					HighWatermark: defaultHighWatermark,
-					Volumes: []appsv1alpha1.ProtectedVolume{
-						{
-							Name:          logVolumeName,
-							HighWatermark: &lowerHighWatermark,
-						},
-					},
-				},
->>>>>>> 4f4265fb
 				ComponentDefRef:        []appsv1alpha1.ComponentDefRef{},
 				ServiceRefDeclarations: []appsv1alpha1.ServiceRefDeclaration{},
 			}
