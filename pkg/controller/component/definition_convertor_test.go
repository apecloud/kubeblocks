/*
Copyright (C) 2022-2024 ApeCloud Co., Ltd

This file is part of KubeBlocks project

This program is free software: you can redistribute it and/or modify
it under the terms of the GNU Affero General Public License as published by
the Free Software Foundation, either version 3 of the License, or
(at your option) any later version.

This program is distributed in the hope that it will be useful
but WITHOUT ANY WARRANTY; without even the implied warranty of
MERCHANTABILITY or FITNESS FOR A PARTICULAR PURPOSE.  See the
GNU Affero General Public License for more details.

You should have received a copy of the GNU Affero General Public License
along with this program.  If not, see <http://www.gnu.org/licenses/>.
*/

package component

import (
	. "github.com/onsi/ginkgo/v2"
	. "github.com/onsi/gomega"

	corev1 "k8s.io/api/core/v1"
	"k8s.io/apimachinery/pkg/util/intstr"

	appsv1alpha1 "github.com/apecloud/kubeblocks/apis/apps/v1alpha1"
	workloads "github.com/apecloud/kubeblocks/apis/workloads/v1alpha1"
	"github.com/apecloud/kubeblocks/pkg/apiutil"
	"github.com/apecloud/kubeblocks/pkg/constant"
	testapps "github.com/apecloud/kubeblocks/pkg/testutil/apps"
)

var _ = Describe("Component Definition Convertor", func() {
	Context("convertors", func() {
		var (
			clusterCompDef *appsv1alpha1.ClusterComponentDefinition

			clusterName = "mysql-test"

			defaultHighWatermark = 90
			lowerHighWatermark   = 85
			dataVolumeName       = "data"
			logVolumeName        = "log"

			defaultVolumeMode = int32(0555)

			runAsUser    = int64(0)
			runAsNonRoot = false
		)

		commandExecutorEnvItem := &appsv1alpha1.CommandExecutorEnvItem{
			Image: testapps.ApeCloudMySQLImage,
			Env: []corev1.EnvVar{
				{
					Name: "user",
				},
			},
		}
		commandExecutorItem := &appsv1alpha1.CommandExecutorItem{
			Command: []string{"foo", "bar"},
			Args:    []string{"zoo", "boo"},
		}

		BeforeEach(func() {
			clusterCompDef = &appsv1alpha1.ClusterComponentDefinition{
<<<<<<< HEAD
				Name:         "mysql",
				Description:  "component definition convertor",
				WorkloadType: appsv1alpha1.Consensus,
=======
				Name:          "mysql",
				WorkloadType:  appsv1alpha1.Consensus,
				CharacterType: "mysql",
>>>>>>> 82e2f541
				ConfigSpecs: []appsv1alpha1.ComponentConfigSpec{
					{
						ComponentTemplateSpec: appsv1alpha1.ComponentTemplateSpec{
							Name:        "mysql-config",
							TemplateRef: "mysql-config-template",
							VolumeName:  "mysql-config",
							DefaultMode: &defaultVolumeMode,
						},
						ConfigConstraintRef: "mysql-config-constraints",
					},
				},
				ScriptSpecs: []appsv1alpha1.ComponentTemplateSpec{
					{
						Name:        "mysql-scripts",
						TemplateRef: "mysql-scripts",
						VolumeName:  "scripts",
						DefaultMode: &defaultVolumeMode,
					},
				},
				Probes: &appsv1alpha1.ClusterDefinitionProbes{
					RoleProbe: &appsv1alpha1.ClusterDefinitionProbe{
						FailureThreshold: 3,
						PeriodSeconds:    1,
						TimeoutSeconds:   5,
					},
				},
				LogConfigs: []appsv1alpha1.LogConfig{
					{
						Name:            "error",
						FilePathPattern: "/data/mysql/log/mysqld-error.log",
					},
					{
						Name:            "slow",
						FilePathPattern: "/data/mysql/log/mysqld-slowquery.log",
					},
					{
						Name:            "general",
						FilePathPattern: "/data/mysql/log/mysqld.log",
					},
				},
				PodSpec: &corev1.PodSpec{
					Volumes: []corev1.Volume{},
					Containers: []corev1.Container{
						{
							Name:    "mysql",
							Command: []string{"/entrypoint.sh"},
							Env: []corev1.EnvVar{
								{
									Name:  "port",
									Value: "3306",
								},
							},
							VolumeMounts: []corev1.VolumeMount{
								{
									Name:      dataVolumeName,
									MountPath: "/data/mysql",
								},
								{
									Name:      logVolumeName,
									MountPath: "/data/log",
								},
							},
							Ports: []corev1.ContainerPort{
								{
									Name:          "mysql",
									ContainerPort: 3306,
								},
								{
									Name:          "paxos",
									ContainerPort: 13306,
								},
							},
							SecurityContext: &corev1.SecurityContext{
								RunAsUser:    &runAsUser,
								RunAsNonRoot: &runAsNonRoot,
							},
							Lifecycle: &corev1.Lifecycle{
								PreStop: &corev1.LifecycleHandler{
									Exec: &corev1.ExecAction{
										Command: []string{"/pre-stop.sh"},
									},
								},
							},
						},
					},
				},
				Service: &appsv1alpha1.ServiceSpec{
					Ports: []appsv1alpha1.ServicePort{
						{
							Name: "mysql",
							Port: 3306,
							TargetPort: intstr.IntOrString{
								Type:   intstr.String,
								StrVal: "mysql",
							},
						},
						{
							Name: "paxos",
							Port: 13306,
							TargetPort: intstr.IntOrString{
								Type:   intstr.String,
								StrVal: "paxos",
							},
						},
					},
				},
				StatelessSpec: nil,
				StatefulSpec:  nil,
				ConsensusSpec: &appsv1alpha1.ConsensusSetSpec{
					Leader: appsv1alpha1.ConsensusMember{
						Name:       constant.Leader,
						AccessMode: appsv1alpha1.ReadWrite,
					},
					Followers: []appsv1alpha1.ConsensusMember{
						{
							Name:       constant.Follower,
							AccessMode: appsv1alpha1.Readonly,
						},
					},
					Learner: &appsv1alpha1.ConsensusMember{
						Name:       constant.Learner,
						AccessMode: appsv1alpha1.Readonly,
					},
				},
				ReplicationSpec:       nil,
				HorizontalScalePolicy: &appsv1alpha1.HorizontalScalePolicy{},
				SystemAccounts: &appsv1alpha1.SystemAccountSpec{
					CmdExecutorConfig: &appsv1alpha1.CmdExecutorConfig{
						CommandExecutorEnvItem: appsv1alpha1.CommandExecutorEnvItem{
							Image: "image",
							Env: []corev1.EnvVar{
								{
									Name:  "user",
									Value: "user",
								},
								{
									Name:  "password",
									Value: "password",
								},
							},
						},
						CommandExecutorItem: appsv1alpha1.CommandExecutorItem{
							Command: []string{"mysql"},
							Args:    []string{"create user"},
						},
					},
					PasswordConfig: appsv1alpha1.PasswordConfig{
						Length:     16,
						NumDigits:  8,
						NumSymbols: 8,
						LetterCase: appsv1alpha1.MixedCases,
					},
					Accounts: []appsv1alpha1.SystemAccountConfig{
						{
							Name: appsv1alpha1.AdminAccount,
							ProvisionPolicy: appsv1alpha1.ProvisionPolicy{
								Type:  appsv1alpha1.CreateByStmt,
								Scope: appsv1alpha1.AnyPods,
								Statements: &appsv1alpha1.ProvisionStatements{
									CreationStatement: "creation-statement",
								},
							},
						},
						{
							Name: appsv1alpha1.ReplicatorAccount,
							ProvisionPolicy: appsv1alpha1.ProvisionPolicy{
								Type: appsv1alpha1.ReferToExisting,
								SecretRef: &appsv1alpha1.ProvisionSecretRef{
									Name:      "refer-to-existing",
									Namespace: "default",
								},
							},
						},
					},
				},
				VolumeTypes: []appsv1alpha1.VolumeTypeSpec{
					{
						Name: dataVolumeName,
						Type: appsv1alpha1.VolumeTypeData,
					},
					{
						Name: logVolumeName,
						Type: appsv1alpha1.VolumeTypeLog,
					},
				},
				SwitchoverSpec: &appsv1alpha1.SwitchoverSpec{},
				VolumeProtectionSpec: &appsv1alpha1.VolumeProtectionSpec{
					HighWatermark: defaultHighWatermark,
					Volumes: []appsv1alpha1.ProtectedVolume{
						{
							Name:          logVolumeName,
							HighWatermark: &lowerHighWatermark,
						},
					},
				},
				ComponentDefRef:        []appsv1alpha1.ComponentDefRef{},
				ServiceRefDeclarations: []appsv1alpha1.ServiceRefDeclaration{},
			}
		})

		It("provider", func() {
			convertor := &compDefProviderConvertor{}
			res, err := convertor.convert(clusterCompDef)
			Expect(err).Should(Succeed())
			Expect(res).Should(BeEmpty())
		})

		It("description", func() {
			convertor := &compDefDescriptionConvertor{}
			res, err := convertor.convert(clusterCompDef)
			Expect(err).Should(Succeed())
			Expect(res).Should(BeEmpty())
		})

		It("service kind", func() {
			convertor := &compDefServiceKindConvertor{}
			res, err := convertor.convert(clusterCompDef)
			Expect(err).Should(Succeed())
			Expect(res).Should(BeEmpty())
		})

		It("service version", func() {
			convertor := &compDefServiceVersionConvertor{}
			res, err := convertor.convert(clusterCompDef)
			Expect(err).Should(Succeed())
			Expect(res).Should(BeEmpty())
		})

		Context("runtime", func() {
			It("w/o pod spec", func() {
				clusterCompDefCopy := clusterCompDef.DeepCopy()
				clusterCompDefCopy.PodSpec = nil

				convertor := &compDefRuntimeConvertor{}
				res, err := convertor.convert(clusterCompDefCopy)
				Expect(err).Should(HaveOccurred())
				Expect(res).Should(BeNil())
			})

			It("w/o comp version", func() {
				convertor := &compDefRuntimeConvertor{}
				res, err := convertor.convert(clusterCompDef)
				Expect(err).Should(Succeed())
				Expect(res).Should(BeEquivalentTo(*clusterCompDef.PodSpec))
			})

			It("w/ comp version", func() {
				clusterCompVer := &appsv1alpha1.ClusterComponentVersion{
					VersionsCtx: appsv1alpha1.VersionsContext{
						InitContainers: []corev1.Container{
							{
								Name:  "init",
								Image: "init",
							},
						},
						Containers: []corev1.Container{
							{
								Name:  "mysql",
								Image: "image",
							},
						},
					},
				}

				convertor := &compDefRuntimeConvertor{}
				res, err := convertor.convert(clusterCompDef, clusterCompVer)
				Expect(err).Should(Succeed())

				expectedPodSpec := clusterCompDef.PodSpec
				Expect(expectedPodSpec.Containers[0].Image).Should(BeEmpty())
				Expect(expectedPodSpec.InitContainers).Should(HaveLen(0))
				expectedPodSpec.Containers[0].Image = clusterCompVer.VersionsCtx.Containers[0].Image
				expectedPodSpec.InitContainers = clusterCompVer.VersionsCtx.InitContainers
				Expect(res).Should(BeEquivalentTo(*expectedPodSpec))
			})
		})

		Context("vars", func() {
			It("host network ports", func() {
				clusterCompDef.PodSpec.HostNetwork = true
				// default ports are 3306 and 13306
				clusterCompDef.PodSpec.Containers[0].Ports[0].ContainerPort = 36

				convertor := &compDefVarsConvertor{}
				res, err := convertor.convert(clusterCompDef)
				Expect(err).Should(Succeed())
				Expect(res).ShouldNot(BeNil())

				vars, ok := res.([]appsv1alpha1.EnvVar)
				Expect(ok).Should(BeTrue())
				Expect(vars).Should(HaveLen(1))

				container := clusterCompDef.PodSpec.Containers[0]
				expectedVar := appsv1alpha1.EnvVar{
					Name: apiutil.HostNetworkDynamicPortVarName(container.Name, container.Ports[0].Name),
					ValueFrom: &appsv1alpha1.VarSource{
						HostNetworkVarRef: &appsv1alpha1.HostNetworkVarSelector{
							ClusterObjectReference: appsv1alpha1.ClusterObjectReference{
								Optional: func() *bool { optional := false; return &optional }(),
							},
							HostNetworkVars: appsv1alpha1.HostNetworkVars{
								Container: &appsv1alpha1.ContainerVars{
									Name: container.Name,
									Port: &appsv1alpha1.NamedVar{
										Name:   container.Ports[0].Name,
										Option: &appsv1alpha1.VarRequired,
									},
								},
							},
						},
					},
				}
				Expect(vars[0]).Should(BeEquivalentTo(expectedVar))
			})
		})

		Context("volumes", func() {
			It("w/o volume types", func() {
				clusterCompDefCopy := clusterCompDef.DeepCopy()
				clusterCompDefCopy.VolumeTypes = nil

				convertor := &compDefVolumesConvertor{}
				res, err := convertor.convert(clusterCompDefCopy)
				Expect(err).Should(Succeed())
				Expect(res).Should(BeNil())
			})

			It("w/o volume protection", func() {
				clusterCompDefCopy := clusterCompDef.DeepCopy()
				clusterCompDefCopy.VolumeProtectionSpec = nil

				convertor := &compDefVolumesConvertor{}
				res, err := convertor.convert(clusterCompDefCopy)
				Expect(err).Should(Succeed())

				expectedVolumes := make([]appsv1alpha1.ComponentVolume, 0)
				for _, vol := range clusterCompDef.VolumeTypes {
					expectedVolumes = append(expectedVolumes, appsv1alpha1.ComponentVolume{Name: vol.Name})
				}
				Expect(res).Should(BeEquivalentTo(expectedVolumes))
			})

			It("ok", func() {
				convertor := &compDefVolumesConvertor{}
				res, err := convertor.convert(clusterCompDef)
				Expect(err).Should(Succeed())

				expectedVolumes := make([]appsv1alpha1.ComponentVolume, 0)
				for _, vol := range clusterCompDef.VolumeTypes {
					highWatermark := 0
					if vol.Name == logVolumeName {
						highWatermark = lowerHighWatermark
					}
					expectedVolumes = append(expectedVolumes, appsv1alpha1.ComponentVolume{
						Name:          vol.Name,
						HighWatermark: highWatermark,
					})
				}
				Expect(res).Should(BeEquivalentTo(expectedVolumes))
			})
		})

		Context("host network", func() {
			It("w/o pod spec", func() {
				clusterCompDef.PodSpec = nil

				convertor := &compDefHostNetworkConvertor{}
				res, err := convertor.convert(clusterCompDef)
				Expect(err).Should(Succeed())
				Expect(res).Should(BeNil())
			})

			It("host network disabled", func() {
				clusterCompDef.PodSpec.HostNetwork = false

				convertor := &compDefHostNetworkConvertor{}
				res, err := convertor.convert(clusterCompDef)
				Expect(err).Should(Succeed())
				Expect(res).Should(BeNil())
			})

			It("empty container ports", func() {
				clusterCompDef.PodSpec.HostNetwork = true
				for i := range clusterCompDef.PodSpec.Containers {
					clusterCompDef.PodSpec.Containers[i].Ports = nil
				}

				convertor := &compDefHostNetworkConvertor{}
				res, err := convertor.convert(clusterCompDef)
				Expect(err).Should(Succeed())
				Expect(res).ShouldNot(BeNil())

				hostNetwork, ok := res.(*appsv1alpha1.HostNetwork)
				Expect(ok).Should(BeTrue())
				Expect(hostNetwork.ContainerPorts).Should(HaveLen(0))
			})

			It("no dynamic ports", func() {
				clusterCompDef.PodSpec.HostNetwork = true
				// default ports are 3306 and 13306

				convertor := &compDefHostNetworkConvertor{}
				res, err := convertor.convert(clusterCompDef)
				Expect(err).Should(Succeed())
				Expect(res).ShouldNot(BeNil())

				hostNetwork, ok := res.(*appsv1alpha1.HostNetwork)
				Expect(ok).Should(BeTrue())
				Expect(hostNetwork.ContainerPorts).Should(HaveLen(0))
			})

			It("part dynamic ports", func() {
				clusterCompDef.PodSpec.HostNetwork = true
				// default ports are 3306 and 13306
				container := clusterCompDef.PodSpec.Containers[0]
				clusterCompDef.PodSpec.Containers[0].Ports[0].ContainerPort = 36

				convertor := &compDefHostNetworkConvertor{}
				res, err := convertor.convert(clusterCompDef)
				Expect(err).Should(Succeed())
				Expect(res).ShouldNot(BeNil())

				hostNetwork, ok := res.(*appsv1alpha1.HostNetwork)
				Expect(ok).Should(BeTrue())
				Expect(hostNetwork.ContainerPorts).Should(HaveLen(1))
				Expect(hostNetwork.ContainerPorts[0].Container).Should(Equal(container.Name))
				Expect(hostNetwork.ContainerPorts[0].Ports).Should(HaveLen(1))
				Expect(hostNetwork.ContainerPorts[0].Ports[0]).Should(Equal(container.Ports[0].Name))
			})
		})

		Context("services", func() {
			It("w/o service defined", func() {
				clusterCompDef.Service = nil

				convertor := &compDefServicesConvertor{}
				res, err := convertor.convert(clusterCompDef, clusterName)
				Expect(err).Should(Succeed())
				Expect(res).Should(BeNil())
			})

			It("ok", func() {
				convertor := &compDefServicesConvertor{}
				res, err := convertor.convert(clusterCompDef, clusterName)
				Expect(err).Should(Succeed())

				services, ok := res.([]appsv1alpha1.ComponentService)
				Expect(ok).Should(BeTrue())
				Expect(services).Should(HaveLen(1))

				// service
				Expect(services[0].ServiceName).Should(BeEmpty())
				Expect(services[0].Spec.Ports).Should(HaveLen(len(clusterCompDef.Service.Ports)))
				for i := range services[0].Spec.Ports {
					Expect(services[0].Spec.Ports[i].Name).Should(Equal(clusterCompDef.Service.Ports[i].Name))
					Expect(services[0].Spec.Ports[i].Port).Should(Equal(clusterCompDef.Service.Ports[i].Port))
					Expect(services[0].Spec.Ports[i].TargetPort).Should(Equal(clusterCompDef.Service.Ports[i].TargetPort))
				}
				Expect(services[0].Spec.Type).Should(Equal(corev1.ServiceTypeClusterIP))
				Expect(services[0].Spec.ClusterIP).Should(BeEmpty())
				Expect(services[0].RoleSelector).Should(BeEquivalentTo(constant.Leader))

				// consensus role selector
				clusterCompDef.WorkloadType = appsv1alpha1.Consensus
				clusterCompDef.ConsensusSpec = &appsv1alpha1.ConsensusSetSpec{
					Leader: appsv1alpha1.ConsensusMember{
						Name:       constant.Primary,
						AccessMode: appsv1alpha1.ReadWrite,
					},
				}
				res2, _ := convertor.convert(clusterCompDef, clusterName)
				services2, ok2 := res2.([]appsv1alpha1.ComponentService)
				Expect(ok2).Should(BeTrue())
				Expect(services2).Should(HaveLen(1))
				Expect(services2[0].RoleSelector).Should(BeEquivalentTo(constant.Primary))
			})
		})

		Context("configs", func() {
			It("w/o comp version", func() {
				convertor := &compDefConfigsConvertor{}
				res, err := convertor.convert(clusterCompDef)
				Expect(err).Should(Succeed())
				Expect(res).Should(BeEquivalentTo(clusterCompDef.ConfigSpecs))
			})

			It("w/ comp version", func() {
				clusterCompVer := &appsv1alpha1.ClusterComponentVersion{
					ConfigSpecs: []appsv1alpha1.ComponentConfigSpec{
						{
							ComponentTemplateSpec: appsv1alpha1.ComponentTemplateSpec{
								Name:        "agamotto-config",
								TemplateRef: "agamotto-config-template",
								VolumeName:  "agamotto-config",
								DefaultMode: &defaultVolumeMode,
							},
						},
					},
				}

				convertor := &compDefConfigsConvertor{}
				res, err := convertor.convert(clusterCompDef, clusterCompVer)
				Expect(err).Should(Succeed())

				expectedConfigs := make([]appsv1alpha1.ComponentConfigSpec, 0)
				expectedConfigs = append(expectedConfigs, clusterCompVer.ConfigSpecs...)
				expectedConfigs = append(expectedConfigs, clusterCompDef.ConfigSpecs...)
				Expect(res).Should(BeEquivalentTo(expectedConfigs))
			})
		})

		It("log configs", func() {
			convertor := &compDefLogConfigsConvertor{}
			res, err := convertor.convert(clusterCompDef)
			Expect(err).Should(Succeed())

			logConfigs := res.([]appsv1alpha1.LogConfig)
			Expect(logConfigs).Should(BeEquivalentTo(clusterCompDef.LogConfigs))
		})

		It("scripts", func() {
			convertor := &compDefScriptsConvertor{}
			res, err := convertor.convert(clusterCompDef)
			Expect(err).Should(Succeed())

			scripts := res.([]appsv1alpha1.ComponentTemplateSpec)
			Expect(scripts).Should(BeEquivalentTo(clusterCompDef.ScriptSpecs))
		})

		It("policy rules", func() {
			convertor := &compDefPolicyRulesConvertor{}
			res, err := convertor.convert(clusterCompDef)
			Expect(err).Should(Succeed())
			Expect(res).Should(BeNil())
		})

		It("labels", func() {
			convertor := &compDefLabelsConvertor{}
			res, err := convertor.convert(clusterCompDef)
			Expect(err).Should(Succeed())
			Expect(res).Should(BeNil())
		})

		Context("system accounts", func() {
			It("w/o accounts", func() {
				clusterCompDef.SystemAccounts = nil

				convertor := &compDefSystemAccountsConvertor{}
				res, err := convertor.convert(clusterCompDef)
				Expect(err).Should(Succeed())
				Expect(res).Should(BeNil())
			})

			It("w/ accounts", func() {
				convertor := &compDefSystemAccountsConvertor{}
				res, err := convertor.convert(clusterCompDef)
				Expect(err).Should(Succeed())

				expectedAccounts := []appsv1alpha1.SystemAccount{
					{
						Name:                     string(clusterCompDef.SystemAccounts.Accounts[0].Name),
						PasswordGenerationPolicy: clusterCompDef.SystemAccounts.PasswordConfig,
						Statement:                clusterCompDef.SystemAccounts.Accounts[0].ProvisionPolicy.Statements.CreationStatement,
					},
					{
						Name:                     string(clusterCompDef.SystemAccounts.Accounts[1].Name),
						PasswordGenerationPolicy: clusterCompDef.SystemAccounts.PasswordConfig,
						SecretRef:                clusterCompDef.SystemAccounts.Accounts[1].ProvisionPolicy.SecretRef,
					},
				}
				Expect(res).Should(BeEquivalentTo(expectedAccounts))
			})
		})

		Context("update strategy", func() {
			It("w/o workload spec", func() {
				clusterCompDef.ConsensusSpec = nil

				convertor := &compDefUpdateStrategyConvertor{}
				res, err := convertor.convert(clusterCompDef)
				Expect(err).Should(Succeed())

				strategy := res.(*appsv1alpha1.UpdateStrategy)
				Expect(strategy).Should(BeNil())
			})

			It("ok", func() {
				convertor := &compDefUpdateStrategyConvertor{}
				res, err := convertor.convert(clusterCompDef)
				Expect(err).Should(Succeed())

				strategy := res.(*appsv1alpha1.UpdateStrategy)
				Expect(*strategy).Should(BeEquivalentTo(clusterCompDef.ConsensusSpec.UpdateStrategy))
			})
		})

		Context("roles", func() {
			It("non-consensus workload", func() {
				clusterCompDef.WorkloadType = appsv1alpha1.Stateful

				convertor := &compDefRolesConvertor{}
				res, err := convertor.convert(clusterCompDef)
				Expect(err).Should(Succeed())
				Expect(res).Should(BeNil())
			})

			It("w/o roles", func() {
				clusterCompDef.ConsensusSpec = nil

				convertor := &compDefRolesConvertor{}
				res, err := convertor.convert(clusterCompDef)
				Expect(err).Should(Succeed())
				Expect(res).Should(BeNil())
			})

			It("w/ roles", func() {
				convertor := &compDefRolesConvertor{}
				res, err := convertor.convert(clusterCompDef)
				Expect(err).Should(Succeed())

				expectedRoles := []appsv1alpha1.ReplicaRole{
					{
						Name:        "leader",
						Serviceable: true,
						Writable:    true,
						Votable:     true,
					},
					{
						Name:        "follower",
						Serviceable: true,
						Writable:    false,
						Votable:     true,
					},
					{
						Name:        "learner",
						Serviceable: true,
						Writable:    false,
						Votable:     false,
					},
				}
				Expect(res).Should(BeEquivalentTo(expectedRoles))
			})

			It("InstanceSet spec roles convertor", func() {
				convertor := &compDefRolesConvertor{}
				clusterCompDef.RSMSpec = &appsv1alpha1.RSMSpec{
					Roles: []workloads.ReplicaRole{
						{
							Name:       "mock-leader",
							AccessMode: workloads.ReadWriteMode,
							CanVote:    true,
							IsLeader:   true,
						},
						{
							Name:       "mock-follower",
							AccessMode: workloads.ReadonlyMode,
							CanVote:    true,
							IsLeader:   false,
						},
					},
				}
				res, err := convertor.convert(clusterCompDef)
				Expect(err).Should(Succeed())

				expectedRoles := []appsv1alpha1.ReplicaRole{
					{
						Name:        "mock-leader",
						Serviceable: true,
						Writable:    true,
						Votable:     true,
					},
					{
						Name:        "mock-follower",
						Serviceable: true,
						Writable:    false,
						Votable:     true,
					},
				}
				Expect(res).Should(BeEquivalentTo(expectedRoles))
			})
		})

		Context("lifecycle actions", func() {
			It("w/o comp version", func() {
				clusterCompDef.Probes.RoleProbe = nil

				convertor := &compDefLifecycleActionsConvertor{}
				res, err := convertor.convert(clusterCompDef)
				Expect(err).Should(Succeed())

				actions := res.(*appsv1alpha1.ComponentLifecycleActions)
				expectedActions := &appsv1alpha1.ComponentLifecycleActions{}
				Expect(*actions).Should(BeEquivalentTo(*expectedActions))
			})

			It("w/ comp version", func() {
				clusterCompDef.Probes.RoleProbe = nil
				clusterCompVer := &appsv1alpha1.ClusterComponentVersion{}

				convertor := &compDefLifecycleActionsConvertor{}
				res, err := convertor.convert(clusterCompDef, clusterCompVer)
				Expect(err).Should(Succeed())

				actions := res.(*appsv1alpha1.ComponentLifecycleActions)
				expectedActions := &appsv1alpha1.ComponentLifecycleActions{}
				Expect(*actions).Should(BeEquivalentTo(*expectedActions))
			})

			It("switchover", func() {
				clusterCompDef.Probes.RoleProbe = nil
				convertor := &compDefLifecycleActionsConvertor{}
				clusterCompDef.SwitchoverSpec = &appsv1alpha1.SwitchoverSpec{
					WithCandidate: &appsv1alpha1.SwitchoverAction{
						CmdExecutorConfig: &appsv1alpha1.CmdExecutorConfig{
							CommandExecutorEnvItem: *commandExecutorEnvItem,
							CommandExecutorItem:    *commandExecutorItem,
						},
						ScriptSpecSelectors: []appsv1alpha1.ScriptSpecSelector{
							{
								Name: "with-candidate",
							},
						},
					},
					WithoutCandidate: &appsv1alpha1.SwitchoverAction{
						CmdExecutorConfig: &appsv1alpha1.CmdExecutorConfig{
							CommandExecutorEnvItem: *commandExecutorEnvItem,
							CommandExecutorItem:    *commandExecutorItem,
						},
						ScriptSpecSelectors: []appsv1alpha1.ScriptSpecSelector{
							{
								Name: "without-candidate",
							},
						},
					},
				}

				res, err := convertor.convert(clusterCompDef)
				Expect(err).Should(Succeed())
				actions := res.(*appsv1alpha1.ComponentLifecycleActions)
				Expect(actions.Switchover).ShouldNot(BeNil())
				Expect(len(actions.Switchover.ScriptSpecSelectors)).Should(BeEquivalentTo(2))
				Expect(actions.Switchover.WithCandidate).ShouldNot(BeNil())
				Expect(actions.Switchover.WithCandidate.Exec.Image).Should(BeEquivalentTo(commandExecutorEnvItem.Image))
				Expect(actions.Switchover.WithCandidate.Exec.Env).Should(BeEquivalentTo(commandExecutorEnvItem.Env))
				Expect(actions.Switchover.WithCandidate.Exec.Command).Should(BeEquivalentTo(commandExecutorItem.Command))
				Expect(actions.Switchover.WithCandidate.Exec.Args).Should(BeEquivalentTo(commandExecutorItem.Args))
				Expect(actions.Switchover.WithoutCandidate).ShouldNot(BeNil())
			})

			It("post provision", func() {
				clusterCompDef.Probes.RoleProbe = nil
				clusterCompDef.SwitchoverSpec = nil
				convertor := &compDefLifecycleActionsConvertor{}
				clusterCompDef.PostStartSpec = &appsv1alpha1.PostStartAction{
					CmdExecutorConfig: appsv1alpha1.CmdExecutorConfig{
						CommandExecutorEnvItem: *commandExecutorEnvItem,
						CommandExecutorItem:    *commandExecutorItem,
					},
					ScriptSpecSelectors: []appsv1alpha1.ScriptSpecSelector{
						{
							Name: "post-start",
						},
					},
				}
				res, err := convertor.convert(clusterCompDef)
				Expect(err).Should(Succeed())

				actions := res.(*appsv1alpha1.ComponentLifecycleActions)
				Expect(actions.PostProvision).ShouldNot(BeNil())
				Expect(actions.PostProvision.CustomHandler).ShouldNot(BeNil())
				Expect(actions.PostProvision.CustomHandler.Exec.Image).Should(BeEquivalentTo(commandExecutorEnvItem.Image))
				Expect(actions.PostProvision.CustomHandler.Exec.Env).Should(BeEquivalentTo(commandExecutorEnvItem.Env))
				Expect(actions.PostProvision.CustomHandler.Exec.Command).Should(BeEquivalentTo(commandExecutorItem.Command))
				Expect(actions.PostProvision.CustomHandler.Exec.Args).Should(BeEquivalentTo(commandExecutorItem.Args))
				Expect(*actions.PostProvision.CustomHandler.PreCondition).Should(BeEquivalentTo(appsv1alpha1.ComponentReadyPreConditionType))
			})

			It("role probe", func() {
				convertor := &compDefLifecycleActionsConvertor{}
				res, err := convertor.convert(clusterCompDef)
				Expect(err).Should(Succeed())

				actions := res.(*appsv1alpha1.ComponentLifecycleActions)
				// mysql + consensus -> wesql
				wesqlBuiltinHandler := func() *appsv1alpha1.BuiltinActionHandlerType {
					handler := appsv1alpha1.WeSQLBuiltinActionHandler
					return &handler
				}
				expectedRoleProbe := &appsv1alpha1.Probe{
					BuiltinHandler: wesqlBuiltinHandler(),
					Action: appsv1alpha1.Action{
						TimeoutSeconds: clusterCompDef.Probes.RoleProbe.TimeoutSeconds,
					},
					PeriodSeconds: clusterCompDef.Probes.RoleProbe.PeriodSeconds,
				}
				Expect(actions.RoleProbe).ShouldNot(BeNil())
				Expect(*actions.RoleProbe).Should(BeEquivalentTo(*expectedRoleProbe))
			})

			It("ITS spec role probe convertor", func() {
				convertor := &compDefLifecycleActionsConvertor{}
				mockCommand := []string{
					"mock-its-role-probe-command",
				}
				mockArgs := []string{
					"mock-its-role-probe-args",
				}
				clusterCompDef.RSMSpec = &appsv1alpha1.RSMSpec{
					RoleProbe: &workloads.RoleProbe{
						CustomHandler: []workloads.Action{
							{
								Image:   "mock-its-role-probe-image",
								Command: mockCommand,
								Args:    mockArgs,
							},
						},
					},
				}
				res, err := convertor.convert(clusterCompDef)
				Expect(err).Should(Succeed())

				actions := res.(*appsv1alpha1.ComponentLifecycleActions)
				Expect(actions.RoleProbe).ShouldNot(BeNil())
				Expect(*actions.RoleProbe.BuiltinHandler).Should(BeEquivalentTo(appsv1alpha1.WeSQLBuiltinActionHandler))
				Expect(actions.RoleProbe.Exec).ShouldNot(BeNil())
				Expect(actions.RoleProbe.Exec.Image).Should(BeEquivalentTo("mock-its-role-probe-image"))
				Expect(actions.RoleProbe.Exec.Command).Should(BeEquivalentTo(mockCommand))
				Expect(actions.RoleProbe.Exec.Args).Should(BeEquivalentTo(mockArgs))
			})
		})

		It("service ref declarations", func() {
			convertor := &compDefServiceRefDeclarationsConvertor{}
			res, err := convertor.convert(clusterCompDef)
			Expect(err).Should(Succeed())
			Expect(res).Should(BeEquivalentTo(clusterCompDef.ServiceRefDeclarations))
		})
	})
})<|MERGE_RESOLUTION|>--- conflicted
+++ resolved
@@ -66,15 +66,8 @@
 
 		BeforeEach(func() {
 			clusterCompDef = &appsv1alpha1.ClusterComponentDefinition{
-<<<<<<< HEAD
 				Name:         "mysql",
-				Description:  "component definition convertor",
 				WorkloadType: appsv1alpha1.Consensus,
-=======
-				Name:          "mysql",
-				WorkloadType:  appsv1alpha1.Consensus,
-				CharacterType: "mysql",
->>>>>>> 82e2f541
 				ConfigSpecs: []appsv1alpha1.ComponentConfigSpec{
 					{
 						ComponentTemplateSpec: appsv1alpha1.ComponentTemplateSpec{
