/*
Copyright (C) 2022-2024 ApeCloud Co., Ltd

This file is part of KubeBlocks project

This program is free software: you can redistribute it and/or modify
it under the terms of the GNU Affero General Public License as published by
the Free Software Foundation, either version 3 of the License, or
(at your option) any later version.

This program is distributed in the hope that it will be useful
but WITHOUT ANY WARRANTY; without even the implied warranty of
MERCHANTABILITY or FITNESS FOR A PARTICULAR PURPOSE.  See the
GNU Affero General Public License for more details.

You should have received a copy of the GNU Affero General Public License
along with this program.  If not, see <http://www.gnu.org/licenses/>.
*/

package component

import (
	. "github.com/onsi/ginkgo/v2"
	. "github.com/onsi/gomega"

	corev1 "k8s.io/api/core/v1"
	"k8s.io/apimachinery/pkg/util/intstr"

	appsv1alpha1 "github.com/apecloud/kubeblocks/apis/apps/v1alpha1"
	workloads "github.com/apecloud/kubeblocks/apis/workloads/v1alpha1"
	"github.com/apecloud/kubeblocks/pkg/apiutil"
	"github.com/apecloud/kubeblocks/pkg/constant"
	testapps "github.com/apecloud/kubeblocks/pkg/testutil/apps"
)

var _ = Describe("Component Definition Convertor", func() {
	Context("convertors", func() {
		var (
			clusterCompDef *appsv1alpha1.ClusterComponentDefinition

			clusterName = "mysql-test"

			dataVolumeName = "data"
			logVolumeName  = "log"

			defaultVolumeMode = int32(0555)

			runAsUser    = int64(0)
			runAsNonRoot = false
		)

		commandExecutorEnvItem := &appsv1alpha1.CommandExecutorEnvItem{
			Image: testapps.ApeCloudMySQLImage,
			Env: []corev1.EnvVar{
				{
					Name: "user",
				},
			},
		}
		commandExecutorItem := &appsv1alpha1.CommandExecutorItem{
			Command: []string{"foo", "bar"},
			Args:    []string{"zoo", "boo"},
		}

		BeforeEach(func() {
			clusterCompDef = &appsv1alpha1.ClusterComponentDefinition{
				Name:         "mysql",
				WorkloadType: appsv1alpha1.Consensus,
				ConfigSpecs: []appsv1alpha1.ComponentConfigSpec{
					{
						ComponentTemplateSpec: appsv1alpha1.ComponentTemplateSpec{
							Name:        "mysql-config",
							TemplateRef: "mysql-config-template",
							VolumeName:  "mysql-config",
							DefaultMode: &defaultVolumeMode,
						},
						ConfigConstraintRef: "mysql-config-constraints",
					},
				},
				ScriptSpecs: []appsv1alpha1.ComponentTemplateSpec{
					{
						Name:        "mysql-scripts",
						TemplateRef: "mysql-scripts",
						VolumeName:  "scripts",
						DefaultMode: &defaultVolumeMode,
					},
				},
				Probes: &appsv1alpha1.ClusterDefinitionProbes{
					RoleProbe: &appsv1alpha1.ClusterDefinitionProbe{
						FailureThreshold: 3,
						PeriodSeconds:    1,
						TimeoutSeconds:   5,
					},
				},
				LogConfigs: []appsv1alpha1.LogConfig{
					{
						Name:            "error",
						FilePathPattern: "/data/mysql/log/mysqld-error.log",
					},
					{
						Name:            "slow",
						FilePathPattern: "/data/mysql/log/mysqld-slowquery.log",
					},
					{
						Name:            "general",
						FilePathPattern: "/data/mysql/log/mysqld.log",
					},
				},
				PodSpec: &corev1.PodSpec{
					Volumes: []corev1.Volume{},
					Containers: []corev1.Container{
						{
							Name:    "mysql",
							Command: []string{"/entrypoint.sh"},
							Env: []corev1.EnvVar{
								{
									Name:  "port",
									Value: "3306",
								},
							},
							VolumeMounts: []corev1.VolumeMount{
								{
									Name:      dataVolumeName,
									MountPath: "/data/mysql",
								},
								{
									Name:      logVolumeName,
									MountPath: "/data/log",
								},
							},
							Ports: []corev1.ContainerPort{
								{
									Name:          "mysql",
									ContainerPort: 3306,
								},
								{
									Name:          "paxos",
									ContainerPort: 13306,
								},
							},
							SecurityContext: &corev1.SecurityContext{
								RunAsUser:    &runAsUser,
								RunAsNonRoot: &runAsNonRoot,
							},
							Lifecycle: &corev1.Lifecycle{
								PreStop: &corev1.LifecycleHandler{
									Exec: &corev1.ExecAction{
										Command: []string{"/pre-stop.sh"},
									},
								},
							},
						},
					},
				},
				Service: &appsv1alpha1.ServiceSpec{
					Ports: []appsv1alpha1.ServicePort{
						{
							Name: "mysql",
							Port: 3306,
							TargetPort: intstr.IntOrString{
								Type:   intstr.String,
								StrVal: "mysql",
							},
						},
						{
							Name: "paxos",
							Port: 13306,
							TargetPort: intstr.IntOrString{
								Type:   intstr.String,
								StrVal: "paxos",
							},
						},
					},
				},
				StatelessSpec: nil,
				StatefulSpec:  nil,
				ConsensusSpec: &appsv1alpha1.ConsensusSetSpec{
					Leader: appsv1alpha1.ConsensusMember{
						Name:       constant.Leader,
						AccessMode: appsv1alpha1.ReadWrite,
					},
					Followers: []appsv1alpha1.ConsensusMember{
						{
							Name:       constant.Follower,
							AccessMode: appsv1alpha1.Readonly,
						},
					},
					Learner: &appsv1alpha1.ConsensusMember{
						Name:       constant.Learner,
						AccessMode: appsv1alpha1.Readonly,
					},
				},
				ReplicationSpec:       nil,
				HorizontalScalePolicy: &appsv1alpha1.HorizontalScalePolicy{},
				SystemAccounts: &appsv1alpha1.SystemAccountSpec{
					CmdExecutorConfig: &appsv1alpha1.CmdExecutorConfig{
						CommandExecutorEnvItem: appsv1alpha1.CommandExecutorEnvItem{
							Image: "image",
							Env: []corev1.EnvVar{
								{
									Name:  "user",
									Value: "user",
								},
								{
									Name:  "password",
									Value: "password",
								},
							},
						},
						CommandExecutorItem: appsv1alpha1.CommandExecutorItem{
							Command: []string{"mysql"},
							Args:    []string{"create user"},
						},
					},
					PasswordConfig: appsv1alpha1.PasswordConfig{
						Length:     16,
						NumDigits:  8,
						NumSymbols: 8,
						LetterCase: appsv1alpha1.MixedCases,
					},
					Accounts: []appsv1alpha1.SystemAccountConfig{
						{
							Name: appsv1alpha1.AdminAccount,
							ProvisionPolicy: appsv1alpha1.ProvisionPolicy{
								Type:  appsv1alpha1.CreateByStmt,
								Scope: appsv1alpha1.AnyPods,
								Statements: &appsv1alpha1.ProvisionStatements{
									CreationStatement: "creation-statement",
								},
							},
						},
						{
							Name: appsv1alpha1.ReplicatorAccount,
							ProvisionPolicy: appsv1alpha1.ProvisionPolicy{
								Type: appsv1alpha1.ReferToExisting,
								SecretRef: &appsv1alpha1.ProvisionSecretRef{
									Name:      "refer-to-existing",
									Namespace: "default",
								},
							},
						},
					},
				},
<<<<<<< HEAD
				VolumeTypes: []appsv1alpha1.VolumeTypeSpec{
					{
						Name: dataVolumeName,
						Type: appsv1alpha1.VolumeTypeData,
					},
					{
						Name: logVolumeName,
						Type: appsv1alpha1.VolumeTypeLog,
					},
				},
				SwitchoverSpec: &appsv1alpha1.SwitchoverSpec{},
				VolumeProtectionSpec: &appsv1alpha1.VolumeProtectionSpec{
					HighWatermark: defaultHighWatermark,
					Volumes: []appsv1alpha1.ProtectedVolume{
						{
							Name:          logVolumeName,
							HighWatermark: &lowerHighWatermark,
						},
					},
				},
=======
				SwitchoverSpec:         &appsv1alpha1.SwitchoverSpec{},
				ComponentDefRef:        []appsv1alpha1.ComponentDefRef{},
				ServiceRefDeclarations: []appsv1alpha1.ServiceRefDeclaration{},
>>>>>>> 6fc256cd
			}
		})

		It("provider", func() {
			convertor := &compDefProviderConvertor{}
			res, err := convertor.convert(clusterCompDef)
			Expect(err).Should(Succeed())
			Expect(res).Should(BeEmpty())
		})

		It("description", func() {
			convertor := &compDefDescriptionConvertor{}
			res, err := convertor.convert(clusterCompDef)
			Expect(err).Should(Succeed())
			Expect(res).Should(BeEmpty())
		})

		It("service kind", func() {
			convertor := &compDefServiceKindConvertor{}
			res, err := convertor.convert(clusterCompDef)
			Expect(err).Should(Succeed())
			Expect(res).Should(BeEmpty())
		})

		It("service version", func() {
			convertor := &compDefServiceVersionConvertor{}
			res, err := convertor.convert(clusterCompDef)
			Expect(err).Should(Succeed())
			Expect(res).Should(BeEmpty())
		})

		Context("runtime", func() {
			It("w/o pod spec", func() {
				clusterCompDefCopy := clusterCompDef.DeepCopy()
				clusterCompDefCopy.PodSpec = nil

				convertor := &compDefRuntimeConvertor{}
				res, err := convertor.convert(clusterCompDefCopy)
				Expect(err).Should(HaveOccurred())
				Expect(res).Should(BeNil())
			})
		})

		Context("vars", func() {
			It("host network ports", func() {
				clusterCompDef.PodSpec.HostNetwork = true
				// default ports are 3306 and 13306
				clusterCompDef.PodSpec.Containers[0].Ports[0].ContainerPort = 36

				convertor := &compDefVarsConvertor{}
				res, err := convertor.convert(clusterCompDef)
				Expect(err).Should(Succeed())
				Expect(res).ShouldNot(BeNil())

				vars, ok := res.([]appsv1alpha1.EnvVar)
				Expect(ok).Should(BeTrue())
				Expect(vars).Should(HaveLen(1))

				container := clusterCompDef.PodSpec.Containers[0]
				expectedVar := appsv1alpha1.EnvVar{
					Name: apiutil.HostNetworkDynamicPortVarName(container.Name, container.Ports[0].Name),
					ValueFrom: &appsv1alpha1.VarSource{
						HostNetworkVarRef: &appsv1alpha1.HostNetworkVarSelector{
							ClusterObjectReference: appsv1alpha1.ClusterObjectReference{
								Optional: func() *bool { optional := false; return &optional }(),
							},
							HostNetworkVars: appsv1alpha1.HostNetworkVars{
								Container: &appsv1alpha1.ContainerVars{
									Name: container.Name,
									Port: &appsv1alpha1.NamedVar{
										Name:   container.Ports[0].Name,
										Option: &appsv1alpha1.VarRequired,
									},
								},
							},
						},
					},
				}
				Expect(vars[0]).Should(BeEquivalentTo(expectedVar))
			})
		})

		Context("volumes", func() {
			It("ok", func() {
				convertor := &compDefVolumesConvertor{}
				res, err := convertor.convert(clusterCompDef)
				Expect(err).Should(Succeed())
				Expect(res).Should(BeNil())
			})
		})

		Context("host network", func() {
			It("w/o pod spec", func() {
				clusterCompDef.PodSpec = nil

				convertor := &compDefHostNetworkConvertor{}
				res, err := convertor.convert(clusterCompDef)
				Expect(err).Should(Succeed())
				Expect(res).Should(BeNil())
			})

			It("host network disabled", func() {
				clusterCompDef.PodSpec.HostNetwork = false

				convertor := &compDefHostNetworkConvertor{}
				res, err := convertor.convert(clusterCompDef)
				Expect(err).Should(Succeed())
				Expect(res).Should(BeNil())
			})

			It("empty container ports", func() {
				clusterCompDef.PodSpec.HostNetwork = true
				for i := range clusterCompDef.PodSpec.Containers {
					clusterCompDef.PodSpec.Containers[i].Ports = nil
				}

				convertor := &compDefHostNetworkConvertor{}
				res, err := convertor.convert(clusterCompDef)
				Expect(err).Should(Succeed())
				Expect(res).ShouldNot(BeNil())

				hostNetwork, ok := res.(*appsv1alpha1.HostNetwork)
				Expect(ok).Should(BeTrue())
				Expect(hostNetwork.ContainerPorts).Should(HaveLen(0))
			})

			It("no dynamic ports", func() {
				clusterCompDef.PodSpec.HostNetwork = true
				// default ports are 3306 and 13306

				convertor := &compDefHostNetworkConvertor{}
				res, err := convertor.convert(clusterCompDef)
				Expect(err).Should(Succeed())
				Expect(res).ShouldNot(BeNil())

				hostNetwork, ok := res.(*appsv1alpha1.HostNetwork)
				Expect(ok).Should(BeTrue())
				Expect(hostNetwork.ContainerPorts).Should(HaveLen(0))
			})

			It("part dynamic ports", func() {
				clusterCompDef.PodSpec.HostNetwork = true
				// default ports are 3306 and 13306
				container := clusterCompDef.PodSpec.Containers[0]
				clusterCompDef.PodSpec.Containers[0].Ports[0].ContainerPort = 36

				convertor := &compDefHostNetworkConvertor{}
				res, err := convertor.convert(clusterCompDef)
				Expect(err).Should(Succeed())
				Expect(res).ShouldNot(BeNil())

				hostNetwork, ok := res.(*appsv1alpha1.HostNetwork)
				Expect(ok).Should(BeTrue())
				Expect(hostNetwork.ContainerPorts).Should(HaveLen(1))
				Expect(hostNetwork.ContainerPorts[0].Container).Should(Equal(container.Name))
				Expect(hostNetwork.ContainerPorts[0].Ports).Should(HaveLen(1))
				Expect(hostNetwork.ContainerPorts[0].Ports[0]).Should(Equal(container.Ports[0].Name))
			})
		})

		Context("services", func() {
			It("w/o service defined", func() {
				clusterCompDef.Service = nil

				convertor := &compDefServicesConvertor{}
				res, err := convertor.convert(clusterCompDef, clusterName)
				Expect(err).Should(Succeed())
				Expect(res).Should(BeNil())
			})

			It("ok", func() {
				convertor := &compDefServicesConvertor{}
				res, err := convertor.convert(clusterCompDef, clusterName)
				Expect(err).Should(Succeed())

				services, ok := res.([]appsv1alpha1.ComponentService)
				Expect(ok).Should(BeTrue())
				Expect(services).Should(HaveLen(1))

				// service
				Expect(services[0].ServiceName).Should(BeEmpty())
				Expect(services[0].Spec.Ports).Should(HaveLen(len(clusterCompDef.Service.Ports)))
				for i := range services[0].Spec.Ports {
					Expect(services[0].Spec.Ports[i].Name).Should(Equal(clusterCompDef.Service.Ports[i].Name))
					Expect(services[0].Spec.Ports[i].Port).Should(Equal(clusterCompDef.Service.Ports[i].Port))
					Expect(services[0].Spec.Ports[i].TargetPort).Should(Equal(clusterCompDef.Service.Ports[i].TargetPort))
				}
				Expect(services[0].Spec.Type).Should(Equal(corev1.ServiceTypeClusterIP))
				Expect(services[0].Spec.ClusterIP).Should(BeEmpty())
				Expect(services[0].RoleSelector).Should(BeEquivalentTo(constant.Leader))

				// consensus role selector
				clusterCompDef.WorkloadType = appsv1alpha1.Consensus
				clusterCompDef.ConsensusSpec = &appsv1alpha1.ConsensusSetSpec{
					Leader: appsv1alpha1.ConsensusMember{
						Name:       constant.Primary,
						AccessMode: appsv1alpha1.ReadWrite,
					},
				}
				res2, _ := convertor.convert(clusterCompDef, clusterName)
				services2, ok2 := res2.([]appsv1alpha1.ComponentService)
				Expect(ok2).Should(BeTrue())
				Expect(services2).Should(HaveLen(1))
				Expect(services2[0].RoleSelector).Should(BeEquivalentTo(constant.Primary))
			})
		})

		It("configs", func() {
			convertor := &compDefConfigsConvertor{}
			res, err := convertor.convert(clusterCompDef)
			Expect(err).Should(Succeed())
			Expect(res).Should(BeEquivalentTo(clusterCompDef.ConfigSpecs))
		})

		It("log configs", func() {
			convertor := &compDefLogConfigsConvertor{}
			res, err := convertor.convert(clusterCompDef)
			Expect(err).Should(Succeed())

			logConfigs := res.([]appsv1alpha1.LogConfig)
			Expect(logConfigs).Should(BeEquivalentTo(clusterCompDef.LogConfigs))
		})

		It("scripts", func() {
			convertor := &compDefScriptsConvertor{}
			res, err := convertor.convert(clusterCompDef)
			Expect(err).Should(Succeed())

			scripts := res.([]appsv1alpha1.ComponentTemplateSpec)
			Expect(scripts).Should(BeEquivalentTo(clusterCompDef.ScriptSpecs))
		})

		It("policy rules", func() {
			convertor := &compDefPolicyRulesConvertor{}
			res, err := convertor.convert(clusterCompDef)
			Expect(err).Should(Succeed())
			Expect(res).Should(BeNil())
		})

		It("labels", func() {
			convertor := &compDefLabelsConvertor{}
			res, err := convertor.convert(clusterCompDef)
			Expect(err).Should(Succeed())
			Expect(res).Should(BeNil())
		})

		Context("system accounts", func() {
			It("w/o accounts", func() {
				clusterCompDef.SystemAccounts = nil

				convertor := &compDefSystemAccountsConvertor{}
				res, err := convertor.convert(clusterCompDef)
				Expect(err).Should(Succeed())
				Expect(res).Should(BeNil())
			})

			It("w/ accounts", func() {
				convertor := &compDefSystemAccountsConvertor{}
				res, err := convertor.convert(clusterCompDef)
				Expect(err).Should(Succeed())

				expectedAccounts := []appsv1alpha1.SystemAccount{
					{
						Name:                     string(clusterCompDef.SystemAccounts.Accounts[0].Name),
						PasswordGenerationPolicy: clusterCompDef.SystemAccounts.PasswordConfig,
						Statement:                clusterCompDef.SystemAccounts.Accounts[0].ProvisionPolicy.Statements.CreationStatement,
					},
					{
						Name:                     string(clusterCompDef.SystemAccounts.Accounts[1].Name),
						PasswordGenerationPolicy: clusterCompDef.SystemAccounts.PasswordConfig,
						SecretRef:                clusterCompDef.SystemAccounts.Accounts[1].ProvisionPolicy.SecretRef,
					},
				}
				Expect(res).Should(BeEquivalentTo(expectedAccounts))
			})
		})

		Context("update strategy", func() {
			It("w/o workload spec", func() {
				clusterCompDef.ConsensusSpec = nil

				convertor := &compDefUpdateStrategyConvertor{}
				res, err := convertor.convert(clusterCompDef)
				Expect(err).Should(Succeed())

				strategy := res.(*appsv1alpha1.UpdateStrategy)
				Expect(strategy).Should(BeNil())
			})

			It("ok", func() {
				convertor := &compDefUpdateStrategyConvertor{}
				res, err := convertor.convert(clusterCompDef)
				Expect(err).Should(Succeed())

				strategy := res.(*appsv1alpha1.UpdateStrategy)
				Expect(*strategy).Should(BeEquivalentTo(clusterCompDef.ConsensusSpec.UpdateStrategy))
			})
		})

		Context("roles", func() {
			It("non-consensus workload", func() {
				clusterCompDef.WorkloadType = appsv1alpha1.Stateful

				convertor := &compDefRolesConvertor{}
				res, err := convertor.convert(clusterCompDef)
				Expect(err).Should(Succeed())
				Expect(res).Should(BeNil())
			})

			It("w/o roles", func() {
				clusterCompDef.ConsensusSpec = nil

				convertor := &compDefRolesConvertor{}
				res, err := convertor.convert(clusterCompDef)
				Expect(err).Should(Succeed())
				Expect(res).Should(BeNil())
			})

			It("w/ roles", func() {
				convertor := &compDefRolesConvertor{}
				res, err := convertor.convert(clusterCompDef)
				Expect(err).Should(Succeed())

				expectedRoles := []appsv1alpha1.ReplicaRole{
					{
						Name:        "leader",
						Serviceable: true,
						Writable:    true,
						Votable:     true,
					},
					{
						Name:        "follower",
						Serviceable: true,
						Writable:    false,
						Votable:     true,
					},
					{
						Name:        "learner",
						Serviceable: true,
						Writable:    false,
						Votable:     false,
					},
				}
				Expect(res).Should(BeEquivalentTo(expectedRoles))
			})

			It("InstanceSet spec roles convertor", func() {
				convertor := &compDefRolesConvertor{}
				clusterCompDef.RSMSpec = &appsv1alpha1.RSMSpec{
					Roles: []workloads.ReplicaRole{
						{
							Name:       "mock-leader",
							AccessMode: workloads.ReadWriteMode,
							CanVote:    true,
							IsLeader:   true,
						},
						{
							Name:       "mock-follower",
							AccessMode: workloads.ReadonlyMode,
							CanVote:    true,
							IsLeader:   false,
						},
					},
				}
				res, err := convertor.convert(clusterCompDef)
				Expect(err).Should(Succeed())

				expectedRoles := []appsv1alpha1.ReplicaRole{
					{
						Name:        "mock-leader",
						Serviceable: true,
						Writable:    true,
						Votable:     true,
					},
					{
						Name:        "mock-follower",
						Serviceable: true,
						Writable:    false,
						Votable:     true,
					},
				}
				Expect(res).Should(BeEquivalentTo(expectedRoles))
			})
		})

		Context("lifecycle actions", func() {
			It("ok", func() {
				clusterCompDef.Probes.RoleProbe = nil

				convertor := &compDefLifecycleActionsConvertor{}
				res, err := convertor.convert(clusterCompDef)
				Expect(err).Should(Succeed())

				actions := res.(*appsv1alpha1.ComponentLifecycleActions)
				expectedActions := &appsv1alpha1.ComponentLifecycleActions{}
				Expect(*actions).Should(BeEquivalentTo(*expectedActions))
			})

			It("switchover", func() {
				clusterCompDef.Probes.RoleProbe = nil
				convertor := &compDefLifecycleActionsConvertor{}
				clusterCompDef.SwitchoverSpec = &appsv1alpha1.SwitchoverSpec{
					WithCandidate: &appsv1alpha1.SwitchoverAction{
						CmdExecutorConfig: &appsv1alpha1.CmdExecutorConfig{
							CommandExecutorEnvItem: *commandExecutorEnvItem,
							CommandExecutorItem:    *commandExecutorItem,
						},
						ScriptSpecSelectors: []appsv1alpha1.ScriptSpecSelector{
							{
								Name: "with-candidate",
							},
						},
					},
					WithoutCandidate: &appsv1alpha1.SwitchoverAction{
						CmdExecutorConfig: &appsv1alpha1.CmdExecutorConfig{
							CommandExecutorEnvItem: *commandExecutorEnvItem,
							CommandExecutorItem:    *commandExecutorItem,
						},
						ScriptSpecSelectors: []appsv1alpha1.ScriptSpecSelector{
							{
								Name: "without-candidate",
							},
						},
					},
				}

				res, err := convertor.convert(clusterCompDef)
				Expect(err).Should(Succeed())
				actions := res.(*appsv1alpha1.ComponentLifecycleActions)
				Expect(actions.Switchover).ShouldNot(BeNil())
				Expect(len(actions.Switchover.ScriptSpecSelectors)).Should(BeEquivalentTo(2))
				Expect(actions.Switchover.WithCandidate).ShouldNot(BeNil())
				Expect(actions.Switchover.WithCandidate.Exec.Image).Should(BeEquivalentTo(commandExecutorEnvItem.Image))
				Expect(actions.Switchover.WithCandidate.Exec.Env).Should(BeEquivalentTo(commandExecutorEnvItem.Env))
				Expect(actions.Switchover.WithCandidate.Exec.Command).Should(BeEquivalentTo(commandExecutorItem.Command))
				Expect(actions.Switchover.WithCandidate.Exec.Args).Should(BeEquivalentTo(commandExecutorItem.Args))
				Expect(actions.Switchover.WithoutCandidate).ShouldNot(BeNil())
			})

			It("post provision", func() {
				clusterCompDef.Probes.RoleProbe = nil
				clusterCompDef.SwitchoverSpec = nil
				convertor := &compDefLifecycleActionsConvertor{}
				clusterCompDef.PostStartSpec = &appsv1alpha1.PostStartAction{
					CmdExecutorConfig: appsv1alpha1.CmdExecutorConfig{
						CommandExecutorEnvItem: *commandExecutorEnvItem,
						CommandExecutorItem:    *commandExecutorItem,
					},
					ScriptSpecSelectors: []appsv1alpha1.ScriptSpecSelector{
						{
							Name: "post-start",
						},
					},
				}
				res, err := convertor.convert(clusterCompDef)
				Expect(err).Should(Succeed())

				actions := res.(*appsv1alpha1.ComponentLifecycleActions)
				Expect(actions.PostProvision).ShouldNot(BeNil())
				Expect(actions.PostProvision.CustomHandler).ShouldNot(BeNil())
				Expect(actions.PostProvision.CustomHandler.Exec.Image).Should(BeEquivalentTo(commandExecutorEnvItem.Image))
				Expect(actions.PostProvision.CustomHandler.Exec.Env).Should(BeEquivalentTo(commandExecutorEnvItem.Env))
				Expect(actions.PostProvision.CustomHandler.Exec.Command).Should(BeEquivalentTo(commandExecutorItem.Command))
				Expect(actions.PostProvision.CustomHandler.Exec.Args).Should(BeEquivalentTo(commandExecutorItem.Args))
				Expect(*actions.PostProvision.CustomHandler.PreCondition).Should(BeEquivalentTo(appsv1alpha1.ComponentReadyPreConditionType))
			})

			It("role probe", func() {
				convertor := &compDefLifecycleActionsConvertor{}
				res, err := convertor.convert(clusterCompDef)
				Expect(err).Should(Succeed())

				actions := res.(*appsv1alpha1.ComponentLifecycleActions)
				builtinHandler := func() *appsv1alpha1.BuiltinActionHandlerType {
					handler := appsv1alpha1.UnknownBuiltinActionHandler
					return &handler
				}
				expectedRoleProbe := &appsv1alpha1.Probe{
					BuiltinHandler: builtinHandler(),
					Action: appsv1alpha1.Action{
						TimeoutSeconds: clusterCompDef.Probes.RoleProbe.TimeoutSeconds,
					},
					PeriodSeconds: clusterCompDef.Probes.RoleProbe.PeriodSeconds,
				}
				Expect(actions.RoleProbe).ShouldNot(BeNil())
				Expect(*actions.RoleProbe).Should(BeEquivalentTo(*expectedRoleProbe))
			})

			It("ITS spec role probe convertor", func() {
				convertor := &compDefLifecycleActionsConvertor{}
				mockCommand := []string{
					"mock-its-role-probe-command",
				}
				mockArgs := []string{
					"mock-its-role-probe-args",
				}
				clusterCompDef.RSMSpec = &appsv1alpha1.RSMSpec{
					RoleProbe: &workloads.RoleProbe{
						CustomHandler: []workloads.Action{
							{
								Image:   "mock-its-role-probe-image",
								Command: mockCommand,
								Args:    mockArgs,
							},
						},
					},
				}
				res, err := convertor.convert(clusterCompDef)
				Expect(err).Should(Succeed())

				actions := res.(*appsv1alpha1.ComponentLifecycleActions)
				Expect(actions.RoleProbe).ShouldNot(BeNil())
				Expect(*actions.RoleProbe.BuiltinHandler).Should(BeEquivalentTo(appsv1alpha1.UnknownBuiltinActionHandler))
				Expect(actions.RoleProbe.Exec).ShouldNot(BeNil())
				Expect(actions.RoleProbe.Exec.Image).Should(BeEquivalentTo("mock-its-role-probe-image"))
				Expect(actions.RoleProbe.Exec.Command).Should(BeEquivalentTo(mockCommand))
				Expect(actions.RoleProbe.Exec.Args).Should(BeEquivalentTo(mockArgs))
			})
		})

		It("service ref declarations", func() {
			convertor := &compDefServiceRefDeclarationsConvertor{}
			res, err := convertor.convert(clusterCompDef)
			Expect(err).Should(Succeed())
			Expect(res).Should(BeNil())
		})
	})
})<|MERGE_RESOLUTION|>--- conflicted
+++ resolved
@@ -241,32 +241,6 @@
 						},
 					},
 				},
-<<<<<<< HEAD
-				VolumeTypes: []appsv1alpha1.VolumeTypeSpec{
-					{
-						Name: dataVolumeName,
-						Type: appsv1alpha1.VolumeTypeData,
-					},
-					{
-						Name: logVolumeName,
-						Type: appsv1alpha1.VolumeTypeLog,
-					},
-				},
-				SwitchoverSpec: &appsv1alpha1.SwitchoverSpec{},
-				VolumeProtectionSpec: &appsv1alpha1.VolumeProtectionSpec{
-					HighWatermark: defaultHighWatermark,
-					Volumes: []appsv1alpha1.ProtectedVolume{
-						{
-							Name:          logVolumeName,
-							HighWatermark: &lowerHighWatermark,
-						},
-					},
-				},
-=======
-				SwitchoverSpec:         &appsv1alpha1.SwitchoverSpec{},
-				ComponentDefRef:        []appsv1alpha1.ComponentDefRef{},
-				ServiceRefDeclarations: []appsv1alpha1.ServiceRefDeclaration{},
->>>>>>> 6fc256cd
 			}
 		})
 
