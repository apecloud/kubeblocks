--- conflicted
+++ resolved
@@ -262,12 +262,11 @@
 
 // itsRoleProbeConvertor converts the ComponentDefinition.Spec.LifecycleActions.RoleProbe into InstanceSet.Spec.RoleProbe.
 func (c *itsRoleProbeConvertor) convert(args ...any) (any, error) {
-<<<<<<< HEAD
 	return nil, nil
 	// synthesizeComp, err := parseITSConvertorArgs(args...)
 	// if err != nil {
 	//	return nil, err
-	// }
+	//}
 	//
 	// if synthesizeComp.LifecycleActions == nil || synthesizeComp.LifecycleActions.RoleProbe == nil {
 	//	return nil, nil
@@ -288,52 +287,16 @@
 	// }
 	//
 	//// TODO(xingran): ITS Action does not support args[] yet
-	// if synthesizeComp.LifecycleActions.RoleProbe.CustomHandler != nil {
+	// if synthesizeComp.LifecycleActions.RoleProbe.Exec != nil {
 	//	itsRoleProbeCmdAction := workloads.Action{
-	//		Image:   synthesizeComp.LifecycleActions.RoleProbe.CustomHandler.Image,
-	//		Command: synthesizeComp.LifecycleActions.RoleProbe.CustomHandler.Exec.Command,
-	//		Args:    synthesizeComp.LifecycleActions.RoleProbe.CustomHandler.Exec.Args,
+	//		Image:   synthesizeComp.LifecycleActions.RoleProbe.Exec.Image,
+	//		Command: synthesizeComp.LifecycleActions.RoleProbe.Exec.Command,
+	//		Args:    synthesizeComp.LifecycleActions.RoleProbe.Exec.Args,
 	//	}
 	//	itsRoleProbe.CustomHandler = []workloads.Action{itsRoleProbeCmdAction}
 	// }
 	//
 	// return itsRoleProbe, nil
-=======
-	synthesizeComp, err := parseITSConvertorArgs(args...)
-	if err != nil {
-		return nil, err
-	}
-
-	if synthesizeComp.LifecycleActions == nil || synthesizeComp.LifecycleActions.RoleProbe == nil {
-		return nil, nil
-	}
-
-	itsRoleProbe := &workloads.RoleProbe{
-		TimeoutSeconds:      synthesizeComp.LifecycleActions.RoleProbe.TimeoutSeconds,
-		PeriodSeconds:       synthesizeComp.LifecycleActions.RoleProbe.PeriodSeconds,
-		SuccessThreshold:    1,
-		FailureThreshold:    2,
-		RoleUpdateMechanism: workloads.DirectAPIServerEventUpdate,
-	}
-
-	if synthesizeComp.LifecycleActions.RoleProbe.BuiltinHandler != nil {
-		builtinHandler := string(*synthesizeComp.LifecycleActions.RoleProbe.BuiltinHandler)
-		itsRoleProbe.BuiltinHandler = &builtinHandler
-		return itsRoleProbe, nil
-	}
-
-	// TODO(xingran): ITS Action does not support args[] yet
-	if synthesizeComp.LifecycleActions.RoleProbe.Exec != nil {
-		itsRoleProbeCmdAction := workloads.Action{
-			Image:   synthesizeComp.LifecycleActions.RoleProbe.Exec.Image,
-			Command: synthesizeComp.LifecycleActions.RoleProbe.Exec.Command,
-			Args:    synthesizeComp.LifecycleActions.RoleProbe.Exec.Args,
-		}
-		itsRoleProbe.CustomHandler = []workloads.Action{itsRoleProbeCmdAction}
-	}
-
-	return itsRoleProbe, nil
->>>>>>> 23692690
 }
 
 func (c *itsCredentialConvertor) convert(args ...any) (any, error) {
