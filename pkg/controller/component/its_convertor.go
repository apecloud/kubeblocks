/*
Copyright (C) 2022-2024 ApeCloud Co., Ltd

This file is part of KubeBlocks project

This program is free software: you can redistribute it and/or modify
it under the terms of the GNU Affero General Public License as published by
the Free Software Foundation, either version 3 of the License, or
(at your option) any later version.

This program is distributed in the hope that it will be useful
but WITHOUT ANY WARRANTY; without even the implied warranty of
MERCHANTABILITY or FITNESS FOR A PARTICULAR PURPOSE.  See the
GNU Affero General Public License for more details.

You should have received a copy of the GNU Affero General Public License
along with this program.  If not, see <http://www.gnu.org/licenses/>.
*/

package component

import (
	"errors"

	appsv1 "k8s.io/api/apps/v1"
	corev1 "k8s.io/api/core/v1"

	kbappsv1 "github.com/apecloud/kubeblocks/apis/apps/v1"
	workloads "github.com/apecloud/kubeblocks/apis/workloads/v1"
	"github.com/apecloud/kubeblocks/pkg/constant"
)

// BuildWorkloadFrom builds a new Component object based on SynthesizedComponent.
func BuildWorkloadFrom(synthesizeComp *SynthesizedComponent, protoITS *workloads.InstanceSet) (*workloads.InstanceSet, error) {
	if synthesizeComp == nil {
		return nil, nil
	}
	if protoITS == nil {
		protoITS = &workloads.InstanceSet{}
	}
	convertors := map[string]convertor{
<<<<<<< HEAD
		"service":                          &itsServiceConvertor{},
		"alternativeservices":              &itsAlternativeServicesConvertor{},
		"roles":                            &itsRolesConvertor{},
		"roleprobe":                        &itsRoleProbeConvertor{},
		"credential":                       &itsCredentialConvertor{},
		"membershipreconfiguration":        &itsMembershipReconfigurationConvertor{},
		"podmanagementpolicy":              &itsPodManagementPolicyConvertor{},
		"parallelpodmanagementconcurrency": &itsParallelPodManagementConcurrencyConvertor{},
		"updatestrategy":                   &itsUpdateStrategyConvertor{},
		"instances":                        &itsInstancesConvertor{},
		"offlineinstances":                 &itsOfflineInstancesConvertor{},
=======
		"roles":                &itsRolesConvertor{},
		"credential":           &itsCredentialConvertor{},
		"memberupdatestrategy": &itsMemberUpdateStrategyConvertor{},
		"podmanagementpolicy":  &itsPodManagementPolicyConvertor{},
		"updatestrategy":       &itsUpdateStrategyConvertor{},
>>>>>>> 982672d5
	}
	if err := covertObject(convertors, &protoITS.Spec, synthesizeComp); err != nil {
		return nil, err
	}
	return protoITS, nil
}

// itsRolesConvertor is an implementation of the convertor interface, used to convert the given object into InstanceSet.Spec.Roles.
type itsRolesConvertor struct{}

// itsRolesConvertor converts the ComponentDefinition.Spec.Roles into InstanceSet.Spec.Roles.
func (c *itsRolesConvertor) convert(args ...any) (any, error) {
	synthesizeComp, err := parseITSConvertorArgs(args...)
	if err != nil {
		return nil, err
	}
	return ConvertSynthesizeCompRoleToInstanceSetRole(synthesizeComp), nil
}

// itsCredentialConvertor is an implementation of the convertor interface, used to convert the given object into InstanceSet.Spec.Credential.
type itsCredentialConvertor struct{}

func (c *itsCredentialConvertor) convert(args ...any) (any, error) {
	synthesizeComp, err := parseITSConvertorArgs(args...)
	if err != nil {
		return nil, err
	}

	credential := func(sysAccount kbappsv1.SystemAccount) *workloads.Credential {
		secretName := constant.GenerateAccountSecretName(synthesizeComp.ClusterName, synthesizeComp.Name, sysAccount.Name)
		return &workloads.Credential{
			Username: workloads.CredentialVar{
				ValueFrom: &corev1.EnvVarSource{
					SecretKeyRef: &corev1.SecretKeySelector{
						LocalObjectReference: corev1.LocalObjectReference{
							Name: secretName,
						},
						Key: constant.AccountNameForSecret,
					},
				},
			},
			Password: workloads.CredentialVar{
				ValueFrom: &corev1.EnvVarSource{
					SecretKeyRef: &corev1.SecretKeySelector{
						LocalObjectReference: corev1.LocalObjectReference{
							Name: secretName,
						},
						Key: constant.AccountPasswdForSecret,
					},
				},
			},
		}
	}

	// use first init account as the default credential
	for index, sysAccount := range synthesizeComp.SystemAccounts {
		if sysAccount.InitAccount {
			return credential(synthesizeComp.SystemAccounts[index]), nil
		}
	}
	return nil, nil
}

// itsPodManagementPolicyConvertor is an implementation of the convertor interface, used to convert the given object into InstanceSet.Spec.PodManagementPolicy.
type itsPodManagementPolicyConvertor struct{}

func (c *itsPodManagementPolicyConvertor) convert(args ...any) (any, error) {
	synthesizedComp, err := parseITSConvertorArgs(args...)
	if err != nil {
		return nil, err
	}
	if synthesizedComp.PodManagementPolicy != nil {
		return *synthesizedComp.PodManagementPolicy, nil
	}
	return appsv1.OrderedReadyPodManagement, nil
}

<<<<<<< HEAD
// itsParallelPodManagementConcurrencyConvertor is an implementation of the convertor interface, used to convert the given object into InstanceSet.Spec.ParallelPodManagementConcurrency.
type itsParallelPodManagementConcurrencyConvertor struct{}

func (c *itsParallelPodManagementConcurrencyConvertor) convert(args ...any) (any, error) {
	synthesizedComp, err := parseITSConvertorArgs(args...)
	if err != nil {
		return nil, err
	}
	if synthesizedComp.ParallelPodManagementConcurrency != nil {
		return synthesizedComp.ParallelPodManagementConcurrency, nil
	}
	return &intstr.IntOrString{Type: intstr.String, StrVal: "100%"}, nil
}

=======
>>>>>>> 982672d5
// itsUpdateStrategyConvertor is an implementation of the convertor interface, used to convert the given object into InstanceSet.Spec.Instances.
type itsUpdateStrategyConvertor struct{}

func (c *itsUpdateStrategyConvertor) convert(args ...any) (any, error) {
	synthesizedComp, err := parseITSConvertorArgs(args...)
	if err != nil {
		return nil, err
	}
	var updateStrategy *workloads.UpdateStrategy
	if synthesizedComp.UpdateStrategy != nil {
		updateStrategy = &workloads.UpdateStrategy{
			Type:                 workloads.UpdateStrategyType(synthesizedComp.UpdateStrategy.Type),
			InstanceUpdatePolicy: (*workloads.InstanceUpdatePolicyType)(synthesizedComp.UpdateStrategy.InstanceUpdatePolicy),
		}
		if synthesizedComp.UpdateStrategy.RollingUpdate != nil {
			updateStrategy.RollingUpdate = &workloads.RollingUpdate{
				Replicas:          synthesizedComp.UpdateStrategy.RollingUpdate.Replicas,
				MaxUnavailable:    synthesizedComp.UpdateStrategy.RollingUpdate.MaxUnavailable,
				UpdateConcurrency: (*workloads.UpdateConcurrency)(synthesizedComp.UpdateStrategy.RollingUpdate.UpdateConcurrency),
			}
		}
	}
	return updateStrategy, nil
}

// parseITSConvertorArgs parses the args of ITS convertor.
func parseITSConvertorArgs(args ...any) (*SynthesizedComponent, error) {
	synthesizeComp, ok := args[0].(*SynthesizedComponent)
	if !ok {
		return nil, errors.New("args[0] not a SynthesizedComponent object")
	}
	return synthesizeComp, nil
}

<<<<<<< HEAD
// itsServiceConvertor converts the given object into InstanceSet.Spec.Service.
func (c *itsServiceConvertor) convert(args ...any) (any, error) {
	return nil, nil
}

// itsAlternativeServicesConvertor converts the given object into InstanceSet.Spec.AlternativeServices.
// TODO: ComponentServices are not consistent with InstanceSet.Spec.AlternativeServices, If it is based on the new ComponentDefinition API,
// the services is temporarily handled in the component controller, and the corresponding InstanceSet.Spec.AlternativeServices is temporarily set nil.
func (c *itsAlternativeServicesConvertor) convert(args ...any) (any, error) {
	return nil, nil
}

// itsRolesConvertor converts the ComponentDefinition.Spec.Roles into InstanceSet.Spec.Roles.
func (c *itsRolesConvertor) convert(args ...any) (any, error) {
	synthesizeComp, err := parseITSConvertorArgs(args...)
	if err != nil {
		return nil, err
	}
	return ConvertSynthesizeCompRoleToInstanceSetRole(synthesizeComp), nil
}

// itsRoleProbeConvertor converts the ComponentDefinition.Spec.LifecycleActions.RoleProbe into InstanceSet.Spec.RoleProbe.
func (c *itsRoleProbeConvertor) convert(args ...any) (any, error) {
	return nil, nil
}

func (c *itsCredentialConvertor) convert(args ...any) (any, error) {
	synthesizeComp, err := parseITSConvertorArgs(args...)
	if err != nil {
		return nil, err
	}

	credential := func(sysAccount kbappsv1.SystemAccount) *workloads.Credential {
		secretName := constant.GenerateAccountSecretName(synthesizeComp.ClusterName, synthesizeComp.Name, sysAccount.Name)
		return &workloads.Credential{
			Username: workloads.CredentialVar{
				ValueFrom: &corev1.EnvVarSource{
					SecretKeyRef: &corev1.SecretKeySelector{
						LocalObjectReference: corev1.LocalObjectReference{
							Name: secretName,
						},
						Key: constant.AccountNameForSecret,
					},
				},
			},
			Password: workloads.CredentialVar{
				ValueFrom: &corev1.EnvVarSource{
					SecretKeyRef: &corev1.SecretKeySelector{
						LocalObjectReference: corev1.LocalObjectReference{
							Name: secretName,
						},
						Key: constant.AccountPasswdForSecret,
					},
				},
			},
		}
	}

	// use first init account as the default credential
	for index, sysAccount := range synthesizeComp.SystemAccounts {
		if sysAccount.InitAccount {
			return credential(synthesizeComp.SystemAccounts[index]), nil
		}
	}
	return nil, nil
}

func (c *itsMembershipReconfigurationConvertor) convert(args ...any) (any, error) {
	// synthesizeComp, err := parseITSConvertorArgs(args...)
	return "", nil // TODO
=======
func getMemberUpdateStrategy(synthesizedComp *SynthesizedComponent) *workloads.MemberUpdateStrategy {
	if synthesizedComp.UpdateStrategy == nil {
		return nil
	}
	var (
		serial                   = workloads.SerialUpdateStrategy
		parallelUpdate           = workloads.ParallelUpdateStrategy
		bestEffortParallelUpdate = workloads.BestEffortParallelUpdateStrategy
	)
	switch *synthesizedComp.UpdateStrategy {
	case kbappsv1.SerialStrategy:
		return &serial
	case kbappsv1.ParallelStrategy:
		return &parallelUpdate
	case kbappsv1.BestEffortParallelStrategy:
		return &bestEffortParallelUpdate
	default:
		return nil
	}
>>>>>>> 982672d5
}

// ConvertSynthesizeCompRoleToInstanceSetRole converts the component.SynthesizedComponent.Roles to workloads.ReplicaRole.
func ConvertSynthesizeCompRoleToInstanceSetRole(synthesizedComp *SynthesizedComponent) []workloads.ReplicaRole {
	if synthesizedComp.Roles == nil {
		return nil
	}

	accessMode := func(role kbappsv1.ReplicaRole) workloads.AccessMode {
		switch {
		case role.Serviceable && role.Writable:
			return workloads.ReadWriteMode
		case role.Serviceable:
			return workloads.ReadonlyMode
		default:
			return workloads.NoneMode
		}
	}
	itsReplicaRoles := make([]workloads.ReplicaRole, 0)
	for _, role := range synthesizedComp.Roles {
		itsReplicaRole := workloads.ReplicaRole{
			Name:       role.Name,
			AccessMode: accessMode(role),
			CanVote:    role.Votable,
			// HACK: Since the InstanceSet relies on IsLeader field to determine whether a workload is available, we are using
			// such a workaround to combine these two fields to provide the information.
			// However, the condition will be broken if a service with multiple different roles that can be writable
			// at the same time, such as Zookeeper.
			// TODO: We need to discuss further whether we should rely on the concept of "Leader" in the case
			//  where the KB controller does not provide HA functionality.
			IsLeader: role.Serviceable && role.Writable,
		}
		itsReplicaRoles = append(itsReplicaRoles, itsReplicaRole)
	}
	return itsReplicaRoles
}<|MERGE_RESOLUTION|>--- conflicted
+++ resolved
@@ -39,25 +39,10 @@
 		protoITS = &workloads.InstanceSet{}
 	}
 	convertors := map[string]convertor{
-<<<<<<< HEAD
-		"service":                          &itsServiceConvertor{},
-		"alternativeservices":              &itsAlternativeServicesConvertor{},
-		"roles":                            &itsRolesConvertor{},
-		"roleprobe":                        &itsRoleProbeConvertor{},
-		"credential":                       &itsCredentialConvertor{},
-		"membershipreconfiguration":        &itsMembershipReconfigurationConvertor{},
-		"podmanagementpolicy":              &itsPodManagementPolicyConvertor{},
-		"parallelpodmanagementconcurrency": &itsParallelPodManagementConcurrencyConvertor{},
-		"updatestrategy":                   &itsUpdateStrategyConvertor{},
-		"instances":                        &itsInstancesConvertor{},
-		"offlineinstances":                 &itsOfflineInstancesConvertor{},
-=======
-		"roles":                &itsRolesConvertor{},
-		"credential":           &itsCredentialConvertor{},
-		"memberupdatestrategy": &itsMemberUpdateStrategyConvertor{},
-		"podmanagementpolicy":  &itsPodManagementPolicyConvertor{},
-		"updatestrategy":       &itsUpdateStrategyConvertor{},
->>>>>>> 982672d5
+		"roles":               &itsRolesConvertor{},
+		"credential":          &itsCredentialConvertor{},
+		"podmanagementpolicy": &itsPodManagementPolicyConvertor{},
+		"updatestrategy":      &itsUpdateStrategyConvertor{},
 	}
 	if err := covertObject(convertors, &protoITS.Spec, synthesizeComp); err != nil {
 		return nil, err
@@ -135,23 +120,6 @@
 	return appsv1.OrderedReadyPodManagement, nil
 }
 
-<<<<<<< HEAD
-// itsParallelPodManagementConcurrencyConvertor is an implementation of the convertor interface, used to convert the given object into InstanceSet.Spec.ParallelPodManagementConcurrency.
-type itsParallelPodManagementConcurrencyConvertor struct{}
-
-func (c *itsParallelPodManagementConcurrencyConvertor) convert(args ...any) (any, error) {
-	synthesizedComp, err := parseITSConvertorArgs(args...)
-	if err != nil {
-		return nil, err
-	}
-	if synthesizedComp.ParallelPodManagementConcurrency != nil {
-		return synthesizedComp.ParallelPodManagementConcurrency, nil
-	}
-	return &intstr.IntOrString{Type: intstr.String, StrVal: "100%"}, nil
-}
-
-=======
->>>>>>> 982672d5
 // itsUpdateStrategyConvertor is an implementation of the convertor interface, used to convert the given object into InstanceSet.Spec.Instances.
 type itsUpdateStrategyConvertor struct{}
 
@@ -184,100 +152,6 @@
 		return nil, errors.New("args[0] not a SynthesizedComponent object")
 	}
 	return synthesizeComp, nil
-}
-
-<<<<<<< HEAD
-// itsServiceConvertor converts the given object into InstanceSet.Spec.Service.
-func (c *itsServiceConvertor) convert(args ...any) (any, error) {
-	return nil, nil
-}
-
-// itsAlternativeServicesConvertor converts the given object into InstanceSet.Spec.AlternativeServices.
-// TODO: ComponentServices are not consistent with InstanceSet.Spec.AlternativeServices, If it is based on the new ComponentDefinition API,
-// the services is temporarily handled in the component controller, and the corresponding InstanceSet.Spec.AlternativeServices is temporarily set nil.
-func (c *itsAlternativeServicesConvertor) convert(args ...any) (any, error) {
-	return nil, nil
-}
-
-// itsRolesConvertor converts the ComponentDefinition.Spec.Roles into InstanceSet.Spec.Roles.
-func (c *itsRolesConvertor) convert(args ...any) (any, error) {
-	synthesizeComp, err := parseITSConvertorArgs(args...)
-	if err != nil {
-		return nil, err
-	}
-	return ConvertSynthesizeCompRoleToInstanceSetRole(synthesizeComp), nil
-}
-
-// itsRoleProbeConvertor converts the ComponentDefinition.Spec.LifecycleActions.RoleProbe into InstanceSet.Spec.RoleProbe.
-func (c *itsRoleProbeConvertor) convert(args ...any) (any, error) {
-	return nil, nil
-}
-
-func (c *itsCredentialConvertor) convert(args ...any) (any, error) {
-	synthesizeComp, err := parseITSConvertorArgs(args...)
-	if err != nil {
-		return nil, err
-	}
-
-	credential := func(sysAccount kbappsv1.SystemAccount) *workloads.Credential {
-		secretName := constant.GenerateAccountSecretName(synthesizeComp.ClusterName, synthesizeComp.Name, sysAccount.Name)
-		return &workloads.Credential{
-			Username: workloads.CredentialVar{
-				ValueFrom: &corev1.EnvVarSource{
-					SecretKeyRef: &corev1.SecretKeySelector{
-						LocalObjectReference: corev1.LocalObjectReference{
-							Name: secretName,
-						},
-						Key: constant.AccountNameForSecret,
-					},
-				},
-			},
-			Password: workloads.CredentialVar{
-				ValueFrom: &corev1.EnvVarSource{
-					SecretKeyRef: &corev1.SecretKeySelector{
-						LocalObjectReference: corev1.LocalObjectReference{
-							Name: secretName,
-						},
-						Key: constant.AccountPasswdForSecret,
-					},
-				},
-			},
-		}
-	}
-
-	// use first init account as the default credential
-	for index, sysAccount := range synthesizeComp.SystemAccounts {
-		if sysAccount.InitAccount {
-			return credential(synthesizeComp.SystemAccounts[index]), nil
-		}
-	}
-	return nil, nil
-}
-
-func (c *itsMembershipReconfigurationConvertor) convert(args ...any) (any, error) {
-	// synthesizeComp, err := parseITSConvertorArgs(args...)
-	return "", nil // TODO
-=======
-func getMemberUpdateStrategy(synthesizedComp *SynthesizedComponent) *workloads.MemberUpdateStrategy {
-	if synthesizedComp.UpdateStrategy == nil {
-		return nil
-	}
-	var (
-		serial                   = workloads.SerialUpdateStrategy
-		parallelUpdate           = workloads.ParallelUpdateStrategy
-		bestEffortParallelUpdate = workloads.BestEffortParallelUpdateStrategy
-	)
-	switch *synthesizedComp.UpdateStrategy {
-	case kbappsv1.SerialStrategy:
-		return &serial
-	case kbappsv1.ParallelStrategy:
-		return &parallelUpdate
-	case kbappsv1.BestEffortParallelStrategy:
-		return &bestEffortParallelUpdate
-	default:
-		return nil
-	}
->>>>>>> 982672d5
 }
 
 // ConvertSynthesizeCompRoleToInstanceSetRole converts the component.SynthesizedComponent.Roles to workloads.ReplicaRole.
