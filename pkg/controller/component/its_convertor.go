--- conflicted
+++ resolved
@@ -25,7 +25,6 @@
 	appsv1 "k8s.io/api/apps/v1"
 	corev1 "k8s.io/api/core/v1"
 
-	kbappsv1 "github.com/apecloud/kubeblocks/apis/apps/v1"
 	workloads "github.com/apecloud/kubeblocks/apis/workloads/v1"
 	"github.com/apecloud/kubeblocks/pkg/constant"
 )
@@ -152,61 +151,4 @@
 		return nil, errors.New("args[0] not a SynthesizedComponent object")
 	}
 	return synthesizeComp, nil
-}
-
-<<<<<<< HEAD
-// ConvertSynthesizeCompRoleToInstanceSetRole converts the component.SynthesizedComponent.Roles to workloads.ReplicaRole.
-func ConvertSynthesizeCompRoleToInstanceSetRole(synthesizedComp *SynthesizedComponent) []workloads.ReplicaRole {
-	if synthesizedComp.Roles == nil {
-		return nil
-	}
-
-	accessMode := func(role kbappsv1.ReplicaRole) workloads.AccessMode {
-		switch {
-		case role.Serviceable && role.Writable:
-			return workloads.ReadWriteMode
-		case role.Serviceable:
-			return workloads.ReadonlyMode
-		default:
-			return workloads.NoneMode
-		}
-	}
-	itsReplicaRoles := make([]workloads.ReplicaRole, 0)
-	for _, role := range synthesizedComp.Roles {
-		itsReplicaRole := workloads.ReplicaRole{
-			Name:       role.Name,
-			AccessMode: accessMode(role),
-			CanVote:    role.Votable,
-			// HACK: Since the InstanceSet relies on IsLeader field to determine whether a workload is available, we are using
-			// such a workaround to combine these two fields to provide the information.
-			// However, the condition will be broken if a service with multiple different roles that can be writable
-			// at the same time, such as Zookeeper.
-			// TODO: We need to discuss further whether we should rely on the concept of "Leader" in the case
-			//  where the KB controller does not provide HA functionality.
-			IsLeader: role.Serviceable && role.Writable,
-		}
-		itsReplicaRoles = append(itsReplicaRoles, itsReplicaRole)
-	}
-	return itsReplicaRoles
-=======
-func getMemberUpdateStrategy(synthesizedComp *SynthesizedComponent) *workloads.MemberUpdateStrategy {
-	if synthesizedComp.UpdateStrategy == nil {
-		return nil
-	}
-	var (
-		serial                   = workloads.SerialUpdateStrategy
-		parallelUpdate           = workloads.ParallelUpdateStrategy
-		bestEffortParallelUpdate = workloads.BestEffortParallelUpdateStrategy
-	)
-	switch *synthesizedComp.UpdateStrategy {
-	case kbappsv1.SerialStrategy:
-		return &serial
-	case kbappsv1.ParallelStrategy:
-		return &parallelUpdate
-	case kbappsv1.BestEffortParallelStrategy:
-		return &bestEffortParallelUpdate
-	default:
-		return nil
-	}
->>>>>>> 7381d596
 }