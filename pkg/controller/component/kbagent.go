/*
Copyright (C) 2022-2024 ApeCloud Co., Ltd

This file is part of KubeBlocks project

This program is free software: you can redistribute it and/or modify
it under the terms of the GNU Affero General Public License as published by
the Free Software Foundation, either version 3 of the License, or
(at your option) any later version.

This program is distributed in the hope that it will be useful
but WITHOUT ANY WARRANTY; without even the implied warranty of
MERCHANTABILITY or FITNESS FOR A PARTICULAR PURPOSE.  See the
GNU Affero General Public License for more details.

You should have received a copy of the GNU Affero General Public License
along with this program.  If not, see <http://www.gnu.org/licenses/>.
*/

package component

import (
	"encoding/json"
	"errors"
	"fmt"
	corev1 "k8s.io/api/core/v1"
	"k8s.io/apimachinery/pkg/util/intstr"
	"k8s.io/apimachinery/pkg/util/sets"
	"strconv"

	appsv1alpha1 "github.com/apecloud/kubeblocks/apis/apps/v1alpha1"
	"github.com/apecloud/kubeblocks/pkg/constant"
	"github.com/apecloud/kubeblocks/pkg/controller/builder"
	intctrlutil "github.com/apecloud/kubeblocks/pkg/controllerutil"
	kbagent "github.com/apecloud/kubeblocks/pkg/kbagent"
	"github.com/apecloud/kubeblocks/pkg/kbagent/proto"
	viper "github.com/apecloud/kubeblocks/pkg/viperx"
)

const (
<<<<<<< HEAD
	kbAgentContainerName     = "kbagent"
	kbAgentInitContainerName = "init-kbagent"
	kbAgentCommand           = "/bin/kbagent"
	kbAgentPortName          = "http"
	kbAgentPortArg           = "--port"
	kbAgentTCPProtocol       = "TCP"
	kbAgentEyeContainerName  = "kbagent-eye"
	eyeEnvName               = "KB_AGENT_EYE"

=======
	kbAgentCommand              = "/bin/kbagent"
>>>>>>> 608667d9
	kbAgentSharedMountPath      = "/kubeblocks"
	kbAgentCommandOnSharedMount = "/kubeblocks/kbagent"

	minAvailablePort   = 1025
	maxAvailablePort   = 65535
	kbAgentDefaultPort = 3501
)

var (
	sharedVolumeMount = corev1.VolumeMount{Name: "kubeblocks", MountPath: kbAgentSharedMountPath}
)

func IsKBAgentContainer(c *corev1.Container) bool {
<<<<<<< HEAD
	// TODO: Because the implementation of multiple images is required, an update is needed here. About kbAgentContainerName
	return c.Name == kbAgentContainerName || c.Name == kbAgentInitContainerName
}

func UpdateKBAgentContainer4HostNetwork(synthesizedComp *SynthesizedComponent) {
	// TODO: Because the implementation of multiple images is required, an update is needed here. About KbAgentContainerName
	idx, c := intctrlutil.GetContainerByName(synthesizedComp.PodSpec.Containers, kbAgentContainerName)
=======
	return c.Name == kbagent.ContainerName || c.Name == kbagent.InitContainerName
}

func UpdateKBAgentContainer4HostNetwork(synthesizedComp *SynthesizedComponent) {
	idx, c := intctrlutil.GetContainerByName(synthesizedComp.PodSpec.Containers, kbagent.ContainerName)
>>>>>>> 608667d9
	if c == nil {
		return
	}

	httpPort := 0
	for _, port := range c.Ports {
		if port.Name == kbagent.DefaultPortName {
			httpPort = int(port.ContainerPort)
			break
		}
	}
	if httpPort == 0 {
		return
	}

	// update port in args
	for i, arg := range c.Args {
		if arg == kbAgentPortArg {
			c.Args[i+1] = strconv.Itoa(httpPort)
			break
		}
	}

	// update startup probe
	if c.StartupProbe != nil && c.StartupProbe.TCPSocket != nil {
		c.StartupProbe.TCPSocket.Port = intstr.FromInt32(int32(httpPort))
	}

	synthesizedComp.PodSpec.Containers[idx] = *c
}

func buildKBAgentContainer(synthesizedComp *SynthesizedComponent) error {
	if synthesizedComp.LifecycleActions == nil {
		return nil
	}

	envVars, err := buildKBAgentStartupEnvs(synthesizedComp)
	if err != nil {
		return err
	}

<<<<<<< HEAD
	defaultContainer := builder.NewContainerBuilder(kbAgentContainerName).
=======
	ports, err := getAvailablePorts(synthesizedComp.PodSpec.Containers, []int32{int32(kbAgentDefaultPort)})
	if err != nil {
		return err
	}

	port := int(ports[0])
	container := builder.NewContainerBuilder(kbagent.ContainerName).
>>>>>>> 608667d9
		SetImage(viper.GetString(constant.KBToolsImage)).
		SetImagePullPolicy(corev1.PullIfNotPresent).
		AddCommands(kbAgentCommand).
		AddEnv(mergedActionEnv4KBAgent(synthesizedComp)...).
		AddEnv(envVars...).
<<<<<<< HEAD
=======
		AddPorts(corev1.ContainerPort{
			ContainerPort: int32(port),
			Name:          kbagent.DefaultPortName,
			Protocol:      "TCP",
		}).
		SetStartupProbe(corev1.Probe{
			ProbeHandler: corev1.ProbeHandler{
				TCPSocket: &corev1.TCPSocketAction{Port: intstr.FromInt(port)},
			}}).
>>>>>>> 608667d9
		GetObject()

	noImageNContainer, containers, err := adaptKBAgentIfCustomImageNContainerDefined(synthesizedComp, *defaultContainer)
	if err != nil {
		return err
	}
	if noImageNContainer {
		if len(containers) == 0 {
			containers = make(map[string]*corev1.Container)
		}
		containers[kbAgentContainerName] = defaultContainer
	}

	discovery := make(map[string]string)
	containerSet := make(map[string]*corev1.Container)
	for actionName, container := range containers {
		savedContainer, ok := containerSet[container.Image]
		if ok {
			discovery[actionName] = savedContainer.Name
		} else {
			containerSet[container.Image] = container
			discovery[actionName] = container.Name
		}
	}

	eye, err := buildKBAgentEyeContainer(discovery)
	if err != nil {
		return err
	}
	containerSet[kbAgentEyeContainerName] = eye

	allPorts := make([]int32, len(containerSet))
	for i := range allPorts {
		allPorts[i] = int32(kbAgentDefaultPort + i)
	}
	ports, err := getAvailablePorts(synthesizedComp.PodSpec.Containers, allPorts)
	if err != nil {
		return err
	}

	i := 0
	for _, container := range containerSet {
		container.Ports = []corev1.ContainerPort{
			{
				ContainerPort: ports[i],
				Name:          fmt.Sprintf("%s-%s", container.Name, kbAgentPortName),
				Protocol:      kbAgentTCPProtocol,
			},
		}
		container.Args = append(container.Args, kbAgentPortArg, strconv.Itoa(int(ports[i])))
		container.StartupProbe = &corev1.Probe{
			ProbeHandler: corev1.ProbeHandler{
				TCPSocket: &corev1.TCPSocketAction{Port: intstr.FromInt32(ports[i])},
			},
		}
		i += 1
	}

	if synthesizedComp.HostNetwork != nil {
		if synthesizedComp.HostNetwork.ContainerPorts == nil {
			synthesizedComp.HostNetwork.ContainerPorts = make([]appsv1alpha1.HostNetworkContainerPort, 0)
		}
<<<<<<< HEAD
		for _, container := range containerSet {
			synthesizedComp.HostNetwork.ContainerPorts = append(
				synthesizedComp.HostNetwork.ContainerPorts,
				appsv1alpha1.HostNetworkContainerPort{
					Container: container.Name,
					Ports:     []string{fmt.Sprintf("%s-%s", container.Name, kbAgentPortName)},
				})
		}
=======
		synthesizedComp.HostNetwork.ContainerPorts = append(
			synthesizedComp.HostNetwork.ContainerPorts,
			appsv1alpha1.HostNetworkContainerPort{
				Container: container.Name,
				Ports:     []string{kbagent.DefaultPortName},
			})
>>>>>>> 608667d9
	}

	for _, container := range containerSet {
		synthesizedComp.PodSpec.Containers = append(synthesizedComp.PodSpec.Containers, *container)
	}
	return nil
}

func mergedActionEnv4KBAgent(synthesizedComp *SynthesizedComponent) []corev1.EnvVar {
	env := make([]corev1.EnvVar, 0)
	envSet := sets.New[string]()

	checkedAppend := func(action *appsv1alpha1.Action) {
		if action != nil && action.Exec != nil {
			for _, e := range action.Exec.Env {
				if !envSet.Has(e.Name) {
					env = append(env, e)
					envSet.Insert(e.Name)
				}
			}
		}
	}

	for _, action := range []*appsv1alpha1.Action{
		synthesizedComp.LifecycleActions.PostProvision,
		synthesizedComp.LifecycleActions.PreTerminate,
		synthesizedComp.LifecycleActions.Switchover,
		synthesizedComp.LifecycleActions.MemberJoin,
		synthesizedComp.LifecycleActions.MemberLeave,
		synthesizedComp.LifecycleActions.Readonly,
		synthesizedComp.LifecycleActions.Readwrite,
		synthesizedComp.LifecycleActions.DataDump,
		synthesizedComp.LifecycleActions.DataLoad,
		synthesizedComp.LifecycleActions.Reconfigure,
		synthesizedComp.LifecycleActions.AccountProvision,
	} {
		checkedAppend(action)
	}
	if synthesizedComp.LifecycleActions.RoleProbe != nil {
		checkedAppend(&synthesizedComp.LifecycleActions.RoleProbe.Action)
	}

	return env
}

func buildKBAgentStartupEnvs(synthesizedComp *SynthesizedComponent) ([]corev1.EnvVar, error) {
	var (
		actions []proto.Action
		probes  []proto.Probe
	)

	if a := buildAction4KBAgent(synthesizedComp.LifecycleActions.PostProvision, "postProvision"); a != nil {
		actions = append(actions, *a)
	}
	if a := buildAction4KBAgent(synthesizedComp.LifecycleActions.PreTerminate, "preTerminate"); a != nil {
		actions = append(actions, *a)
	}
	if a := buildAction4KBAgent(synthesizedComp.LifecycleActions.Switchover, "switchover"); a != nil {
		actions = append(actions, *a)
	}
	if a := buildAction4KBAgent(synthesizedComp.LifecycleActions.MemberJoin, "memberJoin"); a != nil {
		actions = append(actions, *a)
	}
	if a := buildAction4KBAgent(synthesizedComp.LifecycleActions.MemberLeave, "memberLeave"); a != nil {
		actions = append(actions, *a)
	}
	if a := buildAction4KBAgent(synthesizedComp.LifecycleActions.Readonly, "readonly"); a != nil {
		actions = append(actions, *a)
	}
	if a := buildAction4KBAgent(synthesizedComp.LifecycleActions.Readwrite, "readwrite"); a != nil {
		actions = append(actions, *a)
	}
	if a := buildAction4KBAgent(synthesizedComp.LifecycleActions.DataDump, "dataDump"); a != nil {
		actions = append(actions, *a)
	}
	if a := buildAction4KBAgent(synthesizedComp.LifecycleActions.DataLoad, "dataLoad"); a != nil {
		actions = append(actions, *a)
	}
	if a := buildAction4KBAgent(synthesizedComp.LifecycleActions.Reconfigure, "reconfigure"); a != nil {
		actions = append(actions, *a)
	}
	if a := buildAction4KBAgent(synthesizedComp.LifecycleActions.AccountProvision, "accountProvision"); a != nil {
		actions = append(actions, *a)
	}

	if a, p := buildProbe4KBAgent(synthesizedComp.LifecycleActions.RoleProbe, "roleProbe"); a != nil && p != nil {
		actions = append(actions, *a)
		probes = append(probes, *p)
	}

	return kbagent.BuildStartupEnv(actions, probes)
}

func buildAction4KBAgent(action *appsv1alpha1.Action, name string) *proto.Action {
	if action == nil || action.Exec == nil {
		return nil
	}
	a := &proto.Action{
		Name: name,
		Exec: &proto.ExecAction{
			Commands: action.Exec.Command,
			Args:     action.Exec.Args,
		},
		TimeoutSeconds: action.TimeoutSeconds,
	}
	if action.RetryPolicy != nil {
		a.RetryPolicy = &proto.RetryPolicy{
			MaxRetries:    action.RetryPolicy.MaxRetries,
			RetryInterval: action.RetryPolicy.RetryInterval,
		}
	}
	return a
}

func buildProbe4KBAgent(probe *appsv1alpha1.Probe, name string) (*proto.Action, *proto.Probe) {
	if probe == nil || probe.Exec == nil {
		return nil, nil
	}
	a := buildAction4KBAgent(&probe.Action, name)
	p := &proto.Probe{
		Action:              name,
		InitialDelaySeconds: probe.InitialDelaySeconds,
		PeriodSeconds:       probe.PeriodSeconds,
		SuccessThreshold:    probe.SuccessThreshold,
		FailureThreshold:    probe.FailureThreshold,
		ReportPeriodSeconds: nil, // TODO: impl
	}
	return a, p
}

func adaptKBAgentIfCustomImageNContainerDefined(synthesizedComp *SynthesizedComponent, defaultContainer corev1.Container) (bool, map[string]*corev1.Container, error) {
	noImageNContainer, actionNames, images, containers, err := customExecActionImageNContainer(synthesizedComp)
	if err != nil {
		return noImageNContainer, nil, err
	}
	if len(actionNames) == 0 {
		return noImageNContainer, nil, nil
	}
	// init-container to copy binaries to the shared mount point /kubeblocks
	initContainer := buildKBAgentInitContainer()
	synthesizedComp.PodSpec.InitContainers = append(synthesizedComp.PodSpec.InitContainers, *initContainer)

	cc := make(map[string]*corev1.Container, len(containers))
	for i, c := range containers {
		wrapContainer := defaultContainer.DeepCopy()
		if c == nil {
			wrapContainer.Image = images[i]
		} else {
			wrapContainer.Image = c.Image
		}
		wrapContainer.Name = fmt.Sprintf("%s-%d", kbAgentContainerName, i)
		wrapContainer.Command[0] = kbAgentCommandOnSharedMount
		wrapContainer.VolumeMounts = uniqueVolumeMounts(wrapContainer.VolumeMounts, []corev1.VolumeMount{sharedVolumeMount})
		// TODO: share more container resources
		if c != nil {
			wrapContainer.VolumeMounts = uniqueVolumeMounts(wrapContainer.VolumeMounts, c.VolumeMounts)
		}
		cc[actionNames[i]] = wrapContainer
	}
	return noImageNContainer, cc, nil
}

func customExecActionImageNContainer(synthesizedComp *SynthesizedComponent) (bool, []string, []string, []*corev1.Container, error) {
	if synthesizedComp.LifecycleActions == nil {
		return false, nil, nil, nil, nil
	}

	actions := []*appsv1alpha1.Action{
		synthesizedComp.LifecycleActions.PostProvision,
		synthesizedComp.LifecycleActions.PreTerminate,
		synthesizedComp.LifecycleActions.Switchover,
		synthesizedComp.LifecycleActions.MemberJoin,
		synthesizedComp.LifecycleActions.MemberLeave,
		synthesizedComp.LifecycleActions.Readonly,
		synthesizedComp.LifecycleActions.Readwrite,
		synthesizedComp.LifecycleActions.DataDump,
		synthesizedComp.LifecycleActions.DataLoad,
		synthesizedComp.LifecycleActions.Reconfigure,
		synthesizedComp.LifecycleActions.AccountProvision,
	}
	if synthesizedComp.LifecycleActions.RoleProbe != nil && synthesizedComp.LifecycleActions.RoleProbe.Exec != nil {
		actions = append(actions, &synthesizedComp.LifecycleActions.RoleProbe.Action)
	}

	actionNameMap := map[*appsv1alpha1.Action]string{
		synthesizedComp.LifecycleActions.PostProvision:    "postProvision",
		synthesizedComp.LifecycleActions.PreTerminate:     "preTerminate",
		synthesizedComp.LifecycleActions.Switchover:       "switchover",
		synthesizedComp.LifecycleActions.MemberJoin:       "memberJoin",
		synthesizedComp.LifecycleActions.MemberLeave:      "memberLeave",
		synthesizedComp.LifecycleActions.Readonly:         "readOnly",
		synthesizedComp.LifecycleActions.Readwrite:        "readWrite",
		synthesizedComp.LifecycleActions.DataDump:         "dataDump",
		synthesizedComp.LifecycleActions.DataLoad:         "dataLoad",
		synthesizedComp.LifecycleActions.Reconfigure:      "reconfigure",
		synthesizedComp.LifecycleActions.AccountProvision: "accountProvision",
	}
	if synthesizedComp.LifecycleActions.RoleProbe != nil && synthesizedComp.LifecycleActions.RoleProbe.Exec != nil {
		actionNameMap[&synthesizedComp.LifecycleActions.RoleProbe.Action] = "roleProbe"
	}

	var images []string
	var containerNames []string
	var actionNames []string
	noImageNContainer := false
	for _, action := range actions {
		if action == nil || action.Exec == nil {
			continue
		}
		image := action.Exec.Image
		containerName := action.Exec.Container
		if len(image) == 0 && len(containerName) == 0 {
			noImageNContainer = true
			continue
		}
		images = append(images, image)
		containerNames = append(containerNames, containerName)
		actionNames = append(actionNames, actionNameMap[action])
	}

	containers := make([]*corev1.Container, len(images))
	for i := 0; i < len(images); i++ {
		var c *corev1.Container
		if len(containerNames[i]) > 0 {
			for j, cc := range synthesizedComp.PodSpec.Containers {
				if cc.Name == containerNames[i] {
					c = &synthesizedComp.PodSpec.Containers[j]
					break
				}
			}
			if c == nil {
				return false, nil, nil, nil, fmt.Errorf("exec container %s not found", containerNames[i])
			}
			if len(images[i]) > 0 && c.Image != images[i] {
				return false, nil, nil, nil, fmt.Errorf("exec image and container must be the same")
			}
			containers[i] = c
		} else {
			containers[i] = nil
		}
	}
	return noImageNContainer, actionNames, images, containers, nil
}

func buildKBAgentInitContainer() *corev1.Container {
	return builder.NewContainerBuilder(kbagent.InitContainerName).
		SetImage(viper.GetString(constant.KBToolsImage)).
		SetImagePullPolicy(corev1.PullIfNotPresent).
		AddCommands([]string{"cp", "-r", kbAgentCommand, "/bin/curl", kbAgentSharedMountPath + "/"}...).
		AddVolumeMounts(sharedVolumeMount).
		GetObject()
}

func getAvailablePorts(containers []corev1.Container, containerPorts []int32) ([]int32, error) {
	inUse, err := getInUsePorts(containers)
	if err != nil {
		return nil, err
	}
	availablePort := make([]int32, len(containerPorts))
	for i, p := range containerPorts {
		if availablePort[i], err = iterAvailablePort(p, inUse); err != nil {
			return nil, err
		}
	}
	return availablePort, nil
}

func getInUsePorts(containers []corev1.Container) (map[int32]bool, error) {
	inUse := map[int32]bool{}
	for _, container := range containers {
		for _, v := range container.Ports {
			_, ok := inUse[v.ContainerPort]
			if ok {
				return nil, fmt.Errorf("containerPorts conflict: [%+v]", v.ContainerPort)
			}
			inUse[v.ContainerPort] = true
		}
	}
	return inUse, nil
}

func iterAvailablePort(port int32, set map[int32]bool) (int32, error) {
	if port < minAvailablePort || port > maxAvailablePort {
		port = minAvailablePort
	}
	sentinel := port
	for {
		if _, ok := set[port]; !ok {
			set[port] = true
			return port, nil
		}
		port++
		if port == sentinel {
			return -1, errors.New("no available port for container")
		}
		if port > maxAvailablePort {
			port = minAvailablePort
		}
	}
}

func uniqueVolumeMounts(existingMounts []corev1.VolumeMount, newMounts []corev1.VolumeMount) []corev1.VolumeMount {
	for _, vm := range newMounts {
		if !mountPathExists(existingMounts, vm.MountPath) {
			existingMounts = append(existingMounts, vm)
		}
	}
	return existingMounts
}

func mountPathExists(volumeMounts []corev1.VolumeMount, mountPath string) bool {
	for _, vm := range volumeMounts {
		if vm.MountPath == mountPath {
			return true
		}
	}
	return false
}

func buildKBAgentEyeContainer(discovery map[string]string) (*corev1.Container, error) {
	var env corev1.EnvVar
	dd, err := json.Marshal(discovery)
	if err != nil {
		return nil, err
	}
	env = corev1.EnvVar{
		Name:  eyeEnvName,
		Value: string(dd),
	}

	return builder.NewContainerBuilder(kbAgentEyeContainerName).
		SetImage(viper.GetString(constant.KBToolsImage)).
		SetImagePullPolicy(corev1.PullIfNotPresent).
		AddCommands(kbAgentCommand).
		AddEnv(env).
		GetObject(), nil
}<|MERGE_RESOLUTION|>--- conflicted
+++ resolved
@@ -38,19 +38,7 @@
 )
 
 const (
-<<<<<<< HEAD
-	kbAgentContainerName     = "kbagent"
-	kbAgentInitContainerName = "init-kbagent"
-	kbAgentCommand           = "/bin/kbagent"
-	kbAgentPortName          = "http"
-	kbAgentPortArg           = "--port"
-	kbAgentTCPProtocol       = "TCP"
-	kbAgentEyeContainerName  = "kbagent-eye"
-	eyeEnvName               = "KB_AGENT_EYE"
-
-=======
 	kbAgentCommand              = "/bin/kbagent"
->>>>>>> 608667d9
 	kbAgentSharedMountPath      = "/kubeblocks"
 	kbAgentCommandOnSharedMount = "/kubeblocks/kbagent"
 
@@ -64,21 +52,13 @@
 )
 
 func IsKBAgentContainer(c *corev1.Container) bool {
-<<<<<<< HEAD
 	// TODO: Because the implementation of multiple images is required, an update is needed here. About kbAgentContainerName
-	return c.Name == kbAgentContainerName || c.Name == kbAgentInitContainerName
+	return c.Name == kbagent.ContainerName || c.Name == kbagent.InitContainerName
 }
 
 func UpdateKBAgentContainer4HostNetwork(synthesizedComp *SynthesizedComponent) {
 	// TODO: Because the implementation of multiple images is required, an update is needed here. About KbAgentContainerName
-	idx, c := intctrlutil.GetContainerByName(synthesizedComp.PodSpec.Containers, kbAgentContainerName)
-=======
-	return c.Name == kbagent.ContainerName || c.Name == kbagent.InitContainerName
-}
-
-func UpdateKBAgentContainer4HostNetwork(synthesizedComp *SynthesizedComponent) {
 	idx, c := intctrlutil.GetContainerByName(synthesizedComp.PodSpec.Containers, kbagent.ContainerName)
->>>>>>> 608667d9
 	if c == nil {
 		return
 	}
@@ -96,7 +76,7 @@
 
 	// update port in args
 	for i, arg := range c.Args {
-		if arg == kbAgentPortArg {
+		if arg == "--port" {
 			c.Args[i+1] = strconv.Itoa(httpPort)
 			break
 		}
@@ -120,34 +100,12 @@
 		return err
 	}
 
-<<<<<<< HEAD
-	defaultContainer := builder.NewContainerBuilder(kbAgentContainerName).
-=======
-	ports, err := getAvailablePorts(synthesizedComp.PodSpec.Containers, []int32{int32(kbAgentDefaultPort)})
-	if err != nil {
-		return err
-	}
-
-	port := int(ports[0])
-	container := builder.NewContainerBuilder(kbagent.ContainerName).
->>>>>>> 608667d9
+	defaultContainer := builder.NewContainerBuilder(kbagent.ContainerName).
 		SetImage(viper.GetString(constant.KBToolsImage)).
 		SetImagePullPolicy(corev1.PullIfNotPresent).
 		AddCommands(kbAgentCommand).
 		AddEnv(mergedActionEnv4KBAgent(synthesizedComp)...).
 		AddEnv(envVars...).
-<<<<<<< HEAD
-=======
-		AddPorts(corev1.ContainerPort{
-			ContainerPort: int32(port),
-			Name:          kbagent.DefaultPortName,
-			Protocol:      "TCP",
-		}).
-		SetStartupProbe(corev1.Probe{
-			ProbeHandler: corev1.ProbeHandler{
-				TCPSocket: &corev1.TCPSocketAction{Port: intstr.FromInt(port)},
-			}}).
->>>>>>> 608667d9
 		GetObject()
 
 	noImageNContainer, containers, err := adaptKBAgentIfCustomImageNContainerDefined(synthesizedComp, *defaultContainer)
@@ -158,7 +116,7 @@
 		if len(containers) == 0 {
 			containers = make(map[string]*corev1.Container)
 		}
-		containers[kbAgentContainerName] = defaultContainer
+		containers[kbagent.ContainerName] = defaultContainer
 	}
 
 	discovery := make(map[string]string)
@@ -177,7 +135,7 @@
 	if err != nil {
 		return err
 	}
-	containerSet[kbAgentEyeContainerName] = eye
+	containerSet[kbagent.EyeContainerName] = eye
 
 	allPorts := make([]int32, len(containerSet))
 	for i := range allPorts {
@@ -193,11 +151,11 @@
 		container.Ports = []corev1.ContainerPort{
 			{
 				ContainerPort: ports[i],
-				Name:          fmt.Sprintf("%s-%s", container.Name, kbAgentPortName),
-				Protocol:      kbAgentTCPProtocol,
+				Name:          fmt.Sprintf("%s-%s", container.Name, kbagent.DefaultPortName),
+				Protocol:      "TCP",
 			},
 		}
-		container.Args = append(container.Args, kbAgentPortArg, strconv.Itoa(int(ports[i])))
+		container.Args = append(container.Args, "--port", strconv.Itoa(int(ports[i])))
 		container.StartupProbe = &corev1.Probe{
 			ProbeHandler: corev1.ProbeHandler{
 				TCPSocket: &corev1.TCPSocketAction{Port: intstr.FromInt32(ports[i])},
@@ -210,23 +168,14 @@
 		if synthesizedComp.HostNetwork.ContainerPorts == nil {
 			synthesizedComp.HostNetwork.ContainerPorts = make([]appsv1alpha1.HostNetworkContainerPort, 0)
 		}
-<<<<<<< HEAD
 		for _, container := range containerSet {
 			synthesizedComp.HostNetwork.ContainerPorts = append(
 				synthesizedComp.HostNetwork.ContainerPorts,
 				appsv1alpha1.HostNetworkContainerPort{
 					Container: container.Name,
-					Ports:     []string{fmt.Sprintf("%s-%s", container.Name, kbAgentPortName)},
+					Ports:     []string{fmt.Sprintf("%s-%s", container.Name, kbagent.DefaultPortName)},
 				})
 		}
-=======
-		synthesizedComp.HostNetwork.ContainerPorts = append(
-			synthesizedComp.HostNetwork.ContainerPorts,
-			appsv1alpha1.HostNetworkContainerPort{
-				Container: container.Name,
-				Ports:     []string{kbagent.DefaultPortName},
-			})
->>>>>>> 608667d9
 	}
 
 	for _, container := range containerSet {
@@ -377,7 +326,7 @@
 		} else {
 			wrapContainer.Image = c.Image
 		}
-		wrapContainer.Name = fmt.Sprintf("%s-%d", kbAgentContainerName, i)
+		wrapContainer.Name = fmt.Sprintf("%s-%d", kbagent.ContainerName, i)
 		wrapContainer.Command[0] = kbAgentCommandOnSharedMount
 		wrapContainer.VolumeMounts = uniqueVolumeMounts(wrapContainer.VolumeMounts, []corev1.VolumeMount{sharedVolumeMount})
 		// TODO: share more container resources
@@ -553,11 +502,11 @@
 		return nil, err
 	}
 	env = corev1.EnvVar{
-		Name:  eyeEnvName,
+		Name:  kbagent.EyeEnvName,
 		Value: string(dd),
 	}
 
-	return builder.NewContainerBuilder(kbAgentEyeContainerName).
+	return builder.NewContainerBuilder(kbagent.EyeContainerName).
 		SetImage(viper.GetString(constant.KBToolsImage)).
 		SetImagePullPolicy(corev1.PullIfNotPresent).
 		AddCommands(kbAgentCommand).
