/*
Copyright (C) 2022-2024 ApeCloud Co., Ltd

This file is part of KubeBlocks project

This program is free software: you can redistribute it and/or modify
it under the terms of the GNU Affero General Public License as published by
the Free Software Foundation, either version 3 of the License, or
(at your option) any later version.

This program is distributed in the hope that it will be useful
but WITHOUT ANY WARRANTY; without even the implied warranty of
MERCHANTABILITY or FITNESS FOR A PARTICULAR PURPOSE.  See the
GNU Affero General Public License for more details.

You should have received a copy of the GNU Affero General Public License
along with this program.  If not, see <http://www.gnu.org/licenses/>.
*/

package lifecycle

import (
	"context"
	"fmt"
	"math/rand"

	"github.com/pkg/errors"
	corev1 "k8s.io/api/core/v1"
	"k8s.io/apimachinery/pkg/types"
	"sigs.k8s.io/controller-runtime/pkg/client"

	appsv1alpha1 "github.com/apecloud/kubeblocks/apis/apps/v1alpha1"
	workloads "github.com/apecloud/kubeblocks/apis/workloads/v1alpha1"
	"github.com/apecloud/kubeblocks/pkg/constant"
	"github.com/apecloud/kubeblocks/pkg/controller/component"
	"github.com/apecloud/kubeblocks/pkg/controller/instanceset"
	intctrlutil "github.com/apecloud/kubeblocks/pkg/controllerutil"
	kbagt "github.com/apecloud/kubeblocks/pkg/kbagent"
	kbacli "github.com/apecloud/kubeblocks/pkg/kbagent/client"
	"github.com/apecloud/kubeblocks/pkg/kbagent/proto"
)

type lifecycleAction interface {
	name() string
	parameters(ctx context.Context, cli client.Reader) (map[string]string, error)
}

type kbagent struct {
	synthesizedComp *component.SynthesizedComponent
	pods            []*corev1.Pod
	pod             *corev1.Pod
}

var _ Lifecycle = &kbagent{}

func (a *kbagent) PostProvision(ctx context.Context, cli client.Reader, opts *Options) error {
	lfa := &postProvision{
		namespace:   a.synthesizedComp.Namespace,
		clusterName: a.synthesizedComp.ClusterName,
		compName:    a.synthesizedComp.Name,
		action:      a.synthesizedComp.LifecycleActions.PostProvision,
	}
	return a.ignoreOutput(a.checkedCallAction(ctx, cli, lfa.action, lfa, opts))
}

func (a *kbagent) PreTerminate(ctx context.Context, cli client.Reader, opts *Options) error {
	lfa := &preTerminate{
		namespace:   a.synthesizedComp.Namespace,
		clusterName: a.synthesizedComp.ClusterName,
		compName:    a.synthesizedComp.Name,
		action:      a.synthesizedComp.LifecycleActions.PreTerminate,
	}
	return a.ignoreOutput(a.checkedCallAction(ctx, cli, lfa.action, lfa, opts))
}

func (a *kbagent) RoleProbe(ctx context.Context, cli client.Reader, opts *Options) ([]byte, error) {
	return a.checkedCallProbe(ctx, cli, a.synthesizedComp.LifecycleActions.RoleProbe, &roleProbe{}, opts)
}

func (a *kbagent) Switchover(ctx context.Context, cli client.Reader, opts *Options, candidate string) error {
	lfa := &switchover{
		namespace:   a.synthesizedComp.Namespace,
		clusterName: a.synthesizedComp.ClusterName,
		compName:    a.synthesizedComp.Name,
		roles:       a.synthesizedComp.Roles,
		candidate:   candidate,
	}
	return a.ignoreOutput(a.checkedCallAction(ctx, cli, a.synthesizedComp.LifecycleActions.Switchover, lfa, opts))
}

func (a *kbagent) MemberJoin(ctx context.Context, cli client.Reader, opts *Options) error {
	lfa := &memberJoin{
		namespace:   a.synthesizedComp.Namespace,
		clusterName: a.synthesizedComp.ClusterName,
		compName:    a.synthesizedComp.Name,
		pod:         a.pod,
	}
	return a.ignoreOutput(a.checkedCallAction(ctx, cli, a.synthesizedComp.LifecycleActions.MemberJoin, lfa, opts))
}

func (a *kbagent) MemberLeave(ctx context.Context, cli client.Reader, opts *Options) error {
	lfa := &memberLeave{
		namespace:   a.synthesizedComp.Namespace,
		clusterName: a.synthesizedComp.ClusterName,
		compName:    a.synthesizedComp.Name,
		pod:         a.pod,
	}
	return a.ignoreOutput(a.checkedCallAction(ctx, cli, a.synthesizedComp.LifecycleActions.MemberLeave, lfa, opts))
}

func (a *kbagent) DataDump(ctx context.Context, cli client.Reader, opts *Options) error {
	lfa := &dataDump{}
	return a.ignoreOutput(a.checkedCallAction(ctx, cli, a.synthesizedComp.LifecycleActions.DataDump, lfa, opts))
}

func (a *kbagent) DataLoad(ctx context.Context, cli client.Reader, opts *Options) error {
	lfa := &dataLoad{}
	return a.ignoreOutput(a.checkedCallAction(ctx, cli, a.synthesizedComp.LifecycleActions.DataLoad, lfa, opts))
}

func (a *kbagent) AccountProvision(ctx context.Context, cli client.Reader, opts *Options, statement, user, password string) error {
	lfa := &accountProvision{
		statement: statement,
		user:      user,
		password:  password,
	}
	return a.ignoreOutput(a.checkedCallAction(ctx, cli, a.synthesizedComp.LifecycleActions.AccountProvision, lfa, opts))
}

func (a *kbagent) ignoreOutput(_ []byte, err error) error {
	return err
}

func (a *kbagent) checkedCallAction(ctx context.Context, cli client.Reader, spec *appsv1alpha1.Action, lfa lifecycleAction, opts *Options) ([]byte, error) {
	if spec == nil || spec.Exec == nil {
		return nil, errors.Wrap(ErrActionNotDefined, lfa.name())
	}
	if err := a.precondition(ctx, cli, spec); err != nil {
		return nil, err
	}
	// TODO: exactly once
	return a.callAction(ctx, cli, spec, lfa, opts)
}

func (a *kbagent) checkedCallProbe(ctx context.Context, cli client.Reader, spec *appsv1alpha1.Probe, lfa lifecycleAction, opts *Options) ([]byte, error) {
	if spec == nil || spec.Exec == nil {
		return nil, errors.Wrap(ErrActionNotDefined, lfa.name())
	}
	return a.checkedCallAction(ctx, cli, &spec.Action, lfa, opts)
}

func (a *kbagent) precondition(ctx context.Context, cli client.Reader, spec *appsv1alpha1.Action) error {
	if spec.PreCondition == nil {
		return nil
	}
	switch *spec.PreCondition {
	case appsv1alpha1.ImmediatelyPreConditionType:
		return nil
	case appsv1alpha1.RuntimeReadyPreConditionType:
		return a.runtimeReadyCheck(ctx, cli)
	case appsv1alpha1.ComponentReadyPreConditionType:
		return a.compReadyCheck(ctx, cli)
	case appsv1alpha1.ClusterReadyPreConditionType:
		return a.clusterReadyCheck(ctx, cli)
	default:
		return fmt.Errorf("unknown precondition type %s", *spec.PreCondition)
	}
}

func (a *kbagent) clusterReadyCheck(ctx context.Context, cli client.Reader) error {
	ready := func(object client.Object) bool {
		cluster := object.(*appsv1alpha1.Cluster)
		return cluster.Status.Phase == appsv1alpha1.RunningClusterPhase
	}
	return a.readyCheck(ctx, cli, a.synthesizedComp.ClusterName, "cluster", &appsv1alpha1.Cluster{}, ready)
}

func (a *kbagent) compReadyCheck(ctx context.Context, cli client.Reader) error {
	ready := func(object client.Object) bool {
		comp := object.(*appsv1alpha1.Component)
		return comp.Status.Phase == appsv1alpha1.RunningClusterCompPhase
	}
	compName := constant.GenerateClusterComponentName(a.synthesizedComp.ClusterName, a.synthesizedComp.Name)
	return a.readyCheck(ctx, cli, compName, "component", &appsv1alpha1.Component{}, ready)
}

func (a *kbagent) runtimeReadyCheck(ctx context.Context, cli client.Reader) error {
	name := constant.GenerateWorkloadNamePattern(a.synthesizedComp.ClusterName, a.synthesizedComp.Name)
	ready := func(object client.Object) bool {
		its := object.(*workloads.InstanceSet)
		return instanceset.IsInstancesReady(its)
	}
	return a.readyCheck(ctx, cli, name, "runtime", &workloads.InstanceSet{}, ready)
}

func (a *kbagent) readyCheck(ctx context.Context, cli client.Reader, name, kind string, obj client.Object, ready func(object client.Object) bool) error {
	key := types.NamespacedName{
		Namespace: a.synthesizedComp.Namespace,
		Name:      name,
	}
	if err := cli.Get(ctx, key, obj); err != nil {
		return errors.Wrap(err, fmt.Sprintf("precondition check error for %s ready", kind))
	}
	if !ready(obj) {
		return fmt.Errorf("precondition check error, %s is not ready", kind)
	}
	return nil
}

func (a *kbagent) callAction(ctx context.Context, cli client.Reader, spec *appsv1alpha1.Action, lfa lifecycleAction, opts *Options) ([]byte, error) {
	req, err1 := a.buildActionRequest(ctx, cli, lfa, opts)
	if err1 != nil {
		return nil, err1
	}
	return a.callActionWithSelector(ctx, spec, lfa, req)
}

func (a *kbagent) buildActionRequest(ctx context.Context, cli client.Reader, lfa lifecycleAction, opts *Options) (*proto.ActionRequest, error) {
	parameters, err := a.parameters(ctx, cli, lfa)
	if err != nil {
		return nil, err
	}
	req := &proto.ActionRequest{
		Action:     lfa.name(),
		Parameters: parameters,
	}
	if opts != nil {
		if opts.NonBlocking != nil {
			req.NonBlocking = opts.NonBlocking
		}
		if opts.TimeoutSeconds != nil {
			req.TimeoutSeconds = opts.TimeoutSeconds
		}
		if opts.RetryPolicy != nil {
			req.RetryPolicy = &proto.RetryPolicy{
				MaxRetries:    opts.RetryPolicy.MaxRetries,
				RetryInterval: opts.RetryPolicy.RetryInterval,
			}
		}
	}
	return req, nil
}

func (a *kbagent) parameters(ctx context.Context, cli client.Reader, lfa lifecycleAction) (map[string]string, error) {
	m, err := a.templateVarsParameters()
	if err != nil {
		return nil, err
	}
	sys, err := lfa.parameters(ctx, cli)
	if err != nil {
		return nil, err
	}

	for k, v := range sys {
		// template vars take precedence
		if _, ok := m[k]; !ok {
			m[k] = v
		}
	}
	return m, nil
}

func (a *kbagent) templateVarsParameters() (map[string]string, error) {
	m := map[string]string{}
	for k, v := range a.synthesizedComp.TemplateVars {
		m[k] = v.(string)
	}
	return m, nil
}

func (a *kbagent) callActionWithSelector(ctx context.Context, spec *appsv1alpha1.Action, lfa lifecycleAction, req *proto.ActionRequest) ([]byte, error) {
	pods, err := a.selectTargetPods(spec)
	if err != nil {
		return nil, err
	}
	if len(pods) == 0 {
		return nil, fmt.Errorf("no available pod to execute action %s", lfa.name())
	}

	// TODO: impl
	//  - back-off to retry
	//  - timeout
<<<<<<< HEAD
	for _, pod := range a.pods {
		// get eye client
		eyeCli, err := kbacli.NewClient(*pod, "kbagent-eye")
		if err != nil {
			return err
		}
		containerNameReq := &proto.ActionRequest{
			Action: "eye",
			Parameters: map[string]string{
				"name": lfa.name(),
			},
		}
		containerNameRsp, err := eyeCli.CallAction(ctx, *containerNameReq)
		if err != nil {
			return err
		}
		// get action container
		containerName := string(containerNameRsp.Output)
		cli, err1 := kbacli.NewClient(*pod, containerName)
		if err1 != nil {
			return err1
=======
	var output []byte
	for _, pod := range pods {
		host, port, err := a.serverEndpoint(pod)
		if err != nil {
			return nil, errors.Wrapf(err, "pod %s is unavailable to execute action %s", pod.Name, lfa.name())
		}
		cli, err := kbacli.NewClient(host, port)
		if err != nil {
			return nil, err // mock client error
>>>>>>> 608667d9
		}
		if cli == nil {
			continue // not kb-agent container and port defined, for test only
		}
		rsp, err := cli.Action(ctx, *req)
		if err != nil {
			return nil, errors.Wrapf(err, "http error occurred when executing action %s at pod %s", lfa.name(), pod.Name)
		}
		if len(rsp.Error) > 0 {
			return nil, a.formatError(lfa, rsp)
		}
<<<<<<< HEAD
		rsp, err2 := cli.CallAction(ctx, *req)
		if err2 != nil {
			return err2
		}
		if len(rsp.Error) > 0 {
			return a.formatError(lfa, rsp)
=======
		// take first non-nil output
		if output == nil && rsp.Output != nil {
			output = rsp.Output
>>>>>>> 608667d9
		}
	}
	return output, nil
}

func (a *kbagent) selectTargetPods(spec *appsv1alpha1.Action) ([]*corev1.Pod, error) {
	if spec.Exec == nil || len(spec.Exec.TargetPodSelector) == 0 {
		return []*corev1.Pod{a.pod}, nil
	}

	anyPod := func() []*corev1.Pod {
		i := rand.Int() % len(a.pods)
		return []*corev1.Pod{a.pods[i]}
	}

	allPods := func() []*corev1.Pod {
		return a.pods
	}

	podsWithRole := func() []*corev1.Pod {
		roleName := spec.Exec.MatchingKey
		var pods []*corev1.Pod
		for i, pod := range a.pods {
			if len(pod.Labels) != 0 {
				if pod.Labels[constant.RoleLabelKey] == roleName {
					pods = append(pods, a.pods[i])
				}
			}
		}
		return pods
	}

	switch spec.Exec.TargetPodSelector {
	case appsv1alpha1.AnyReplica:
		return anyPod(), nil
	case appsv1alpha1.AllReplicas:
		return allPods(), nil
	case appsv1alpha1.RoleSelector:
		return podsWithRole(), nil
	case appsv1alpha1.OrdinalSelector:
		return nil, fmt.Errorf("ordinal selector is not supported")
	default:
		return nil, fmt.Errorf("unknown pod selector: %s", spec.Exec.TargetPodSelector)
	}
}

<<<<<<< HEAD
=======
func (a *kbagent) serverEndpoint(pod *corev1.Pod) (string, int32, error) {
	port, err := intctrlutil.GetPortByName(*pod, kbagt.ContainerName, kbagt.DefaultPortName)
	if err != nil {
		// has no kb-agent defined
		return "", 0, nil
	}
	host := pod.Status.PodIP
	if host == "" {
		return "", 0, fmt.Errorf("pod %v has no ip", pod.Name)
	}
	return host, port, nil
}

>>>>>>> 608667d9
func (a *kbagent) formatError(lfa lifecycleAction, rsp proto.ActionResponse) error {
	wrapError := func(err error) error {
		return errors.Wrapf(err, "action: %s, error: %s", lfa.name(), rsp.Message)
	}
	err := proto.Type2Error(rsp.Error)
	switch {
	case err == nil:
		return nil
	case errors.Is(err, proto.ErrNotDefined):
		return wrapError(ErrActionNotDefined)
	case errors.Is(err, proto.ErrNotImplemented):
		return wrapError(ErrActionNotImplemented)
	case errors.Is(err, proto.ErrBadRequest):
		return wrapError(ErrActionInternalError)
	case errors.Is(err, proto.ErrInProgress):
		return wrapError(ErrActionInProgress)
	case errors.Is(err, proto.ErrBusy):
		return wrapError(ErrActionBusy)
	case errors.Is(err, proto.ErrTimedOut):
		return wrapError(ErrActionTimedOut)
	case errors.Is(err, proto.ErrFailed):
		return wrapError(ErrActionFailed)
	case errors.Is(err, proto.ErrInternalError):
		return wrapError(ErrActionInternalError)
	default:
		return wrapError(err)
	}
}<|MERGE_RESOLUTION|>--- conflicted
+++ resolved
@@ -280,29 +280,6 @@
 	// TODO: impl
 	//  - back-off to retry
 	//  - timeout
-<<<<<<< HEAD
-	for _, pod := range a.pods {
-		// get eye client
-		eyeCli, err := kbacli.NewClient(*pod, "kbagent-eye")
-		if err != nil {
-			return err
-		}
-		containerNameReq := &proto.ActionRequest{
-			Action: "eye",
-			Parameters: map[string]string{
-				"name": lfa.name(),
-			},
-		}
-		containerNameRsp, err := eyeCli.CallAction(ctx, *containerNameReq)
-		if err != nil {
-			return err
-		}
-		// get action container
-		containerName := string(containerNameRsp.Output)
-		cli, err1 := kbacli.NewClient(*pod, containerName)
-		if err1 != nil {
-			return err1
-=======
 	var output []byte
 	for _, pod := range pods {
 		host, port, err := a.serverEndpoint(pod)
@@ -312,7 +289,6 @@
 		cli, err := kbacli.NewClient(host, port)
 		if err != nil {
 			return nil, err // mock client error
->>>>>>> 608667d9
 		}
 		if cli == nil {
 			continue // not kb-agent container and port defined, for test only
@@ -324,18 +300,9 @@
 		if len(rsp.Error) > 0 {
 			return nil, a.formatError(lfa, rsp)
 		}
-<<<<<<< HEAD
-		rsp, err2 := cli.CallAction(ctx, *req)
-		if err2 != nil {
-			return err2
-		}
-		if len(rsp.Error) > 0 {
-			return a.formatError(lfa, rsp)
-=======
 		// take first non-nil output
 		if output == nil && rsp.Output != nil {
 			output = rsp.Output
->>>>>>> 608667d9
 		}
 	}
 	return output, nil
@@ -382,8 +349,6 @@
 	}
 }
 
-<<<<<<< HEAD
-=======
 func (a *kbagent) serverEndpoint(pod *corev1.Pod) (string, int32, error) {
 	port, err := intctrlutil.GetPortByName(*pod, kbagt.ContainerName, kbagt.DefaultPortName)
 	if err != nil {
@@ -397,7 +362,6 @@
 	return host, port, nil
 }
 
->>>>>>> 608667d9
 func (a *kbagent) formatError(lfa lifecycleAction, rsp proto.ActionResponse) error {
 	wrapError := func(err error) error {
 		return errors.Wrapf(err, "action: %s, error: %s", lfa.name(), rsp.Message)
