/*
Copyright (C) 2022-2024 ApeCloud Co., Ltd

This file is part of KubeBlocks project

This program is free software: you can redistribute it and/or modify
it under the terms of the GNU Affero General Public License as published by
the Free Software Foundation, either version 3 of the License, or
(at your option) any later version.

This program is distributed in the hope that it will be useful
but WITHOUT ANY WARRANTY; without even the implied warranty of
MERCHANTABILITY or FITNESS FOR A PARTICULAR PURPOSE.  See the
GNU Affero General Public License for more details.

You should have received a copy of the GNU Affero General Public License
along with this program.  If not, see <http://www.gnu.org/licenses/>.
*/

package lifecycle

import (
	"context"
	"fmt"
	"math/rand"

	"github.com/pkg/errors"
	corev1 "k8s.io/api/core/v1"
	"k8s.io/apimachinery/pkg/types"
	"sigs.k8s.io/controller-runtime/pkg/client"

	appsv1alpha1 "github.com/apecloud/kubeblocks/apis/apps/v1alpha1"
	workloads "github.com/apecloud/kubeblocks/apis/workloads/v1alpha1"
	"github.com/apecloud/kubeblocks/pkg/constant"
	"github.com/apecloud/kubeblocks/pkg/controller/component"
	"github.com/apecloud/kubeblocks/pkg/controller/instanceset"
	kbacli "github.com/apecloud/kubeblocks/pkg/kbagent/client"
	"github.com/apecloud/kubeblocks/pkg/kbagent/proto"
	"github.com/apecloud/kubeblocks/pkg/kbagent/service"
)

type lifecycleAction interface {
	name() string
	parameters(ctx context.Context, cli client.Reader) (map[string]string, error)
}

type kbagent struct {
	synthesizedComp *component.SynthesizedComponent
	pods            []*corev1.Pod
	pod             *corev1.Pod
}

var _ Lifecycle = &kbagent{}

func (a *kbagent) PostProvision(ctx context.Context, cli client.Reader, opts *Options) error {
	lfa := &postProvision{
		namespace:   a.synthesizedComp.Namespace,
		clusterName: a.synthesizedComp.ClusterName,
		compName:    a.synthesizedComp.Name,
		action:      a.synthesizedComp.LifecycleActions.PostProvision,
	}
	return a.checkedCallAction(ctx, cli, lfa.action, lfa, opts)
}

func (a *kbagent) PreTerminate(ctx context.Context, cli client.Reader, opts *Options) error {
	lfa := &preTerminate{
		namespace:   a.synthesizedComp.Namespace,
		clusterName: a.synthesizedComp.ClusterName,
		compName:    a.synthesizedComp.Name,
		action:      a.synthesizedComp.LifecycleActions.PreTerminate,
	}
	return a.checkedCallAction(ctx, cli, lfa.action, lfa, opts)
}

func (a *kbagent) Switchover(ctx context.Context, cli client.Reader, opts *Options, candidate string) error {
	lfa := &switchover{
		namespace:   a.synthesizedComp.Namespace,
		clusterName: a.synthesizedComp.ClusterName,
		compName:    a.synthesizedComp.Name,
		roles:       a.synthesizedComp.Roles,
		candidate:   candidate,
	}
	return a.checkedCallAction(ctx, cli, a.synthesizedComp.LifecycleActions.Switchover, lfa, opts)
}

func (a *kbagent) MemberJoin(ctx context.Context, cli client.Reader, opts *Options) error {
	lfa := &memberJoin{
		namespace:   a.synthesizedComp.Namespace,
		clusterName: a.synthesizedComp.ClusterName,
		compName:    a.synthesizedComp.Name,
		pod:         a.pod,
	}
	return a.checkedCallAction(ctx, cli, a.synthesizedComp.LifecycleActions.MemberJoin, lfa, opts)
}

func (a *kbagent) MemberLeave(ctx context.Context, cli client.Reader, opts *Options) error {
	lfa := &memberLeave{
		namespace:   a.synthesizedComp.Namespace,
		clusterName: a.synthesizedComp.ClusterName,
		compName:    a.synthesizedComp.Name,
		pod:         a.pod,
	}
	return a.checkedCallAction(ctx, cli, a.synthesizedComp.LifecycleActions.MemberLeave, lfa, opts)
}

func (a *kbagent) DataDump(ctx context.Context, cli client.Reader, opts *Options) error {
	lfa := &dataDump{}
	return a.checkedCallAction(ctx, cli, a.synthesizedComp.LifecycleActions.DataDump, lfa, opts)
}

func (a *kbagent) DataLoad(ctx context.Context, cli client.Reader, opts *Options) error {
	lfa := &dataLoad{}
	return a.checkedCallAction(ctx, cli, a.synthesizedComp.LifecycleActions.DataLoad, lfa, opts)
}

func (a *kbagent) AccountProvision(ctx context.Context, cli client.Reader, opts *Options, statement, user, password string) error {
	lfa := &accountProvision{
		statement: statement,
		user:      user,
		password:  password,
	}
	return a.checkedCallAction(ctx, cli, a.synthesizedComp.LifecycleActions.AccountProvision, lfa, opts)
}

func (a *kbagent) checkedCallAction(ctx context.Context, cli client.Reader, spec *appsv1alpha1.Action, lfa lifecycleAction, opts *Options) error {
	if spec == nil || spec.Exec == nil {
		return errors.Wrap(ErrActionNotDefined, lfa.name())
	}
	if err := a.precondition(ctx, cli, spec); err != nil {
		return err
	}
	// TODO: exactly once
	return a.callAction(ctx, cli, spec, lfa, opts)
}

func (a *kbagent) precondition(ctx context.Context, cli client.Reader, spec *appsv1alpha1.Action) error {
	if spec.PreCondition == nil {
		return nil
	}
	switch *spec.PreCondition {
	case appsv1alpha1.ImmediatelyPreConditionType:
		return nil
	case appsv1alpha1.RuntimeReadyPreConditionType:
		return a.runtimeReadyCheck(ctx, cli)
	case appsv1alpha1.ComponentReadyPreConditionType:
		return a.compReadyCheck(ctx, cli)
	case appsv1alpha1.ClusterReadyPreConditionType:
		return a.clusterReadyCheck(ctx, cli)
	default:
		return fmt.Errorf("unknown precondition type %s", *spec.PreCondition)
	}
}

func (a *kbagent) clusterReadyCheck(ctx context.Context, cli client.Reader) error {
	ready := func(object client.Object) bool {
		cluster := object.(*appsv1alpha1.Cluster)
		return cluster.Status.Phase == appsv1alpha1.RunningClusterPhase
	}
	return a.readyCheck(ctx, cli, a.synthesizedComp.ClusterName, "cluster", &appsv1alpha1.Cluster{}, ready)
}

func (a *kbagent) compReadyCheck(ctx context.Context, cli client.Reader) error {
	ready := func(object client.Object) bool {
		comp := object.(*appsv1alpha1.Component)
		return comp.Status.Phase == appsv1alpha1.RunningClusterCompPhase
	}
	compName := constant.GenerateClusterComponentName(a.synthesizedComp.ClusterName, a.synthesizedComp.Name)
	return a.readyCheck(ctx, cli, compName, "component", &appsv1alpha1.Component{}, ready)
}

func (a *kbagent) runtimeReadyCheck(ctx context.Context, cli client.Reader) error {
	name := constant.GenerateWorkloadNamePattern(a.synthesizedComp.ClusterName, a.synthesizedComp.Name)
	ready := func(object client.Object) bool {
		its := object.(*workloads.InstanceSet)
		return instanceset.IsInstancesReady(its)
	}
	return a.readyCheck(ctx, cli, name, "runtime", &workloads.InstanceSet{}, ready)
}

func (a *kbagent) readyCheck(ctx context.Context, cli client.Reader, name, kind string, obj client.Object, ready func(object client.Object) bool) error {
	key := types.NamespacedName{
		Namespace: a.synthesizedComp.Namespace,
		Name:      name,
	}
	if err := cli.Get(ctx, key, obj); err != nil {
		return errors.Wrap(err, fmt.Sprintf("precondition check error for %s ready", kind))
	}
	if !ready(obj) {
		return fmt.Errorf("precondition check error, %s is not ready", kind)
	}
	return nil
}

func (a *kbagent) callAction(ctx context.Context, cli client.Reader, spec *appsv1alpha1.Action, lfa lifecycleAction, opts *Options) error {
	req, err1 := a.buildActionRequest(ctx, cli, lfa, opts)
	if err1 != nil {
		return err1
	}
	return a.callActionWithSelector(ctx, spec, lfa, req)
}

func (a *kbagent) buildActionRequest(ctx context.Context, cli client.Reader, lfa lifecycleAction, opts *Options) (*proto.ActionRequest, error) {
	parameters, err := a.parameters(ctx, cli, lfa)
	if err != nil {
		return nil, err
	}
	req := &proto.ActionRequest{
		Action:     lfa.name(),
		Parameters: parameters,
	}
	if opts != nil {
		if opts.NonBlocking != nil {
			req.NonBlocking = opts.NonBlocking
		}
		if opts.TimeoutSeconds != nil {
			req.TimeoutSeconds = opts.TimeoutSeconds
		}
		if opts.RetryPolicy != nil {
			req.RetryPolicy = &proto.RetryPolicy{
				MaxRetries:    opts.RetryPolicy.MaxRetries,
				RetryInterval: opts.RetryPolicy.RetryInterval,
			}
		}
	}
	return req, nil
}

func (a *kbagent) parameters(ctx context.Context, cli client.Reader, lfa lifecycleAction) (map[string]string, error) {
	m, err := a.templateVarsParameters()
	if err != nil {
		return nil, err
	}
	sys, err := lfa.parameters(ctx, cli)
	if err != nil {
		return nil, err
	}

	for k, v := range sys {
		// template vars take precedence
		if _, ok := m[k]; !ok {
			m[k] = v
		}
	}
	return m, nil
}

func (a *kbagent) templateVarsParameters() (map[string]string, error) {
	m := map[string]string{}
	for k, v := range a.synthesizedComp.TemplateVars {
		m[k] = v.(string)
	}
	return m, nil
}

func (a *kbagent) callActionWithSelector(ctx context.Context, spec *appsv1alpha1.Action, lfa lifecycleAction, req *proto.ActionRequest) error {
	pods, err := a.selectTargetPods(spec)
	if err != nil {
		return err
	}
	if len(pods) == 0 {
		return fmt.Errorf("no available pod to call action %s", lfa.name())
	}

	// TODO: impl
	//  - back-off to retry
	//  - timeout
<<<<<<< HEAD
	for _, pod := range a.pods {
		cli, err1 := kbacli.NewClient(*pod, mapActionName(la))
=======
	for _, pod := range pods {
		cli, err1 := kbacli.NewClient(*pod)
>>>>>>> 9f5742cb
		if err1 != nil {
			return err1
		}
		if cli == nil {
			continue // not defined, for test only
		}
		_, err2 := cli.CallAction(ctx, *req)
		if err2 != nil {
			return a.error2(lfa, err2)
		}
	}
	return nil
}

func (a *kbagent) selectTargetPods(spec *appsv1alpha1.Action) ([]*corev1.Pod, error) {
	if spec.Exec == nil || len(spec.Exec.TargetPodSelector) == 0 {
		return []*corev1.Pod{a.pod}, nil
	}

	anyPod := func() []*corev1.Pod {
		i := rand.Int() % len(a.pods)
		return []*corev1.Pod{a.pods[i]}
	}

	allPods := func() []*corev1.Pod {
		return a.pods
	}

	podsWithRole := func() []*corev1.Pod {
		roleName := spec.Exec.MatchingKey
		var pods []*corev1.Pod
		for i, pod := range a.pods {
			if len(pod.Labels) != 0 {
				if pod.Labels[constant.RoleLabelKey] == roleName {
					pods = append(pods, a.pods[i])
				}
			}
		}
		return pods
	}

	switch spec.Exec.TargetPodSelector {
	case appsv1alpha1.AnyReplica:
		return anyPod(), nil
	case appsv1alpha1.AllReplicas:
		return allPods(), nil
	case appsv1alpha1.RoleSelector:
		return podsWithRole(), nil
	case appsv1alpha1.OrdinalSelector:
		return nil, fmt.Errorf("ordinal selector is not supported")
	default:
		return nil, fmt.Errorf("unknown pod selector: %s", spec.Exec.TargetPodSelector)
	}
}

func (a *kbagent) error2(lfa lifecycleAction, err error) error {
	switch {
	case err == nil:
		return nil
	case errors.Is(err, service.ErrNotDefined):
		return errors.Wrap(ErrActionNotDefined, lfa.name())
	case errors.Is(err, service.ErrNotImplemented):
		return errors.Wrap(ErrActionNotImplemented, lfa.name())
	case errors.Is(err, service.ErrInProgress):
		return errors.Wrap(ErrActionInProgress, lfa.name())
	case errors.Is(err, service.ErrBusy):
		return errors.Wrap(ErrActionBusy, lfa.name())
	case errors.Is(err, service.ErrTimeout):
		return errors.Wrap(ErrActionTimeout, lfa.name())
	case errors.Is(err, service.ErrFailed):
		return errors.Wrap(ErrActionFailed, lfa.name())
	case errors.Is(err, service.ErrInternalError):
		return errors.Wrap(ErrActionInternalError, lfa.name())
	default:
		return err
	}
}

func mapActionName(la lifecycleAction) string {
	actionNameMap := map[string]string{
		"postProvision":    "postpr",
		"preTerminate":     "preter",
		"switchover":       "switch",
		"memberJoin":       "mbrin",
		"memberLeave":      "mbrlv",
		"readOnly":         "readol",
		"readWrite":        "readwr",
		"dataDump":         "datadp",
		"dataLoad":         "datald",
		"reconfigure":      "reconf",
		"accountProvision": "accpr",
		"roleProbe":        "rolepb",
	}
	return actionNameMap[la.name()]
}<|MERGE_RESOLUTION|>--- conflicted
+++ resolved
@@ -264,13 +264,8 @@
 	// TODO: impl
 	//  - back-off to retry
 	//  - timeout
-<<<<<<< HEAD
 	for _, pod := range a.pods {
-		cli, err1 := kbacli.NewClient(*pod, mapActionName(la))
-=======
-	for _, pod := range pods {
-		cli, err1 := kbacli.NewClient(*pod)
->>>>>>> 9f5742cb
+		cli, err1 := kbacli.NewClient(*pod, mapActionName(lfa))
 		if err1 != nil {
 			return err1
 		}
