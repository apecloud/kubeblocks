--- conflicted
+++ resolved
@@ -32,6 +32,7 @@
 	appsv1alpha1 "github.com/apecloud/kubeblocks/apis/apps/v1alpha1"
 	workloads "github.com/apecloud/kubeblocks/apis/workloads/v1alpha1"
 	"github.com/apecloud/kubeblocks/pkg/constant"
+	"github.com/apecloud/kubeblocks/pkg/controller/component"
 	"github.com/apecloud/kubeblocks/pkg/controller/instanceset"
 	kbacli "github.com/apecloud/kubeblocks/pkg/kbagent/client"
 	"github.com/apecloud/kubeblocks/pkg/kbagent/proto"
@@ -44,76 +45,72 @@
 }
 
 type kbagent struct {
-	namespace        string
-	clusterName      string
-	compName         string
-	roles            []appsv1alpha1.ReplicaRole
-	lifecycleActions *appsv1alpha1.ComponentLifecycleActions
-	pods             []*corev1.Pod
-	pod              *corev1.Pod
+	synthesizedComp *component.SynthesizedComponent
+	pods            []*corev1.Pod
+	pod             *corev1.Pod
 }
 
 var _ Lifecycle = &kbagent{}
 
 func (a *kbagent) PostProvision(ctx context.Context, cli client.Reader, opts *Options) error {
 	lfa := &postProvision{
-		namespace:   a.namespace,
-		clusterName: a.clusterName,
-		compName:    a.compName,
-		action:      a.lifecycleActions.PostProvision,
-	}
-	return a.checkedCallAction(ctx, cli, a.lifecycleActions.PostProvision, lfa, opts)
+		namespace:   a.synthesizedComp.Namespace,
+		clusterName: a.synthesizedComp.ClusterName,
+		compName:    a.synthesizedComp.Name,
+		action:      a.synthesizedComp.LifecycleActions.PostProvision,
+	}
+	return a.checkedCallAction(ctx, cli, lfa.action, lfa, opts)
 }
 
 func (a *kbagent) PreTerminate(ctx context.Context, cli client.Reader, opts *Options) error {
 	lfa := &preTerminate{
-		namespace:   a.namespace,
-		clusterName: a.clusterName,
-		compName:    a.compName,
-		action:      a.lifecycleActions.PreTerminate,
-	}
-	return a.checkedCallAction(ctx, cli, a.lifecycleActions.PreTerminate, lfa, opts)
+		namespace:   a.synthesizedComp.Namespace,
+		clusterName: a.synthesizedComp.ClusterName,
+		compName:    a.synthesizedComp.Name,
+		action:      a.synthesizedComp.LifecycleActions.PreTerminate,
+	}
+	return a.checkedCallAction(ctx, cli, lfa.action, lfa, opts)
 }
 
 func (a *kbagent) Switchover(ctx context.Context, cli client.Reader, opts *Options, candidate string) error {
 	lfa := &switchover{
-		namespace:   a.namespace,
-		clusterName: a.clusterName,
-		compName:    a.compName,
-		roles:       a.roles,
+		namespace:   a.synthesizedComp.Namespace,
+		clusterName: a.synthesizedComp.ClusterName,
+		compName:    a.synthesizedComp.Name,
+		roles:       a.synthesizedComp.Roles,
 		candidate:   candidate,
 	}
-	return a.checkedCallAction(ctx, cli, a.lifecycleActions.Switchover, lfa, opts)
+	return a.checkedCallAction(ctx, cli, a.synthesizedComp.LifecycleActions.Switchover, lfa, opts)
 }
 
 func (a *kbagent) MemberJoin(ctx context.Context, cli client.Reader, opts *Options) error {
 	lfa := &memberJoin{
-		namespace:   a.namespace,
-		clusterName: a.clusterName,
-		compName:    a.compName,
+		namespace:   a.synthesizedComp.Namespace,
+		clusterName: a.synthesizedComp.ClusterName,
+		compName:    a.synthesizedComp.Name,
 		pod:         a.pod,
 	}
-	return a.checkedCallAction(ctx, cli, a.lifecycleActions.MemberJoin, lfa, opts)
+	return a.checkedCallAction(ctx, cli, a.synthesizedComp.LifecycleActions.MemberJoin, lfa, opts)
 }
 
 func (a *kbagent) MemberLeave(ctx context.Context, cli client.Reader, opts *Options) error {
 	lfa := &memberLeave{
-		namespace:   a.namespace,
-		clusterName: a.clusterName,
-		compName:    a.compName,
+		namespace:   a.synthesizedComp.Namespace,
+		clusterName: a.synthesizedComp.ClusterName,
+		compName:    a.synthesizedComp.Name,
 		pod:         a.pod,
 	}
-	return a.checkedCallAction(ctx, cli, a.lifecycleActions.MemberLeave, lfa, opts)
+	return a.checkedCallAction(ctx, cli, a.synthesizedComp.LifecycleActions.MemberLeave, lfa, opts)
 }
 
 func (a *kbagent) DataDump(ctx context.Context, cli client.Reader, opts *Options) error {
 	lfa := &dataDump{}
-	return a.checkedCallAction(ctx, cli, a.lifecycleActions.DataDump, lfa, opts)
+	return a.checkedCallAction(ctx, cli, a.synthesizedComp.LifecycleActions.DataDump, lfa, opts)
 }
 
 func (a *kbagent) DataLoad(ctx context.Context, cli client.Reader, opts *Options) error {
 	lfa := &dataLoad{}
-	return a.checkedCallAction(ctx, cli, a.lifecycleActions.DataLoad, lfa, opts)
+	return a.checkedCallAction(ctx, cli, a.synthesizedComp.LifecycleActions.DataLoad, lfa, opts)
 }
 
 func (a *kbagent) AccountProvision(ctx context.Context, cli client.Reader, opts *Options, statement, user, password string) error {
@@ -122,7 +119,7 @@
 		user:      user,
 		password:  password,
 	}
-	return a.checkedCallAction(ctx, cli, a.lifecycleActions.AccountProvision, lfa, opts)
+	return a.checkedCallAction(ctx, cli, a.synthesizedComp.LifecycleActions.AccountProvision, lfa, opts)
 }
 
 func (a *kbagent) checkedCallAction(ctx context.Context, cli client.Reader, spec *appsv1alpha1.Action, lfa lifecycleAction, opts *Options) error {
@@ -159,7 +156,7 @@
 		cluster := object.(*appsv1alpha1.Cluster)
 		return cluster.Status.Phase == appsv1alpha1.RunningClusterPhase
 	}
-	return a.readyCheck(ctx, cli, a.clusterName, "cluster", &appsv1alpha1.Cluster{}, ready)
+	return a.readyCheck(ctx, cli, a.synthesizedComp.ClusterName, "cluster", &appsv1alpha1.Cluster{}, ready)
 }
 
 func (a *kbagent) compReadyCheck(ctx context.Context, cli client.Reader) error {
@@ -167,12 +164,12 @@
 		comp := object.(*appsv1alpha1.Component)
 		return comp.Status.Phase == appsv1alpha1.RunningClusterCompPhase
 	}
-	compName := constant.GenerateClusterComponentName(a.clusterName, a.compName)
+	compName := constant.GenerateClusterComponentName(a.synthesizedComp.ClusterName, a.synthesizedComp.Name)
 	return a.readyCheck(ctx, cli, compName, "component", &appsv1alpha1.Component{}, ready)
 }
 
 func (a *kbagent) runtimeReadyCheck(ctx context.Context, cli client.Reader) error {
-	name := constant.GenerateWorkloadNamePattern(a.clusterName, a.compName)
+	name := constant.GenerateWorkloadNamePattern(a.synthesizedComp.ClusterName, a.synthesizedComp.Name)
 	ready := func(object client.Object) bool {
 		its := object.(*workloads.InstanceSet)
 		return instanceset.IsInstancesReady(its)
@@ -182,7 +179,7 @@
 
 func (a *kbagent) readyCheck(ctx context.Context, cli client.Reader, name, kind string, obj client.Object, ready func(object client.Object) bool) error {
 	key := types.NamespacedName{
-		Namespace: a.namespace,
+		Namespace: a.synthesizedComp.Namespace,
 		Name:      name,
 	}
 	if err := cli.Get(ctx, key, obj); err != nil {
@@ -202,13 +199,8 @@
 	return a.callActionWithSelector(ctx, spec, lfa, req)
 }
 
-<<<<<<< HEAD
 func (a *kbagent) buildActionRequest(ctx context.Context, cli client.Reader, lfa lifecycleAction, opts *Options) (*proto.ActionRequest, error) {
-	parameters, err := lfa.parameters(ctx, cli)
-=======
-func (a *kbagent) buildActionRequest(ctx context.Context, cli client.Reader, la lifecycleAction, opts *Options) (*proto.ActionRequest, error) {
-	parameters, err := a.parameters(ctx, cli, la)
->>>>>>> d550d0c0
+	parameters, err := a.parameters(ctx, cli, lfa)
 	if err != nil {
 		return nil, err
 	}
@@ -233,15 +225,12 @@
 	return req, nil
 }
 
-<<<<<<< HEAD
-func (a *kbagent) callActionWithSelector(ctx context.Context, spec *appsv1alpha1.Action, lfa lifecycleAction, req *proto.ActionRequest) error {
-=======
-func (a *kbagent) parameters(ctx context.Context, cli client.Reader, la lifecycleAction) (map[string]string, error) {
+func (a *kbagent) parameters(ctx context.Context, cli client.Reader, lfa lifecycleAction) (map[string]string, error) {
 	m, err := a.templateVarsParameters(ctx, cli)
 	if err != nil {
 		return nil, err
 	}
-	sys, err := la.parameters(ctx, cli)
+	sys, err := lfa.parameters(ctx, cli)
 	if err != nil {
 		return nil, err
 	}
@@ -277,8 +266,7 @@
 	return m, nil
 }
 
-func (a *kbagent) callActionWithSelector(ctx context.Context, spec *appsv1alpha1.Action, la lifecycleAction, req *proto.ActionRequest) error {
->>>>>>> d550d0c0
+func (a *kbagent) callActionWithSelector(ctx context.Context, spec *appsv1alpha1.Action, lfa lifecycleAction, req *proto.ActionRequest) error {
 	pods, err := a.selectTargetPods(spec)
 	if err != nil {
 		return err
@@ -290,7 +278,7 @@
 	// TODO: impl
 	//  - back-off to retry
 	//  - timeout
-	for _, pod := range a.pods {
+	for _, pod := range pods {
 		cli, err1 := kbacli.NewClient(*pod)
 		if err1 != nil {
 			return err1
