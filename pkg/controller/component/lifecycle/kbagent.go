/*
Copyright (C) 2022-2024 ApeCloud Co., Ltd

This file is part of KubeBlocks project

This program is free software: you can redistribute it and/or modify
it under the terms of the GNU Affero General Public License as published by
the Free Software Foundation, either version 3 of the License, or
(at your option) any later version.

This program is distributed in the hope that it will be useful
but WITHOUT ANY WARRANTY; without even the implied warranty of
MERCHANTABILITY or FITNESS FOR A PARTICULAR PURPOSE.  See the
GNU Affero General Public License for more details.

You should have received a copy of the GNU Affero General Public License
along with this program.  If not, see <http://www.gnu.org/licenses/>.
*/

package lifecycle

import (
	"context"
	"fmt"
	"math/rand"

	"github.com/pkg/errors"
	corev1 "k8s.io/api/core/v1"
	"k8s.io/apimachinery/pkg/types"
	"k8s.io/client-go/rest"
	"sigs.k8s.io/controller-runtime/pkg/client"

	appsv1 "github.com/apecloud/kubeblocks/apis/apps/v1"
	workloads "github.com/apecloud/kubeblocks/apis/workloads/v1"
	"github.com/apecloud/kubeblocks/pkg/constant"
	"github.com/apecloud/kubeblocks/pkg/controller/component"
	"github.com/apecloud/kubeblocks/pkg/controller/instanceset"
	intctrlutil "github.com/apecloud/kubeblocks/pkg/controllerutil"
	kbagt "github.com/apecloud/kubeblocks/pkg/kbagent"
	kbacli "github.com/apecloud/kubeblocks/pkg/kbagent/client"
	"github.com/apecloud/kubeblocks/pkg/kbagent/proto"
)

type lifecycleAction interface {
	name() string
	parameters(ctx context.Context, cli client.Reader) (map[string]string, error)
}

type kbagent struct {
	synthesizedComp *component.SynthesizedComponent
	pods            []*corev1.Pod
	pod             *corev1.Pod
}

var _ Lifecycle = &kbagent{}

func (a *kbagent) PostProvision(ctx context.Context, cli client.Reader, opts *Options) error {
	lfa := &postProvision{
		namespace:   a.synthesizedComp.Namespace,
		clusterName: a.synthesizedComp.ClusterName,
		compName:    a.synthesizedComp.Name,
		action:      a.synthesizedComp.LifecycleActions.PostProvision,
	}
	return a.ignoreOutput(a.checkedCallAction(ctx, cli, lfa.action, lfa, opts))
}

func (a *kbagent) PreTerminate(ctx context.Context, cli client.Reader, opts *Options) error {
	lfa := &preTerminate{
		namespace:   a.synthesizedComp.Namespace,
		clusterName: a.synthesizedComp.ClusterName,
		compName:    a.synthesizedComp.Name,
		action:      a.synthesizedComp.LifecycleActions.PreTerminate,
	}
	return a.ignoreOutput(a.checkedCallAction(ctx, cli, lfa.action, lfa, opts))
}

func (a *kbagent) RoleProbe(ctx context.Context, cli client.Reader, opts *Options) ([]byte, error) {
	return a.checkedCallProbe(ctx, cli, a.synthesizedComp.LifecycleActions.RoleProbe, &roleProbe{}, opts)
}

func (a *kbagent) Switchover(ctx context.Context, cli client.Reader, opts *Options, candidate string) error {
<<<<<<< HEAD
	roleName, ok := a.pod.Labels[constant.RoleLabelKey]
	if !ok {
		return errors.Errorf("pod %s/%s has no role label", a.pod.Namespace, a.pod.Name)
	}
=======
	roleName := a.pod.Labels[constant.RoleLabelKey]
>>>>>>> 5b0d594a
	lfa := &switchover{
		namespace:    a.synthesizedComp.Namespace,
		clusterName:  a.synthesizedComp.ClusterName,
		compName:     a.synthesizedComp.Name,
<<<<<<< HEAD
		roles:        a.synthesizedComp.Roles,
=======
>>>>>>> 5b0d594a
		role:         roleName,
		currentPod:   a.pod.Name,
		candidatePod: candidate,
	}
	return a.ignoreOutput(a.checkedCallAction(ctx, cli, a.synthesizedComp.LifecycleActions.Switchover, lfa, opts))
}

func (a *kbagent) MemberJoin(ctx context.Context, cli client.Reader, opts *Options) error {
	lfa := &memberJoin{
		namespace:   a.synthesizedComp.Namespace,
		clusterName: a.synthesizedComp.ClusterName,
		compName:    a.synthesizedComp.Name,
		pod:         a.pod,
	}
	return a.ignoreOutput(a.checkedCallAction(ctx, cli, a.synthesizedComp.LifecycleActions.MemberJoin, lfa, opts))
}

func (a *kbagent) MemberLeave(ctx context.Context, cli client.Reader, opts *Options) error {
	lfa := &memberLeave{
		namespace:   a.synthesizedComp.Namespace,
		clusterName: a.synthesizedComp.ClusterName,
		compName:    a.synthesizedComp.Name,
		pod:         a.pod,
	}
	return a.ignoreOutput(a.checkedCallAction(ctx, cli, a.synthesizedComp.LifecycleActions.MemberLeave, lfa, opts))
}

func (a *kbagent) AccountProvision(ctx context.Context, cli client.Reader, opts *Options, statement, user, password string) error {
	lfa := &accountProvision{
		statement: statement,
		user:      user,
		password:  password,
	}
	return a.ignoreOutput(a.checkedCallAction(ctx, cli, a.synthesizedComp.LifecycleActions.AccountProvision, lfa, opts))
}

func (a *kbagent) ignoreOutput(_ []byte, err error) error {
	return err
}

func (a *kbagent) checkedCallAction(ctx context.Context, cli client.Reader, spec *appsv1.Action, lfa lifecycleAction, opts *Options) ([]byte, error) {
	if spec == nil || spec.Exec == nil {
		return nil, errors.Wrap(ErrActionNotDefined, lfa.name())
	}
	if err := a.precondition(ctx, cli, spec); err != nil {
		return nil, err
	}
	// TODO: exactly once
	return a.callAction(ctx, cli, spec, lfa, opts)
}

func (a *kbagent) checkedCallProbe(ctx context.Context, cli client.Reader, spec *appsv1.Probe, lfa lifecycleAction, opts *Options) ([]byte, error) {
	if spec == nil || spec.Exec == nil {
		return nil, errors.Wrap(ErrActionNotDefined, lfa.name())
	}
	return a.checkedCallAction(ctx, cli, &spec.Action, lfa, opts)
}

func (a *kbagent) precondition(ctx context.Context, cli client.Reader, spec *appsv1.Action) error {
	if spec.PreCondition == nil {
		return nil
	}
	switch *spec.PreCondition {
	case appsv1.ImmediatelyPreConditionType:
		return nil
	case appsv1.RuntimeReadyPreConditionType:
		return a.runtimeReadyCheck(ctx, cli)
	case appsv1.ComponentReadyPreConditionType:
		return a.compReadyCheck(ctx, cli)
	case appsv1.ClusterReadyPreConditionType:
		return a.clusterReadyCheck(ctx, cli)
	default:
		return fmt.Errorf("unknown precondition type %s", *spec.PreCondition)
	}
}

func (a *kbagent) clusterReadyCheck(ctx context.Context, cli client.Reader) error {
	ready := func(object client.Object) bool {
		cluster := object.(*appsv1.Cluster)
		return cluster.Status.Phase == appsv1.RunningClusterPhase
	}
	return a.readyCheck(ctx, cli, a.synthesizedComp.ClusterName, "cluster", &appsv1.Cluster{}, ready)
}

func (a *kbagent) compReadyCheck(ctx context.Context, cli client.Reader) error {
	ready := func(object client.Object) bool {
		comp := object.(*appsv1.Component)
		return comp.Status.Phase == appsv1.RunningComponentPhase
	}
	compName := constant.GenerateClusterComponentName(a.synthesizedComp.ClusterName, a.synthesizedComp.Name)
	return a.readyCheck(ctx, cli, compName, "component", &appsv1.Component{}, ready)
}

func (a *kbagent) runtimeReadyCheck(ctx context.Context, cli client.Reader) error {
	name := constant.GenerateWorkloadNamePattern(a.synthesizedComp.ClusterName, a.synthesizedComp.Name)
	ready := func(object client.Object) bool {
		its := object.(*workloads.InstanceSet)
		return instanceset.IsInstancesReady(its)
	}
	return a.readyCheck(ctx, cli, name, "runtime", &workloads.InstanceSet{}, ready)
}

func (a *kbagent) readyCheck(ctx context.Context, cli client.Reader, name, kind string, obj client.Object, ready func(object client.Object) bool) error {
	key := types.NamespacedName{
		Namespace: a.synthesizedComp.Namespace,
		Name:      name,
	}
	if err := cli.Get(ctx, key, obj); err != nil {
		return errors.Wrap(err, fmt.Sprintf("precondition check error for %s ready", kind))
	}
	if !ready(obj) {
		return fmt.Errorf("precondition check error, %s is not ready", kind)
	}
	return nil
}

func (a *kbagent) callAction(ctx context.Context, cli client.Reader, spec *appsv1.Action, lfa lifecycleAction, opts *Options) ([]byte, error) {
	req, err1 := a.buildActionRequest(ctx, cli, lfa, opts)
	if err1 != nil {
		return nil, err1
	}
	return a.callActionWithSelector(ctx, spec, lfa, req)
}

func (a *kbagent) buildActionRequest(ctx context.Context, cli client.Reader, lfa lifecycleAction, opts *Options) (*proto.ActionRequest, error) {
	parameters, err := a.parameters(ctx, cli, lfa)
	if err != nil {
		return nil, err
	}
	req := &proto.ActionRequest{
		Action:     lfa.name(),
		Parameters: parameters,
	}
	if opts != nil {
		if opts.NonBlocking != nil {
			req.NonBlocking = opts.NonBlocking
		}
		if opts.TimeoutSeconds != nil {
			req.TimeoutSeconds = opts.TimeoutSeconds
		}
		if opts.RetryPolicy != nil {
			req.RetryPolicy = &proto.RetryPolicy{
				MaxRetries:    opts.RetryPolicy.MaxRetries,
				RetryInterval: opts.RetryPolicy.RetryInterval,
			}
		}
	}
	return req, nil
}

func (a *kbagent) parameters(ctx context.Context, cli client.Reader, lfa lifecycleAction) (map[string]string, error) {
	m, err := a.templateVarsParameters()
	if err != nil {
		return nil, err
	}
	sys, err := lfa.parameters(ctx, cli)
	if err != nil {
		return nil, err
	}

	for k, v := range sys {
		// template vars take precedence
		if _, ok := m[k]; !ok {
			m[k] = v
		}
	}
	return m, nil
}

func (a *kbagent) templateVarsParameters() (map[string]string, error) {
	m := map[string]string{}
	for k, v := range a.synthesizedComp.TemplateVars {
		m[k] = v.(string)
	}
	return m, nil
}

func (a *kbagent) callActionWithSelector(ctx context.Context, spec *appsv1.Action, lfa lifecycleAction, req *proto.ActionRequest) ([]byte, error) {
	pods, err := a.selectTargetPods(spec)
	if err != nil {
		return nil, err
	}
	if len(pods) == 0 {
		return nil, fmt.Errorf("no available pod to execute action %s", lfa.name())
	}

	// TODO: impl
	//  - back-off to retry
	//  - timeout
	var output []byte
	for _, pod := range pods {
		endpoint := func() (string, int32, error) {
			host, port, err := a.serverEndpoint(pod)
			if err != nil {
				return "", 0, errors.Wrapf(err, "pod %s is unavailable to execute action %s", pod.Name, lfa.name())
			}
			return host, port, nil
		}
		var cli kbacli.Client
		_, err := rest.InClusterConfig()
		if err != nil {
			// If kb is not run in a k8s cluster, using pod ip to call kb-agent would fail.
			// So we use a client that utilizes k8s' portforward ability.
			cli, err = kbacli.NewPortForwardClient(pod, endpoint)
		} else {
			cli, err = kbacli.NewClient(endpoint)
		}
		if err != nil {
			return nil, err // mock client error
		}
		if cli == nil {
			continue // not kb-agent container and port defined, for test only
		}
		rsp, err := cli.Action(ctx, *req)
		if err != nil {
			return nil, errors.Wrapf(err, "http error occurred when executing action %s at pod %s", lfa.name(), pod.Name)
		}
		if len(rsp.Error) > 0 {
			return nil, a.formatError(lfa, rsp)
		}
		// take first non-nil output
		if output == nil && rsp.Output != nil {
			output = rsp.Output
		}
	}
	return output, nil
}

func (a *kbagent) selectTargetPods(spec *appsv1.Action) ([]*corev1.Pod, error) {
	return SelectTargetPods(a.pods, a.pod, spec)
}

func (a *kbagent) serverEndpoint(pod *corev1.Pod) (string, int32, error) {
	port, err := intctrlutil.GetPortByName(*pod, kbagt.ContainerName, kbagt.DefaultHTTPPortName)
	if err != nil {
		// has no kb-agent defined
		return "", 0, nil
	}
	host := pod.Status.PodIP
	if host == "" {
		return "", 0, fmt.Errorf("pod %v has no ip", pod.Name)
	}
	return host, port, nil
}

func (a *kbagent) formatError(lfa lifecycleAction, rsp proto.ActionResponse) error {
	wrapError := func(err error) error {
		return errors.Wrapf(err, "action: %s, error: %s", lfa.name(), rsp.Message)
	}
	err := proto.Type2Error(rsp.Error)
	switch {
	case err == nil:
		return nil
	case errors.Is(err, proto.ErrNotDefined):
		return wrapError(ErrActionNotDefined)
	case errors.Is(err, proto.ErrNotImplemented):
		return wrapError(ErrActionNotImplemented)
	case errors.Is(err, proto.ErrBadRequest):
		return wrapError(ErrActionInternalError)
	case errors.Is(err, proto.ErrInProgress):
		return wrapError(ErrActionInProgress)
	case errors.Is(err, proto.ErrBusy):
		return wrapError(ErrActionBusy)
	case errors.Is(err, proto.ErrTimedOut):
		return wrapError(ErrActionTimedOut)
	case errors.Is(err, proto.ErrFailed):
		return wrapError(ErrActionFailed)
	case errors.Is(err, proto.ErrInternalError):
		return wrapError(ErrActionInternalError)
	default:
		return wrapError(err)
	}
}

func SelectTargetPods(pods []*corev1.Pod, pod *corev1.Pod, spec *appsv1.Action) ([]*corev1.Pod, error) {
	if spec.Exec == nil || len(spec.Exec.TargetPodSelector) == 0 {
		return []*corev1.Pod{pod}, nil
	}

	anyPod := func() []*corev1.Pod {
		i := rand.Int() % len(pods)
		return []*corev1.Pod{pods[i]}
	}

	allPods := func() []*corev1.Pod {
		return pods
	}

	podsWithRole := func() []*corev1.Pod {
		roleName := spec.Exec.MatchingKey
		var rolePods []*corev1.Pod
		for i, pod := range pods {
			if len(pod.Labels) != 0 {
				if pod.Labels[constant.RoleLabelKey] == roleName {
					rolePods = append(rolePods, pods[i])
				}
			}
		}
		return rolePods
	}

	switch spec.Exec.TargetPodSelector {
	case appsv1.AnyReplica:
		return anyPod(), nil
	case appsv1.AllReplicas:
		return allPods(), nil
	case appsv1.RoleSelector:
		return podsWithRole(), nil
	case appsv1.OrdinalSelector:
		return nil, fmt.Errorf("ordinal selector is not supported")
	default:
		return nil, fmt.Errorf("unknown pod selector: %s", spec.Exec.TargetPodSelector)
	}
}<|MERGE_RESOLUTION|>--- conflicted
+++ resolved
@@ -79,22 +79,11 @@
 }
 
 func (a *kbagent) Switchover(ctx context.Context, cli client.Reader, opts *Options, candidate string) error {
-<<<<<<< HEAD
-	roleName, ok := a.pod.Labels[constant.RoleLabelKey]
-	if !ok {
-		return errors.Errorf("pod %s/%s has no role label", a.pod.Namespace, a.pod.Name)
-	}
-=======
 	roleName := a.pod.Labels[constant.RoleLabelKey]
->>>>>>> 5b0d594a
 	lfa := &switchover{
 		namespace:    a.synthesizedComp.Namespace,
 		clusterName:  a.synthesizedComp.ClusterName,
 		compName:     a.synthesizedComp.Name,
-<<<<<<< HEAD
-		roles:        a.synthesizedComp.Roles,
-=======
->>>>>>> 5b0d594a
 		role:         roleName,
 		currentPod:   a.pod.Name,
 		candidatePod: candidate,
