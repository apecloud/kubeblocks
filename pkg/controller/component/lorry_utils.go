/*
Copyright (C) 2022-2024 ApeCloud Co., Ltd

This file is part of KubeBlocks project

This program is free software: you can redistribute it and/or modify
it under the terms of the GNU Affero General Public License as published by
the Free Software Foundation, either version 3 of the License, or
(at your option) any later version.

This program is distributed in the hope that it will be useful
but WITHOUT ANY WARRANTY; without even the implied warranty of
MERCHANTABILITY or FITNESS FOR A PARTICULAR PURPOSE.  See the
GNU Affero General Public License for more details.

You should have received a copy of the GNU Affero General Public License
along with this program.  If not, see <http://www.gnu.org/licenses/>.
*/

package component

import (
	"encoding/json"
	"fmt"
	"strconv"

	corev1 "k8s.io/api/core/v1"
	"k8s.io/apimachinery/pkg/util/intstr"
	"k8s.io/apimachinery/pkg/util/sets"

	appsv1alpha1 "github.com/apecloud/kubeblocks/apis/apps/v1alpha1"
	"github.com/apecloud/kubeblocks/pkg/constant"
	"github.com/apecloud/kubeblocks/pkg/controller/builder"
	intctrlutil "github.com/apecloud/kubeblocks/pkg/controllerutil"
	viper "github.com/apecloud/kubeblocks/pkg/viperx"
)

const (
	dataVolume = "data"
)

var (
	// default probe setting for volume protection.
	defaultVolumeProtectionProbe = appsv1alpha1.ClusterDefinitionProbe{
		PeriodSeconds:    60,
		TimeoutSeconds:   5,
		FailureThreshold: 3,
	}
)

// buildLorryContainers builds lorry containers for component.
// In the new ComponentDefinition API, StatusProbe and RunningProbe have been removed.
func buildLorryContainers(reqCtx intctrlutil.RequestCtx, synthesizeComp *SynthesizedComponent, clusterCompSpec *appsv1alpha1.ClusterComponentSpec) error {
	// If it's not a built-in handler supported by Lorry, LorryContainers are not injected by default.
	builtinHandler := getBuiltinActionHandler(synthesizeComp)
	if builtinHandler == appsv1alpha1.UnknownBuiltinActionHandler {
		return nil
	}

	var lorryContainers []corev1.Container
	lorryHTTPPort := viper.GetInt32(constant.KBEnvLorryHTTPPort)
	lorryGRPCPort := viper.GetInt32(constant.KBEnvLorryGRPCPort)
	if synthesizeComp.PodSpec.HostNetwork {
		lorryHTTPPort = 51
		lorryGRPCPort = 61
	}
	availablePorts, err := getAvailableContainerPorts(synthesizeComp.PodSpec.Containers, []int32{lorryHTTPPort, lorryGRPCPort})
	if err != nil {
		reqCtx.Log.Info("get lorry container port failed", "error", err)
		return err
	}
	lorryHTTPPort = availablePorts[0]
	lorryGRPCPort = availablePorts[1]
	if synthesizeComp.PodSpec.HostNetwork {
		if lorryGRPCPort >= 100 || lorryHTTPPort >= 100 {
			return fmt.Errorf("port numbers need to be less than 100 when using the host network! "+
				"lorry http port: %d, lorry grpc port: %d", lorryHTTPPort, lorryGRPCPort)
		}
	}

	container := buildBasicContainer(synthesizeComp, int(lorryHTTPPort))
	// inject role probe container
	var compRoleProbe *appsv1alpha1.RoleProbe
	if synthesizeComp.LifecycleActions != nil {
		compRoleProbe = synthesizeComp.LifecycleActions.RoleProbe
	}
	if compRoleProbe != nil {
		reqCtx.Log.V(3).Info("lorry", "settings", compRoleProbe)
		roleChangedContainer := container.DeepCopy()
		buildRoleProbeContainer(roleChangedContainer, compRoleProbe, int(lorryHTTPPort))
		lorryContainers = append(lorryContainers, *roleChangedContainer)
	}

	// inject volume protection probe container
	if volumeProtectionEnabled(synthesizeComp) {
		c := container.DeepCopy()
		buildVolumeProtectionProbeContainer(synthesizeComp.CharacterType, c, int(lorryHTTPPort))
		lorryContainers = append(lorryContainers, *c)
	}

	if len(lorryContainers) == 0 {
		// need by other action handlers
		lorryContainer := container.DeepCopy()
		lorryContainers = append(lorryContainers, *lorryContainer)
	}

	buildLorryServiceContainer(synthesizeComp, &lorryContainers[0], int(lorryHTTPPort), int(lorryGRPCPort), clusterCompSpec)
	adaptLorryIfCustomHandlerDefined(synthesizeComp, &lorryContainers[0], int(lorryHTTPPort), int(lorryGRPCPort))

	reqCtx.Log.V(1).Info("lorry", "containers", lorryContainers)
	synthesizeComp.PodSpec.Containers = append(synthesizeComp.PodSpec.Containers, lorryContainers...)

	return nil
}

func adaptLorryIfCustomHandlerDefined(synthesizeComp *SynthesizedComponent, lorryContainer *corev1.Container,
	lorryHTTPPort, lorryGRPCPort int) {
	actionCommands, execImage, containerName := getActionCommandsWithExecImageOrContainerName(synthesizeComp)
	if len(actionCommands) == 0 {
		return
	}
	initContainer := buildLorryInitContainer(synthesizeComp)
	synthesizeComp.PodSpec.InitContainers = append(synthesizeComp.PodSpec.InitContainers, *initContainer)
	execContainer := getExecContainer(synthesizeComp.PodSpec.Containers, containerName)
	if execImage == "" {
		if execContainer == nil {
			return
		}
		execImage = execContainer.Image
	}

	lorryContainer.Image = execImage
	lorryContainer.VolumeMounts = append(lorryContainer.VolumeMounts, corev1.VolumeMount{Name: "kubeblocks", MountPath: "/kubeblocks"})

	lorryContainer.Command = []string{"/kubeblocks/lorry",
		"--port", strconv.Itoa(lorryHTTPPort),
		"--grpcport", strconv.Itoa(lorryGRPCPort),
		"--config-path", "/kubeblocks/config/lorry/components/",
	}
	actionJSON, _ := json.Marshal(actionCommands)
	lorryContainer.Env = append(lorryContainer.Env, corev1.EnvVar{
		Name:  constant.KBEnvActionCommands,
		Value: string(actionJSON),
	})

	if execContainer == nil {
		return
	}

	envSet := sets.New([]string{}...)
	for _, env := range lorryContainer.Env {
		envSet.Insert(env.Name)
	}

	for _, env := range execContainer.Env {
		if envSet.Has(env.Name) {
			continue
		}
		lorryContainer.Env = append(lorryContainer.Env, env)
	}
}

func buildBasicContainer(synthesizeComp *SynthesizedComponent, lorryHTTPPort int) *corev1.Container {
	return builder.NewContainerBuilder("string").
		SetImage("infracreate-registry.cn-zhangjiakou.cr.aliyuncs.com/google_containers/pause:3.6").
		SetImagePullPolicy(corev1.PullIfNotPresent).
		AddCommands("/pause").
		SetStartupProbe(corev1.Probe{
			ProbeHandler: corev1.ProbeHandler{
				TCPSocket: &corev1.TCPSocketAction{Port: intstr.FromInt(lorryHTTPPort)},
			}}).
		GetObject()
}

func buildLorryServiceContainer(synthesizeComp *SynthesizedComponent, container *corev1.Container,
	lorryHTTPPort, lorryGRPCPort int, clusterCompSpec *appsv1alpha1.ClusterComponentSpec) {
	container.Name = constant.LorryContainerName
	container.Image = viper.GetString(constant.KBToolsImage)
	container.ImagePullPolicy = corev1.PullPolicy(viper.GetString(constant.KBImagePullPolicy))
	container.Command = []string{"lorry",
		"--port", strconv.Itoa(lorryHTTPPort),
		"--grpcport", strconv.Itoa(lorryGRPCPort),
	}

	container.Ports = []corev1.ContainerPort{
		{
			ContainerPort: int32(lorryHTTPPort),
			Name:          constant.LorryHTTPPortName,
			Protocol:      "TCP",
		},
		{
			ContainerPort: int32(lorryGRPCPort),
			Name:          constant.LorryGRPCPortName,
			Protocol:      "TCP",
		},
	}

	buildLorryEnvs(container, synthesizeComp, clusterCompSpec)
}

func buildLorryInitContainer(component *SynthesizedComponent) *corev1.Container {
	container := &corev1.Container{}
	container.Image = viper.GetString(constant.KBToolsImage)
	container.Name = constant.LorryInitContainerName
	container.ImagePullPolicy = corev1.PullPolicy(viper.GetString(constant.KBImagePullPolicy))
	container.Command = []string{"cp", "-r", "/bin/lorry", "/config", "/kubeblocks/"}
	container.StartupProbe = nil
	container.ReadinessProbe = nil
	volumeMount := corev1.VolumeMount{Name: "kubeblocks", MountPath: "/kubeblocks"}
	container.VolumeMounts = []corev1.VolumeMount{volumeMount}
	return container
}

func buildLorryEnvs(container *corev1.Container, synthesizeComp *SynthesizedComponent, clusterCompSpec *appsv1alpha1.ClusterComponentSpec) {
	envs := []corev1.EnvVar{
		// inject the default built-in handler env to lorry container.
		{
			Name:      constant.KBEnvBuiltinHandler,
			Value:     string(getBuiltinActionHandler(synthesizeComp)),
			ValueFrom: nil,
		},
	}

	envs = append(envs, buildEnv4DBAccount(synthesizeComp, clusterCompSpec)...)

	mainContainer := getMainContainer(synthesizeComp.PodSpec.Containers)
	if mainContainer != nil {
		if len(mainContainer.Ports) > 0 {
			port := mainContainer.Ports[0]
			dbPort := port.ContainerPort
			envs = append(envs, corev1.EnvVar{
				Name:      constant.KBEnvServicePort,
				Value:     strconv.Itoa(int(dbPort)),
				ValueFrom: nil,
			})
		}

		dataVolumeName := dataVolume
		for _, v := range synthesizeComp.Volumes {
			// TODO(xingran): how to convert needSnapshot to original volumeTypeData ?
			if v.NeedSnapshot {
				dataVolumeName = v.Name
			}
		}
		for _, volumeMount := range mainContainer.VolumeMounts {
			if volumeMount.Name != dataVolumeName {
				continue
			}
			vm := volumeMount.DeepCopy()
			container.VolumeMounts = []corev1.VolumeMount{*vm}
			envs = append(envs, corev1.EnvVar{
				Name:      constant.KBEnvDataPath,
				Value:     vm.MountPath,
				ValueFrom: nil,
			})
		}
	}

	// pass the volume protection spec to lorry container through env.
	// TODO(xingran & leon):  volume protection should be based on componentDefinition.Spec.Volume
	if volumeProtectionEnabled(synthesizeComp) {
		envs = append(envs, buildEnv4VolumeProtection(*synthesizeComp.VolumeProtection))
	}

	container.Env = append(container.Env, envs...)
}

func buildRoleProbeContainer(roleChangedContainer *corev1.Container, roleProbe *appsv1alpha1.RoleProbe, probeSvcHTTPPort int) {
	roleChangedContainer.Name = constant.RoleProbeContainerName
	httpGet := &corev1.HTTPGetAction{}
	httpGet.Path = constant.LorryRoleProbePath
	httpGet.Port = intstr.FromInt(probeSvcHTTPPort)
	probe := &corev1.Probe{}
	probe.Exec = nil
	probe.HTTPGet = httpGet
	probe.PeriodSeconds = roleProbe.PeriodSeconds
	probe.TimeoutSeconds = roleProbe.TimeoutSeconds
	probe.FailureThreshold = 3
	roleChangedContainer.ReadinessProbe = probe
}

func volumeProtectionEnabled(component *SynthesizedComponent) bool {
	return component.VolumeProtection != nil
}

func buildVolumeProtectionProbeContainer(characterType string, c *corev1.Container, probeSvcHTTPPort int) {
	c.Name = constant.VolumeProtectionProbeContainerName
	probe := &corev1.Probe{}
	httpGet := &corev1.HTTPGetAction{}
	httpGet.Path = constant.LorryVolumeProtectPath
	httpGet.Port = intstr.FromInt(probeSvcHTTPPort)
	probe.HTTPGet = httpGet
	probe.PeriodSeconds = defaultVolumeProtectionProbe.PeriodSeconds
	probe.TimeoutSeconds = defaultVolumeProtectionProbe.TimeoutSeconds
	probe.FailureThreshold = defaultVolumeProtectionProbe.FailureThreshold
	c.ReadinessProbe = probe
}

func buildEnv4DBAccount(synthesizeComp *SynthesizedComponent, clusterCompSpec *appsv1alpha1.ClusterComponentSpec) []corev1.EnvVar {
	var (
		secretName     string
		sysInitAccount *appsv1alpha1.SystemAccount
	)

	for index, sysAccount := range synthesizeComp.SystemAccounts {
		if sysAccount.InitAccount {
			sysInitAccount = &synthesizeComp.SystemAccounts[index]
			break
		}
	}

	if clusterCompSpec == nil || clusterCompSpec.ComponentDef != "" {
		if sysInitAccount != nil {
			secretName = constant.GenerateAccountSecretName(synthesizeComp.ClusterName, synthesizeComp.Name, sysInitAccount.Name)
		}
	} else {
		secretName = constant.GenerateDefaultConnCredential(synthesizeComp.ClusterName)
	}
	envs := []corev1.EnvVar{}
	if secretName == "" {
		return envs
	}

	envs = append(envs,
		corev1.EnvVar{
			Name: constant.KBEnvServiceUser,
			ValueFrom: &corev1.EnvVarSource{
				SecretKeyRef: &corev1.SecretKeySelector{
					LocalObjectReference: corev1.LocalObjectReference{
						Name: secretName,
					},
					Key: constant.AccountNameForSecret,
				},
			},
		},
		corev1.EnvVar{
			Name: constant.KBEnvServicePassword,
			ValueFrom: &corev1.EnvVarSource{
				SecretKeyRef: &corev1.SecretKeySelector{
					LocalObjectReference: corev1.LocalObjectReference{
						Name: secretName,
					},
					Key: constant.AccountPasswdForSecret,
				},
			},
		})
	return envs
}

func buildEnv4VolumeProtection(spec appsv1alpha1.VolumeProtectionSpec) corev1.EnvVar {
	value, err := json.Marshal(spec)
	if err != nil {
		panic(fmt.Sprintf("marshal volume protection spec error: %s", err.Error()))
	}
	return corev1.EnvVar{
		Name:  constant.KBEnvVolumeProtectionSpec,
		Value: string(value),
	}
}

// getBuiltinActionHandler gets the built-in handler.
// The BuiltinActionHandler within the same synthesizeComp LifecycleActions should be consistent, we can take any one of them.
func getBuiltinActionHandler(synthesizeComp *SynthesizedComponent) appsv1alpha1.BuiltinActionHandlerType {
	if synthesizeComp.LifecycleActions == nil {
		return appsv1alpha1.UnknownBuiltinActionHandler
	}

	if synthesizeComp.LifecycleActions.RoleProbe != nil {
		if synthesizeComp.LifecycleActions.RoleProbe.BuiltinHandler != nil {
			return *synthesizeComp.LifecycleActions.RoleProbe.BuiltinHandler
		} else {
			return appsv1alpha1.CustomActionHandler
		}
	}

	actions := []*appsv1alpha1.LifecycleActionHandler{
		synthesizeComp.LifecycleActions.PostProvision,
		synthesizeComp.LifecycleActions.PreTerminate,
		synthesizeComp.LifecycleActions.MemberJoin,
		synthesizeComp.LifecycleActions.MemberLeave,
		synthesizeComp.LifecycleActions.Readonly,
		synthesizeComp.LifecycleActions.Readwrite,
		synthesizeComp.LifecycleActions.DataPopulate,
		synthesizeComp.LifecycleActions.DataAssemble,
		synthesizeComp.LifecycleActions.Reconfigure,
		synthesizeComp.LifecycleActions.AccountProvision,
	}

	hasAction := false
	for _, action := range actions {
		if action != nil {
			hasAction = true
			if action.BuiltinHandler != nil {
				return *action.BuiltinHandler
			}
		}
	}
<<<<<<< HEAD

	return appsv1alpha1.CustomActionHandler
}

func getActionCommandsWithExecImageOrContainerName(synthesizeComp *SynthesizedComponent) (map[string][]string, string, string) {
	if synthesizeComp.LifecycleActions == nil {
		return nil, "", ""
	}

	actions := map[string]*appsv1alpha1.LifecycleActionHandler{
		// "postProvision":    synthesizeComp.LifecycleActions.PostProvision,
		// "preTerminate":     synthesizeComp.LifecycleActions.PreTerminate,
		"memberJoin":  synthesizeComp.LifecycleActions.MemberJoin,
		"memberLeave": synthesizeComp.LifecycleActions.MemberLeave,
		"readonly":    synthesizeComp.LifecycleActions.Readonly,
		"readwrite":   synthesizeComp.LifecycleActions.Readwrite,
		// "dataPopulate":     synthesizeComp.LifecycleActions.DataPopulate,
		// "dataAssemble":     synthesizeComp.LifecycleActions.DataAssemble,
		// "reconfigure":      synthesizeComp.LifecycleActions.Reconfigure,
		// "accountProvision": synthesizeComp.LifecycleActions.AccountProvision,
	}

	if synthesizeComp.LifecycleActions.RoleProbe != nil {
		actions["roleProbe"] = &synthesizeComp.LifecycleActions.RoleProbe.LifecycleActionHandler
	}

	var toolImage string
	var containerName string
	actionCommands := map[string][]string{}
	for action, handler := range actions {
		if handler != nil && handler.CustomHandler != nil && handler.CustomHandler.Exec != nil {
			actionCommands[action] = handler.CustomHandler.Exec.Command
			if handler.CustomHandler.Image != "" {
				toolImage = handler.CustomHandler.Image
			}
			if handler.CustomHandler.Container != "" {
				containerName = handler.CustomHandler.Container
			}
		}
	}

	return actionCommands, toolImage, containerName
}

func getExecContainer(containers []corev1.Container, name string) *corev1.Container {
	if name == "" {
		return getMainContainer(containers)
	}

	for i := range containers {
		if containers[i].Name == name {
			return &containers[i]
		}
	}
	return nil
}

func getMainContainer(containers []corev1.Container) *corev1.Container {
	if len(containers) > 0 {
		return &containers[0]
	}
	return nil
=======
	if hasAction {
		return appsv1alpha1.CustomActionHandler
	}
	return appsv1alpha1.UnknownBuiltinActionHandler
>>>>>>> f2dfa7ed
}<|MERGE_RESOLUTION|>--- conflicted
+++ resolved
@@ -395,9 +395,10 @@
 			}
 		}
 	}
-<<<<<<< HEAD
-
-	return appsv1alpha1.CustomActionHandler
+	if hasAction {
+		return appsv1alpha1.CustomActionHandler
+	}
+	return appsv1alpha1.UnknownBuiltinActionHandler
 }
 
 func getActionCommandsWithExecImageOrContainerName(synthesizeComp *SynthesizedComponent) (map[string][]string, string, string) {
@@ -458,10 +459,4 @@
 		return &containers[0]
 	}
 	return nil
-=======
-	if hasAction {
-		return appsv1alpha1.CustomActionHandler
-	}
-	return appsv1alpha1.UnknownBuiltinActionHandler
->>>>>>> f2dfa7ed
 }