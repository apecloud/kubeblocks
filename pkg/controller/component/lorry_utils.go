/*
Copyright (C) 2022-2023 ApeCloud Co., Ltd

This file is part of KubeBlocks project

This program is free software: you can redistribute it and/or modify
it under the terms of the GNU Affero General Public License as published by
the Free Software Foundation, either version 3 of the License, or
(at your option) any later version.

This program is distributed in the hope that it will be useful
but WITHOUT ANY WARRANTY; without even the implied warranty of
MERCHANTABILITY or FITNESS FOR A PARTICULAR PURPOSE.  See the
GNU Affero General Public License for more details.

You should have received a copy of the GNU Affero General Public License
along with this program.  If not, see <http://www.gnu.org/licenses/>.
*/

package component

import (
	"encoding/json"
	"fmt"
	"strconv"

	corev1 "k8s.io/api/core/v1"
	"k8s.io/apimachinery/pkg/util/intstr"

	appsv1alpha1 "github.com/apecloud/kubeblocks/apis/apps/v1alpha1"
	"github.com/apecloud/kubeblocks/pkg/constant"
	"github.com/apecloud/kubeblocks/pkg/controller/builder"
	intctrlutil "github.com/apecloud/kubeblocks/pkg/controllerutil"
	viper "github.com/apecloud/kubeblocks/pkg/viperx"
)

const (
	dataVolume = "data"
)

var (
	// default probe setting for volume protection.
	defaultVolumeProtectionProbe = appsv1alpha1.ClusterDefinitionProbe{
		PeriodSeconds:    60,
		TimeoutSeconds:   5,
		FailureThreshold: 3,
	}
)

// buildLorryContainers builds lorry containers for component.
// In the new ComponentDefinition API, StatusProbe and RunningProbe have been removed.
func buildLorryContainers(reqCtx intctrlutil.RequestCtx, synthesizeComp *SynthesizedComponent, clusterCompSpec *appsv1alpha1.ClusterComponentSpec) error {
	// If it's not a built-in handler supported by Lorry, LorryContainers are not injected by default.
	builtinHandler := getBuiltinActionHandler(synthesizeComp)
	if builtinHandler == appsv1alpha1.UnknownBuiltinActionHandler {
		return nil
	}

	container := buildBasicContainer(synthesizeComp)
	var lorryContainers []corev1.Container
<<<<<<< HEAD
	lorrySvcHTTPPort := viper.GetInt32(constant.KBEnvLorryHTTPPort)
	lorrySvcGRPCPort := viper.GetInt32(constant.KBEnvLorryGRPCPort)
	availablePorts, err := getAvailableContainerPorts(synthesizeComp.PodSpec.Containers, []int32{lorrySvcHTTPPort, lorrySvcGRPCPort})
=======
	lorryHTTPPort := viper.GetInt32("PROBE_SERVICE_HTTP_PORT")
	// override by new env name
	if viper.IsSet("LORRY_SERVICE_HTTP_PORT") {
		lorryHTTPPort = viper.GetInt32("LORRY_SERVICE_HTTP_PORT")
	}
	lorryGRPCPort := viper.GetInt32("PROBE_SERVICE_GRPC_PORT")
	if synthesizeComp.PodSpec.HostNetwork {
		lorryHTTPPort = 51
		lorryGRPCPort = 61
	}

	availablePorts, err := getAvailableContainerPorts(synthesizeComp.PodSpec.Containers, []int32{lorryHTTPPort, lorryGRPCPort})
>>>>>>> a0ed1deb
	if err != nil {
		reqCtx.Log.Info("get lorry container port failed", "error", err)
		return err
	}
<<<<<<< HEAD
	lorrySvcHTTPPort = availablePorts[0]
	lorrySvcGRPCPort = availablePorts[1]
=======
	lorryHTTPPort = availablePorts[0]
	lorryGRPCPort = availablePorts[1]
	if synthesizeComp.PodSpec.HostNetwork {
		if lorryGRPCPort >= 100 || lorryHTTPPort >= 100 {
			return fmt.Errorf("port numbers need to be less than 100 when using the host network! "+
				"lorry http port: %d, lorry grpc port: %d", lorryHTTPPort, lorryGRPCPort)
		}
	}
>>>>>>> a0ed1deb

	// inject role probe container
	var compRoleProbe *appsv1alpha1.RoleProbe
	if synthesizeComp.LifecycleActions != nil {
		compRoleProbe = synthesizeComp.LifecycleActions.RoleProbe
	}
	if compRoleProbe != nil {
		reqCtx.Log.V(3).Info("role probe", "settings", compRoleProbe)
		roleChangedContainer := container.DeepCopy()
		buildRoleProbeContainer(roleChangedContainer, compRoleProbe, int(lorryHTTPPort))
		lorryContainers = append(lorryContainers, *roleChangedContainer)
	}

	// inject volume protection probe container
	if volumeProtectionEnabled(synthesizeComp) {
		c := container.DeepCopy()
		buildVolumeProtectionProbeContainer(synthesizeComp.CharacterType, c, int(lorryHTTPPort))
		lorryContainers = append(lorryContainers, *c)
	}

<<<<<<< HEAD
=======
	// inject WeSyncer(currently part of lorry) in cluster controller.
	// as all the above features share the lorry service, only one lorry need to be injected.
	// if none of the above feature enabled, WeSyncer still need to be injected for the HA feature functions well.
	if len(lorryContainers) == 0 && isSupportWeSyncer(synthesizeComp) {
		weSyncerContainer := container.DeepCopy()
		buildWeSyncerContainer(weSyncerContainer, int(lorryHTTPPort))
		lorryContainers = append(lorryContainers, *weSyncerContainer)
	}

>>>>>>> a0ed1deb
	if len(lorryContainers) == 0 {
		// need by other action handlers
		lorryContainer := container.DeepCopy()
		lorryContainers = append(lorryContainers, *lorryContainer)
	}

<<<<<<< HEAD
	buildLorryServiceContainer(synthesizeComp, &lorryContainers[0], int(lorrySvcHTTPPort), int(lorrySvcGRPCPort))
=======
	buildLorryServiceContainer(synthesizeComp, &lorryContainers[0], int(lorryHTTPPort), int(lorryGRPCPort), clusterCompSpec)
>>>>>>> a0ed1deb

	reqCtx.Log.V(1).Info("lorry", "containers", lorryContainers)
	synthesizeComp.PodSpec.Containers = append(synthesizeComp.PodSpec.Containers, lorryContainers...)
	return nil
}

func buildBasicContainer(synthesizeComp *SynthesizedComponent) *corev1.Container {
	return builder.NewContainerBuilder("string").
		SetImage("infracreate-registry.cn-zhangjiakou.cr.aliyuncs.com/google_containers/pause:3.6").
		SetImagePullPolicy(corev1.PullIfNotPresent).
		AddCommands("/pause").
		SetStartupProbe(corev1.Probe{
			ProbeHandler: corev1.ProbeHandler{
				TCPSocket: &corev1.TCPSocketAction{Port: intstr.FromInt(3501)},
			}}).
		GetObject()
}

<<<<<<< HEAD
func buildLorryServiceContainer(synthesizeComp *SynthesizedComponent, container *corev1.Container, lorrySvcHTTPPort, lorrySvcGRPCPort int) {
	container.Name = constant.LorryContainerName
=======
func buildLorryServiceContainer(synthesizeComp *SynthesizedComponent, container *corev1.Container, lorryHTTPPort, lorryGRPCPort int, clusterCompSpec *appsv1alpha1.ClusterComponentSpec) {
>>>>>>> a0ed1deb
	container.Image = viper.GetString(constant.KBToolsImage)
	container.ImagePullPolicy = corev1.PullPolicy(viper.GetString(constant.KBImagePullPolicy))
	container.Command = []string{"lorry",
		"--port", strconv.Itoa(lorryHTTPPort),
		"--grpcport", strconv.Itoa(lorryGRPCPort),
	}

	if len(synthesizeComp.PodSpec.Containers) > 0 {
		mainContainer := synthesizeComp.PodSpec.Containers[0]
		if len(mainContainer.Ports) > 0 {
			port := mainContainer.Ports[0]
			dbPort := port.ContainerPort
			container.Env = append(container.Env, corev1.EnvVar{
				Name:      constant.KBEnvServicePort,
				Value:     strconv.Itoa(int(dbPort)),
				ValueFrom: nil,
			})
		}

		dataVolumeName := dataVolume
		for _, v := range synthesizeComp.Volumes {
			// TODO(xingran): how to convert needSnapshot to original volumeTypeData ?
			if v.NeedSnapshot {
				dataVolumeName = v.Name
			}
		}
		for _, volumeMount := range mainContainer.VolumeMounts {
			if volumeMount.Name != dataVolumeName {
				continue
			}
			vm := volumeMount.DeepCopy()
			container.VolumeMounts = []corev1.VolumeMount{*vm}
			container.Env = append(container.Env, corev1.EnvVar{
				Name:      constant.KBEnvDataPath,
				Value:     vm.MountPath,
				ValueFrom: nil,
			})
		}
	}

	container.Env = append(container.Env, buildLorryEnvs(synthesizeComp)...)
	container.Ports = []corev1.ContainerPort{
		{
			ContainerPort: int32(lorrySvcHTTPPort),
			Name:          constant.LorryHTTPPortName,
			Protocol:      "TCP",
		},
		{
			ContainerPort: int32(lorrySvcGRPCPort),
			Name:          constant.LorryGRPCPortName,
			Protocol:      "TCP",
		},
	}
}

func buildLorryEnvs(synthesizeComp *SynthesizedComponent) []corev1.EnvVar {
	var (
		secretName     string
		sysInitAccount *appsv1alpha1.SystemAccount
	)

	// TODO(lorry): use the buildIn kbprobe system account as the default credential
	for index, sysAccount := range synthesizeComp.SystemAccounts {
		if sysAccount.InitAccount {
			sysInitAccount = &synthesizeComp.SystemAccounts[index]
			break
		}
	}
	if clusterCompSpec == nil || clusterCompSpec.ComponentDef != "" {
		if sysInitAccount != nil {
			secretName = constant.GenerateAccountSecretName(synthesizeComp.ClusterName, synthesizeComp.Name, sysInitAccount.Name)
		}
	} else {
		secretName = constant.GenerateDefaultConnCredential(synthesizeComp.ClusterName)
	}
	envs := []corev1.EnvVar{
		// inject the default built-in handler env to lorry container.
		{
			Name:      constant.KBEnvBuiltinHandler,
			Value:     string(getBuiltinActionHandler(synthesizeComp)),
			ValueFrom: nil,
<<<<<<< HEAD
		},
		{
			Name: constant.KBEnvServiceUser,
			ValueFrom: &corev1.EnvVarSource{
				SecretKeyRef: &corev1.SecretKeySelector{
					LocalObjectReference: corev1.LocalObjectReference{
						Name: secretName,
=======
		})
	if secretName != "" {
		container.Env = append(container.Env,
			corev1.EnvVar{
				Name: constant.KBEnvServiceUser,
				ValueFrom: &corev1.EnvVarSource{
					SecretKeyRef: &corev1.SecretKeySelector{
						LocalObjectReference: corev1.LocalObjectReference{
							Name: secretName,
						},
						Key: constant.AccountNameForSecret,
>>>>>>> a0ed1deb
					},
				},
			},
<<<<<<< HEAD
		},
		{
			Name: constant.KBEnvServicePassword,
			ValueFrom: &corev1.EnvVarSource{
				SecretKeyRef: &corev1.SecretKeySelector{
					LocalObjectReference: corev1.LocalObjectReference{
						Name: secretName,
=======
			corev1.EnvVar{
				Name: constant.KBEnvServicePassword,
				ValueFrom: &corev1.EnvVarSource{
					SecretKeyRef: &corev1.SecretKeySelector{
						LocalObjectReference: corev1.LocalObjectReference{
							Name: secretName,
						},
						Key: constant.AccountPasswdForSecret,
>>>>>>> a0ed1deb
					},
				},
<<<<<<< HEAD
			},
=======
			})
	}

	container.Ports = []corev1.ContainerPort{
		{
			ContainerPort: int32(lorryHTTPPort),
			Name:          constant.LorryHTTPPortName,
			Protocol:      "TCP",
		},
		{
			ContainerPort: int32(lorryGRPCPort),
			Name:          constant.LorryGRPCPortName,
			Protocol:      "TCP",
>>>>>>> a0ed1deb
		},
	}

	// pass the volume protection spec to lorry container through env.
	// TODO(xingran & leon):  volume protection should be based on componentDefinition.Spec.Volume
	if volumeProtectionEnabled(synthesizeComp) {
		envs = append(envs, buildEnv4VolumeProtection(*synthesizeComp.VolumeProtection))
	}

	return envs
}

func buildRoleProbeContainer(roleChangedContainer *corev1.Container, roleProbe *appsv1alpha1.RoleProbe, probeSvcHTTPPort int) {
	roleChangedContainer.Name = constant.RoleProbeContainerName
	httpGet := &corev1.HTTPGetAction{}
	httpGet.Path = constant.LorryRoleProbePath
	httpGet.Port = intstr.FromInt(probeSvcHTTPPort)
	probe := &corev1.Probe{}
	probe.Exec = nil
	probe.HTTPGet = httpGet
	probe.PeriodSeconds = roleProbe.PeriodSeconds
	probe.TimeoutSeconds = roleProbe.TimeoutSeconds
	probe.FailureThreshold = roleProbe.FailureThreshold
	roleChangedContainer.ReadinessProbe = probe
	roleChangedContainer.StartupProbe.TCPSocket.Port = intstr.FromInt(probeSvcHTTPPort)
}

func volumeProtectionEnabled(component *SynthesizedComponent) bool {
	return component.VolumeProtection != nil
}

func buildVolumeProtectionProbeContainer(characterType string, c *corev1.Container, probeSvcHTTPPort int) {
	c.Name = constant.VolumeProtectionProbeContainerName
	probe := &corev1.Probe{}
	httpGet := &corev1.HTTPGetAction{}
	httpGet.Path = constant.LorryVolumeProtectPath
	httpGet.Port = intstr.FromInt(probeSvcHTTPPort)
	probe.HTTPGet = httpGet
	probe.PeriodSeconds = defaultVolumeProtectionProbe.PeriodSeconds
	probe.TimeoutSeconds = defaultVolumeProtectionProbe.TimeoutSeconds
	probe.FailureThreshold = defaultVolumeProtectionProbe.FailureThreshold
	c.ReadinessProbe = probe
	c.StartupProbe.TCPSocket.Port = intstr.FromInt(probeSvcHTTPPort)
}

func buildEnv4VolumeProtection(spec appsv1alpha1.VolumeProtectionSpec) corev1.EnvVar {
	value, err := json.Marshal(spec)
	if err != nil {
		panic(fmt.Sprintf("marshal volume protection spec error: %s", err.Error()))
	}
	return corev1.EnvVar{
		Name:  constant.KBEnvVolumeProtectionSpec,
		Value: string(value),
	}
}

// getBuiltinActionHandler gets the built-in handler.
// The BuiltinActionHandler within the same synthesizeComp LifecycleActions should be consistent, we can take any one of them.
func getBuiltinActionHandler(synthesizeComp *SynthesizedComponent) appsv1alpha1.BuiltinActionHandlerType {
	if synthesizeComp.LifecycleActions == nil {
		return appsv1alpha1.UnknownBuiltinActionHandler
	}

	if synthesizeComp.LifecycleActions.RoleProbe != nil && synthesizeComp.LifecycleActions.RoleProbe.BuiltinHandler != nil {
		return *synthesizeComp.LifecycleActions.RoleProbe.BuiltinHandler
	}

<<<<<<< HEAD
	actions := []*appsv1alpha1.LifecycleActionHandler{
		synthesizeComp.LifecycleActions.PostStart,
		synthesizeComp.LifecycleActions.PreStop,
		synthesizeComp.LifecycleActions.MemberJoin,
		synthesizeComp.LifecycleActions.MemberLeave,
		synthesizeComp.LifecycleActions.Readonly,
		synthesizeComp.LifecycleActions.Readwrite,
		synthesizeComp.LifecycleActions.DataPopulate,
		synthesizeComp.LifecycleActions.DataAssemble,
		synthesizeComp.LifecycleActions.Reconfigure,
		synthesizeComp.LifecycleActions.AccountProvision,
=======
	actions := []struct {
		LifeCycleActionHandlers *appsv1alpha1.LifecycleActionHandler
	}{
		{synthesizeComp.LifecycleActions.PostProvision},
		{synthesizeComp.LifecycleActions.PreTerminate},
		{synthesizeComp.LifecycleActions.MemberJoin},
		{synthesizeComp.LifecycleActions.MemberLeave},
		{synthesizeComp.LifecycleActions.Readonly},
		{synthesizeComp.LifecycleActions.Readwrite},
		{synthesizeComp.LifecycleActions.DataPopulate},
		{synthesizeComp.LifecycleActions.DataAssemble},
		{synthesizeComp.LifecycleActions.Reconfigure},
		{synthesizeComp.LifecycleActions.AccountProvision},
>>>>>>> a0ed1deb
	}

	for _, action := range actions {
		if action != nil && action.BuiltinHandler != nil {
			return *action.BuiltinHandler
		}
	}

	return appsv1alpha1.CustomActionHandler
}<|MERGE_RESOLUTION|>--- conflicted
+++ resolved
@@ -58,32 +58,17 @@
 
 	container := buildBasicContainer(synthesizeComp)
 	var lorryContainers []corev1.Container
-<<<<<<< HEAD
-	lorrySvcHTTPPort := viper.GetInt32(constant.KBEnvLorryHTTPPort)
-	lorrySvcGRPCPort := viper.GetInt32(constant.KBEnvLorryGRPCPort)
-	availablePorts, err := getAvailableContainerPorts(synthesizeComp.PodSpec.Containers, []int32{lorrySvcHTTPPort, lorrySvcGRPCPort})
-=======
-	lorryHTTPPort := viper.GetInt32("PROBE_SERVICE_HTTP_PORT")
-	// override by new env name
-	if viper.IsSet("LORRY_SERVICE_HTTP_PORT") {
-		lorryHTTPPort = viper.GetInt32("LORRY_SERVICE_HTTP_PORT")
-	}
-	lorryGRPCPort := viper.GetInt32("PROBE_SERVICE_GRPC_PORT")
+	lorryHTTPPort := viper.GetInt32(constant.KBEnvLorryHTTPPort)
+	lorryGRPCPort := viper.GetInt32(constant.KBEnvLorryGRPCPort)
 	if synthesizeComp.PodSpec.HostNetwork {
 		lorryHTTPPort = 51
 		lorryGRPCPort = 61
 	}
-
 	availablePorts, err := getAvailableContainerPorts(synthesizeComp.PodSpec.Containers, []int32{lorryHTTPPort, lorryGRPCPort})
->>>>>>> a0ed1deb
 	if err != nil {
 		reqCtx.Log.Info("get lorry container port failed", "error", err)
 		return err
 	}
-<<<<<<< HEAD
-	lorrySvcHTTPPort = availablePorts[0]
-	lorrySvcGRPCPort = availablePorts[1]
-=======
 	lorryHTTPPort = availablePorts[0]
 	lorryGRPCPort = availablePorts[1]
 	if synthesizeComp.PodSpec.HostNetwork {
@@ -92,7 +77,6 @@
 				"lorry http port: %d, lorry grpc port: %d", lorryHTTPPort, lorryGRPCPort)
 		}
 	}
->>>>>>> a0ed1deb
 
 	// inject role probe container
 	var compRoleProbe *appsv1alpha1.RoleProbe
@@ -113,29 +97,13 @@
 		lorryContainers = append(lorryContainers, *c)
 	}
 
-<<<<<<< HEAD
-=======
-	// inject WeSyncer(currently part of lorry) in cluster controller.
-	// as all the above features share the lorry service, only one lorry need to be injected.
-	// if none of the above feature enabled, WeSyncer still need to be injected for the HA feature functions well.
-	if len(lorryContainers) == 0 && isSupportWeSyncer(synthesizeComp) {
-		weSyncerContainer := container.DeepCopy()
-		buildWeSyncerContainer(weSyncerContainer, int(lorryHTTPPort))
-		lorryContainers = append(lorryContainers, *weSyncerContainer)
-	}
-
->>>>>>> a0ed1deb
 	if len(lorryContainers) == 0 {
 		// need by other action handlers
 		lorryContainer := container.DeepCopy()
 		lorryContainers = append(lorryContainers, *lorryContainer)
 	}
 
-<<<<<<< HEAD
-	buildLorryServiceContainer(synthesizeComp, &lorryContainers[0], int(lorrySvcHTTPPort), int(lorrySvcGRPCPort))
-=======
-	buildLorryServiceContainer(synthesizeComp, &lorryContainers[0], int(lorryHTTPPort), int(lorryGRPCPort), clusterCompSpec)
->>>>>>> a0ed1deb
+	buildLorryServiceContainer(synthesizeComp, &lorryContainers[0], int(lorryHTTPPort), lorryGRPCPort)
 
 	reqCtx.Log.V(1).Info("lorry", "containers", lorryContainers)
 	synthesizeComp.PodSpec.Containers = append(synthesizeComp.PodSpec.Containers, lorryContainers...)
@@ -154,12 +122,8 @@
 		GetObject()
 }
 
-<<<<<<< HEAD
 func buildLorryServiceContainer(synthesizeComp *SynthesizedComponent, container *corev1.Container, lorrySvcHTTPPort, lorrySvcGRPCPort int) {
 	container.Name = constant.LorryContainerName
-=======
-func buildLorryServiceContainer(synthesizeComp *SynthesizedComponent, container *corev1.Container, lorryHTTPPort, lorryGRPCPort int, clusterCompSpec *appsv1alpha1.ClusterComponentSpec) {
->>>>>>> a0ed1deb
 	container.Image = viper.GetString(constant.KBToolsImage)
 	container.ImagePullPolicy = corev1.PullPolicy(viper.GetString(constant.KBImagePullPolicy))
 	container.Command = []string{"lorry",
@@ -213,6 +177,7 @@
 			Protocol:      "TCP",
 		},
 	}
+	
 }
 
 func buildLorryEnvs(synthesizeComp *SynthesizedComponent) []corev1.EnvVar {
@@ -241,15 +206,6 @@
 			Name:      constant.KBEnvBuiltinHandler,
 			Value:     string(getBuiltinActionHandler(synthesizeComp)),
 			ValueFrom: nil,
-<<<<<<< HEAD
-		},
-		{
-			Name: constant.KBEnvServiceUser,
-			ValueFrom: &corev1.EnvVarSource{
-				SecretKeyRef: &corev1.SecretKeySelector{
-					LocalObjectReference: corev1.LocalObjectReference{
-						Name: secretName,
-=======
 		})
 	if secretName != "" {
 		container.Env = append(container.Env,
@@ -261,19 +217,9 @@
 							Name: secretName,
 						},
 						Key: constant.AccountNameForSecret,
->>>>>>> a0ed1deb
 					},
 				},
 			},
-<<<<<<< HEAD
-		},
-		{
-			Name: constant.KBEnvServicePassword,
-			ValueFrom: &corev1.EnvVarSource{
-				SecretKeyRef: &corev1.SecretKeySelector{
-					LocalObjectReference: corev1.LocalObjectReference{
-						Name: secretName,
-=======
 			corev1.EnvVar{
 				Name: constant.KBEnvServicePassword,
 				ValueFrom: &corev1.EnvVarSource{
@@ -282,27 +228,9 @@
 							Name: secretName,
 						},
 						Key: constant.AccountPasswdForSecret,
->>>>>>> a0ed1deb
 					},
 				},
-<<<<<<< HEAD
-			},
-=======
 			})
-	}
-
-	container.Ports = []corev1.ContainerPort{
-		{
-			ContainerPort: int32(lorryHTTPPort),
-			Name:          constant.LorryHTTPPortName,
-			Protocol:      "TCP",
-		},
-		{
-			ContainerPort: int32(lorryGRPCPort),
-			Name:          constant.LorryGRPCPortName,
-			Protocol:      "TCP",
->>>>>>> a0ed1deb
-		},
 	}
 
 	// pass the volume protection spec to lorry container through env.
@@ -369,7 +297,6 @@
 		return *synthesizeComp.LifecycleActions.RoleProbe.BuiltinHandler
 	}
 
-<<<<<<< HEAD
 	actions := []*appsv1alpha1.LifecycleActionHandler{
 		synthesizeComp.LifecycleActions.PostStart,
 		synthesizeComp.LifecycleActions.PreStop,
@@ -381,21 +308,6 @@
 		synthesizeComp.LifecycleActions.DataAssemble,
 		synthesizeComp.LifecycleActions.Reconfigure,
 		synthesizeComp.LifecycleActions.AccountProvision,
-=======
-	actions := []struct {
-		LifeCycleActionHandlers *appsv1alpha1.LifecycleActionHandler
-	}{
-		{synthesizeComp.LifecycleActions.PostProvision},
-		{synthesizeComp.LifecycleActions.PreTerminate},
-		{synthesizeComp.LifecycleActions.MemberJoin},
-		{synthesizeComp.LifecycleActions.MemberLeave},
-		{synthesizeComp.LifecycleActions.Readonly},
-		{synthesizeComp.LifecycleActions.Readwrite},
-		{synthesizeComp.LifecycleActions.DataPopulate},
-		{synthesizeComp.LifecycleActions.DataAssemble},
-		{synthesizeComp.LifecycleActions.Reconfigure},
-		{synthesizeComp.LifecycleActions.AccountProvision},
->>>>>>> a0ed1deb
 	}
 
 	for _, action := range actions {
