/*
Copyright (C) 2022-2024 ApeCloud Co., Ltd

This file is part of KubeBlocks project

This program is free software: you can redistribute it and/or modify
it under the terms of the GNU Affero General Public License as published by
the Free Software Foundation, either version 3 of the License, or
(at your option) any later version.

This program is distributed in the hope that it will be useful
but WITHOUT ANY WARRANTY; without even the implied warranty of
MERCHANTABILITY or FITNESS FOR A PARTICULAR PURPOSE.  See the
GNU Affero General Public License for more details.

You should have received a copy of the GNU Affero General Public License
along with this program.  If not, see <http://www.gnu.org/licenses/>.
*/

package component

import (
	"context"

	corev1 "k8s.io/api/core/v1"
	"sigs.k8s.io/controller-runtime/pkg/client"

	appsv1alpha1 "github.com/apecloud/kubeblocks/apis/apps/v1alpha1"
	"github.com/apecloud/kubeblocks/pkg/constant"
	"github.com/apecloud/kubeblocks/pkg/generics"
)

func ListPodOwnedByComponent(ctx context.Context, cli client.Reader, namespace string, labels client.MatchingLabels, opts ...client.ListOption) ([]*corev1.Pod, error) {
	return ListObjWithLabelsInNamespace(ctx, cli, generics.PodSignature, namespace, labels, opts...)
}

// GetComponentPodList gets the pod list by cluster and componentName
func GetComponentPodList(ctx context.Context, cli client.Reader, cluster appsv1alpha1.Cluster, componentName string) (*corev1.PodList, error) {
	podList := &corev1.PodList{}
	labels := constant.GetComponentWellKnownLabels(cluster.Name, componentName)
	if err := cli.List(ctx, podList, client.InNamespace(cluster.Namespace), client.MatchingLabels(labels)); err != nil {
		return nil, err
	}
	return podList, nil
}

// GetComponentPodListWithRole gets the pod list with target role by cluster and componentName
func GetComponentPodListWithRole(ctx context.Context, cli client.Reader, cluster appsv1alpha1.Cluster, compSpecName, role string) (*corev1.PodList, error) {
	podList := &corev1.PodList{}
	labels := constant.GetComponentWellKnownLabels(cluster.Name, compSpecName)
	labels[constant.RoleLabelKey] = role
	if err := cli.List(ctx, podList, client.InNamespace(cluster.Namespace), client.MatchingLabels(labels)); err != nil {
		return nil, err
	}
	return podList, nil
<<<<<<< HEAD
}

// IsComponentPodsWithLatestRevision checks whether the underlying pod spec matches the one declared in the Cluster/Component.
func IsComponentPodsWithLatestRevision(ctx context.Context, cli client.Reader,
	cluster *appsv1alpha1.Cluster, its *workloads.InstanceSet) (bool, error) {
	if cluster == nil || its == nil {
		return false, nil
	}
	// check whether component spec has been sent to the underlying workload
	itsComponentGeneration := its.GetAnnotations()[constant.KubeBlocksGenerationKey]
	if cluster.Status.ObservedGeneration != cluster.Generation ||
		itsComponentGeneration != strconv.FormatInt(cluster.Generation, 10) {
		return false, nil
	}
	// check whether its spec has been sent to the underlying workload
	if its.Status.ObservedGeneration != its.Generation {
		return false, nil
	}
	if its.Status.CurrentGeneration != its.Generation {
		return false, nil
	}

	// TODO: depends on the workload (InstanceSet)
	// check whether the underlying workload(sts) has sent the latest template to pods
	sts := &appsv1.StatefulSet{}
	if err := cli.Get(ctx, client.ObjectKeyFromObject(its), sts); err != nil {
		if apierrors.IsNotFound(err) {
			return true, nil
		}
		return false, err
	}
	if sts.Status.ObservedGeneration != sts.Generation {
		return false, nil
	}
	pods, err := ListPodOwnedByComponent(ctx, cli, its.Namespace, its.Spec.Selector.MatchLabels, inDataContext())
	if err != nil && !isUnavailableError(err) {
		return false, err
	}
	for _, pod := range pods {
		if intctrlutil.GetPodRevision(pod) != sts.Status.UpdateRevision {
			return false, nil
		}
	}

	return true, nil
=======
>>>>>>> 30353b53
}<|MERGE_RESOLUTION|>--- conflicted
+++ resolved
@@ -53,52 +53,4 @@
 		return nil, err
 	}
 	return podList, nil
-<<<<<<< HEAD
-}
-
-// IsComponentPodsWithLatestRevision checks whether the underlying pod spec matches the one declared in the Cluster/Component.
-func IsComponentPodsWithLatestRevision(ctx context.Context, cli client.Reader,
-	cluster *appsv1alpha1.Cluster, its *workloads.InstanceSet) (bool, error) {
-	if cluster == nil || its == nil {
-		return false, nil
-	}
-	// check whether component spec has been sent to the underlying workload
-	itsComponentGeneration := its.GetAnnotations()[constant.KubeBlocksGenerationKey]
-	if cluster.Status.ObservedGeneration != cluster.Generation ||
-		itsComponentGeneration != strconv.FormatInt(cluster.Generation, 10) {
-		return false, nil
-	}
-	// check whether its spec has been sent to the underlying workload
-	if its.Status.ObservedGeneration != its.Generation {
-		return false, nil
-	}
-	if its.Status.CurrentGeneration != its.Generation {
-		return false, nil
-	}
-
-	// TODO: depends on the workload (InstanceSet)
-	// check whether the underlying workload(sts) has sent the latest template to pods
-	sts := &appsv1.StatefulSet{}
-	if err := cli.Get(ctx, client.ObjectKeyFromObject(its), sts); err != nil {
-		if apierrors.IsNotFound(err) {
-			return true, nil
-		}
-		return false, err
-	}
-	if sts.Status.ObservedGeneration != sts.Generation {
-		return false, nil
-	}
-	pods, err := ListPodOwnedByComponent(ctx, cli, its.Namespace, its.Spec.Selector.MatchLabels, inDataContext())
-	if err != nil && !isUnavailableError(err) {
-		return false, err
-	}
-	for _, pod := range pods {
-		if intctrlutil.GetPodRevision(pod) != sts.Status.UpdateRevision {
-			return false, nil
-		}
-	}
-
-	return true, nil
-=======
->>>>>>> 30353b53
 }