--- conflicted
+++ resolved
@@ -90,12 +90,12 @@
 }
 
 type serviceRefReferenceVars struct {
-	endpoint *appsv1alpha1.CredentialVar
-	host     *appsv1alpha1.CredentialVar
-	port     *appsv1alpha1.CredentialVar
-	username *appsv1alpha1.CredentialVar
-	password *appsv1alpha1.CredentialVar
-	podFQDNs *appsv1alpha1.CredentialVar
+	endpoint *appsv1.CredentialVar
+	host     *appsv1.CredentialVar
+	port     *appsv1.CredentialVar
+	username *appsv1.CredentialVar
+	password *appsv1.CredentialVar
+	podFQDNs *appsv1.CredentialVar
 }
 
 func handleServiceRefFromCluster(ctx context.Context, cli client.Reader, namespace string,
@@ -113,15 +113,9 @@
 	b := builder.NewServiceDescriptorBuilder(namespace, serviceRefDecl.Name).
 		SetServiceVersion("").
 		SetServiceKind("")
-<<<<<<< HEAD
-	setter := func(s func(appsv1alpha1.CredentialVar) *builder.ServiceDescriptorBuilder, v *appsv1alpha1.CredentialVar) {
+	setter := func(s func(appsv1.CredentialVar) *builder.ServiceDescriptorBuilder, v *appsv1.CredentialVar) {
 		if v != nil {
 			s(*v)
-=======
-	for i, s := range []func(appsv1.CredentialVar) *builder.ServiceDescriptorBuilder{b.SetEndpoint, b.SetHost, b.SetPort, b.SetAuthUsername, b.SetAuthPassword} {
-		if vars[i] != nil {
-			s(*vars[i])
->>>>>>> b6416ec5
 		}
 	}
 	setter(b.SetEndpoint, vars.endpoint)
@@ -133,20 +127,9 @@
 	return b.GetObject(), nil
 }
 
-<<<<<<< HEAD
-func referencedVars(ctx context.Context, cli client.Reader, namespace string, serviceRef appsv1alpha1.ServiceRef, vars *serviceRefReferenceVars) error {
+func referencedVars(ctx context.Context, cli client.Reader, namespace string, serviceRef appsv1.ServiceRef, vars *serviceRefReferenceVars) error {
 	if err := referencedServiceVars(ctx, cli, namespace, serviceRef, vars); err != nil {
 		return err
-=======
-func referencedVars(ctx context.Context, cli client.Reader, namespace string, serviceRef appsv1.ServiceRef) ([]*appsv1.CredentialVar, error) {
-	var (
-		vars = []*appsv1.CredentialVar{nil, nil, nil, nil, nil}
-		err  error
-	)
-	vars[0], vars[1], vars[2], err = referencedServiceVars(ctx, cli, namespace, serviceRef)
-	if err != nil {
-		return nil, err
->>>>>>> b6416ec5
 	}
 	if err := referencedPodFQDNsVar(ctx, cli, namespace, serviceRef, vars); err != nil {
 		return err
@@ -158,20 +141,11 @@
 }
 
 func referencedServiceVars(ctx context.Context, cli client.Reader, namespace string,
-<<<<<<< HEAD
-	serviceRef appsv1alpha1.ServiceRef, vars *serviceRefReferenceVars) error {
+	serviceRef appsv1.ServiceRef, vars *serviceRefReferenceVars) error {
 	var (
 		selector = serviceRef.ClusterServiceSelector
 		obj      any
 		err      error
-=======
-	serviceRef appsv1.ServiceRef) (*appsv1.CredentialVar, *appsv1.CredentialVar, *appsv1.CredentialVar, error) {
-	var (
-		selector   = serviceRef.ClusterServiceSelector
-		host, port *appsv1.CredentialVar
-		obj        any
-		err        error
->>>>>>> b6416ec5
 	)
 
 	if selector.Service == nil {
@@ -193,28 +167,27 @@
 		return err
 	}
 
-<<<<<<< HEAD
-	vars.host = &appsv1alpha1.CredentialVar{Value: composeHostValueFromServices(obj)}
+	vars.host = &appsv1.CredentialVar{Value: composeHostValueFromServices(obj)}
 	if p := composePortValueFromServices(obj, selector.Service.Port); p != nil {
-		vars.port = &appsv1alpha1.CredentialVar{Value: *p}
-	}
-
-	vars.endpoint = func() *appsv1alpha1.CredentialVar {
+		vars.port = &appsv1.CredentialVar{Value: *p}
+	}
+
+	vars.endpoint = func() *appsv1.CredentialVar {
 		hval := vars.host.Value
 		if vars.port == nil {
-			return &appsv1alpha1.CredentialVar{Value: hval}
+			return &appsv1.CredentialVar{Value: hval}
 		}
 		if strings.Contains(hval, ",") {
 			// pod-service, the port value has format: host1:port1,host2,port2,...
-			return &appsv1alpha1.CredentialVar{Value: vars.port.Value}
-		}
-		return &appsv1alpha1.CredentialVar{Value: fmt.Sprintf("%s:%s", hval, vars.port.Value)}
+			return &appsv1.CredentialVar{Value: vars.port.Value}
+		}
+		return &appsv1.CredentialVar{Value: fmt.Sprintf("%s:%s", hval, vars.port.Value)}
 	}()
 	return nil
 }
 
 func referencedPodFQDNsVar(ctx context.Context, cli client.Reader, namespace string,
-	serviceRef appsv1alpha1.ServiceRef, vars *serviceRefReferenceVars) error {
+	serviceRef appsv1.ServiceRef, vars *serviceRefReferenceVars) error {
 	var (
 		selector = serviceRef.ClusterServiceSelector
 	)
@@ -224,23 +197,6 @@
 
 	if serviceRef.Namespace != "" {
 		namespace = serviceRef.Namespace
-=======
-	host = &appsv1.CredentialVar{Value: composeHostValueFromServices(obj)}
-	if p := composePortValueFromServices(obj, selector.Service.Port); p != nil {
-		port = &appsv1.CredentialVar{Value: *p}
-	}
-
-	endpoint := func() *appsv1.CredentialVar {
-		hval := host.Value
-		if port == nil {
-			return &appsv1.CredentialVar{Value: hval}
-		}
-		if strings.Contains(hval, ",") {
-			// pod-service, the port value has format: host1:port1,host2,port2,...
-			return &appsv1.CredentialVar{Value: port.Value}
-		}
-		return &appsv1.CredentialVar{Value: fmt.Sprintf("%s:%s", hval, port.Value)}
->>>>>>> b6416ec5
 	}
 	var (
 		fqdn        string
@@ -256,22 +212,15 @@
 	if err != nil {
 		return err
 	}
-	vars.podFQDNs = &appsv1alpha1.CredentialVar{Value: fqdn}
+	vars.podFQDNs = &appsv1.CredentialVar{Value: fqdn}
 
 	return nil
 }
 
 func referencedCredentialVars(ctx context.Context, cli client.Reader, namespace string,
-<<<<<<< HEAD
-	serviceRef appsv1alpha1.ServiceRef, vars *serviceRefReferenceVars) error {
+	serviceRef appsv1.ServiceRef, vars *serviceRefReferenceVars) error {
 	var (
 		selector = serviceRef.ClusterServiceSelector
-=======
-	serviceRef appsv1.ServiceRef) (*appsv1.CredentialVar, *appsv1.CredentialVar, error) {
-	var (
-		selector = serviceRef.ClusterServiceSelector
-		vars     = []*appsv1.CredentialVar{nil, nil}
->>>>>>> b6416ec5
 	)
 
 	if selector.Credential == nil {
@@ -288,30 +237,7 @@
 	}
 	secret := &corev1.Secret{}
 	if err := cli.Get(ctx, secretKey, secret); err != nil {
-<<<<<<< HEAD
-		return err
-=======
-		return nil, nil, err
-	}
-
-	for idx, key := range []string{constant.AccountNameForSecret, constant.AccountPasswdForSecret} {
-		if _, ok := secret.Data[key]; ok {
-			if secret.Namespace == namespace {
-				vars[idx] = &appsv1.CredentialVar{
-					ValueFrom: &corev1.EnvVarSource{
-						SecretKeyRef: &corev1.SecretKeySelector{
-							LocalObjectReference: corev1.LocalObjectReference{Name: secret.Name},
-							Key:                  key,
-						},
-					},
-				}
-			} else {
-				vars[idx] = &appsv1.CredentialVar{
-					Value: string(secret.Data[key]),
-				}
-			}
-		}
->>>>>>> b6416ec5
+		return err
 	}
 
 	copySecretDataToCredentialVar(namespace, secret, constant.AccountNameForSecret, &vars.username)
@@ -320,11 +246,8 @@
 	return nil
 }
 
-<<<<<<< HEAD
-func referencedVars4Legacy(ctx context.Context, cli client.Reader, namespace string, serviceRef appsv1alpha1.ServiceRef, vars *serviceRefReferenceVars) error {
-=======
-func referencedVars4Legacy(ctx context.Context, cli client.Reader, namespace string, serviceRef appsv1.ServiceRef) ([]*appsv1.CredentialVar, error) {
->>>>>>> b6416ec5
+func referencedVars4Legacy(ctx context.Context, cli client.Reader, namespace string,
+	serviceRef appsv1.ServiceRef, vars *serviceRefReferenceVars) error {
 	secret := &corev1.Secret{}
 	secretKey := types.NamespacedName{
 		Namespace: func() string {
@@ -340,7 +263,6 @@
 		return err
 	}
 
-<<<<<<< HEAD
 	copySecretDataToCredentialVar("", secret, constant.ServiceDescriptorEndpointKey, &vars.endpoint)
 	copySecretDataToCredentialVar("", secret, constant.ServiceDescriptorPortKey, &vars.port)
 	copySecretDataToCredentialVar("", secret, constant.ServiceDescriptorUsernameKey, &vars.username)
@@ -353,43 +275,21 @@
 	return nil
 }
 
-func copySecretDataToCredentialVar(namespace string, secret *corev1.Secret, key string, v **appsv1alpha1.CredentialVar) {
+func copySecretDataToCredentialVar(namespace string, secret *corev1.Secret, key string, v **appsv1.CredentialVar) {
 	if _, ok := secret.Data[key]; !ok {
 		return
 	}
 	if secret.Namespace == namespace || namespace == "" {
-		*v = &appsv1alpha1.CredentialVar{
+		*v = &appsv1.CredentialVar{
 			ValueFrom: &corev1.EnvVarSource{
 				SecretKeyRef: &corev1.SecretKeySelector{
 					LocalObjectReference: corev1.LocalObjectReference{Name: secret.Name},
 					Key:                  key,
-=======
-	vars := []*appsv1.CredentialVar{nil, nil, nil, nil, nil}
-	keys := []string{
-		constant.ServiceDescriptorEndpointKey,
-		constant.ServiceDescriptorHostKey,
-		constant.ServiceDescriptorPortKey,
-		constant.ServiceDescriptorUsernameKey,
-		constant.ServiceDescriptorPasswordKey,
-	}
-	for idx, key := range keys {
-		if key == constant.ServiceDescriptorHostKey {
-			// don't set the host for legacy clusters
-			continue
-		}
-		if _, ok := secret.Data[key]; ok {
-			vars[idx] = &appsv1.CredentialVar{
-				ValueFrom: &corev1.EnvVarSource{
-					SecretKeyRef: &corev1.SecretKeySelector{
-						LocalObjectReference: corev1.LocalObjectReference{Name: secret.Name},
-						Key:                  key,
-					},
->>>>>>> b6416ec5
 				},
 			},
 		}
 	} else {
-		*v = &appsv1alpha1.CredentialVar{Value: string(secret.Data[key])}
+		*v = &appsv1.CredentialVar{Value: string(secret.Data[key])}
 	}
 }
 
