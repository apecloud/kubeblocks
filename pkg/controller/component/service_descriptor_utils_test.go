--- conflicted
+++ resolved
@@ -57,34 +57,8 @@
 	}
 
 	var (
-<<<<<<< HEAD
 		namespace   = "default"
 		clusterName = "cluster"
-=======
-		mockClient          *testutil.K8sClientMockHelper
-		clusterDef          *appsv1alpha1.ClusterDefinition
-		cluster             *appsv1alpha1.Cluster
-		beReferencedCluster *appsv1alpha1.Cluster
-	)
-
-	var (
-		namespace                        = "default"
-		clusterName                      = "cluster"
-		beReferencedClusterName          = "cluster-be-referenced"
-		clusterDefName                   = "test-cd"
-		nginxCompName                    = "nginx"
-		nginxCompDefName                 = "nginx"
-		mysqlCompName                    = "mysql"
-		mysqlCompDefName                 = "mysql"
-		externalServiceDescriptorName    = "mock-external-service-descriptor-name"
-		externalServiceDescriptorKind    = "redis"
-		externalServiceDescriptorVersion = "7.0.1"
-		internalClusterServiceRefKind    = "mysql"
-		internalClusterServiceRefVersion = "8.0.2"
-		secretName                       = constant.GenerateDefaultConnCredential(beReferencedClusterName)
-		redisServiceRefDeclarationName   = "redis"
-		mysqlServiceRefDeclarationName   = "mysql"
->>>>>>> 07e620f0
 	)
 
 	BeforeEach(func() {
@@ -95,67 +69,8 @@
 		cleanEnv()
 	})
 
-<<<<<<< HEAD
 	Context("service descriptor", func() {
 		It("service version regex validation test", func() {
-=======
-	buildServiceReferences4Test := func(ctx context.Context,
-		cli client.Reader,
-		clusterDef *appsv1alpha1.ClusterDefinition,
-		cluster *appsv1alpha1.Cluster,
-		clusterCompSpec *appsv1alpha1.ClusterComponentSpec) (map[string]*appsv1alpha1.ServiceDescriptor, error) {
-		var (
-			compDef *appsv1alpha1.ComponentDefinition
-			comp    *appsv1alpha1.Component
-			err     error
-		)
-		if compDef, err = BuildComponentDefinition(clusterDef, clusterCompSpec); err != nil {
-			return nil, err
-		}
-		if comp, err = BuildComponent(cluster, clusterCompSpec, nil, nil); err != nil {
-			return nil, err
-		}
-		synthesizedComp := &SynthesizedComponent{
-			Namespace:   namespace,
-			ClusterName: cluster.Name,
-		}
-		if err = buildServiceReferencesWithoutResolve(ctx, cli, synthesizedComp, compDef, comp); err != nil {
-			return nil, err
-		}
-		return synthesizedComp.ServiceReferences, nil
-	}
-
-	// for test GetContainerWithVolumeMount
-	Context("generate service descriptor test", func() {
-		BeforeEach(func() {
-			serviceRefDeclarations := []appsv1alpha1.ServiceRefDeclaration{
-				{
-					Name: redisServiceRefDeclarationName,
-					ServiceRefDeclarationSpecs: []appsv1alpha1.ServiceRefDeclarationSpec{
-						{
-							ServiceKind:    externalServiceDescriptorKind,
-							ServiceVersion: externalServiceDescriptorVersion,
-						},
-					},
-				},
-				{
-					Name: mysqlServiceRefDeclarationName,
-					ServiceRefDeclarationSpecs: []appsv1alpha1.ServiceRefDeclarationSpec{
-						{
-							ServiceKind:    internalClusterServiceRefKind,
-							ServiceVersion: internalClusterServiceRefVersion,
-						},
-					},
-				},
-			}
-			clusterDef = testapps.NewClusterDefFactory(clusterDefName).
-				AddComponentDef(testapps.StatelessNginxComponent, nginxCompDefName).
-				AddServiceRefDeclarations(serviceRefDeclarations).
-				Create(&testCtx).GetObject()
-		})
-
-		It("serviceRefDeclaration serviceVersion regex validation test", func() {
->>>>>>> 07e620f0
 			type versionCmp struct {
 				serviceRefDeclRegex      string
 				serviceDescriptorVersion string
@@ -219,140 +134,6 @@
 				Expect(match).Should(Equal(tt.want))
 			}
 		})
-<<<<<<< HEAD
-=======
-
-		It("generate service descriptor test", func() {
-			By("Create cluster and beReferencedCluster object")
-			beReferencedCluster = testapps.NewClusterFactory(testCtx.DefaultNamespace, beReferencedClusterName, clusterDef.Name).
-				AddComponent(mysqlCompName, mysqlCompDefName).
-				Create(&testCtx).GetObject()
-
-			serviceRefs := []appsv1alpha1.ServiceRef{
-				{
-					Name:              redisServiceRefDeclarationName,
-					ServiceDescriptor: externalServiceDescriptorName,
-				},
-				{
-					Name:    mysqlServiceRefDeclarationName,
-					Cluster: beReferencedCluster.Name,
-				},
-			}
-			cluster = testapps.NewClusterFactory(testCtx.DefaultNamespace, clusterName, clusterDef.Name).
-				AddComponent(nginxCompName, nginxCompDefName).
-				SetServiceRefs(serviceRefs).
-				Create(&testCtx).GetObject()
-
-			By("GenServiceReferences failed because external service descriptor not found")
-			serviceReferences, err := buildServiceReferences4Test(testCtx.Ctx, testCtx.Cli, clusterDef, cluster, &cluster.Spec.ComponentSpecs[0])
-			Expect(err).ShouldNot(Succeed())
-			Expect(apierrors.IsNotFound(err)).Should(BeTrue())
-			Expect(serviceReferences).Should(BeNil())
-
-			By("create external service descriptor")
-			endpoint := appsv1alpha1.CredentialVar{
-				Value: "mock-endpoint",
-			}
-			host := appsv1alpha1.CredentialVar{
-				Value: "mock-host",
-			}
-			port := appsv1alpha1.CredentialVar{
-				Value: "mock-port",
-			}
-			auth := appsv1alpha1.ConnectionCredentialAuth{
-				Username: &appsv1alpha1.CredentialVar{
-					Value: "mock-username",
-				},
-				Password: &appsv1alpha1.CredentialVar{
-					Value: "mock-password",
-				},
-			}
-			externalServiceDescriptor := testapps.NewServiceDescriptorFactory(testCtx.DefaultNamespace, externalServiceDescriptorName).
-				SetEndpoint(endpoint).
-				SetHost(host).
-				SetPort(port).
-				SetAuth(auth).
-				Create(&testCtx).GetObject()
-
-			By("GenServiceReferences failed because external service descriptor status is not available")
-			serviceReferences, err = buildServiceReferences4Test(testCtx.Ctx, testCtx.Cli, clusterDef, cluster, &cluster.Spec.ComponentSpecs[0])
-			Expect(err).ShouldNot(Succeed())
-			Expect(err.Error()).Should(ContainSubstring("status is not available"))
-			Expect(serviceReferences).Should(BeNil())
-
-			By("update external service descriptor status to available")
-			Expect(testapps.ChangeObjStatus(&testCtx, externalServiceDescriptor, func() {
-				externalServiceDescriptor.Status.Phase = appsv1alpha1.AvailablePhase
-			})).Should(Succeed())
-
-			By("GenServiceReferences failed because external service descriptor kind and version not match")
-			serviceReferences, err = buildServiceReferences4Test(testCtx.Ctx, testCtx.Cli, clusterDef, cluster, &cluster.Spec.ComponentSpecs[0])
-			Expect(err).ShouldNot(Succeed())
-			Expect(err.Error()).Should(ContainSubstring("kind or version is not match with"))
-			Expect(serviceReferences).Should(BeNil())
-
-			By("update external service descriptor kind and version")
-			Expect(testapps.ChangeObj(&testCtx, externalServiceDescriptor, func(externalServiceDescriptor *appsv1alpha1.ServiceDescriptor) {
-				externalServiceDescriptor.Spec.ServiceKind = externalServiceDescriptorKind
-				externalServiceDescriptor.Spec.ServiceVersion = externalServiceDescriptorVersion
-			})).Should(Succeed())
-
-			By("GenServiceReferences succeed because external service descriptor found and internal cluster reference found")
-			secret := &corev1.Secret{
-				ObjectMeta: metav1.ObjectMeta{
-					Name:      secretName,
-					Namespace: namespace,
-				},
-				Data: map[string][]byte{
-					constant.ServiceDescriptorEndpointKey: []byte("my-mysql-0.default.svc.cluster.local:3306"),
-					constant.ServiceDescriptorHostKey:     []byte("my-mysql-0.default.svc.cluster.local"),
-					constant.ServiceDescriptorPortKey:     []byte("3306"),
-					constant.ServiceDescriptorUsernameKey: []byte("cm9vdA=="),
-					constant.ServiceDescriptorPasswordKey: []byte("NHpycWZsMnI="),
-				},
-			}
-			Expect(testCtx.CheckedCreateObj(ctx, secret)).Should(Succeed())
-			Expect(k8sClient.Get(context.Background(), client.ObjectKey{Name: secret.Name,
-				Namespace: secret.Namespace}, secret)).Should(Succeed())
-			serviceReferences, err = buildServiceReferences4Test(testCtx.Ctx, testCtx.Cli, clusterDef, cluster, &cluster.Spec.ComponentSpecs[0])
-			Expect(err).Should(Succeed())
-			Expect(serviceReferences).ShouldNot(BeNil())
-			Expect(len(serviceReferences)).Should(Equal(2))
-			Expect(serviceReferences[redisServiceRefDeclarationName]).ShouldNot(BeNil())
-			Expect(serviceReferences[redisServiceRefDeclarationName].Spec.Endpoint).ShouldNot(BeNil())
-			Expect(serviceReferences[redisServiceRefDeclarationName].Spec.Endpoint.Value).ShouldNot(BeEmpty())
-			Expect(serviceReferences[redisServiceRefDeclarationName].Spec.Endpoint.ValueFrom).Should(BeNil())
-			Expect(serviceReferences[redisServiceRefDeclarationName].Spec.Host).ShouldNot(BeNil())
-			Expect(serviceReferences[redisServiceRefDeclarationName].Spec.Host.Value).ShouldNot(BeEmpty())
-			Expect(serviceReferences[redisServiceRefDeclarationName].Spec.Host.ValueFrom).Should(BeNil())
-			Expect(serviceReferences[redisServiceRefDeclarationName].Spec.Port).ShouldNot(BeNil())
-			Expect(serviceReferences[redisServiceRefDeclarationName].Spec.Port.Value).ShouldNot(BeEmpty())
-			Expect(serviceReferences[redisServiceRefDeclarationName].Spec.Port.ValueFrom).Should(BeNil())
-			Expect(serviceReferences[redisServiceRefDeclarationName].Spec.Auth).ShouldNot(BeNil())
-			Expect(serviceReferences[redisServiceRefDeclarationName].Spec.Auth.Username.Value).ShouldNot(BeEmpty())
-			Expect(serviceReferences[redisServiceRefDeclarationName].Spec.Auth.Username.ValueFrom).Should(BeNil())
-			Expect(serviceReferences[redisServiceRefDeclarationName].Spec.Auth.Password.Value).ShouldNot(BeEmpty())
-			Expect(serviceReferences[redisServiceRefDeclarationName].Spec.Auth.Password.ValueFrom).Should(BeNil())
-
-			Expect(serviceReferences[mysqlServiceRefDeclarationName]).ShouldNot(BeNil())
-			Expect(serviceReferences[mysqlServiceRefDeclarationName].Spec.Endpoint).ShouldNot(BeNil())
-			Expect(serviceReferences[mysqlServiceRefDeclarationName].Spec.Endpoint.Value).Should(BeEmpty())
-			Expect(serviceReferences[mysqlServiceRefDeclarationName].Spec.Endpoint.ValueFrom).ShouldNot(BeNil())
-			Expect(serviceReferences[mysqlServiceRefDeclarationName].Spec.Endpoint.ValueFrom.SecretKeyRef).ShouldNot(BeNil())
-			Expect(serviceReferences[mysqlServiceRefDeclarationName].Spec.Host).Should(BeNil()) // reference to a legacy cluster
-			Expect(serviceReferences[mysqlServiceRefDeclarationName].Spec.Port).ShouldNot(BeNil())
-			Expect(serviceReferences[mysqlServiceRefDeclarationName].Spec.Port.Value).Should(BeEmpty())
-			Expect(serviceReferences[mysqlServiceRefDeclarationName].Spec.Port.ValueFrom).ShouldNot(BeNil())
-			Expect(serviceReferences[mysqlServiceRefDeclarationName].Spec.Port.ValueFrom.SecretKeyRef).ShouldNot(BeNil())
-			Expect(serviceReferences[mysqlServiceRefDeclarationName].Spec.Auth).ShouldNot(BeNil())
-			Expect(serviceReferences[mysqlServiceRefDeclarationName].Spec.Auth.Username.Value).Should(BeEmpty())
-			Expect(serviceReferences[mysqlServiceRefDeclarationName].Spec.Auth.Username.ValueFrom).ShouldNot(BeNil())
-			Expect(serviceReferences[mysqlServiceRefDeclarationName].Spec.Auth.Username.ValueFrom.SecretKeyRef).ShouldNot(BeNil())
-			Expect(serviceReferences[mysqlServiceRefDeclarationName].Spec.Auth.Password.Value).Should(BeEmpty())
-			Expect(serviceReferences[mysqlServiceRefDeclarationName].Spec.Auth.Password.ValueFrom).ShouldNot(BeNil())
-			Expect(serviceReferences[mysqlServiceRefDeclarationName].Spec.Auth.Password.ValueFrom.SecretKeyRef).ShouldNot(BeNil())
-		})
->>>>>>> 07e620f0
 	})
 
 	Context("service reference from new cluster objects", func() {
