--- conflicted
+++ resolved
@@ -57,29 +57,8 @@
 	}
 
 	var (
-<<<<<<< HEAD
-		mockClient *testutil.K8sClientMockHelper
-		clusterDef *appsv1alpha1.ClusterDefinition
-		cluster    *appsv1alpha1.Cluster
-	)
-
-	var (
-		namespace                        = "default"
-		clusterName                      = "cluster"
-		clusterDefName                   = "test-cd"
-		nginxCompName                    = "nginx"
-		nginxCompDefName                 = "nginx"
-		externalServiceDescriptorName    = "mock-external-service-descriptor-name"
-		externalServiceDescriptorKind    = "redis"
-		externalServiceDescriptorVersion = "7.0.1"
-		internalClusterServiceRefKind    = "mysql"
-		internalClusterServiceRefVersion = "8.0.2"
-		redisServiceRefDeclarationName   = "redis"
-		mysqlServiceRefDeclarationName   = "mysql"
-=======
 		namespace   = "default"
 		clusterName = "cluster"
->>>>>>> 0565e797
 	)
 
 	BeforeEach(func() {
@@ -155,98 +134,6 @@
 				Expect(match).Should(Equal(tt.want))
 			}
 		})
-<<<<<<< HEAD
-
-		It("generate service descriptor test", func() {
-			By("Create a cluster")
-			serviceRefs := []appsv1alpha1.ServiceRef{
-				{
-					Name:              redisServiceRefDeclarationName,
-					ServiceDescriptor: externalServiceDescriptorName,
-				},
-			}
-			cluster = testapps.NewClusterFactory(testCtx.DefaultNamespace, clusterName, clusterDef.Name).
-				AddComponent(nginxCompName, nginxCompDefName).
-				SetServiceRefs(serviceRefs).
-				Create(&testCtx).GetObject()
-
-			By("GenServiceReferences failed because external service descriptor not found")
-			serviceReferences, err := buildServiceReferences4Test(testCtx.Ctx, testCtx.Cli, clusterDef, cluster, &cluster.Spec.ComponentSpecs[0])
-			Expect(err).ShouldNot(Succeed())
-			Expect(apierrors.IsNotFound(err)).Should(BeTrue())
-			Expect(serviceReferences).Should(BeNil())
-
-			By("create external service descriptor")
-			endpoint := appsv1alpha1.CredentialVar{
-				Value: "mock-endpoint",
-			}
-			host := appsv1alpha1.CredentialVar{
-				Value: "mock-host",
-			}
-			port := appsv1alpha1.CredentialVar{
-				Value: "mock-port",
-			}
-			auth := appsv1alpha1.ConnectionCredentialAuth{
-				Username: &appsv1alpha1.CredentialVar{
-					Value: "mock-username",
-				},
-				Password: &appsv1alpha1.CredentialVar{
-					Value: "mock-password",
-				},
-			}
-			externalServiceDescriptor := testapps.NewServiceDescriptorFactory(testCtx.DefaultNamespace, externalServiceDescriptorName).
-				SetEndpoint(endpoint).
-				SetHost(host).
-				SetPort(port).
-				SetAuth(auth).
-				Create(&testCtx).GetObject()
-
-			By("GenServiceReferences failed because external service descriptor status is not available")
-			serviceReferences, err = buildServiceReferences4Test(testCtx.Ctx, testCtx.Cli, clusterDef, cluster, &cluster.Spec.ComponentSpecs[0])
-			Expect(err).ShouldNot(Succeed())
-			Expect(err.Error()).Should(ContainSubstring("status is not available"))
-			Expect(serviceReferences).Should(BeNil())
-
-			By("update external service descriptor status to available")
-			Expect(testapps.ChangeObjStatus(&testCtx, externalServiceDescriptor, func() {
-				externalServiceDescriptor.Status.Phase = appsv1alpha1.AvailablePhase
-			})).Should(Succeed())
-
-			By("GenServiceReferences failed because external service descriptor kind and version not match")
-			serviceReferences, err = buildServiceReferences4Test(testCtx.Ctx, testCtx.Cli, clusterDef, cluster, &cluster.Spec.ComponentSpecs[0])
-			Expect(err).ShouldNot(Succeed())
-			Expect(err.Error()).Should(ContainSubstring("kind or version is not match with"))
-			Expect(serviceReferences).Should(BeNil())
-
-			By("update external service descriptor kind and version")
-			Expect(testapps.ChangeObj(&testCtx, externalServiceDescriptor, func(externalServiceDescriptor *appsv1alpha1.ServiceDescriptor) {
-				externalServiceDescriptor.Spec.ServiceKind = externalServiceDescriptorKind
-				externalServiceDescriptor.Spec.ServiceVersion = externalServiceDescriptorVersion
-			})).Should(Succeed())
-
-			By("GenServiceReferences succeed because external service descriptor found")
-			serviceReferences, err = buildServiceReferences4Test(testCtx.Ctx, testCtx.Cli, clusterDef, cluster, &cluster.Spec.ComponentSpecs[0])
-			Expect(err).Should(Succeed())
-			Expect(serviceReferences).ShouldNot(BeNil())
-			Expect(len(serviceReferences)).Should(Equal(1))
-			Expect(serviceReferences[redisServiceRefDeclarationName]).ShouldNot(BeNil())
-			Expect(serviceReferences[redisServiceRefDeclarationName].Spec.Endpoint).ShouldNot(BeNil())
-			Expect(serviceReferences[redisServiceRefDeclarationName].Spec.Endpoint.Value).ShouldNot(BeEmpty())
-			Expect(serviceReferences[redisServiceRefDeclarationName].Spec.Endpoint.ValueFrom).Should(BeNil())
-			Expect(serviceReferences[redisServiceRefDeclarationName].Spec.Host).ShouldNot(BeNil())
-			Expect(serviceReferences[redisServiceRefDeclarationName].Spec.Host.Value).ShouldNot(BeEmpty())
-			Expect(serviceReferences[redisServiceRefDeclarationName].Spec.Host.ValueFrom).Should(BeNil())
-			Expect(serviceReferences[redisServiceRefDeclarationName].Spec.Port).ShouldNot(BeNil())
-			Expect(serviceReferences[redisServiceRefDeclarationName].Spec.Port.Value).ShouldNot(BeEmpty())
-			Expect(serviceReferences[redisServiceRefDeclarationName].Spec.Port.ValueFrom).Should(BeNil())
-			Expect(serviceReferences[redisServiceRefDeclarationName].Spec.Auth).ShouldNot(BeNil())
-			Expect(serviceReferences[redisServiceRefDeclarationName].Spec.Auth.Username.Value).ShouldNot(BeEmpty())
-			Expect(serviceReferences[redisServiceRefDeclarationName].Spec.Auth.Username.ValueFrom).Should(BeNil())
-			Expect(serviceReferences[redisServiceRefDeclarationName].Spec.Auth.Password.Value).ShouldNot(BeEmpty())
-			Expect(serviceReferences[redisServiceRefDeclarationName].Spec.Auth.Password.ValueFrom).Should(BeNil())
-		})
-=======
->>>>>>> 0565e797
 	})
 
 	Context("service reference from new cluster objects", func() {
