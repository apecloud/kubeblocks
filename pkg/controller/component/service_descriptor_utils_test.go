--- conflicted
+++ resolved
@@ -60,17 +60,9 @@
 	}
 
 	var (
-<<<<<<< HEAD
-		mockClient     *testutil.K8sClientMockHelper
-		clusterDef     *appsv1alpha1.ClusterDefinition
-		clusterVersion *appsv1alpha1.ClusterVersion
-		cluster        *appsv1alpha1.Cluster
-=======
-		mockClient          *testutil.K8sClientMockHelper
-		clusterDef          *appsv1alpha1.ClusterDefinition
-		cluster             *appsv1alpha1.Cluster
-		beReferencedCluster *appsv1alpha1.Cluster
->>>>>>> 49be5b6a
+		mockClient *testutil.K8sClientMockHelper
+		clusterDef *appsv1alpha1.ClusterDefinition
+		cluster    *appsv1alpha1.Cluster
 	)
 
 	var (
@@ -219,15 +211,7 @@
 		})
 
 		It("generate service descriptor test", func() {
-<<<<<<< HEAD
-			By("Create cluster")
-=======
-			By("Create cluster and beReferencedCluster object")
-			beReferencedCluster = testapps.NewClusterFactory(testCtx.DefaultNamespace, beReferencedClusterName, clusterDef.Name).
-				AddComponent(mysqlCompName, mysqlCompDefName).
-				Create(&testCtx).GetObject()
-
->>>>>>> 49be5b6a
+			By("Create a cluster")
 			serviceRefs := []appsv1alpha1.ServiceRef{
 				{
 					Name:              redisServiceRefDeclarationName,
@@ -293,29 +277,8 @@
 				externalServiceDescriptor.Spec.ServiceVersion = externalServiceDescriptorVersion
 			})).Should(Succeed())
 
-<<<<<<< HEAD
 			By("GenServiceReferences succeed because external service descriptor found")
-			serviceReferences, err = buildServiceReferences4Test(testCtx.Ctx, testCtx.Cli, clusterDef, nil, cluster, &cluster.Spec.ComponentSpecs[0])
-=======
-			By("GenServiceReferences succeed because external service descriptor found and internal cluster reference found")
-			secret := &corev1.Secret{
-				ObjectMeta: metav1.ObjectMeta{
-					Name:      secretName,
-					Namespace: namespace,
-				},
-				Data: map[string][]byte{
-					constant.ServiceDescriptorEndpointKey: []byte("my-mysql-0.default.svc.cluster.local:3306"),
-					constant.ServiceDescriptorHostKey:     []byte("my-mysql-0.default.svc.cluster.local"),
-					constant.ServiceDescriptorPortKey:     []byte("3306"),
-					constant.ServiceDescriptorUsernameKey: []byte("cm9vdA=="),
-					constant.ServiceDescriptorPasswordKey: []byte("NHpycWZsMnI="),
-				},
-			}
-			Expect(testCtx.CheckedCreateObj(ctx, secret)).Should(Succeed())
-			Expect(k8sClient.Get(context.Background(), client.ObjectKey{Name: secret.Name,
-				Namespace: secret.Namespace}, secret)).Should(Succeed())
 			serviceReferences, err = buildServiceReferences4Test(testCtx.Ctx, testCtx.Cli, clusterDef, cluster, &cluster.Spec.ComponentSpecs[0])
->>>>>>> 49be5b6a
 			Expect(err).Should(Succeed())
 			Expect(serviceReferences).ShouldNot(BeNil())
 			Expect(len(serviceReferences)).Should(Equal(1))
