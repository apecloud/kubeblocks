/*
Copyright (C) 2022-2024 ApeCloud Co., Ltd

This file is part of KubeBlocks project

This program is free software: you can redistribute it and/or modify
it under the terms of the GNU Affero General Public License as published by
the Free Software Foundation, either version 3 of the License, or
(at your option) any later version.

This program is distributed in the hope that it will be useful
but WITHOUT ANY WARRANTY; without even the implied warranty of
MERCHANTABILITY or FITNESS FOR A PARTICULAR PURPOSE.  See the
GNU Affero General Public License for more details.

You should have received a copy of the GNU Affero General Public License
along with this program.  If not, see <http://www.gnu.org/licenses/>.
*/

package component

import (
	. "github.com/onsi/ginkgo/v2"
	. "github.com/onsi/gomega"

	corev1 "k8s.io/api/core/v1"
	metav1 "k8s.io/apimachinery/pkg/apis/meta/v1"
	ctrl "sigs.k8s.io/controller-runtime"
	"sigs.k8s.io/controller-runtime/pkg/client"
	"sigs.k8s.io/controller-runtime/pkg/log"

	appsv1alpha1 "github.com/apecloud/kubeblocks/apis/apps/v1alpha1"
	"github.com/apecloud/kubeblocks/pkg/constant"
	intctrlutil "github.com/apecloud/kubeblocks/pkg/controllerutil"
	"github.com/apecloud/kubeblocks/pkg/generics"
	testapps "github.com/apecloud/kubeblocks/pkg/testutil/apps"
	testutil "github.com/apecloud/kubeblocks/pkg/testutil/k8s"
)

var _ = Describe("service reference", func() {
	cleanEnv := func() {
		// must wait till resources deleted and no longer existed before the testcases start,
		// otherwise if later it needs to create some new resource objects with the same name,
		// in race conditions, it will find the existence of old objects, resulting failure to
		// create the new objects.
		By("clean resources")

		inNS := client.InNamespace(testCtx.DefaultNamespace)
		ml := client.HasLabels{testCtx.TestObjLabelKey}

		// resources should be released in following order
		// non-namespaced
		testapps.ClearResources(&testCtx, generics.ConfigConstraintSignature, ml)
		testapps.ClearResourcesWithRemoveFinalizerOption(&testCtx, generics.ClusterDefinitionSignature, true, ml)

		// namespaced
		testapps.ClearResourcesWithRemoveFinalizerOption(&testCtx, generics.ConfigMapSignature, true, inNS, ml)
		testapps.ClearResourcesWithRemoveFinalizerOption(&testCtx, generics.ServiceDescriptorSignature, true, inNS, ml)
	}

	var (
		mockClient                    *testutil.K8sClientMockHelper
		clusterDef                    *appsv1alpha1.ClusterDefinition
		cluster                       *appsv1alpha1.Cluster
		beReferencedServiceDescriptor *appsv1alpha1.ServiceDescriptor
	)

	var (
		namespace                        = "default"
		clusterName                      = "mycluster"
		beReferencedClusterName          = "mycluster-be-referenced"
		clusterDefName                   = "test-clusterdef"
		nginxCompName                    = "nginx"
		nginxCompDefName                 = "nginx"
		externalServiceDescriptorName    = "mock-external-service-descriptor-name"
		externalServiceDescriptorKind    = "redis"
		externalServiceDescriptorVersion = "7.0.1"
		internalClusterServiceRefKind    = "mysql"
		internalClusterServiceRefVersion = "8.0.2"
		redisServiceRefDeclarationName   = "redis"
		mysqlServiceRefDeclarationName   = "mysql"

		serviceRefEndpointValue = "my-mysql-0.default.svc.cluster.local:3306"
		serviceRefHostValue     = "my-mysql-0.default.svc.cluster.local"
		serviceRefPortValue     = "3306"
		serviceRefUsernameValue = "mock-username"
		serviceRefPasswordValue = "mock-password"
	)

	BeforeEach(func() {
		cleanEnv()
		mockClient = testutil.NewK8sMockClient()
		serviceRefDeclarations := []appsv1alpha1.ServiceRefDeclaration{
			{
				Name: redisServiceRefDeclarationName,
				ServiceRefDeclarationSpecs: []appsv1alpha1.ServiceRefDeclarationSpec{
					{
						ServiceKind:    externalServiceDescriptorKind,
						ServiceVersion: externalServiceDescriptorVersion,
					},
				},
			},
			{
				Name: mysqlServiceRefDeclarationName,
				ServiceRefDeclarationSpecs: []appsv1alpha1.ServiceRefDeclarationSpec{
					{
						ServiceKind:    internalClusterServiceRefKind,
						ServiceVersion: internalClusterServiceRefVersion,
					},
				},
			},
		}
		clusterDef = testapps.NewClusterDefFactory(clusterDefName).
			AddComponentDef(testapps.StatelessNginxComponent, nginxCompDefName).
			AddServiceRefDeclarations(serviceRefDeclarations).
			Create(&testCtx).GetObject()

		By("mock a service descriptor and the configmap referenced")
		configMap := &corev1.ConfigMap{
			ObjectMeta: metav1.ObjectMeta{
				Name:      beReferencedClusterName + "-configmap-ref",
				Namespace: namespace,
			},
			Data: map[string]string{
				constant.ServiceDescriptorEndpointKey: serviceRefEndpointValue,
				constant.ServiceDescriptorHostKey:     serviceRefHostValue,
				constant.ServiceDescriptorPortKey:     serviceRefPortValue,
				constant.ServiceDescriptorUsernameKey: serviceRefUsernameValue,
				constant.ServiceDescriptorPasswordKey: serviceRefPasswordValue,
			},
		}
		Expect(testCtx.CheckedCreateObj(ctx, configMap)).Should(Succeed())
		beReferencedServiceDescriptor = testapps.NewServiceDescriptorFactory(testCtx.DefaultNamespace, externalServiceDescriptorName).
			SetServiceKind(externalServiceDescriptorKind).
			SetServiceVersion(externalServiceDescriptorVersion).
			SetEndpoint(appsv1alpha1.CredentialVar{
				ValueFrom: &corev1.EnvVarSource{
					ConfigMapKeyRef: &corev1.ConfigMapKeySelector{
						Key: constant.ServiceDescriptorEndpointKey,
						LocalObjectReference: corev1.LocalObjectReference{
							Name: configMap.Name,
						},
					},
				},
			}).
			SetHost(appsv1alpha1.CredentialVar{
				ValueFrom: &corev1.EnvVarSource{
					ConfigMapKeyRef: &corev1.ConfigMapKeySelector{
						Key: constant.ServiceDescriptorHostKey,
						LocalObjectReference: corev1.LocalObjectReference{
							Name: configMap.Name,
						},
					},
				},
			}).
			SetPort(appsv1alpha1.CredentialVar{
				ValueFrom: &corev1.EnvVarSource{
					ConfigMapKeyRef: &corev1.ConfigMapKeySelector{
						Key: constant.ServiceDescriptorPortKey,
						LocalObjectReference: corev1.LocalObjectReference{
							Name: configMap.Name,
						},
					},
				},
			}).
			SetAuth(appsv1alpha1.ConnectionCredentialAuth{
				Username: &appsv1alpha1.CredentialVar{
					ValueFrom: &corev1.EnvVarSource{
						ConfigMapKeyRef: &corev1.ConfigMapKeySelector{
							Key: constant.ServiceDescriptorUsernameKey,
							LocalObjectReference: corev1.LocalObjectReference{
								Name: configMap.Name,
							},
						},
					},
				},
				Password: &appsv1alpha1.CredentialVar{
					ValueFrom: &corev1.EnvVarSource{
						ConfigMapKeyRef: &corev1.ConfigMapKeySelector{
							Key: constant.ServiceDescriptorPasswordKey,
							LocalObjectReference: corev1.LocalObjectReference{
								Name: configMap.Name,
							},
						},
					},
				},
			}).
			Create(&testCtx).
			GetObject()
		Eventually(testapps.GetAndChangeObjStatus(&testCtx, client.ObjectKeyFromObject(beReferencedServiceDescriptor),
			func(sd *appsv1alpha1.ServiceDescriptor) {
				sd.Status.Phase = appsv1alpha1.AvailablePhase
			})).Should(Succeed())

<<<<<<< HEAD
=======
		By("mock a cluster and the (conn credential) secret for referenced")
		secret := &corev1.Secret{
			ObjectMeta: metav1.ObjectMeta{
				Name:      constant.GenerateDefaultConnCredential(beReferencedClusterName),
				Namespace: namespace,
			},
			Data: map[string][]byte{
				constant.ServiceDescriptorEndpointKey: []byte(serviceRefEndpointValue),
				constant.ServiceDescriptorHostKey:     []byte(serviceRefHostValue),
				constant.ServiceDescriptorPortKey:     []byte(serviceRefPortValue),
				constant.ServiceDescriptorUsernameKey: []byte(serviceRefUsernameValue),
				constant.ServiceDescriptorPasswordKey: []byte(serviceRefPasswordValue),
			},
		}
		Expect(testCtx.CheckedCreateObj(ctx, secret)).Should(Succeed())
		beReferencedCluster = testapps.NewClusterFactory(testCtx.DefaultNamespace, beReferencedClusterName, clusterDef.Name).
			AddComponent(mysqlCompName, mysqlCompDefName).
			Create(&testCtx).
			GetObject()

>>>>>>> 49be5b6a
		serviceRefs := []appsv1alpha1.ServiceRef{
			{
				Name:              redisServiceRefDeclarationName,
				ServiceDescriptor: beReferencedServiceDescriptor.Name,
			},
		}
		cluster = testapps.NewClusterFactory(testCtx.DefaultNamespace, clusterName, clusterDef.Name).
			AddComponent(nginxCompName, nginxCompDefName).
			SetServiceRefs(serviceRefs).
			Create(&testCtx).GetObject()
	})

	AfterEach(func() {
		mockClient.Finish()
		cleanEnv()
	})

	Context("service reference test", func() {
		It("service reference test", func() {
			clusterKey := client.ObjectKeyFromObject(cluster)
			req := ctrl.Request{
				NamespacedName: clusterKey,
			}
			reqCtx := intctrlutil.RequestCtx{
				Ctx: testCtx.Ctx,
				Req: req,
				Log: log.FromContext(ctx).WithValues("cluster", req.NamespacedName),
			}
			component, err := BuildSynthesizedComponentWrapper(reqCtx, testCtx.Cli, cluster, &cluster.Spec.ComponentSpecs[0])
			Expect(err).Should(Succeed())
			Expect(component).ShouldNot(BeNil())
			Expect(component.ServiceReferences).ShouldNot(BeNil())

			err = resolveServiceReferences(ctx, k8sClient, component)
			Expect(err).Should(Succeed())
			Expect(component.ServiceReferences).ShouldNot(BeNil())
			Expect(component.ServiceReferences[redisServiceRefDeclarationName].Spec.Endpoint.Value).Should(Equal(serviceRefEndpointValue))
			Expect(component.ServiceReferences[redisServiceRefDeclarationName].Spec.Endpoint.ValueFrom).Should(BeNil())
			Expect(component.ServiceReferences[redisServiceRefDeclarationName].Spec.Host.Value).Should(Equal(serviceRefHostValue))
			Expect(component.ServiceReferences[redisServiceRefDeclarationName].Spec.Host.ValueFrom).Should(BeNil())
			Expect(component.ServiceReferences[redisServiceRefDeclarationName].Spec.Port.Value).Should(Equal(serviceRefPortValue))
			Expect(component.ServiceReferences[redisServiceRefDeclarationName].Spec.Port.ValueFrom).Should(BeNil())
			Expect(component.ServiceReferences[redisServiceRefDeclarationName].Spec.Auth.Username.Value).Should(BeEmpty())
			Expect(component.ServiceReferences[redisServiceRefDeclarationName].Spec.Auth.Username.ValueFrom.ConfigMapKeyRef).ShouldNot(BeNil())
			Expect(component.ServiceReferences[redisServiceRefDeclarationName].Spec.Auth.Password.Value).Should(BeEmpty())
			Expect(component.ServiceReferences[redisServiceRefDeclarationName].Spec.Auth.Password.ValueFrom.ConfigMapKeyRef).ShouldNot(BeNil())
		})
	})
})<|MERGE_RESOLUTION|>--- conflicted
+++ resolved
@@ -192,29 +192,6 @@
 				sd.Status.Phase = appsv1alpha1.AvailablePhase
 			})).Should(Succeed())
 
-<<<<<<< HEAD
-=======
-		By("mock a cluster and the (conn credential) secret for referenced")
-		secret := &corev1.Secret{
-			ObjectMeta: metav1.ObjectMeta{
-				Name:      constant.GenerateDefaultConnCredential(beReferencedClusterName),
-				Namespace: namespace,
-			},
-			Data: map[string][]byte{
-				constant.ServiceDescriptorEndpointKey: []byte(serviceRefEndpointValue),
-				constant.ServiceDescriptorHostKey:     []byte(serviceRefHostValue),
-				constant.ServiceDescriptorPortKey:     []byte(serviceRefPortValue),
-				constant.ServiceDescriptorUsernameKey: []byte(serviceRefUsernameValue),
-				constant.ServiceDescriptorPasswordKey: []byte(serviceRefPasswordValue),
-			},
-		}
-		Expect(testCtx.CheckedCreateObj(ctx, secret)).Should(Succeed())
-		beReferencedCluster = testapps.NewClusterFactory(testCtx.DefaultNamespace, beReferencedClusterName, clusterDef.Name).
-			AddComponent(mysqlCompName, mysqlCompDefName).
-			Create(&testCtx).
-			GetObject()
-
->>>>>>> 49be5b6a
 		serviceRefs := []appsv1alpha1.ServiceRef{
 			{
 				Name:              redisServiceRefDeclarationName,
