/*
Copyright (C) 2022-2024 ApeCloud Co., Ltd

This file is part of KubeBlocks project

This program is free software: you can redistribute it and/or modify
it under the terms of the GNU Affero General Public License as published by
the Free Software Foundation, either version 3 of the License, or
(at your option) any later version.

This program is distributed in the hope that it will be useful
but WITHOUT ANY WARRANTY; without even the implied warranty of
MERCHANTABILITY or FITNESS FOR A PARTICULAR PURPOSE.  See the
GNU Affero General Public License for more details.

You should have received a copy of the GNU Affero General Public License
along with this program.  If not, see <http://www.gnu.org/licenses/>.
*/

package component

import (
	"context"
	"fmt"
	"strconv"
	"strings"

	appsv1 "k8s.io/api/apps/v1"
	corev1 "k8s.io/api/core/v1"
	"k8s.io/apimachinery/pkg/api/resource"
	metav1 "k8s.io/apimachinery/pkg/apis/meta/v1"
	"k8s.io/apimachinery/pkg/util/sets"
	"sigs.k8s.io/controller-runtime/pkg/client"

	appsv1alpha1 "github.com/apecloud/kubeblocks/apis/apps/v1alpha1"
	"github.com/apecloud/kubeblocks/pkg/constant"
	"github.com/apecloud/kubeblocks/pkg/controller/apiconversion"
	"github.com/apecloud/kubeblocks/pkg/controller/scheduling"
	intctrlutil "github.com/apecloud/kubeblocks/pkg/controllerutil"
)

var (
	defaultShmQuantity = resource.MustParse("64Mi")
)

// BuildSynthesizedComponent builds a new SynthesizedComponent object, which is a mixture of component-related configs from ComponentDefinition and Component.
func BuildSynthesizedComponent(reqCtx intctrlutil.RequestCtx,
	cli client.Reader,
	cluster *appsv1alpha1.Cluster,
	compDef *appsv1alpha1.ComponentDefinition,
	comp *appsv1alpha1.Component) (*SynthesizedComponent, error) {
	return buildSynthesizedComponent(reqCtx, cli, compDef, comp, nil, cluster, nil)
}

// BuildSynthesizedComponent4Generated builds SynthesizedComponent for generated Component which w/o ComponentDefinition.
func BuildSynthesizedComponent4Generated(reqCtx intctrlutil.RequestCtx,
	cli client.Reader,
	cluster *appsv1alpha1.Cluster,
	comp *appsv1alpha1.Component) (*appsv1alpha1.ComponentDefinition, *SynthesizedComponent, error) {
	clusterDef, err := getClusterReferencedResources(reqCtx.Ctx, cli, cluster)
	if err != nil {
		return nil, nil, err
	}
	clusterCompSpec, err := getClusterCompSpec4Component(reqCtx.Ctx, cli, clusterDef, cluster, comp)
	if err != nil {
		return nil, nil, err
	}
	if clusterCompSpec == nil {
		return nil, nil, fmt.Errorf("cluster component spec is not found: %s", comp.Name)
	}
	compDef, err := getOrBuildComponentDefinition(reqCtx.Ctx, cli, clusterDef, cluster, clusterCompSpec)
	if err != nil {
		return nil, nil, err
	}
	synthesizedComp, err := buildSynthesizedComponent(reqCtx, cli, compDef, comp, clusterDef, cluster, clusterCompSpec)
	if err != nil {
		return nil, nil, err
	}
	return compDef, synthesizedComp, nil
}

// BuildSynthesizedComponentWrapper builds a new SynthesizedComponent object with a given ClusterComponentSpec.
// TODO: remove this
func BuildSynthesizedComponentWrapper(reqCtx intctrlutil.RequestCtx,
	cli client.Reader,
	cluster *appsv1alpha1.Cluster,
	clusterCompSpec *appsv1alpha1.ClusterComponentSpec) (*SynthesizedComponent, error) {
	clusterDef, err := getClusterReferencedResources(reqCtx.Ctx, cli, cluster)
	if err != nil {
		return nil, err
	}
	return BuildSynthesizedComponentWrapper4Test(reqCtx, cli, clusterDef, cluster, clusterCompSpec)
}

// BuildSynthesizedComponentWrapper4Test builds a new SynthesizedComponent object with a given ClusterComponentSpec.
func BuildSynthesizedComponentWrapper4Test(reqCtx intctrlutil.RequestCtx,
	cli client.Reader,
	clusterDef *appsv1alpha1.ClusterDefinition,
	cluster *appsv1alpha1.Cluster,
	clusterCompSpec *appsv1alpha1.ClusterComponentSpec) (*SynthesizedComponent, error) {
	if clusterCompSpec == nil {
		clusterCompSpec = apiconversion.HandleSimplifiedClusterAPI(clusterDef, cluster)
	}
	if clusterCompSpec == nil {
		return nil, nil
	}
	compDef, err := getOrBuildComponentDefinition(reqCtx.Ctx, cli, clusterDef, cluster, clusterCompSpec)
	if err != nil {
		return nil, err
	}
	comp, err := BuildComponent(cluster, clusterCompSpec, nil, nil)
	if err != nil {
		return nil, err
	}
	return buildSynthesizedComponent(reqCtx, cli, compDef, comp, clusterDef, cluster, clusterCompSpec)
}

// buildSynthesizedComponent builds a new SynthesizedComponent object, which is a mixture of component-related configs from ComponentDefinition and Component.
// !!! Do not use @clusterDef, @cluster and @clusterCompSpec since they are used for the backward compatibility only.
// TODO: remove @reqCtx & @cli
func buildSynthesizedComponent(reqCtx intctrlutil.RequestCtx,
	cli client.Reader,
	compDef *appsv1alpha1.ComponentDefinition,
	comp *appsv1alpha1.Component,
	clusterDef *appsv1alpha1.ClusterDefinition,
	cluster *appsv1alpha1.Cluster,
	clusterCompSpec *appsv1alpha1.ClusterComponentSpec) (*SynthesizedComponent, error) {
	if compDef == nil || comp == nil {
		return nil, nil
	}

	clusterName, err := GetClusterName(comp)
	if err != nil {
		return nil, err
	}
	clusterUID, err := GetClusterUID(comp)
	if err != nil {
		return nil, err
	}
	compName, err := ShortName(clusterName, comp.Name)
	if err != nil {
		return nil, err
	}
	comp2CompDef, err := buildComp2CompDefs(reqCtx.Ctx, cli, cluster, clusterCompSpec)
	if err != nil {
		return nil, err
	}
	compDefObj := compDef.DeepCopy()
	synthesizeComp := &SynthesizedComponent{
<<<<<<< HEAD
		Namespace:              comp.Namespace,
		ClusterName:            clusterName,
		ClusterUID:             clusterUID,
		Comp2CompDefs:          comp2CompDef,
		Name:                   compName,
		FullCompName:           comp.Name,
		CompDefName:            compDef.Name,
		ServiceKind:            compDefObj.Spec.ServiceKind,
		ServiceVersion:         comp.Spec.ServiceVersion,
		ClusterGeneration:      clusterGeneration(cluster, comp),
		UserDefinedLabels:      comp.Spec.Labels,
		UserDefinedAnnotations: comp.Spec.Annotations,
		PodSpec:                &compDef.Spec.Runtime,
		HostNetwork:            compDefObj.Spec.HostNetwork,
		ComponentServices:      compDefObj.Spec.Services,
		LogConfigs:             compDefObj.Spec.LogConfigs,
		ConfigTemplates:        compDefObj.Spec.Configs,
		ScriptTemplates:        compDefObj.Spec.Scripts,
		Roles:                  compDefObj.Spec.Roles,
		UpdateStrategy:         compDefObj.Spec.UpdateStrategy,
		MinReadySeconds:        compDefObj.Spec.MinReadySeconds,
		PolicyRules:            compDefObj.Spec.PolicyRules,
		LifecycleActions:       compDefObj.Spec.LifecycleActions,
		SystemAccounts:         mergeSystemAccounts(compDefObj.Spec.SystemAccounts, comp.Spec.SystemAccounts),
		Replicas:               comp.Spec.Replicas,
		Resources:              comp.Spec.Resources,
		TLSConfig:              comp.Spec.TLSConfig,
		ServiceAccountName:     comp.Spec.ServiceAccountName,
		Instances:              comp.Spec.Instances,
		OfflineInstances:       comp.Spec.OfflineInstances,
		DisableExporter:        comp.Spec.DisableExporter,
		Stop:                   comp.Spec.Stop,
		PodManagementPolicy:    compDef.Spec.PodManagementPolicy,
		PodUpdatePolicy:        comp.Spec.PodUpdatePolicy,
		EnabledLogs:            comp.Spec.EnabledLogs,
	}

	// build backward compatible fields, including workload, services, componentRefEnvs, clusterDefName, clusterCompDefName, and clusterCompVer, etc.
	// if cluster referenced a clusterDefinition and clusterVersion, for backward compatibility, we need to merge the clusterDefinition and clusterVersion into the component
=======
		Namespace:                        comp.Namespace,
		ClusterName:                      clusterName,
		ClusterUID:                       clusterUID,
		Comp2CompDefs:                    comp2CompDef,
		Name:                             compName,
		FullCompName:                     comp.Name,
		CompDefName:                      compDef.Name,
		ServiceVersion:                   comp.Spec.ServiceVersion,
		ClusterGeneration:                clusterGeneration(cluster, comp),
		UserDefinedLabels:                comp.Spec.Labels,
		UserDefinedAnnotations:           comp.Spec.Annotations,
		PodSpec:                          &compDef.Spec.Runtime,
		HostNetwork:                      compDefObj.Spec.HostNetwork,
		ComponentServices:                compDefObj.Spec.Services,
		LogConfigs:                       compDefObj.Spec.LogConfigs,
		ConfigTemplates:                  compDefObj.Spec.Configs,
		ScriptTemplates:                  compDefObj.Spec.Scripts,
		Roles:                            compDefObj.Spec.Roles,
		UpdateStrategy:                   compDefObj.Spec.UpdateStrategy,
		MinReadySeconds:                  compDefObj.Spec.MinReadySeconds,
		PolicyRules:                      compDefObj.Spec.PolicyRules,
		LifecycleActions:                 compDefObj.Spec.LifecycleActions,
		SystemAccounts:                   mergeSystemAccounts(compDefObj.Spec.SystemAccounts, comp.Spec.SystemAccounts),
		Replicas:                         comp.Spec.Replicas,
		Resources:                        comp.Spec.Resources,
		TLSConfig:                        comp.Spec.TLSConfig,
		ServiceAccountName:               comp.Spec.ServiceAccountName,
		Instances:                        comp.Spec.Instances,
		OfflineInstances:                 comp.Spec.OfflineInstances,
		DisableExporter:                  comp.Spec.DisableExporter,
		Stop:                             comp.Spec.Stop,
		PodManagementPolicy:              compDef.Spec.PodManagementPolicy,
		ParallelPodManagementConcurrency: comp.Spec.ParallelPodManagementConcurrency,
		PodUpdatePolicy:                  comp.Spec.PodUpdatePolicy,
		EnabledLogs:                      comp.Spec.EnabledLogs,
	}

	// build backward compatible fields, including workload, services, componentRefEnvs, clusterDefName, clusterCompDefName, etc.
	// if cluster referenced a clusterDefinition, for backward compatibility, we need to merge the clusterDefinition into the component
>>>>>>> 07e620f0
	// TODO(xingran): it will be removed in the future
	if clusterDef != nil && cluster != nil && clusterCompSpec != nil {
		if err = buildBackwardCompatibleFields(reqCtx, clusterDef, cluster, clusterCompSpec, synthesizeComp); err != nil {
			return nil, err
		}
	}
	if synthesizeComp.HorizontalScalePolicy == nil {
		buildCompatibleHorizontalScalePolicy(compDefObj, synthesizeComp)
	}

	if err = mergeUserDefinedEnv(synthesizeComp, comp); err != nil {
		return nil, err
	}

	// build scheduling policy for workload
	if err = buildSchedulingPolicy(synthesizeComp, comp); err != nil {
		reqCtx.Log.Error(err, "failed to build scheduling policy")
		return nil, err
	}

	// update resources
	buildAndUpdateResources(synthesizeComp, comp)

	// build labels and annotations
	buildLabelsAndAnnotations(compDef, comp, synthesizeComp)

	// build volumes & volumeClaimTemplates
	buildVolumeClaimTemplates(synthesizeComp, comp)
	if err = mergeUserDefinedVolumes(synthesizeComp, comp); err != nil {
		return nil, err
	}

	limitSharedMemoryVolumeSize(synthesizeComp, comp)

	// build componentService
	buildComponentServices(synthesizeComp, comp)

	if err = overrideConfigTemplates(synthesizeComp, comp); err != nil {
		return nil, err
	}

	// build serviceAccountName
	buildServiceAccountName(synthesizeComp)

	// build runtimeClassName
	buildRuntimeClassName(synthesizeComp, comp)

	// build lorryContainer
	// TODO(xingran): buildLorryContainers relies on synthesizeComp.CharacterType and synthesizeComp.WorkloadType, which will be deprecated in the future.
	if err := buildLorryContainers(reqCtx, synthesizeComp, clusterCompSpec); err != nil {
		reqCtx.Log.Error(err, "build lorry containers failed.")
		return nil, err
	}

	if err = buildServiceReferences(reqCtx.Ctx, cli, synthesizeComp, compDef, comp); err != nil {
		reqCtx.Log.Error(err, "build service references failed.")
		return nil, err
	}

	// replace podSpec containers env default credential placeholder
	replaceContainerPlaceholderTokens(synthesizeComp, GetEnvReplacementMapForConnCredential(synthesizeComp.ClusterName))

	return synthesizeComp, nil
}

func clusterGeneration(cluster *appsv1alpha1.Cluster, comp *appsv1alpha1.Component) string {
	if comp != nil && comp.Annotations != nil {
		if generation, ok := comp.Annotations[constant.KubeBlocksGenerationKey]; ok {
			return generation
		}
	}
	// back-off to use cluster.Generation
	return strconv.FormatInt(cluster.Generation, 10)
}

func buildComp2CompDefs(ctx context.Context, cli client.Reader, cluster *appsv1alpha1.Cluster, clusterCompSpec *appsv1alpha1.ClusterComponentSpec) (map[string]string, error) {
	if cluster == nil {
		return nil, nil
	}
	mapping := make(map[string]string)

	// Build from ComponentSpecs
	if len(cluster.Spec.ComponentSpecs) == 0 {
		if clusterCompSpec != nil && len(clusterCompSpec.ComponentDef) > 0 {
			mapping[clusterCompSpec.Name] = clusterCompSpec.ComponentDef
		}
	} else {
		for _, comp := range cluster.Spec.ComponentSpecs {
			if len(comp.ComponentDef) > 0 {
				mapping[comp.Name] = comp.ComponentDef
			}
		}
	}

	// Build from ShardingSpecs
	for _, shardingSpec := range cluster.Spec.ShardingSpecs {
		shardingComps, err := intctrlutil.ListShardingComponents(ctx, cli, cluster, shardingSpec.Name)
		if err != nil {
			return nil, err
		}
		for _, shardingComp := range shardingComps {
			if len(shardingComp.Spec.CompDef) > 0 {
				compShortName, err := ShortName(cluster.Name, shardingComp.Name)
				if err != nil {
					return nil, err
				}
				mapping[compShortName] = shardingComp.Spec.CompDef
			}
		}
	}

	return mapping, nil
}

// buildLabelsAndAnnotations builds labels and annotations for synthesizedComponent.
func buildLabelsAndAnnotations(compDef *appsv1alpha1.ComponentDefinition, comp *appsv1alpha1.Component, synthesizeComp *SynthesizedComponent) {
	replaceEnvPlaceholderTokens := func(clusterName, uid, componentName string, kvMap map[string]string) map[string]string {
		replacedMap := make(map[string]string, len(kvMap))
		builtInEnvMap := GetReplacementMapForBuiltInEnv(clusterName, uid, componentName)
		for k, v := range kvMap {
			replacedMap[ReplaceNamedVars(builtInEnvMap, k, -1, true)] = ReplaceNamedVars(builtInEnvMap, v, -1, true)
		}
		return replacedMap
	}

	mergeMaps := func(baseMap, overrideMap map[string]string) map[string]string {
		for k, v := range overrideMap {
			baseMap[k] = v
		}
		return baseMap
	}

	if compDef.Spec.Labels != nil || comp.Labels != nil {
		baseLabels := make(map[string]string)
		if compDef.Spec.Labels != nil {
			baseLabels = replaceEnvPlaceholderTokens(synthesizeComp.ClusterName, synthesizeComp.ClusterUID, synthesizeComp.Name, compDef.Spec.Labels)
		}
		// override labels from component
		synthesizeComp.Labels = mergeMaps(baseLabels, comp.Labels)
	}

	if compDef.Spec.Annotations != nil || comp.Annotations != nil {
		baseAnnotations := make(map[string]string)
		if compDef.Spec.Annotations != nil {
			baseAnnotations = replaceEnvPlaceholderTokens(synthesizeComp.ClusterName, synthesizeComp.ClusterUID, synthesizeComp.Name, compDef.Spec.Annotations)
		}
		// override annotations from component
		synthesizeComp.Annotations = mergeMaps(baseAnnotations, comp.Annotations)
	}
}

func mergeUserDefinedEnv(synthesizedComp *SynthesizedComponent, comp *appsv1alpha1.Component) error {
	if comp == nil || len(comp.Spec.Env) == 0 {
		return nil
	}

	vars := sets.New[string]()
	for _, v := range comp.Spec.Env {
		if vars.Has(v.Name) {
			return fmt.Errorf("duplicated user-defined env var %s", v.Name)
		}
		vars.Insert(v.Name)
	}

	for i := range synthesizedComp.PodSpec.InitContainers {
		synthesizedComp.PodSpec.InitContainers[i].Env = append(synthesizedComp.PodSpec.InitContainers[i].Env, comp.Spec.Env...)
	}
	for i := range synthesizedComp.PodSpec.Containers {
		synthesizedComp.PodSpec.Containers[i].Env = append(synthesizedComp.PodSpec.Containers[i].Env, comp.Spec.Env...)
	}
	return nil
}

func mergeSystemAccounts(compDefAccounts []appsv1alpha1.SystemAccount,
	compAccounts []appsv1alpha1.ComponentSystemAccount) []appsv1alpha1.SystemAccount {
	if len(compAccounts) == 0 {
		return compDefAccounts
	}

	override := func(compAccount appsv1alpha1.ComponentSystemAccount, idx int) {
		if compAccount.PasswordConfig != nil {
			compDefAccounts[idx].PasswordGenerationPolicy = *compAccount.PasswordConfig
		}
		compDefAccounts[idx].SecretRef = compAccount.SecretRef
	}

	tbl := make(map[string]int)
	for i, account := range compDefAccounts {
		tbl[account.Name] = i
	}

	for _, account := range compAccounts {
		idx, ok := tbl[account.Name]
		if !ok {
			continue // ignore it silently
		}
		override(account, idx)
	}

	return compDefAccounts
}

func buildSchedulingPolicy(synthesizedComp *SynthesizedComponent, comp *appsv1alpha1.Component) error {
	var (
		schedulingPolicy = comp.Spec.SchedulingPolicy
		err              error
	)
	if schedulingPolicy == nil {
		// for compatibility, we need to build scheduling policy from component's affinity and tolerations
		schedulingPolicy, err = scheduling.BuildSchedulingPolicy4Component(synthesizedComp.ClusterName,
			synthesizedComp.Name, comp.Spec.Affinity, comp.Spec.Tolerations)
		if err != nil {
			return err
		}
	}
	synthesizedComp.PodSpec.SchedulerName = schedulingPolicy.SchedulerName
	synthesizedComp.PodSpec.NodeSelector = schedulingPolicy.NodeSelector
	synthesizedComp.PodSpec.NodeName = schedulingPolicy.NodeName
	synthesizedComp.PodSpec.Affinity = schedulingPolicy.Affinity
	synthesizedComp.PodSpec.Tolerations = schedulingPolicy.Tolerations
	synthesizedComp.PodSpec.TopologySpreadConstraints = schedulingPolicy.TopologySpreadConstraints
	return nil
}

func buildVolumeClaimTemplates(synthesizeComp *SynthesizedComponent, comp *appsv1alpha1.Component) {
	if comp.Spec.VolumeClaimTemplates != nil {
		synthesizeComp.VolumeClaimTemplates = toVolumeClaimTemplates(&comp.Spec)
	}
}

func mergeUserDefinedVolumes(synthesizedComp *SynthesizedComponent, comp *appsv1alpha1.Component) error {
	if comp == nil {
		return nil
	}
	volumes := map[string]bool{}
	for _, vols := range [][]corev1.Volume{synthesizedComp.PodSpec.Volumes, comp.Spec.Volumes} {
		for _, vol := range vols {
			if volumes[vol.Name] {
				return fmt.Errorf("duplicated volume %s", vol.Name)
			}
			volumes[vol.Name] = true
		}
	}
	for _, vct := range synthesizedComp.VolumeClaimTemplates {
		if volumes[vct.Name] {
			return fmt.Errorf("duplicated volume %s", vct.Name)
		}
		volumes[vct.Name] = true
	}

	checkConfigNScriptTemplate := func(tpl appsv1alpha1.ComponentTemplateSpec) error {
		if volumes[tpl.VolumeName] {
			return fmt.Errorf("duplicated volume %s for template %s", tpl.VolumeName, tpl.Name)
		}
		volumes[tpl.VolumeName] = true
		return nil
	}
	for _, tpl := range synthesizedComp.ConfigTemplates {
		if err := checkConfigNScriptTemplate(tpl.ComponentTemplateSpec); err != nil {
			return err
		}
	}
	for _, tpl := range synthesizedComp.ScriptTemplates {
		if err := checkConfigNScriptTemplate(tpl); err != nil {
			return err
		}
	}

	// for _, cc := range [][]corev1.Container{synthesizedComp.PodSpec.InitContainers, synthesizedComp.PodSpec.Containers} {
	//	for _, c := range cc {
	//		missed := make([]string, 0)
	//		for _, mount := range c.VolumeMounts {
	//			if !volumes[mount.Name] {
	//				missed = append(missed, mount.Name)
	//			}
	//		}
	//		if len(missed) > 0 {
	//			return fmt.Errorf("volumes should be provided for mounts %s", strings.Join(missed, ","))
	//		}
	//	}
	// }
	synthesizedComp.PodSpec.Volumes = append(synthesizedComp.PodSpec.Volumes, comp.Spec.Volumes...)
	return nil
}

// limitSharedMemoryVolumeSize limits the shared memory volume size to memory requests/limits.
func limitSharedMemoryVolumeSize(synthesizeComp *SynthesizedComponent, comp *appsv1alpha1.Component) {
	shm := defaultShmQuantity
	if comp.Spec.Resources.Limits != nil {
		if comp.Spec.Resources.Limits.Memory().Cmp(shm) > 0 {
			shm = *comp.Spec.Resources.Limits.Memory()
		}
	}
	if comp.Spec.Resources.Requests != nil {
		if comp.Spec.Resources.Requests.Memory().Cmp(shm) > 0 {
			shm = *comp.Spec.Resources.Requests.Memory()
		}
	}
	for i, vol := range synthesizeComp.PodSpec.Volumes {
		if vol.EmptyDir == nil {
			continue
		}
		if vol.EmptyDir.Medium != corev1.StorageMediumMemory {
			continue
		}
		if vol.EmptyDir.SizeLimit != nil && !vol.EmptyDir.SizeLimit.IsZero() {
			continue
		}
		synthesizeComp.PodSpec.Volumes[i].EmptyDir.SizeLimit = &shm
	}
}

func toVolumeClaimTemplates(compSpec *appsv1alpha1.ComponentSpec) []corev1.PersistentVolumeClaimTemplate {
	var ts []corev1.PersistentVolumeClaimTemplate
	for _, t := range compSpec.VolumeClaimTemplates {
		ts = append(ts, corev1.PersistentVolumeClaimTemplate{
			ObjectMeta: metav1.ObjectMeta{
				Name: t.Name,
			},
			Spec: t.Spec.ToV1PersistentVolumeClaimSpec(),
		})
	}
	return ts
}

// buildAndUpdateResources updates podSpec resources from component
func buildAndUpdateResources(synthesizeComp *SynthesizedComponent, comp *appsv1alpha1.Component) {
	if comp.Spec.Resources.Requests != nil || comp.Spec.Resources.Limits != nil {
		synthesizeComp.PodSpec.Containers[0].Resources = comp.Spec.Resources
	}
}

func buildComponentServices(synthesizeComp *SynthesizedComponent, comp *appsv1alpha1.Component) {
	if len(synthesizeComp.ComponentServices) == 0 || len(comp.Spec.Services) == 0 {
		return
	}

	services := map[string]appsv1alpha1.ComponentService{}
	for i, svc := range comp.Spec.Services {
		services[svc.Name] = comp.Spec.Services[i]
	}

	override := func(svc *appsv1alpha1.ComponentService) {
		svc1, ok := services[svc.Name]
		if ok {
			svc.Spec.Type = svc1.Spec.Type
			svc.Annotations = svc1.Annotations
			svc.PodService = svc1.PodService
			if svc.DisableAutoProvision != nil {
				svc.DisableAutoProvision = func() *bool { b := false; return &b }()
			}
		}
	}
	for i := range synthesizeComp.ComponentServices {
		override(&synthesizeComp.ComponentServices[i])
	}
}

func overrideConfigTemplates(synthesizedComp *SynthesizedComponent, comp *appsv1alpha1.Component) error {
	if comp == nil || len(comp.Spec.Configs) == 0 {
		return nil
	}

	templates := make(map[string]*appsv1alpha1.ComponentConfigSpec)
	for i, template := range synthesizedComp.ConfigTemplates {
		templates[template.Name] = &synthesizedComp.ConfigTemplates[i]
	}

	for _, config := range comp.Spec.Configs {
		if config.Name == nil || len(*config.Name) == 0 {
			continue // not supported now
		}
		template := templates[*config.Name]
		if template == nil {
			return fmt.Errorf("the config template %s is not defined in definition", *config.Name)
		}

		specified := func() bool {
			return config.ConfigMap != nil && len(config.ConfigMap.Name) > 0
		}
		switch {
		case len(template.TemplateRef) == 0 && !specified():
			return fmt.Errorf("there is no content provided for config template %s", *config.Name)
		case len(template.TemplateRef) > 0 && specified():
			return fmt.Errorf("partial overriding is not supported, config template: %s", *config.Name)
		case specified():
			template.TemplateRef = config.ConfigMap.Name
		default:
			// do nothing
		}
	}
	return nil
}

// buildServiceAccountName builds serviceAccountName for component and podSpec.
func buildServiceAccountName(synthesizeComp *SynthesizedComponent) {
	// lorry container requires a service account with adequate privileges.
	// If lorry required and the serviceAccountName is not set, a default serviceAccountName will be assigned.
	if synthesizeComp.ServiceAccountName != "" {
		synthesizeComp.PodSpec.ServiceAccountName = synthesizeComp.ServiceAccountName
		return
	}
	if synthesizeComp.LifecycleActions == nil || synthesizeComp.LifecycleActions.RoleProbe == nil {
		return
	}
	synthesizeComp.ServiceAccountName = constant.GenerateDefaultServiceAccountName(synthesizeComp.ClusterName)
	// set component.PodSpec.ServiceAccountName
	synthesizeComp.PodSpec.ServiceAccountName = synthesizeComp.ServiceAccountName
}

func buildRuntimeClassName(synthesizeComp *SynthesizedComponent, comp *appsv1alpha1.Component) {
	if comp.Spec.RuntimeClassName == nil {
		return
	}
	synthesizeComp.PodSpec.RuntimeClassName = comp.Spec.RuntimeClassName
}

// buildBackwardCompatibleFields builds backward compatible fields for component which referenced a clusterComponentDefinition and clusterComponentVersion
// TODO(xingran): it will be removed in the future
func buildBackwardCompatibleFields(reqCtx intctrlutil.RequestCtx,
	clusterDef *appsv1alpha1.ClusterDefinition,
	cluster *appsv1alpha1.Cluster,
	clusterCompSpec *appsv1alpha1.ClusterComponentSpec,
	synthesizeComp *SynthesizedComponent) error {
	if clusterCompSpec.ComponentDefRef == "" {
		return nil // no need to build backward compatible fields
	}

	clusterCompDef := clusterDef.GetComponentDefByName(clusterCompSpec.ComponentDefRef)
	if clusterCompDef == nil {
		return fmt.Errorf("referenced cluster component definition does not exist, cluster: %s, component: %s, component definition ref:%s",
			cluster.Name, clusterCompSpec.Name, clusterCompSpec.ComponentDefRef)
	}

	buildWorkload := func() {
		synthesizeComp.ClusterDefName = clusterDef.Name
		synthesizeComp.ClusterCompDefName = clusterCompDef.Name
		synthesizeComp.HorizontalScalePolicy = clusterCompDef.HorizontalScalePolicy
		synthesizeComp.VolumeTypes = clusterCompDef.VolumeTypes
	}

	buildClusterCompServices := func() {
		if len(synthesizeComp.ComponentServices) > 0 {
			service := corev1.Service{
				Spec: corev1.ServiceSpec{
					Ports: synthesizeComp.ComponentServices[0].Spec.Ports,
				},
			}
			for _, item := range clusterCompSpec.Services {
				svc := appsv1alpha1.ComponentService{
					Service: appsv1alpha1.Service{
						Name:        item.Name,
						ServiceName: item.Name,
						Annotations: item.Annotations,
						Spec:        *service.Spec.DeepCopy(),
					},
				}
				svc.Spec.Type = item.ServiceType
				synthesizeComp.ComponentServices = append(synthesizeComp.ComponentServices, svc)
			}
		}
	}

	buildPodManagementPolicy := func() {
		var podManagementPolicy appsv1.PodManagementPolicyType
		w := clusterCompDef.GetStatefulSetWorkload()
		if w == nil {
			podManagementPolicy = ""
		} else {
			podManagementPolicy, _ = w.FinalStsUpdateStrategy()
		}
		synthesizeComp.PodManagementPolicy = &podManagementPolicy
	}

	// build workload
	buildWorkload()

	buildClusterCompServices()

	// build pod management policy
	buildPodManagementPolicy()

	// build componentRefEnvs
	if err := buildComponentRef(clusterDef, cluster, clusterCompDef, synthesizeComp); err != nil {
		reqCtx.Log.Error(err, "failed to merge componentRef")
		return err
	}

	return nil
}

func buildCompatibleHorizontalScalePolicy(compDef *appsv1alpha1.ComponentDefinition, synthesizeComp *SynthesizedComponent) {
	if compDef.Annotations != nil {
		if templateName, ok := compDef.Annotations[constant.HorizontalScaleBackupPolicyTemplateKey]; ok {
			synthesizeComp.HorizontalScalePolicy = &appsv1alpha1.HorizontalScalePolicy{
				Type:                     appsv1alpha1.HScaleDataClonePolicyCloneVolume,
				BackupPolicyTemplateName: templateName,
			}
		}
	}
}

// GetEnvReplacementMapForConnCredential gets the replacement map for connect credential
// TODO: deprecated, will be removed later.
func GetEnvReplacementMapForConnCredential(clusterName string) map[string]string {
	return map[string]string{
		constant.KBConnCredentialPlaceHolder: constant.GenerateDefaultConnCredential(clusterName),
	}
}

func replaceContainerPlaceholderTokens(component *SynthesizedComponent, namedValuesMap map[string]string) {
	// replace env[].valueFrom.secretKeyRef.name variables
	for _, cc := range [][]corev1.Container{component.PodSpec.InitContainers, component.PodSpec.Containers} {
		for _, c := range cc {
			c.Env = ReplaceSecretEnvVars(namedValuesMap, c.Env)
		}
	}
}

// GetReplacementMapForBuiltInEnv gets the replacement map for KubeBlocks built-in environment variables.
func GetReplacementMapForBuiltInEnv(clusterName, clusterUID, componentName string) map[string]string {
	cc := constant.GenerateClusterComponentName(clusterName, componentName)
	replacementMap := map[string]string{
		constant.EnvPlaceHolder(constant.KBEnvClusterName):     clusterName,
		constant.EnvPlaceHolder(constant.KBEnvCompName):        componentName,
		constant.EnvPlaceHolder(constant.KBEnvClusterCompName): cc,
		constant.KBComponentEnvCMPlaceHolder:                   constant.GenerateClusterComponentEnvPattern(clusterName, componentName),
	}
	clusterUIDPostfix := clusterUID
	if len(clusterUID) > 8 {
		clusterUIDPostfix = clusterUID[len(clusterUID)-8:]
	}
	replacementMap[constant.EnvPlaceHolder(constant.KBEnvClusterUIDPostfix8Deprecated)] = clusterUIDPostfix
	return replacementMap
}

// ReplaceNamedVars replaces the placeholder in targetVar if it is match and returns the replaced result
func ReplaceNamedVars(namedValuesMap map[string]string, targetVar string, limits int, matchAll bool) string {
	for placeHolderKey, mappingValue := range namedValuesMap {
		r := strings.Replace(targetVar, placeHolderKey, mappingValue, limits)
		// early termination on matching, when matchAll = false
		if r != targetVar && !matchAll {
			return r
		}
		targetVar = r
	}
	return targetVar
}

// ReplaceSecretEnvVars replaces the env secret value with namedValues and returns new envs
func ReplaceSecretEnvVars(namedValuesMap map[string]string, envs []corev1.EnvVar) []corev1.EnvVar {
	newEnvs := make([]corev1.EnvVar, 0, len(envs))
	for _, e := range envs {
		if e.ValueFrom != nil && e.ValueFrom.SecretKeyRef != nil {
			e.ValueFrom.SecretKeyRef.Name = ReplaceNamedVars(namedValuesMap, e.ValueFrom.SecretKeyRef.Name, 1, false)
		}
		newEnvs = append(newEnvs, e)
	}
	return newEnvs
}

func GetConfigSpecByName(synthesizedComp *SynthesizedComponent, configSpec string) *appsv1alpha1.ComponentConfigSpec {
	for i := range synthesizedComp.ConfigTemplates {
		template := &synthesizedComp.ConfigTemplates[i]
		if template.Name == configSpec {
			return template
		}
	}
	return nil
}<|MERGE_RESOLUTION|>--- conflicted
+++ resolved
@@ -147,47 +147,6 @@
 	}
 	compDefObj := compDef.DeepCopy()
 	synthesizeComp := &SynthesizedComponent{
-<<<<<<< HEAD
-		Namespace:              comp.Namespace,
-		ClusterName:            clusterName,
-		ClusterUID:             clusterUID,
-		Comp2CompDefs:          comp2CompDef,
-		Name:                   compName,
-		FullCompName:           comp.Name,
-		CompDefName:            compDef.Name,
-		ServiceKind:            compDefObj.Spec.ServiceKind,
-		ServiceVersion:         comp.Spec.ServiceVersion,
-		ClusterGeneration:      clusterGeneration(cluster, comp),
-		UserDefinedLabels:      comp.Spec.Labels,
-		UserDefinedAnnotations: comp.Spec.Annotations,
-		PodSpec:                &compDef.Spec.Runtime,
-		HostNetwork:            compDefObj.Spec.HostNetwork,
-		ComponentServices:      compDefObj.Spec.Services,
-		LogConfigs:             compDefObj.Spec.LogConfigs,
-		ConfigTemplates:        compDefObj.Spec.Configs,
-		ScriptTemplates:        compDefObj.Spec.Scripts,
-		Roles:                  compDefObj.Spec.Roles,
-		UpdateStrategy:         compDefObj.Spec.UpdateStrategy,
-		MinReadySeconds:        compDefObj.Spec.MinReadySeconds,
-		PolicyRules:            compDefObj.Spec.PolicyRules,
-		LifecycleActions:       compDefObj.Spec.LifecycleActions,
-		SystemAccounts:         mergeSystemAccounts(compDefObj.Spec.SystemAccounts, comp.Spec.SystemAccounts),
-		Replicas:               comp.Spec.Replicas,
-		Resources:              comp.Spec.Resources,
-		TLSConfig:              comp.Spec.TLSConfig,
-		ServiceAccountName:     comp.Spec.ServiceAccountName,
-		Instances:              comp.Spec.Instances,
-		OfflineInstances:       comp.Spec.OfflineInstances,
-		DisableExporter:        comp.Spec.DisableExporter,
-		Stop:                   comp.Spec.Stop,
-		PodManagementPolicy:    compDef.Spec.PodManagementPolicy,
-		PodUpdatePolicy:        comp.Spec.PodUpdatePolicy,
-		EnabledLogs:            comp.Spec.EnabledLogs,
-	}
-
-	// build backward compatible fields, including workload, services, componentRefEnvs, clusterDefName, clusterCompDefName, and clusterCompVer, etc.
-	// if cluster referenced a clusterDefinition and clusterVersion, for backward compatibility, we need to merge the clusterDefinition and clusterVersion into the component
-=======
 		Namespace:                        comp.Namespace,
 		ClusterName:                      clusterName,
 		ClusterUID:                       clusterUID,
@@ -195,6 +154,7 @@
 		Name:                             compName,
 		FullCompName:                     comp.Name,
 		CompDefName:                      compDef.Name,
+		ServiceKind:                      compDefObj.Spec.ServiceKind,
 		ServiceVersion:                   comp.Spec.ServiceVersion,
 		ClusterGeneration:                clusterGeneration(cluster, comp),
 		UserDefinedLabels:                comp.Spec.Labels,
@@ -227,7 +187,6 @@
 
 	// build backward compatible fields, including workload, services, componentRefEnvs, clusterDefName, clusterCompDefName, etc.
 	// if cluster referenced a clusterDefinition, for backward compatibility, we need to merge the clusterDefinition into the component
->>>>>>> 07e620f0
 	// TODO(xingran): it will be removed in the future
 	if clusterDef != nil && cluster != nil && clusterCompSpec != nil {
 		if err = buildBackwardCompatibleFields(reqCtx, clusterDef, cluster, clusterCompSpec, synthesizeComp); err != nil {
