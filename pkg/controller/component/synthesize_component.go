/*
Copyright (C) 2022-2024 ApeCloud Co., Ltd

This file is part of KubeBlocks project

This program is free software: you can redistribute it and/or modify
it under the terms of the GNU Affero General Public License as published by
the Free Software Foundation, either version 3 of the License, or
(at your option) any later version.

This program is distributed in the hope that it will be useful
but WITHOUT ANY WARRANTY; without even the implied warranty of
MERCHANTABILITY or FITNESS FOR A PARTICULAR PURPOSE.  See the
GNU Affero General Public License for more details.

You should have received a copy of the GNU Affero General Public License
along with this program.  If not, see <http://www.gnu.org/licenses/>.
*/

package component

import (
	"context"
	"fmt"
	"strconv"
	"strings"

	corev1 "k8s.io/api/core/v1"
	"k8s.io/apimachinery/pkg/api/resource"
	metav1 "k8s.io/apimachinery/pkg/apis/meta/v1"
	"k8s.io/apimachinery/pkg/util/sets"
	"sigs.k8s.io/controller-runtime/pkg/client"

	appsv1alpha1 "github.com/apecloud/kubeblocks/apis/apps/v1alpha1"
	"github.com/apecloud/kubeblocks/pkg/constant"
	"github.com/apecloud/kubeblocks/pkg/controller/apiconversion"
	"github.com/apecloud/kubeblocks/pkg/controller/scheduling"
	intctrlutil "github.com/apecloud/kubeblocks/pkg/controllerutil"
)

var (
	defaultShmQuantity = resource.MustParse("64Mi")
)

// BuildSynthesizedComponent builds a new SynthesizedComponent object, which is a mixture of component-related configs from ComponentDefinition and Component.
func BuildSynthesizedComponent(reqCtx intctrlutil.RequestCtx,
	cli client.Reader,
	cluster *appsv1alpha1.Cluster,
	compDef *appsv1alpha1.ComponentDefinition,
	comp *appsv1alpha1.Component) (*SynthesizedComponent, error) {
	return buildSynthesizedComponent(reqCtx, cli, compDef, comp, nil, cluster, nil)
}

// BuildSynthesizedComponent4Generated builds SynthesizedComponent for generated Component which w/o ComponentDefinition.
func BuildSynthesizedComponent4Generated(reqCtx intctrlutil.RequestCtx,
	cli client.Reader,
	cluster *appsv1alpha1.Cluster,
	comp *appsv1alpha1.Component) (*appsv1alpha1.ComponentDefinition, *SynthesizedComponent, error) {
	clusterDef, err := getClusterReferencedResources(reqCtx.Ctx, cli, cluster)
	if err != nil {
		return nil, nil, err
	}
	clusterCompSpec, err := getClusterCompSpec4Component(reqCtx.Ctx, cli, clusterDef, cluster, comp)
	if err != nil {
		return nil, nil, err
	}
	if clusterCompSpec == nil {
		return nil, nil, fmt.Errorf("cluster component spec is not found: %s", comp.Name)
	}
	compDef, err := getOrBuildComponentDefinition(reqCtx.Ctx, cli, clusterDef, cluster, clusterCompSpec)
	if err != nil {
		return nil, nil, err
	}
	synthesizedComp, err := buildSynthesizedComponent(reqCtx, cli, compDef, comp, clusterDef, cluster, clusterCompSpec)
	if err != nil {
		return nil, nil, err
	}
	return compDef, synthesizedComp, nil
}

// BuildSynthesizedComponentWrapper builds a new SynthesizedComponent object with a given ClusterComponentSpec.
// TODO: remove this
func BuildSynthesizedComponentWrapper(reqCtx intctrlutil.RequestCtx,
	cli client.Reader,
	cluster *appsv1alpha1.Cluster,
	clusterCompSpec *appsv1alpha1.ClusterComponentSpec) (*SynthesizedComponent, error) {
	clusterDef, err := getClusterReferencedResources(reqCtx.Ctx, cli, cluster)
	if err != nil {
		return nil, err
	}
	return BuildSynthesizedComponentWrapper4Test(reqCtx, cli, clusterDef, cluster, clusterCompSpec)
}

// BuildSynthesizedComponentWrapper4Test builds a new SynthesizedComponent object with a given ClusterComponentSpec.
func BuildSynthesizedComponentWrapper4Test(reqCtx intctrlutil.RequestCtx,
	cli client.Reader,
	clusterDef *appsv1alpha1.ClusterDefinition,
	cluster *appsv1alpha1.Cluster,
	clusterCompSpec *appsv1alpha1.ClusterComponentSpec) (*SynthesizedComponent, error) {
	if clusterCompSpec == nil {
		clusterCompSpec = apiconversion.HandleSimplifiedClusterAPI(clusterDef, cluster)
	}
	if clusterCompSpec == nil {
		return nil, nil
	}
	compDef, err := getOrBuildComponentDefinition(reqCtx.Ctx, cli, clusterDef, cluster, clusterCompSpec)
	if err != nil {
		return nil, err
	}
	comp, err := BuildComponent(cluster, clusterCompSpec, nil, nil)
	if err != nil {
		return nil, err
	}
	return buildSynthesizedComponent(reqCtx, cli, compDef, comp, clusterDef, cluster, clusterCompSpec)
}

// buildSynthesizedComponent builds a new SynthesizedComponent object, which is a mixture of component-related configs from ComponentDefinition and Component.
// !!! Do not use @clusterDef, @cluster and @clusterCompSpec since they are used for the backward compatibility only.
// TODO: remove @reqCtx & @cli
func buildSynthesizedComponent(reqCtx intctrlutil.RequestCtx,
	cli client.Reader,
	compDef *appsv1alpha1.ComponentDefinition,
	comp *appsv1alpha1.Component,
	clusterDef *appsv1alpha1.ClusterDefinition,
	cluster *appsv1alpha1.Cluster,
	clusterCompSpec *appsv1alpha1.ClusterComponentSpec) (*SynthesizedComponent, error) {
	if compDef == nil || comp == nil {
		return nil, nil
	}

	clusterName, err := GetClusterName(comp)
	if err != nil {
		return nil, err
	}
	clusterUID, err := GetClusterUID(comp)
	if err != nil {
		return nil, err
	}
	compName, err := ShortName(clusterName, comp.Name)
	if err != nil {
		return nil, err
	}
	comp2CompDef, err := buildComp2CompDefs(reqCtx.Ctx, cli, cluster, clusterCompSpec)
	if err != nil {
		return nil, err
	}
	compDefObj := compDef.DeepCopy()
	synthesizeComp := &SynthesizedComponent{
		Namespace:                        comp.Namespace,
		ClusterName:                      clusterName,
		ClusterUID:                       clusterUID,
		Comp2CompDefs:                    comp2CompDef,
		Name:                             compName,
		FullCompName:                     comp.Name,
		CompDefName:                      compDef.Name,
		ServiceKind:                      compDefObj.Spec.ServiceKind,
		ServiceVersion:                   comp.Spec.ServiceVersion,
		ClusterGeneration:                clusterGeneration(cluster, comp),
		UserDefinedLabels:                comp.Spec.Labels,
		UserDefinedAnnotations:           comp.Spec.Annotations,
		PodSpec:                          &compDef.Spec.Runtime,
		HostNetwork:                      compDefObj.Spec.HostNetwork,
		ComponentServices:                compDefObj.Spec.Services,
		LogConfigs:                       compDefObj.Spec.LogConfigs,
		ConfigTemplates:                  compDefObj.Spec.Configs,
		ScriptTemplates:                  compDefObj.Spec.Scripts,
		Roles:                            compDefObj.Spec.Roles,
		UpdateStrategy:                   compDefObj.Spec.UpdateStrategy,
		MinReadySeconds:                  compDefObj.Spec.MinReadySeconds,
		PolicyRules:                      compDefObj.Spec.PolicyRules,
		LifecycleActions:                 compDefObj.Spec.LifecycleActions,
		SystemAccounts:                   mergeSystemAccounts(compDefObj.Spec.SystemAccounts, comp.Spec.SystemAccounts),
		Replicas:                         comp.Spec.Replicas,
		Resources:                        comp.Spec.Resources,
		TLSConfig:                        comp.Spec.TLSConfig,
		ServiceAccountName:               comp.Spec.ServiceAccountName,
		Instances:                        comp.Spec.Instances,
		OfflineInstances:                 comp.Spec.OfflineInstances,
		DisableExporter:                  comp.Spec.DisableExporter,
		Stop:                             comp.Spec.Stop,
		PodManagementPolicy:              compDef.Spec.PodManagementPolicy,
		ParallelPodManagementConcurrency: comp.Spec.ParallelPodManagementConcurrency,
		PodUpdatePolicy:                  comp.Spec.PodUpdatePolicy,
		EnabledLogs:                      comp.Spec.EnabledLogs,
	}

	// build backward compatible fields, including workload, services, componentRefEnvs, clusterDefName, clusterCompDefName, etc.
	// if cluster referenced a clusterDefinition, for backward compatibility, we need to merge the clusterDefinition into the component
	// TODO(xingran): it will be removed in the future
	if clusterDef != nil && cluster != nil && clusterCompSpec != nil {
		if err = buildBackwardCompatibleFields(reqCtx, clusterDef, cluster, clusterCompSpec, synthesizeComp); err != nil {
			return nil, err
		}
	}
	if synthesizeComp.HorizontalScalePolicy == nil {
		buildCompatibleHorizontalScalePolicy(compDefObj, synthesizeComp)
	}

	if err = mergeUserDefinedEnv(synthesizeComp, comp); err != nil {
		return nil, err
	}

	// build scheduling policy for workload
	if err = buildSchedulingPolicy(synthesizeComp, comp); err != nil {
		reqCtx.Log.Error(err, "failed to build scheduling policy")
		return nil, err
	}

	// update resources
	buildAndUpdateResources(synthesizeComp, comp)

	// build labels and annotations
	buildLabelsAndAnnotations(compDef, comp, synthesizeComp)

	// build volumes & volumeClaimTemplates
	buildVolumeClaimTemplates(synthesizeComp, comp)
	if err = mergeUserDefinedVolumes(synthesizeComp, comp); err != nil {
		return nil, err
	}

	limitSharedMemoryVolumeSize(synthesizeComp, comp)

	// build componentService
	buildComponentServices(synthesizeComp, comp)

	if err = overrideConfigTemplates(synthesizeComp, comp); err != nil {
		return nil, err
	}

	// build serviceAccountName
	buildServiceAccountName(synthesizeComp)

	// build runtimeClassName
	buildRuntimeClassName(synthesizeComp, comp)

	// build lorryContainer
	// TODO(xingran): buildLorryContainers relies on synthesizeComp.CharacterType, which will be deprecated in the future.
	if err := buildLorryContainers(reqCtx, synthesizeComp, clusterCompSpec); err != nil {
		reqCtx.Log.Error(err, "build lorry containers failed.")
		return nil, err
	}

	if err = buildServiceReferences(reqCtx.Ctx, cli, synthesizeComp, compDef, comp); err != nil {
		reqCtx.Log.Error(err, "build service references failed.")
		return nil, err
	}

	return synthesizeComp, nil
}

func clusterGeneration(cluster *appsv1alpha1.Cluster, comp *appsv1alpha1.Component) string {
	if comp != nil && comp.Annotations != nil {
		if generation, ok := comp.Annotations[constant.KubeBlocksGenerationKey]; ok {
			return generation
		}
	}
	// back-off to use cluster.Generation
	return strconv.FormatInt(cluster.Generation, 10)
}

func buildComp2CompDefs(ctx context.Context, cli client.Reader, cluster *appsv1alpha1.Cluster, clusterCompSpec *appsv1alpha1.ClusterComponentSpec) (map[string]string, error) {
	if cluster == nil {
		return nil, nil
	}
	mapping := make(map[string]string)

	// Build from ComponentSpecs
	if len(cluster.Spec.ComponentSpecs) == 0 {
		if clusterCompSpec != nil && len(clusterCompSpec.ComponentDef) > 0 {
			mapping[clusterCompSpec.Name] = clusterCompSpec.ComponentDef
		}
	} else {
		for _, comp := range cluster.Spec.ComponentSpecs {
			if len(comp.ComponentDef) > 0 {
				mapping[comp.Name] = comp.ComponentDef
			}
		}
	}

	// Build from ShardingSpecs
	for _, shardingSpec := range cluster.Spec.ShardingSpecs {
		shardingComps, err := intctrlutil.ListShardingComponents(ctx, cli, cluster, shardingSpec.Name)
		if err != nil {
			return nil, err
		}
		for _, shardingComp := range shardingComps {
			if len(shardingComp.Spec.CompDef) > 0 {
				compShortName, err := ShortName(cluster.Name, shardingComp.Name)
				if err != nil {
					return nil, err
				}
				mapping[compShortName] = shardingComp.Spec.CompDef
			}
		}
	}

	return mapping, nil
}

// buildLabelsAndAnnotations builds labels and annotations for synthesizedComponent.
func buildLabelsAndAnnotations(compDef *appsv1alpha1.ComponentDefinition, comp *appsv1alpha1.Component, synthesizeComp *SynthesizedComponent) {
	replaceEnvPlaceholderTokens := func(clusterName, uid, componentName string, kvMap map[string]string) map[string]string {
		replacedMap := make(map[string]string, len(kvMap))
		builtInEnvMap := GetReplacementMapForBuiltInEnv(clusterName, uid, componentName)
		for k, v := range kvMap {
			replacedMap[ReplaceNamedVars(builtInEnvMap, k, -1, true)] = ReplaceNamedVars(builtInEnvMap, v, -1, true)
		}
		return replacedMap
	}

	mergeMaps := func(baseMap, overrideMap map[string]string) map[string]string {
		for k, v := range overrideMap {
			baseMap[k] = v
		}
		return baseMap
	}

	if compDef.Spec.Labels != nil || comp.Labels != nil {
		baseLabels := make(map[string]string)
		if compDef.Spec.Labels != nil {
			baseLabels = replaceEnvPlaceholderTokens(synthesizeComp.ClusterName, synthesizeComp.ClusterUID, synthesizeComp.Name, compDef.Spec.Labels)
		}
		// override labels from component
		synthesizeComp.Labels = mergeMaps(baseLabels, comp.Labels)
	}

	if compDef.Spec.Annotations != nil || comp.Annotations != nil {
		baseAnnotations := make(map[string]string)
		if compDef.Spec.Annotations != nil {
			baseAnnotations = replaceEnvPlaceholderTokens(synthesizeComp.ClusterName, synthesizeComp.ClusterUID, synthesizeComp.Name, compDef.Spec.Annotations)
		}
		// override annotations from component
		synthesizeComp.Annotations = mergeMaps(baseAnnotations, comp.Annotations)
	}
}

func mergeUserDefinedEnv(synthesizedComp *SynthesizedComponent, comp *appsv1alpha1.Component) error {
	if comp == nil || len(comp.Spec.Env) == 0 {
		return nil
	}

	vars := sets.New[string]()
	for _, v := range comp.Spec.Env {
		if vars.Has(v.Name) {
			return fmt.Errorf("duplicated user-defined env var %s", v.Name)
		}
		vars.Insert(v.Name)
	}

	for i := range synthesizedComp.PodSpec.InitContainers {
		synthesizedComp.PodSpec.InitContainers[i].Env = append(synthesizedComp.PodSpec.InitContainers[i].Env, comp.Spec.Env...)
	}
	for i := range synthesizedComp.PodSpec.Containers {
		synthesizedComp.PodSpec.Containers[i].Env = append(synthesizedComp.PodSpec.Containers[i].Env, comp.Spec.Env...)
	}
	return nil
}

func mergeSystemAccounts(compDefAccounts []appsv1alpha1.SystemAccount,
	compAccounts []appsv1alpha1.ComponentSystemAccount) []appsv1alpha1.SystemAccount {
	if len(compAccounts) == 0 {
		return compDefAccounts
	}

	override := func(compAccount appsv1alpha1.ComponentSystemAccount, idx int) {
		if compAccount.PasswordConfig != nil {
			compDefAccounts[idx].PasswordGenerationPolicy = *compAccount.PasswordConfig
		}
		compDefAccounts[idx].SecretRef = compAccount.SecretRef
	}

	tbl := make(map[string]int)
	for i, account := range compDefAccounts {
		tbl[account.Name] = i
	}

	for _, account := range compAccounts {
		idx, ok := tbl[account.Name]
		if !ok {
			continue // ignore it silently
		}
		override(account, idx)
	}

	return compDefAccounts
}

func buildSchedulingPolicy(synthesizedComp *SynthesizedComponent, comp *appsv1alpha1.Component) error {
	var (
		schedulingPolicy = comp.Spec.SchedulingPolicy
		err              error
	)
	if schedulingPolicy == nil {
		// for compatibility, we need to build scheduling policy from component's affinity and tolerations
		schedulingPolicy, err = scheduling.BuildSchedulingPolicy4Component(synthesizedComp.ClusterName,
			synthesizedComp.Name, comp.Spec.Affinity, comp.Spec.Tolerations)
		if err != nil {
			return err
		}
	}
	synthesizedComp.PodSpec.SchedulerName = schedulingPolicy.SchedulerName
	synthesizedComp.PodSpec.NodeSelector = schedulingPolicy.NodeSelector
	synthesizedComp.PodSpec.NodeName = schedulingPolicy.NodeName
	synthesizedComp.PodSpec.Affinity = schedulingPolicy.Affinity
	synthesizedComp.PodSpec.Tolerations = schedulingPolicy.Tolerations
	synthesizedComp.PodSpec.TopologySpreadConstraints = schedulingPolicy.TopologySpreadConstraints
	return nil
}

func buildVolumeClaimTemplates(synthesizeComp *SynthesizedComponent, comp *appsv1alpha1.Component) {
	if comp.Spec.VolumeClaimTemplates != nil {
		synthesizeComp.VolumeClaimTemplates = toVolumeClaimTemplates(&comp.Spec)
	}
}

func mergeUserDefinedVolumes(synthesizedComp *SynthesizedComponent, comp *appsv1alpha1.Component) error {
	if comp == nil {
		return nil
	}
	volumes := map[string]bool{}
	for _, vols := range [][]corev1.Volume{synthesizedComp.PodSpec.Volumes, comp.Spec.Volumes} {
		for _, vol := range vols {
			if volumes[vol.Name] {
				return fmt.Errorf("duplicated volume %s", vol.Name)
			}
			volumes[vol.Name] = true
		}
	}
	for _, vct := range synthesizedComp.VolumeClaimTemplates {
		if volumes[vct.Name] {
			return fmt.Errorf("duplicated volume %s", vct.Name)
		}
		volumes[vct.Name] = true
	}

	checkConfigNScriptTemplate := func(tpl appsv1alpha1.ComponentTemplateSpec) error {
		if volumes[tpl.VolumeName] {
			return fmt.Errorf("duplicated volume %s for template %s", tpl.VolumeName, tpl.Name)
		}
		volumes[tpl.VolumeName] = true
		return nil
	}
	for _, tpl := range synthesizedComp.ConfigTemplates {
		if err := checkConfigNScriptTemplate(tpl.ComponentTemplateSpec); err != nil {
			return err
		}
	}
	for _, tpl := range synthesizedComp.ScriptTemplates {
		if err := checkConfigNScriptTemplate(tpl); err != nil {
			return err
		}
	}

	// for _, cc := range [][]corev1.Container{synthesizedComp.PodSpec.InitContainers, synthesizedComp.PodSpec.Containers} {
	//	for _, c := range cc {
	//		missed := make([]string, 0)
	//		for _, mount := range c.VolumeMounts {
	//			if !volumes[mount.Name] {
	//				missed = append(missed, mount.Name)
	//			}
	//		}
	//		if len(missed) > 0 {
	//			return fmt.Errorf("volumes should be provided for mounts %s", strings.Join(missed, ","))
	//		}
	//	}
	// }
	synthesizedComp.PodSpec.Volumes = append(synthesizedComp.PodSpec.Volumes, comp.Spec.Volumes...)
	return nil
}

// limitSharedMemoryVolumeSize limits the shared memory volume size to memory requests/limits.
func limitSharedMemoryVolumeSize(synthesizeComp *SynthesizedComponent, comp *appsv1alpha1.Component) {
	shm := defaultShmQuantity
	if comp.Spec.Resources.Limits != nil {
		if comp.Spec.Resources.Limits.Memory().Cmp(shm) > 0 {
			shm = *comp.Spec.Resources.Limits.Memory()
		}
	}
	if comp.Spec.Resources.Requests != nil {
		if comp.Spec.Resources.Requests.Memory().Cmp(shm) > 0 {
			shm = *comp.Spec.Resources.Requests.Memory()
		}
	}
	for i, vol := range synthesizeComp.PodSpec.Volumes {
		if vol.EmptyDir == nil {
			continue
		}
		if vol.EmptyDir.Medium != corev1.StorageMediumMemory {
			continue
		}
		if vol.EmptyDir.SizeLimit != nil && !vol.EmptyDir.SizeLimit.IsZero() {
			continue
		}
		synthesizeComp.PodSpec.Volumes[i].EmptyDir.SizeLimit = &shm
	}
}

func toVolumeClaimTemplates(compSpec *appsv1alpha1.ComponentSpec) []corev1.PersistentVolumeClaimTemplate {
	var ts []corev1.PersistentVolumeClaimTemplate
	for _, t := range compSpec.VolumeClaimTemplates {
		ts = append(ts, corev1.PersistentVolumeClaimTemplate{
			ObjectMeta: metav1.ObjectMeta{
				Name: t.Name,
			},
			Spec: t.Spec.ToV1PersistentVolumeClaimSpec(),
		})
	}
	return ts
}

// buildAndUpdateResources updates podSpec resources from component
func buildAndUpdateResources(synthesizeComp *SynthesizedComponent, comp *appsv1alpha1.Component) {
	if comp.Spec.Resources.Requests != nil || comp.Spec.Resources.Limits != nil {
		synthesizeComp.PodSpec.Containers[0].Resources = comp.Spec.Resources
	}
}

func buildComponentServices(synthesizeComp *SynthesizedComponent, comp *appsv1alpha1.Component) {
	if len(synthesizeComp.ComponentServices) == 0 || len(comp.Spec.Services) == 0 {
		return
	}

	services := map[string]appsv1alpha1.ComponentService{}
	for i, svc := range comp.Spec.Services {
		services[svc.Name] = comp.Spec.Services[i]
	}

	override := func(svc *appsv1alpha1.ComponentService) {
		svc1, ok := services[svc.Name]
		if ok {
			svc.Spec.Type = svc1.Spec.Type
			svc.Annotations = svc1.Annotations
			svc.PodService = svc1.PodService
			if svc.DisableAutoProvision != nil {
				svc.DisableAutoProvision = func() *bool { b := false; return &b }()
			}
		}
	}
	for i := range synthesizeComp.ComponentServices {
		override(&synthesizeComp.ComponentServices[i])
	}
}

func overrideConfigTemplates(synthesizedComp *SynthesizedComponent, comp *appsv1alpha1.Component) error {
	if comp == nil || len(comp.Spec.Configs) == 0 {
		return nil
	}

	templates := make(map[string]*appsv1alpha1.ComponentConfigSpec)
	for i, template := range synthesizedComp.ConfigTemplates {
		templates[template.Name] = &synthesizedComp.ConfigTemplates[i]
	}

	for _, config := range comp.Spec.Configs {
		if config.Name == nil || len(*config.Name) == 0 {
			continue // not supported now
		}
		template := templates[*config.Name]
		if template == nil {
			return fmt.Errorf("the config template %s is not defined in definition", *config.Name)
		}

		specified := func() bool {
			return config.ConfigMap != nil && len(config.ConfigMap.Name) > 0
		}
		switch {
		case len(template.TemplateRef) == 0 && !specified():
			return fmt.Errorf("there is no content provided for config template %s", *config.Name)
		case len(template.TemplateRef) > 0 && specified():
			return fmt.Errorf("partial overriding is not supported, config template: %s", *config.Name)
		case specified():
			template.TemplateRef = config.ConfigMap.Name
		default:
			// do nothing
		}
	}
	return nil
}

// buildServiceAccountName builds serviceAccountName for component and podSpec.
func buildServiceAccountName(synthesizeComp *SynthesizedComponent) {
	// lorry container requires a service account with adequate privileges.
	// If lorry required and the serviceAccountName is not set, a default serviceAccountName will be assigned.
	if synthesizeComp.ServiceAccountName != "" {
		synthesizeComp.PodSpec.ServiceAccountName = synthesizeComp.ServiceAccountName
		return
	}
	if synthesizeComp.LifecycleActions == nil || synthesizeComp.LifecycleActions.RoleProbe == nil {
		return
	}
	synthesizeComp.ServiceAccountName = constant.GenerateDefaultServiceAccountName(synthesizeComp.ClusterName)
	// set component.PodSpec.ServiceAccountName
	synthesizeComp.PodSpec.ServiceAccountName = synthesizeComp.ServiceAccountName
}

func buildRuntimeClassName(synthesizeComp *SynthesizedComponent, comp *appsv1alpha1.Component) {
	if comp.Spec.RuntimeClassName == nil {
		return
	}
	synthesizeComp.PodSpec.RuntimeClassName = comp.Spec.RuntimeClassName
}

// buildBackwardCompatibleFields builds backward compatible fields for component which referenced a clusterComponentDefinition and clusterComponentVersion
// TODO(xingran): it will be removed in the future
func buildBackwardCompatibleFields(reqCtx intctrlutil.RequestCtx,
	clusterDef *appsv1alpha1.ClusterDefinition,
	cluster *appsv1alpha1.Cluster,
	clusterCompSpec *appsv1alpha1.ClusterComponentSpec,
	synthesizeComp *SynthesizedComponent) error {
	if clusterCompSpec.ComponentDefRef == "" {
		return nil // no need to build backward compatible fields
	}

	clusterCompDef := clusterDef.GetComponentDefByName(clusterCompSpec.ComponentDefRef)
	if clusterCompDef == nil {
		return fmt.Errorf("referenced cluster component definition does not exist, cluster: %s, component: %s, component definition ref:%s",
			cluster.Name, clusterCompSpec.Name, clusterCompSpec.ComponentDefRef)
	}

	buildWorkload := func() {
		synthesizeComp.ClusterDefName = clusterDef.Name
		synthesizeComp.ClusterCompDefName = clusterCompDef.Name
		synthesizeComp.HorizontalScalePolicy = clusterCompDef.HorizontalScalePolicy
	}

	buildClusterCompServices := func() {
		if len(synthesizeComp.ComponentServices) > 0 {
			service := corev1.Service{
				Spec: corev1.ServiceSpec{
					Ports: synthesizeComp.ComponentServices[0].Spec.Ports,
				},
			}
			for _, item := range clusterCompSpec.Services {
				svc := appsv1alpha1.ComponentService{
					Service: appsv1alpha1.Service{
						Name:        item.Name,
						ServiceName: item.Name,
						Annotations: item.Annotations,
						Spec:        *service.Spec.DeepCopy(),
					},
				}
				svc.Spec.Type = item.ServiceType
				synthesizeComp.ComponentServices = append(synthesizeComp.ComponentServices, svc)
			}
		}
	}

	// build workload
	buildWorkload()

	buildClusterCompServices()

<<<<<<< HEAD
	// build componentRefEnvs
	if err := buildComponentRef(clusterDef, cluster, clusterCompDef, synthesizeComp); err != nil {
		reqCtx.Log.Error(err, "failed to merge componentRef")
		return err
	}
=======
	// build pod management policy
	buildPodManagementPolicy()
>>>>>>> af21346f

	return nil
}

func buildCompatibleHorizontalScalePolicy(compDef *appsv1alpha1.ComponentDefinition, synthesizeComp *SynthesizedComponent) {
	if compDef.Annotations != nil {
		if templateName, ok := compDef.Annotations[constant.HorizontalScaleBackupPolicyTemplateKey]; ok {
			synthesizeComp.HorizontalScalePolicy = &appsv1alpha1.HorizontalScalePolicy{
				Type:                     appsv1alpha1.HScaleDataClonePolicyCloneVolume,
				BackupPolicyTemplateName: templateName,
			}
		}
	}
}

// GetReplacementMapForBuiltInEnv gets the replacement map for KubeBlocks built-in environment variables.
func GetReplacementMapForBuiltInEnv(clusterName, clusterUID, componentName string) map[string]string {
	cc := constant.GenerateClusterComponentName(clusterName, componentName)
	replacementMap := map[string]string{
		constant.EnvPlaceHolder(constant.KBEnvClusterName):     clusterName,
		constant.EnvPlaceHolder(constant.KBEnvCompName):        componentName,
		constant.EnvPlaceHolder(constant.KBEnvClusterCompName): cc,
		constant.KBComponentEnvCMPlaceHolder:                   constant.GenerateClusterComponentEnvPattern(clusterName, componentName),
	}
	clusterUIDPostfix := clusterUID
	if len(clusterUID) > 8 {
		clusterUIDPostfix = clusterUID[len(clusterUID)-8:]
	}
	replacementMap[constant.EnvPlaceHolder(constant.KBEnvClusterUIDPostfix8Deprecated)] = clusterUIDPostfix
	return replacementMap
}

// ReplaceNamedVars replaces the placeholder in targetVar if it is match and returns the replaced result
func ReplaceNamedVars(namedValuesMap map[string]string, targetVar string, limits int, matchAll bool) string {
	for placeHolderKey, mappingValue := range namedValuesMap {
		r := strings.Replace(targetVar, placeHolderKey, mappingValue, limits)
		// early termination on matching, when matchAll = false
		if r != targetVar && !matchAll {
			return r
		}
		targetVar = r
	}
	return targetVar
}

<<<<<<< HEAD
// ReplaceSecretEnvVars replaces the env secret value with namedValues and returns new envs
func ReplaceSecretEnvVars(namedValuesMap map[string]string, envs []corev1.EnvVar) []corev1.EnvVar {
	newEnvs := make([]corev1.EnvVar, 0, len(envs))
	for _, e := range envs {
		if e.ValueFrom == nil || e.ValueFrom.SecretKeyRef == nil {
			continue
		}
		name := ReplaceNamedVars(namedValuesMap, e.ValueFrom.SecretKeyRef.Name, 1, false)
		if name != e.ValueFrom.SecretKeyRef.Name {
			e.ValueFrom.SecretKeyRef.Name = name
		}
		newEnvs = append(newEnvs, e)
	}
	return newEnvs
}

=======
>>>>>>> af21346f
func GetConfigSpecByName(synthesizedComp *SynthesizedComponent, configSpec string) *appsv1alpha1.ComponentConfigSpec {
	for i := range synthesizedComp.ConfigTemplates {
		template := &synthesizedComp.ConfigTemplates[i]
		if template.Name == configSpec {
			return template
		}
	}
	return nil
}<|MERGE_RESOLUTION|>--- conflicted
+++ resolved
@@ -650,17 +650,6 @@
 
 	buildClusterCompServices()
 
-<<<<<<< HEAD
-	// build componentRefEnvs
-	if err := buildComponentRef(clusterDef, cluster, clusterCompDef, synthesizeComp); err != nil {
-		reqCtx.Log.Error(err, "failed to merge componentRef")
-		return err
-	}
-=======
-	// build pod management policy
-	buildPodManagementPolicy()
->>>>>>> af21346f
-
 	return nil
 }
 
@@ -705,25 +694,6 @@
 	return targetVar
 }
 
-<<<<<<< HEAD
-// ReplaceSecretEnvVars replaces the env secret value with namedValues and returns new envs
-func ReplaceSecretEnvVars(namedValuesMap map[string]string, envs []corev1.EnvVar) []corev1.EnvVar {
-	newEnvs := make([]corev1.EnvVar, 0, len(envs))
-	for _, e := range envs {
-		if e.ValueFrom == nil || e.ValueFrom.SecretKeyRef == nil {
-			continue
-		}
-		name := ReplaceNamedVars(namedValuesMap, e.ValueFrom.SecretKeyRef.Name, 1, false)
-		if name != e.ValueFrom.SecretKeyRef.Name {
-			e.ValueFrom.SecretKeyRef.Name = name
-		}
-		newEnvs = append(newEnvs, e)
-	}
-	return newEnvs
-}
-
-=======
->>>>>>> af21346f
 func GetConfigSpecByName(synthesizedComp *SynthesizedComponent, configSpec string) *appsv1alpha1.ComponentConfigSpec {
 	for i := range synthesizedComp.ConfigTemplates {
 		template := &synthesizedComp.ConfigTemplates[i]
