--- conflicted
+++ resolved
@@ -483,8 +483,6 @@
 	return nil
 }
 
-<<<<<<< HEAD
-=======
 func buildCompatibleHorizontalScalePolicy(compDef *appsv1alpha1.ComponentDefinition, synthesizeComp *SynthesizedComponent) {
 	if compDef.Annotations != nil {
 		if templateName, ok := compDef.Annotations[constant.HorizontalScaleBackupPolicyTemplateKey]; ok {
@@ -496,80 +494,6 @@
 	}
 }
 
-// appendOrOverrideContainerAttr appends targetContainer to compContainers or overrides the attributes of compContainers with a given targetContainer,
-// if targetContainer does not exist in compContainers, it will be appended. otherwise it will be updated with the attributes of the target container.
-func appendOrOverrideContainerAttr(compContainers []corev1.Container, targetContainer corev1.Container) []corev1.Container {
-	index, compContainer := intctrlutil.GetContainerByName(compContainers, targetContainer.Name)
-	if compContainer == nil {
-		compContainers = append(compContainers, targetContainer)
-	} else {
-		doContainerAttrOverride(&compContainers[index], targetContainer)
-	}
-	return compContainers
-}
-
-// doContainerAttrOverride overrides the attributes in compContainer with the attributes in container.
-func doContainerAttrOverride(compContainer *corev1.Container, container corev1.Container) {
-	if compContainer == nil {
-		return
-	}
-	if container.Image != "" {
-		compContainer.Image = container.Image
-	}
-	if len(container.Command) != 0 {
-		compContainer.Command = container.Command
-	}
-	if len(container.Args) != 0 {
-		compContainer.Args = container.Args
-	}
-	if container.WorkingDir != "" {
-		compContainer.WorkingDir = container.WorkingDir
-	}
-	if len(container.Ports) != 0 {
-		compContainer.Ports = container.Ports
-	}
-	if len(container.EnvFrom) != 0 {
-		compContainer.EnvFrom = container.EnvFrom
-	}
-	if len(container.Env) != 0 {
-		compContainer.Env = container.Env
-	}
-	if container.Resources.Limits != nil || container.Resources.Requests != nil {
-		compContainer.Resources = container.Resources
-	}
-	if len(container.VolumeMounts) != 0 {
-		compContainer.VolumeMounts = container.VolumeMounts
-	}
-	if len(container.VolumeDevices) != 0 {
-		compContainer.VolumeDevices = container.VolumeDevices
-	}
-	if container.LivenessProbe != nil {
-		compContainer.LivenessProbe = container.LivenessProbe
-	}
-	if container.ReadinessProbe != nil {
-		compContainer.ReadinessProbe = container.ReadinessProbe
-	}
-	if container.StartupProbe != nil {
-		compContainer.StartupProbe = container.StartupProbe
-	}
-	if container.Lifecycle != nil {
-		compContainer.Lifecycle = container.Lifecycle
-	}
-	if container.TerminationMessagePath != "" {
-		compContainer.TerminationMessagePath = container.TerminationMessagePath
-	}
-	if container.TerminationMessagePolicy != "" {
-		compContainer.TerminationMessagePolicy = container.TerminationMessagePolicy
-	}
-	if container.ImagePullPolicy != "" {
-		compContainer.ImagePullPolicy = container.ImagePullPolicy
-	}
-	if container.SecurityContext != nil {
-		compContainer.SecurityContext = container.SecurityContext
-	}
-}
-
->>>>>>> 8136e576
 // GetEnvReplacementMapForConnCredential gets the replacement map for connect credential
 // TODO: deprecated, will be removed later.
 func GetEnvReplacementMapForConnCredential(clusterName string) map[string]string {
