/*
Copyright (C) 2022-2025 ApeCloud Co., Ltd

This file is part of KubeBlocks project

This program is free software: you can redistribute it and/or modify
it under the terms of the GNU Affero General Public License as published by
the Free Software Foundation, either version 3 of the License, or
(at your option) any later version.

This program is distributed in the hope that it will be useful
but WITHOUT ANY WARRANTY; without even the implied warranty of
MERCHANTABILITY or FITNESS FOR A PARTICULAR PURPOSE.  See the
GNU Affero General Public License for more details.

You should have received a copy of the GNU Affero General Public License
along with this program.  If not, see <http://www.gnu.org/licenses/>.
*/

package component

import (
	"context"
	"fmt"
	"strconv"

	"github.com/pkg/errors"
	corev1 "k8s.io/api/core/v1"
	"k8s.io/apimachinery/pkg/api/resource"
	"k8s.io/apimachinery/pkg/types"
	"k8s.io/apimachinery/pkg/util/sets"
	"k8s.io/utils/ptr"
	"sigs.k8s.io/controller-runtime/pkg/client"

	appsv1 "github.com/apecloud/kubeblocks/apis/apps/v1"
	"github.com/apecloud/kubeblocks/pkg/constant"
	"github.com/apecloud/kubeblocks/pkg/controller/scheduling"
	intctrlutil "github.com/apecloud/kubeblocks/pkg/controllerutil"
	"github.com/apecloud/kubeblocks/pkg/generics"
	viper "github.com/apecloud/kubeblocks/pkg/viperx"
)

var (
	defaultShmQuantity        = resource.MustParse("64Mi")
	defaultPVCRetentionPolicy = appsv1.PersistentVolumeClaimRetentionPolicy{
		WhenDeleted: appsv1.DeletePersistentVolumeClaimRetentionPolicyType,
		WhenScaled:  appsv1.DeletePersistentVolumeClaimRetentionPolicyType,
	}
)

// BuildSynthesizedComponent builds a new SynthesizedComponent object, which is a mixture of component-related configs from ComponentDefinition and Component.
// TODO: remove @ctx & @cli
func BuildSynthesizedComponent(ctx context.Context, cli client.Reader,
	compDef *appsv1.ComponentDefinition, comp *appsv1.Component) (*SynthesizedComponent, error) {
	if compDef == nil || comp == nil {
		return nil, nil
	}

	clusterName, err := GetClusterName(comp)
	if err != nil {
		return nil, err
	}
	clusterUID, err := GetClusterUID(comp)
	if err != nil {
		return nil, err
	}
	compName, err := ShortName(clusterName, comp.Name)
	if err != nil {
		return nil, err
	}
	comp2CompDef, err := BuildComp2CompDefs(ctx, cli, comp.Namespace, clusterName)
	if err != nil {
		return nil, err
	}
	compDef2CompCnt, err := buildCompDef2CompCount(ctx, cli, comp.Namespace, clusterName)
	if err != nil {
		return nil, err
	}
	compDefObj := compDef.DeepCopy()
	synthesizeComp := &SynthesizedComponent{
		Namespace:                        comp.Namespace,
		ClusterName:                      clusterName,
		ClusterUID:                       clusterUID,
		Comp2CompDefs:                    comp2CompDef,
		CompDef2CompCnt:                  compDef2CompCnt,
		Name:                             compName,
		FullCompName:                     comp.Name,
		Generation:                       strconv.FormatInt(comp.Generation, 10),
		CompDefName:                      compDef.Name,
		ServiceKind:                      compDefObj.Spec.ServiceKind,
		ServiceVersion:                   comp.Spec.ServiceVersion,
		Labels:                           comp.Labels,
		StaticLabels:                     compDef.Spec.Labels,
		DynamicLabels:                    comp.Spec.Labels,
		Annotations:                      comp.Annotations,
		StaticAnnotations:                compDef.Spec.Annotations,
		DynamicAnnotations:               comp.Spec.Annotations,
		PodSpec:                          &compDef.Spec.Runtime,
		HostNetwork:                      compDefObj.Spec.HostNetwork,
		ComponentServices:                compDefObj.Spec.Services,
		LogConfigs:                       compDefObj.Spec.LogConfigs,
		Roles:                            compDefObj.Spec.Roles,
		MinReadySeconds:                  compDefObj.Spec.MinReadySeconds,
		PolicyRules:                      compDefObj.Spec.PolicyRules,
		LifecycleActions:                 compDefObj.Spec.LifecycleActions,
		SystemAccounts:                   compDefObj.Spec.SystemAccounts,
		Replicas:                         comp.Spec.Replicas,
		Resources:                        comp.Spec.Resources,
		TLSConfig:                        comp.Spec.TLSConfig,
		ServiceAccountName:               comp.Spec.ServiceAccountName,
		Instances:                        comp.Spec.Instances,
<<<<<<< HEAD
		PodNamingRule:                    comp.Spec.PodNamingRule,
=======
		InstanceImages:                   make(map[string]map[string]string),
>>>>>>> f2a85b31
		OfflineInstances:                 comp.Spec.OfflineInstances,
		DisableExporter:                  comp.Spec.DisableExporter,
		Stop:                             comp.Spec.Stop,
		PodManagementPolicy:              compDef.Spec.PodManagementPolicy,
		ParallelPodManagementConcurrency: comp.Spec.ParallelPodManagementConcurrency,
		PodUpdatePolicy:                  comp.Spec.PodUpdatePolicy,
		UpdateStrategy:                   compDef.Spec.UpdateStrategy,
		InstanceUpdateStrategy:           comp.Spec.InstanceUpdateStrategy,
	}

	if err = mergeUserDefinedEnv(synthesizeComp, comp); err != nil {
		return nil, err
	}

	// build scheduling policy for workload
	scheduling.ApplySchedulingPolicyToPodSpec(synthesizeComp.PodSpec, comp.Spec.SchedulingPolicy)

	buildFileTemplates(synthesizeComp, compDef, comp)
	if err = overrideNCheckConfigTemplates(synthesizeComp, comp); err != nil {
		return nil, err
	}

	// update resources
	buildAndUpdateResources(synthesizeComp, comp)

	// build volumeClaimTemplates & volumes
	buildVolumeClaimTemplates(synthesizeComp, comp)
	if err = mergeUserDefinedVolumes(synthesizeComp, comp); err != nil {
		return nil, err
	}

	limitSharedMemoryVolumeSize(synthesizeComp, comp)

	// override componentService
	overrideComponentServices(synthesizeComp, comp)

	// build serviceAccountName
	buildServiceAccountName(synthesizeComp)

	// build runtimeClassName
	buildRuntimeClassName(synthesizeComp, comp)

	if err = buildSidecars(ctx, cli, synthesizeComp, comp); err != nil {
		return nil, err
	}

	if err = buildKBAgentContainer(synthesizeComp); err != nil {
		return nil, errors.Wrap(err, "build kb-agent container failed")
	}

	// build volume mounts after kb-agent containers
	buildVolumeMounts(synthesizeComp)

	if err = buildServiceReferences(ctx, cli, synthesizeComp, compDef, comp); err != nil {
		return nil, errors.Wrap(err, "build service references failed")
	}

	return synthesizeComp, nil
}

func BuildComp2CompDefs(ctx context.Context, cli client.Reader, namespace, clusterName string) (map[string]string, error) {
	if cli == nil {
		return nil, nil // for test
	}

	labels := constant.GetClusterLabels(clusterName)
	comps, err := listObjWithLabelsInNamespace(ctx, cli, generics.ComponentSignature, namespace, labels)
	if err != nil {
		return nil, err
	}

	mapping := make(map[string]string)
	for _, comp := range comps {
		if len(comp.Spec.CompDef) == 0 {
			continue
		}
		compName, err1 := ShortName(clusterName, comp.Name)
		if err1 != nil {
			return nil, err1
		}
		mapping[compName] = comp.Spec.CompDef
	}
	return mapping, nil
}

func buildCompDef2CompCount(ctx context.Context, cli client.Reader, namespace, clusterName string) (map[string]int32, error) {
	if cli == nil {
		return nil, nil // for test
	}

	clusterKey := types.NamespacedName{
		Namespace: namespace,
		Name:      clusterName,
	}
	cluster := &appsv1.Cluster{}
	if err := cli.Get(ctx, clusterKey, cluster); err != nil {
		return nil, client.IgnoreNotFound(err)
	}

	result := make(map[string]int32)

	add := func(name string, cnt int32) {
		if len(name) > 0 {
			if val, ok := result[name]; !ok {
				result[name] = cnt
			} else {
				result[name] = val + cnt
			}
		}
	}

	for _, comp := range cluster.Spec.ComponentSpecs {
		add(comp.ComponentDef, 1)
	}
	for _, spec := range cluster.Spec.Shardings {
		add(spec.Template.ComponentDef, spec.Shards)
	}
	return result, nil
}

func mergeUserDefinedEnv(synthesizedComp *SynthesizedComponent, comp *appsv1.Component) error {
	if comp == nil || len(comp.Spec.Env) == 0 {
		return nil
	}

	vars := sets.New[string]()
	for _, v := range comp.Spec.Env {
		if vars.Has(v.Name) {
			return fmt.Errorf("duplicated user-defined env var %s", v.Name)
		}
		vars.Insert(v.Name)
	}

	for i := range synthesizedComp.PodSpec.InitContainers {
		synthesizedComp.PodSpec.InitContainers[i].Env = append(synthesizedComp.PodSpec.InitContainers[i].Env, comp.Spec.Env...)
	}
	for i := range synthesizedComp.PodSpec.Containers {
		synthesizedComp.PodSpec.Containers[i].Env = append(synthesizedComp.PodSpec.Containers[i].Env, comp.Spec.Env...)
	}
	return nil
}

func buildVolumeClaimTemplates(synthesizeComp *SynthesizedComponent, comp *appsv1.Component) {
	if comp.Spec.VolumeClaimTemplates != nil {
		synthesizeComp.VolumeClaimTemplates = intctrlutil.ToCoreV1PVCTs(comp.Spec.VolumeClaimTemplates)
		for i := range synthesizeComp.VolumeClaimTemplates {
			vct := comp.Spec.VolumeClaimTemplates[i]
			if vct.PersistentVolumeClaimName != nil && len(*vct.PersistentVolumeClaimName) > 0 {
				if synthesizeComp.VolumeClaimTemplates[i].Annotations == nil {
					synthesizeComp.VolumeClaimTemplates[i].Annotations = map[string]string{}
				}
				synthesizeComp.VolumeClaimTemplates[i].Annotations[constant.PVCNamePrefixAnnotationKey] = *vct.PersistentVolumeClaimName
			}
		}
	}
	if comp.Spec.PersistentVolumeClaimRetentionPolicy != nil {
		synthesizeComp.PVCRetentionPolicy = *comp.Spec.PersistentVolumeClaimRetentionPolicy
	}
	if len(synthesizeComp.PVCRetentionPolicy.WhenDeleted) == 0 {
		synthesizeComp.PVCRetentionPolicy.WhenDeleted = defaultPVCRetentionPolicy.WhenDeleted
	}
	if len(synthesizeComp.PVCRetentionPolicy.WhenScaled) == 0 {
		synthesizeComp.PVCRetentionPolicy.WhenScaled = defaultPVCRetentionPolicy.WhenScaled
	}
}

func mergeUserDefinedVolumes(synthesizedComp *SynthesizedComponent, comp *appsv1.Component) error {
	if comp == nil {
		return nil
	}
	volumes := sets.New[string]()
	for _, vols := range [][]corev1.Volume{synthesizedComp.PodSpec.Volumes, comp.Spec.Volumes} {
		for _, vol := range vols {
			if volumes.Has(vol.Name) {
				return fmt.Errorf("duplicated volume %s", vol.Name)
			}
			volumes.Insert(vol.Name)
		}
	}
	for _, vct := range synthesizedComp.VolumeClaimTemplates {
		if volumes.Has(vct.Name) {
			return fmt.Errorf("duplicated volume %s", vct.Name)
		}
		volumes.Insert(vct.Name)
	}

	checkFileTemplate := func(name, volumeName string) error {
		if volumes.Has(volumeName) {
			return fmt.Errorf("duplicated volume %s for file template %s", volumeName, name)
		}
		volumes.Insert(volumeName)
		return nil
	}
	for _, tpl := range synthesizedComp.FileTemplates {
		if err := checkFileTemplate(tpl.Name, tpl.VolumeName); err != nil {
			return err
		}
	}
	synthesizedComp.PodSpec.Volumes = append(synthesizedComp.PodSpec.Volumes, comp.Spec.Volumes...)
	return nil
}

func buildVolumeMounts(synthesizedComp *SynthesizedComponent) {
	templateVolumes := sets.New[string]()
	for _, tpl := range synthesizedComp.FileTemplates {
		templateVolumes.Insert(tpl.VolumeName)
	}

	podSpec := synthesizedComp.PodSpec
	for _, cc := range []*[]corev1.Container{&podSpec.Containers, &podSpec.InitContainers} {
		volumes := podSpec.Volumes
		for _, c := range *cc {
			for _, v := range c.VolumeMounts {
				// if the volume mount belongs to the file template, skip
				if templateVolumes.Has(v.Name) {
					continue
				}
				// if persistence is not found, add an emptyDir to it
				createFn := func(_ string) corev1.Volume {
					return corev1.Volume{
						Name: v.Name,
						VolumeSource: corev1.VolumeSource{
							EmptyDir: &corev1.EmptyDirVolumeSource{},
						},
					}
				}
				volumes = intctrlutil.CreateVolumeIfNotExist(volumes, v.Name, createFn)
			}
		}
		podSpec.Volumes = volumes
	}
	synthesizedComp.PodSpec = podSpec
}

// limitSharedMemoryVolumeSize limits the shared memory volume size to memory requests/limits.
func limitSharedMemoryVolumeSize(synthesizeComp *SynthesizedComponent, comp *appsv1.Component) {
	shm := defaultShmQuantity
	if comp.Spec.Resources.Limits != nil {
		if comp.Spec.Resources.Limits.Memory().Cmp(shm) > 0 {
			shm = *comp.Spec.Resources.Limits.Memory()
		}
	}
	if comp.Spec.Resources.Requests != nil {
		if comp.Spec.Resources.Requests.Memory().Cmp(shm) > 0 {
			shm = *comp.Spec.Resources.Requests.Memory()
		}
	}
	for i, vol := range synthesizeComp.PodSpec.Volumes {
		if vol.EmptyDir == nil {
			continue
		}
		if vol.EmptyDir.Medium != corev1.StorageMediumMemory {
			continue
		}
		if vol.EmptyDir.SizeLimit != nil && !vol.EmptyDir.SizeLimit.IsZero() {
			continue
		}
		synthesizeComp.PodSpec.Volumes[i].EmptyDir.SizeLimit = &shm
	}
}

// buildAndUpdateResources updates podSpec resources from component
func buildAndUpdateResources(synthesizeComp *SynthesizedComponent, comp *appsv1.Component) {
	if comp.Spec.Resources.Requests != nil || comp.Spec.Resources.Limits != nil {
		synthesizeComp.PodSpec.Containers[0].Resources = comp.Spec.Resources
	}
}

func overrideComponentServices(synthesizeComp *SynthesizedComponent, comp *appsv1.Component) {
	if len(synthesizeComp.ComponentServices) == 0 || len(comp.Spec.Services) == 0 {
		return
	}

	services := map[string]appsv1.ComponentService{}
	for i, svc := range comp.Spec.Services {
		services[svc.Name] = comp.Spec.Services[i]
	}

	override := func(svc *appsv1.ComponentService) {
		svc1, ok := services[svc.Name]
		if ok {
			svc.Spec.Type = svc1.Spec.Type
			svc.Annotations = svc1.Annotations
			svc.PodService = svc1.PodService
			if svc.DisableAutoProvision != nil {
				svc.DisableAutoProvision = ptr.To(false)
			}
		}
	}
	for i := range synthesizeComp.ComponentServices {
		override(&synthesizeComp.ComponentServices[i])
	}
}

func overrideNCheckConfigTemplates(synthesizedComp *SynthesizedComponent, comp *appsv1.Component) error {
	if comp == nil || len(comp.Spec.Configs) == 0 {
		return nil
	}

	templates := make(map[string]*SynthesizedFileTemplate)
	for i, tpl := range synthesizedComp.FileTemplates {
		if tpl.Config {
			templates[tpl.Name] = &synthesizedComp.FileTemplates[i]
		}
	}

	for _, config := range comp.Spec.Configs {
		if config.Name == nil || len(*config.Name) == 0 {
			continue // not supported now, ignore
		}
		tpl := templates[*config.Name]
		if tpl == nil {
			return fmt.Errorf("the config template %s is not defined", *config.Name)
		}

		specified := func() bool {
			return config.ConfigMap != nil && len(config.ConfigMap.Name) > 0
		}
		if specified() {
			tpl.Template = config.ConfigMap.Name
			tpl.Namespace = synthesizedComp.Namespace
			continue
		}

		if len(tpl.Template) == 0 && (tpl.ExternalManaged == nil || !*tpl.ExternalManaged) {
			return fmt.Errorf("there is no template provided for config template %s", *config.Name)
		}
	}
	return nil
}

func buildFileTemplates(synthesizedComp *SynthesizedComponent, compDef *appsv1.ComponentDefinition, comp *appsv1.Component) {
	templates := make([]SynthesizedFileTemplate, 0)
	for _, tpl := range compDef.Spec.Configs {
		templates = append(templates, synthesizeFileTemplate(comp, tpl, true))
	}
	for _, tpl := range compDef.Spec.Scripts {
		templates = append(templates, synthesizeFileTemplate(comp, tpl, false))
	}
	synthesizedComp.FileTemplates = templates
}

func synthesizeFileTemplate(comp *appsv1.Component, tpl appsv1.ComponentFileTemplate, config bool) SynthesizedFileTemplate {
	merge := func(tpl SynthesizedFileTemplate, utpl appsv1.ClusterComponentConfig) SynthesizedFileTemplate {
		tpl.Variables = utpl.Variables
		if utpl.ConfigMap != nil {
			tpl.Namespace = comp.Namespace
			tpl.Template = utpl.ConfigMap.Name
		}
		tpl.Reconfigure = utpl.Reconfigure // custom reconfigure action
		if utpl.ExternalManaged != nil {
			tpl.ExternalManaged = utpl.ExternalManaged
		}

		if tpl.ExternalManaged != nil && *tpl.ExternalManaged {
			if utpl.ConfigMap == nil {
				// reset the template and wait the external system to provision it.
				tpl.Namespace = ""
				tpl.Template = ""
			}
		}
		return tpl
	}

	stpl := SynthesizedFileTemplate{
		ComponentFileTemplate: tpl,
		Config:                config,
	}
	if config {
		for _, utpl := range comp.Spec.Configs {
			if utpl.Name != nil && *utpl.Name == tpl.Name {
				return merge(stpl, utpl)
			}
		}
		return merge(stpl, appsv1.ClusterComponentConfig{})
	}
	return stpl
}

// buildServiceAccountName builds serviceAccountName for component and podSpec.
func buildServiceAccountName(synthesizeComp *SynthesizedComponent) {
	if synthesizeComp.ServiceAccountName != "" {
		synthesizeComp.PodSpec.ServiceAccountName = synthesizeComp.ServiceAccountName
		return
	}
	if !viper.GetBool(constant.EnableRBACManager) {
		return
	}
	synthesizeComp.ServiceAccountName = constant.GenerateDefaultServiceAccountName(synthesizeComp.CompDefName)
	synthesizeComp.PodSpec.ServiceAccountName = synthesizeComp.ServiceAccountName
}

func buildRuntimeClassName(synthesizeComp *SynthesizedComponent, comp *appsv1.Component) {
	if comp.Spec.RuntimeClassName == nil {
		return
	}
	synthesizeComp.PodSpec.RuntimeClassName = comp.Spec.RuntimeClassName
}<|MERGE_RESOLUTION|>--- conflicted
+++ resolved
@@ -109,11 +109,8 @@
 		TLSConfig:                        comp.Spec.TLSConfig,
 		ServiceAccountName:               comp.Spec.ServiceAccountName,
 		Instances:                        comp.Spec.Instances,
-<<<<<<< HEAD
 		PodNamingRule:                    comp.Spec.PodNamingRule,
-=======
 		InstanceImages:                   make(map[string]map[string]string),
->>>>>>> f2a85b31
 		OfflineInstances:                 comp.Spec.OfflineInstances,
 		DisableExporter:                  comp.Spec.DisableExporter,
 		Stop:                             comp.Spec.Stop,
