--- conflicted
+++ resolved
@@ -30,15 +30,15 @@
 )
 
 type SynthesizedComponent struct {
-<<<<<<< HEAD
-	Namespace                        string                                 `json:"namespace,omitempty"`
-	ClusterName                      string                                 `json:"clusterName,omitempty"`
-	ClusterUID                       string                                 `json:"clusterUID,omitempty"`
-	ClusterGeneration                string                                 `json:"clusterGeneration,omitempty"`
-	Comp2CompDefs                    map[string]string                      `json:"comp2CompDefs,omitempty"` // {compName: compDefName}
-	Name                             string                                 `json:"name,omitempty"`          // the name of the component w/o clusterName prefix
-	FullCompName                     string                                 `json:"fullCompName,omitempty"`  // the full name of the component w/ clusterName prefix
-	CompDefName                      string                                 `json:"compDefName,omitempty"`   // the name of the componentDefinition
+	Namespace                        string            `json:"namespace,omitempty"`
+	ClusterName                      string            `json:"clusterName,omitempty"`
+	ClusterUID                       string            `json:"clusterUID,omitempty"`
+	ClusterGeneration                string            `json:"clusterGeneration,omitempty"`
+	Comp2CompDefs                    map[string]string `json:"comp2CompDefs,omitempty"` // {compName: compDefName}
+	Name                             string            `json:"name,omitempty"`          // the name of the component w/o clusterName prefix
+	FullCompName                     string            `json:"fullCompName,omitempty"`  // the full name of the component w/ clusterName prefix
+	CompDefName                      string            `json:"compDefName,omitempty"`   // the name of the componentDefinition
+	ServiceKind                      string
 	ServiceVersion                   string                                 `json:"serviceVersion,omitempty"`
 	Replicas                         int32                                  `json:"replicas"`
 	Resources                        corev1.ResourceRequirements            `json:"resources,omitempty"`
@@ -49,29 +49,6 @@
 	ScriptTemplates                  []v1alpha1.ComponentTemplateSpec       `json:"scriptTemplates,omitempty"`
 	TLSConfig                        *v1alpha1.TLSConfig                    `json:"tlsConfig"`
 	ServiceAccountName               string                                 `json:"serviceAccountName,omitempty"`
-=======
-	Namespace            string            `json:"namespace,omitempty"`
-	ClusterName          string            `json:"clusterName,omitempty"`
-	ClusterUID           string            `json:"clusterUID,omitempty"`
-	ClusterGeneration    string            `json:"clusterGeneration,omitempty"`
-	Comp2CompDefs        map[string]string `json:"comp2CompDefs,omitempty"` // {compName: compDefName}
-	Name                 string            `json:"name,omitempty"`          // the name of the component w/o clusterName prefix
-	FullCompName         string            `json:"fullCompName,omitempty"`  // the full name of the component w/ clusterName prefix
-	CompDefName          string            `json:"compDefName,omitempty"`   // the name of the componentDefinition
-	ServiceKind          string
-	ServiceVersion       string                                 `json:"serviceVersion,omitempty"`
-	Replicas             int32                                  `json:"replicas"`
-	Resources            corev1.ResourceRequirements            `json:"resources,omitempty"`
-	PodSpec              *corev1.PodSpec                        `json:"podSpec,omitempty"`
-	VolumeClaimTemplates []corev1.PersistentVolumeClaimTemplate `json:"volumeClaimTemplates,omitempty"`
-	LogConfigs           []v1alpha1.LogConfig                   `json:"logConfigs,omitempty"`
-	ConfigTemplates      []v1alpha1.ComponentConfigSpec         `json:"configTemplates,omitempty"`
-	ScriptTemplates      []v1alpha1.ComponentTemplateSpec       `json:"scriptTemplates,omitempty"`
-	TLSConfig            *v1alpha1.TLSConfig                    `json:"tlsConfig"`
-	ServiceAccountName   string                                 `json:"serviceAccountName,omitempty"`
-	// TODO: remove this later
-	ComponentRefEnvs                 []corev1.EnvVar                        `json:"componentRefEnvs,omitempty"`
->>>>>>> 6fc256cd
 	ServiceReferences                map[string]*v1alpha1.ServiceDescriptor `json:"serviceReferences,omitempty"`
 	UserDefinedLabels                map[string]string
 	UserDefinedAnnotations           map[string]string
