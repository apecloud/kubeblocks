--- conflicted
+++ resolved
@@ -61,11 +61,8 @@
 	EnvVars                          []corev1.EnvVar                        `json:"envVars,omitempty"`
 	EnvFromSources                   []corev1.EnvFromSource                 `json:"envFromSources,omitempty"`
 	Instances                        []kbappsv1.InstanceTemplate            `json:"instances,omitempty"`
-<<<<<<< HEAD
 	PodNamingRule                    kbappsv1.PodNamingRule                 `json:"podNamingRule,omitempty"`
-=======
 	InstanceImages                   map[string]map[string]string           `json:"instanceImages,omitempty"`
->>>>>>> f2a85b31
 	OfflineInstances                 []string                               `json:"offlineInstances,omitempty"`
 	Roles                            []kbappsv1.ReplicaRole                 `json:"roles,omitempty"`
 	PodManagementPolicy              *appsv1.PodManagementPolicyType        `json:"podManagementPolicy,omitempty"`
