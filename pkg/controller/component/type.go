--- conflicted
+++ resolved
@@ -69,30 +69,17 @@
 	ParallelPodManagementConcurrency *intstr.IntOrString             `json:"parallelPodManagementConcurrency,omitempty"`
 	PodUpdatePolicy                  kbappsv1.PodUpdatePolicyType    `json:"podUpdatePolicy,omitempty"`
 	PodUpgradePolicy                 kbappsv1.PodUpdatePolicyType
-<<<<<<< HEAD
 	UpdateStrategy                   *kbappsv1.UpdateStrategy         `json:"updateStrategy,omitempty"`
 	InstanceUpdateStrategy           *kbappsv1.InstanceUpdateStrategy `json:"instanceUpdateStrategy,omitempty"`
 	PolicyRules                      []rbacv1.PolicyRule              `json:"policyRules,omitempty"`
-	LifecycleActions                 *SynthesizedLifecycleActions     `json:"synthesizedLifecycleActions,omitempty"`
+	LifecycleActions                 *SynthesizedLifecycleActions     `json:"lifecycleActions,omitempty"`
 	SystemAccounts                   []kbappsv1.SystemAccount         `json:"systemAccounts,omitempty"`
 	Volumes                          []kbappsv1.ComponentVolume       `json:"volumes,omitempty"`
-	HostNetwork                      *kbappsv1.HostNetwork            `json:"hostNetwork,omitempty"`
-	ComponentServices                []kbappsv1.ComponentService      `json:"componentServices,omitempty"`
-	MinReadySeconds                  int32                            `json:"minReadySeconds,omitempty"`
-	DisableExporter                  *bool                            `json:"disableExporter,omitempty"`
-=======
-	UpdateStrategy                   *kbappsv1.UpdateStrategy            `json:"updateStrategy,omitempty"`
-	InstanceUpdateStrategy           *kbappsv1.InstanceUpdateStrategy    `json:"instanceUpdateStrategy,omitempty"`
-	PolicyRules                      []rbacv1.PolicyRule                 `json:"policyRules,omitempty"`
-	LifecycleActions                 *kbappsv1.ComponentLifecycleActions `json:"lifecycleActions,omitempty"`
-	SystemAccounts                   []kbappsv1.SystemAccount            `json:"systemAccounts,omitempty"`
-	Volumes                          []kbappsv1.ComponentVolume          `json:"volumes,omitempty"`
 	Network                          *kbappsv1.ComponentNetwork
 	HostNetwork                      *kbappsv1.HostNetwork       `json:"hostNetwork,omitempty"`
 	ComponentServices                []kbappsv1.ComponentService `json:"componentServices,omitempty"`
 	MinReadySeconds                  int32                       `json:"minReadySeconds,omitempty"`
 	DisableExporter                  *bool                       `json:"disableExporter,omitempty"`
->>>>>>> 6ea98ed1
 	Stop                             *bool
 	EnableInstanceAPI                *bool
 	InstanceAssistantObjects         []corev1.ObjectReference
