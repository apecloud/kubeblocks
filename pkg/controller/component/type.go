/*
Copyright (C) 2022-2024 ApeCloud Co., Ltd

This file is part of KubeBlocks project

This program is free software: you can redistribute it and/or modify
it under the terms of the GNU Affero General Public License as published by
the Free Software Foundation, either version 3 of the License, or
(at your option) any later version.

This program is distributed in the hope that it will be useful
but WITHOUT ANY WARRANTY; without even the implied warranty of
MERCHANTABILITY or FITNESS FOR A PARTICULAR PURPOSE.  See the
GNU Affero General Public License for more details.

You should have received a copy of the GNU Affero General Public License
along with this program.  If not, see <http://www.gnu.org/licenses/>.
*/

package component

import (
	appsv1 "k8s.io/api/apps/v1"
	corev1 "k8s.io/api/core/v1"
	rbacv1 "k8s.io/api/rbac/v1"
	"k8s.io/apimachinery/pkg/util/intstr"

	"github.com/apecloud/kubeblocks/apis/apps/v1alpha1"
	workloads "github.com/apecloud/kubeblocks/apis/workloads/v1alpha1"
)

type SynthesizedComponent struct {
	Namespace            string                                 `json:"namespace,omitempty"`
	ClusterName          string                                 `json:"clusterName,omitempty"`
	ClusterUID           string                                 `json:"clusterUID,omitempty"`
	ClusterGeneration    string                                 `json:"clusterGeneration,omitempty"`
	Comp2CompDefs        map[string]string                      `json:"comp2CompDefs,omitempty"` // {compName: compDefName}
	Name                 string                                 `json:"name,omitempty"`          // the name of the component w/o clusterName prefix
	FullCompName         string                                 `json:"fullCompName,omitempty"`  // the full name of the component w/ clusterName prefix
	CompDefName          string                                 `json:"compDefName,omitempty"`   // the name of the componentDefinition
	ServiceVersion       string                                 `json:"serviceVersion,omitempty"`
	Replicas             int32                                  `json:"replicas"`
	Resources            corev1.ResourceRequirements            `json:"resources,omitempty"`
	PodSpec              *corev1.PodSpec                        `json:"podSpec,omitempty"`
	VolumeClaimTemplates []corev1.PersistentVolumeClaimTemplate `json:"volumeClaimTemplates,omitempty"`
	LogConfigs           []v1alpha1.LogConfig                   `json:"logConfigs,omitempty"`
	ConfigTemplates      []v1alpha1.ComponentConfigSpec         `json:"configTemplates,omitempty"`
	ScriptTemplates      []v1alpha1.ComponentTemplateSpec       `json:"scriptTemplates,omitempty"`
	TLSConfig            *v1alpha1.TLSConfig                    `json:"tlsConfig"`
	ServiceAccountName   string                                 `json:"serviceAccountName,omitempty"`
	// TODO: remove this later
	ComponentRefEnvs                 []corev1.EnvVar                        `json:"componentRefEnvs,omitempty"`
	ServiceReferences                map[string]*v1alpha1.ServiceDescriptor `json:"serviceReferences,omitempty"`
	UserDefinedLabels                map[string]string
	UserDefinedAnnotations           map[string]string
	TemplateVars                     map[string]any                      `json:"templateVars,omitempty"`
	EnvVars                          []corev1.EnvVar                     `json:"envVars,omitempty"`
	EnvFromSources                   []corev1.EnvFromSource              `json:"envFromSources,omitempty"`
	Instances                        []v1alpha1.InstanceTemplate         `json:"instances,omitempty"`
	OfflineInstances                 []string                            `json:"offlineInstances,omitempty"`
	Roles                            []v1alpha1.ReplicaRole              `json:"roles,omitempty"`
	Labels                           map[string]string                   `json:"labels,omitempty"`
	Annotations                      map[string]string                   `json:"annotations,omitempty"`
	UpdateStrategy                   *v1alpha1.UpdateStrategy            `json:"updateStrategy,omitempty"`
	PodManagementPolicy              *appsv1.PodManagementPolicyType     `json:"podManagementPolicy,omitempty"`
	ParallelPodManagementConcurrency *intstr.IntOrString                 `json:"parallelPodManagementConcurrency,omitempty"`
	PodUpdatePolicy                  *workloads.PodUpdatePolicyType      `json:"podUpdatePolicy,omitempty"`
	PolicyRules                      []rbacv1.PolicyRule                 `json:"policyRules,omitempty"`
	LifecycleActions                 *v1alpha1.ComponentLifecycleActions `json:"lifecycleActions,omitempty"`
	SystemAccounts                   []v1alpha1.SystemAccount            `json:"systemAccounts,omitempty"`
	Volumes                          []v1alpha1.ComponentVolume          `json:"volumes,omitempty"`
	HostNetwork                      *v1alpha1.HostNetwork               `json:"hostNetwork,omitempty"`
	ComponentServices                []v1alpha1.ComponentService         `json:"componentServices,omitempty"`
	MinReadySeconds                  int32                               `json:"minReadySeconds,omitempty"`
	Sidecars                         []string                            `json:"sidecars,omitempty"`
	DisableExporter                  *bool                               `json:"disableExporter,omitempty"`
	Stop                             *bool

	// TODO(xingran): The following fields will be deprecated after KubeBlocks version 0.8.0
	ClusterDefName        string                          `json:"clusterDefName,omitempty"`     // the name of the clusterDefinition
	ClusterCompDefName    string                          `json:"clusterCompDefName,omitempty"` // the name of the clusterDefinition.Spec.ComponentDefs[*].Name
	CharacterType         string                          `json:"characterType,omitempty"`
	HorizontalScalePolicy *v1alpha1.HorizontalScalePolicy `json:"horizontalScalePolicy,omitempty"`
<<<<<<< HEAD
=======
	VolumeTypes           []v1alpha1.VolumeTypeSpec       `json:"volumeTypes,omitempty"` // The VolumeTypes will be replaced with Volumes in the future.
	EnabledLogs           []string                        `json:"enabledLogs,omitempty"`
>>>>>>> 4f4265fb
}<|MERGE_RESOLUTION|>--- conflicted
+++ resolved
@@ -81,9 +81,5 @@
 	ClusterCompDefName    string                          `json:"clusterCompDefName,omitempty"` // the name of the clusterDefinition.Spec.ComponentDefs[*].Name
 	CharacterType         string                          `json:"characterType,omitempty"`
 	HorizontalScalePolicy *v1alpha1.HorizontalScalePolicy `json:"horizontalScalePolicy,omitempty"`
-<<<<<<< HEAD
-=======
-	VolumeTypes           []v1alpha1.VolumeTypeSpec       `json:"volumeTypes,omitempty"` // The VolumeTypes will be replaced with Volumes in the future.
 	EnabledLogs           []string                        `json:"enabledLogs,omitempty"`
->>>>>>> 4f4265fb
 }