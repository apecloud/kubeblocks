/*
Copyright (C) 2022-2024 ApeCloud Co., Ltd

This file is part of KubeBlocks project

This program is free software: you can redistribute it and/or modify
it under the terms of the GNU Affero General Public License as published by
the Free Software Foundation, either version 3 of the License, or
(at your option) any later version.

This program is distributed in the hope that it will be useful
but WITHOUT ANY WARRANTY; without even the implied warranty of
MERCHANTABILITY or FITNESS FOR A PARTICULAR PURPOSE.  See the
GNU Affero General Public License for more details.

You should have received a copy of the GNU Affero General Public License
along with this program.  If not, see <http://www.gnu.org/licenses/>.
*/

package component

import (
	"context"
	"encoding/json"
	"fmt"
	"regexp"
	"slices"
	"sort"
	"strconv"
	"strings"

	"golang.org/x/exp/maps"
	corev1 "k8s.io/api/core/v1"
	apierrors "k8s.io/apimachinery/pkg/api/errors"
	"k8s.io/apimachinery/pkg/runtime/schema"
	"k8s.io/apimachinery/pkg/types"
	"sigs.k8s.io/controller-runtime/pkg/client"

	appsv1alpha1 "github.com/apecloud/kubeblocks/apis/apps/v1alpha1"
	workloads "github.com/apecloud/kubeblocks/apis/workloads/v1alpha1"
	"github.com/apecloud/kubeblocks/pkg/common"
	"github.com/apecloud/kubeblocks/pkg/constant"
	"github.com/apecloud/kubeblocks/pkg/generics"
)

var (
	varReferenceRegExp = regexp.MustCompile(`\$\(([^)]+)\)`)
)

func VarReferenceRegExp() *regexp.Regexp {
	return varReferenceRegExp
}

// ResolveTemplateNEnvVars resolves all built-in and user-defined vars for config template and Env usage.
func ResolveTemplateNEnvVars(ctx context.Context, cli client.Reader, synthesizedComp *SynthesizedComponent, definedVars []appsv1alpha1.EnvVar) (map[string]any, []corev1.EnvVar, error) {
	return resolveTemplateNEnvVars(ctx, cli, synthesizedComp, definedVars, false)
}

func ResolveEnvVars4LegacyCluster(ctx context.Context, cli client.Reader, synthesizedComp *SynthesizedComponent, definedVars []appsv1alpha1.EnvVar) (map[string]any, []corev1.EnvVar, error) {
	return resolveTemplateNEnvVars(ctx, cli, synthesizedComp, definedVars, true)
}

func InjectEnvVars(synthesizedComp *SynthesizedComponent, envVars []corev1.EnvVar, envFromSources []corev1.EnvFromSource) {
	InjectEnvVars4Containers(synthesizedComp, envVars, envFromSources, nil)
}

func InjectEnvVars4Containers(synthesizedComp *SynthesizedComponent, envVars []corev1.EnvVar,
	envFromSources []corev1.EnvFromSource, filter func(container *corev1.Container) bool) {
	for _, cc := range []*[]corev1.Container{&synthesizedComp.PodSpec.InitContainers, &synthesizedComp.PodSpec.Containers} {
		for i := range *cc {
			// have injected variables placed at the front of the slice
			c := &(*cc)[i]
			if filter != nil && !filter(c) {
				continue
			}
			if envVars != nil {
				if c.Env == nil {
					newEnv := make([]corev1.EnvVar, len(envVars))
					copy(newEnv, envVars)
					c.Env = newEnv
				} else {
					newEnv := make([]corev1.EnvVar, len(envVars), common.SafeAddInt(len(c.Env), len(envVars)))
					copy(newEnv, envVars)
					newEnv = append(newEnv, c.Env...)
					c.Env = newEnv
				}
			}
			if envFromSources != nil {
				if c.EnvFrom == nil {
					c.EnvFrom = make([]corev1.EnvFromSource, 0)
				}
				c.EnvFrom = append(c.EnvFrom, envFromSources...)
			}
		}
	}
}

func resolveTemplateNEnvVars(ctx context.Context, cli client.Reader, synthesizedComp *SynthesizedComponent,
	definedVars []appsv1alpha1.EnvVar, legacy bool) (map[string]any, []corev1.EnvVar, error) {
	templateVars, envVars, err := resolveNewTemplateNEnvVars(ctx, cli, synthesizedComp, definedVars)
	if err != nil {
		return nil, nil, err
	}

	implicitEnvVars, err := buildLegacyImplicitEnvVars(synthesizedComp, legacy)
	if err != nil {
		return nil, nil, err
	}

	if legacy {
		envVars = implicitEnvVars
	} else {
		// TODO: duplicated
		envVars = append(envVars, implicitEnvVars...)
	}

	formattedTemplateVars := func() map[string]any {
		vars := make(map[string]any)
		for _, v := range templateVars {
			vars[v.Name] = v.Value
		}
		return vars
	}
	return formattedTemplateVars(), envVars, nil
}

func resolveNewTemplateNEnvVars(ctx context.Context, cli client.Reader, synthesizedComp *SynthesizedComponent,
	definedVars []appsv1alpha1.EnvVar) ([]corev1.EnvVar, []corev1.EnvVar, error) {
	vars, credentialVars, err := resolveBuiltinNObjectRefVars(ctx, cli, synthesizedComp, definedVars)
	if err != nil {
		return nil, nil, err
	}
	envVars, templateVars := resolveVarsReferenceNEscaping(vars, credentialVars)
	return templateVars, append(envVars, credentialVars...), nil
}

func buildLegacyImplicitEnvVars(synthesizedComp *SynthesizedComponent, legacy bool) ([]corev1.EnvVar, error) {
	envVars := make([]corev1.EnvVar, 0)
	envVars = append(envVars, buildDefaultEnvVars(synthesizedComp, legacy)...)
	envVars = append(envVars, buildEnv4TLS(synthesizedComp)...)
	userDefinedVars, err := buildEnv4UserDefined(synthesizedComp.Annotations)
	if err != nil {
		return nil, err
	}
	envVars = append(envVars, userDefinedVars...)
	return envVars, nil
}

func resolveBuiltinNObjectRefVars(ctx context.Context, cli client.Reader, synthesizedComp *SynthesizedComponent,
	definedVars []appsv1alpha1.EnvVar) ([]corev1.EnvVar, []corev1.EnvVar, error) {
	vars := builtinTemplateVars(synthesizedComp)
	vars1, vars2, err := resolveClusterObjectRefVars(ctx, cli, synthesizedComp, definedVars)
	if err != nil {
		return nil, nil, err
	}
	vars = append(vars, vars1...)
	return vars, vars2, nil
}

func builtinTemplateVars(synthesizedComp *SynthesizedComponent) []corev1.EnvVar {
	if synthesizedComp != nil {
		return []corev1.EnvVar{
			{Name: constant.KBEnvNamespace, Value: synthesizedComp.Namespace},
			{Name: constant.KBEnvClusterName, Value: synthesizedComp.ClusterName},
			{Name: constant.KBEnvClusterUID, Value: synthesizedComp.ClusterUID},
			{Name: constant.KBEnvClusterCompName, Value: constant.GenerateClusterComponentName(synthesizedComp.ClusterName, synthesizedComp.Name)},
			{Name: constant.KBEnvCompName, Value: synthesizedComp.Name},
			{Name: constant.KBEnvCompReplicas, Value: strconv.Itoa(int(synthesizedComp.Replicas))},
			{Name: constant.KBEnvClusterUIDPostfix8Deprecated, Value: clusterUIDPostfix(synthesizedComp)},
		}
	}
	return []corev1.EnvVar{}
}

func clusterUIDPostfix(synthesizedComp *SynthesizedComponent) string {
	if len(synthesizedComp.ClusterUID) > 8 {
		return synthesizedComp.ClusterUID[len(synthesizedComp.ClusterUID)-8:]
	}
	return synthesizedComp.ClusterUID
}

func resolveVarsReferenceNEscaping(templateVars []corev1.EnvVar, credentialVars []corev1.EnvVar) ([]corev1.EnvVar, []corev1.EnvVar) {
	l2m := func(vars []corev1.EnvVar) map[string]corev1.EnvVar {
		m := make(map[string]corev1.EnvVar)
		for i, v := range vars {
			m[v.Name] = vars[i]
		}
		return m
	}
	templateVarsMapping := l2m(templateVars)
	credentialVarsMapping := l2m(credentialVars)

	vars1, vars2 := make([]corev1.EnvVar, len(templateVars)), make([]corev1.EnvVar, len(templateVars))
	for i := range templateVars {
		var1, var2 := resolveVarReferenceNEscaping(templateVarsMapping, credentialVarsMapping, &templateVars[i])
		vars1[i] = *var1
		vars2[i] = *var2
	}
	return vars1, vars2
}

func resolveVarReferenceNEscaping(templateVars, credentialVars map[string]corev1.EnvVar, v *corev1.EnvVar) (*corev1.EnvVar, *corev1.EnvVar) {
	if len(v.Value) == 0 {
		return v, v
	}
	matches := varReferenceRegExp.FindAllStringSubmatchIndex(v.Value, -1)
	if len(matches) == 0 {
		return v, v
	}
	return resolveValueReferenceNEscaping(templateVars, credentialVars, *v, matches)
}

func resolveValueReferenceNEscaping(templateVars, credentialVars map[string]corev1.EnvVar,
	v corev1.EnvVar, matches [][]int) (*corev1.EnvVar, *corev1.EnvVar) {
	isEscapingMatch := func(match []int) bool {
		return match[0] > 0 && v.Value[match[0]-1] == '$'
	}
	resolveValue := func(match []int, resolveCredential bool) (string, *corev1.EnvVarSource) {
		if isEscapingMatch(match) {
			return v.Value[match[0]:match[1]], nil
		} else {
			name := v.Value[match[2]:match[3]]
			if vv, ok := templateVars[name]; ok {
				return vv.Value, nil
			}
			if resolveCredential {
				if vv, ok := credentialVars[name]; ok {
					if vv.ValueFrom == nil {
						return vv.Value, nil
					} else {
						// returns the token and matched valueFrom
						return v.Value[match[0]:match[1]], vv.ValueFrom
					}
				}
			}
			// not found
			return v.Value[match[0]:match[1]], nil
		}
	}

	tokens := make([]func(bool) (string, *corev1.EnvVarSource), 0)
	for idx, pos := 0, 0; pos < len(v.Value); idx++ {
		if idx >= len(matches) {
			lpos := pos
			tokens = append(tokens, func(bool) (string, *corev1.EnvVarSource) { return v.Value[lpos:len(v.Value)], nil })
			break
		}
		match := matches[idx]
		mpos := match[0]
		if isEscapingMatch(match) {
			mpos = match[0] - 1
		}
		if pos < mpos {
			lpos := pos
			tokens = append(tokens, func(bool) (string, *corev1.EnvVarSource) { return v.Value[lpos:mpos], nil })
		}
		tokens = append(tokens, func(credential bool) (string, *corev1.EnvVarSource) { return resolveValue(match, credential) })
		pos = match[1]
	}

	isFullyMatched := func() bool {
		return len(matches) == 1 && matches[0][0] == 0 && matches[0][1] == len(v.Value)
	}

	buildValue := func(resolveCredential bool) (string, *corev1.EnvVarSource) {
		builder := strings.Builder{}
		for _, token := range tokens {
			value, valueFrom := token(resolveCredential)
			if valueFrom != nil && isFullyMatched() {
				return "", valueFrom
			} else {
				// matched as value, or valueFrom but cannot dereference
				builder.WriteString(value)
			}
		}
		return builder.String(), nil
	}

	v1, v2 := v.DeepCopy(), v.DeepCopy()
	v1.Value, v1.ValueFrom = buildValue(true)
	v2.Value, v2.ValueFrom = buildValue(false)
	return v1, v2
}

func buildDefaultEnvVars(synthesizedComp *SynthesizedComponent, legacy bool) []corev1.EnvVar {
	vars := make([]corev1.EnvVar, 0)
	// can not use map, it is unordered
	namedFields := []struct {
		name      string
		fieldPath string
	}{
		{name: constant.KBEnvPodName, fieldPath: "metadata.name"},
		{name: constant.KBEnvPodUID, fieldPath: "metadata.uid"},
		{name: constant.KBEnvNamespace, fieldPath: "metadata.namespace"},
		{name: constant.KBEnvServiceAccountName, fieldPath: "spec.serviceAccountName"},
		{name: constant.KBEnvNodeName, fieldPath: "spec.nodeName"},
		{name: constant.KBEnvHostIP, fieldPath: "status.hostIP"},
		{name: constant.KBEnvPodIP, fieldPath: "status.podIP"},
		{name: constant.KBEnvPodIPs, fieldPath: "status.podIPs"},
		// deprecated
		{name: constant.KBEnvHostIPDeprecated, fieldPath: "status.hostIP"},
		{name: constant.KBEnvPodIPDeprecated, fieldPath: "status.podIP"},
		{name: constant.KBEnvPodIPsDeprecated, fieldPath: "status.podIPs"},
	}
	for _, v := range namedFields {
		vars = append(vars, corev1.EnvVar{
			Name: v.name,
			ValueFrom: &corev1.EnvVarSource{
				FieldRef: &corev1.ObjectFieldSelector{
					APIVersion: "v1",
					FieldPath:  v.fieldPath,
				},
			},
		})
	}
	clusterCompName := func() string {
		return constant.GenerateClusterComponentName(synthesizedComp.ClusterName, synthesizedComp.Name)
	}()
	if legacy {
		vars = append(vars, []corev1.EnvVar{
			{Name: constant.KBEnvClusterName, Value: synthesizedComp.ClusterName},
			{Name: constant.KBEnvCompName, Value: synthesizedComp.Name},
			{Name: constant.KBEnvClusterCompName, Value: clusterCompName},
			{Name: constant.KBEnvClusterUIDPostfix8Deprecated, Value: clusterUIDPostfix(synthesizedComp)},
			{Name: constant.KBEnvPodFQDN, Value: fmt.Sprintf("%s.%s-headless.%s.svc", constant.EnvPlaceHolder(constant.KBEnvPodName), constant.EnvPlaceHolder(constant.KBEnvClusterCompName), constant.EnvPlaceHolder(constant.KBEnvNamespace))}}...)
	} else {
		vars = append(vars, corev1.EnvVar{
			Name:  constant.KBEnvPodFQDN,
			Value: fmt.Sprintf("%s.%s-headless.%s.svc", constant.EnvPlaceHolder(constant.KBEnvPodName), clusterCompName, constant.EnvPlaceHolder(constant.KBEnvNamespace)),
		})
	}
	return vars
}

func buildEnv4TLS(synthesizedComp *SynthesizedComponent) []corev1.EnvVar {
	if synthesizedComp.TLSConfig == nil || !synthesizedComp.TLSConfig.Enable {
		return []corev1.EnvVar{}
	}
	return []corev1.EnvVar{
		{Name: constant.KBEnvTLSCertPath, Value: constant.MountPath},
		{Name: constant.KBEnvTLSCAFile, Value: constant.CAName},
		{Name: constant.KBEnvTLSCertFile, Value: constant.CertName},
		{Name: constant.KBEnvTLSKeyFile, Value: constant.KeyName},
	}
}

func buildEnv4UserDefined(annotations map[string]string) ([]corev1.EnvVar, error) {
	vars := make([]corev1.EnvVar, 0)
	if annotations == nil {
		return vars, nil
	}
	str, ok := annotations[constant.ExtraEnvAnnotationKey]
	if !ok {
		return vars, nil
	}

	udeMap := make(map[string]string)
	if err := json.Unmarshal([]byte(str), &udeMap); err != nil {
		return nil, err
	}
	keys := make([]string, 0)
	for k := range udeMap {
		if k == "" || udeMap[k] == "" {
			continue
		}
		keys = append(keys, k)
	}
	sort.Strings(keys)

	for _, k := range keys {
		vars = append(vars, corev1.EnvVar{Name: k, Value: udeMap[k]})
	}
	return vars, nil
}

func resolveClusterObjectRefVars(ctx context.Context, cli client.Reader, synthesizedComp *SynthesizedComponent,
	definedVars []appsv1alpha1.EnvVar) ([]corev1.EnvVar, []corev1.EnvVar, error) {
	if synthesizedComp == nil {
		return nil, nil, nil
	}
	vars1, vars2 := make([]corev1.EnvVar, 0), make([]corev1.EnvVar, 0)
	for _, v := range definedVars {
		switch {
		case len(v.Value) > 0:
			vars1 = append(vars1, corev1.EnvVar{Name: v.Name, Value: v.Value})
		case v.ValueFrom != nil:
			var1, var2, err := resolveClusterObjectVarRef(ctx, cli, synthesizedComp, v.Name, *v.ValueFrom)
			if err != nil {
				return nil, nil, err
			}
			vars1 = append(vars1, var1...)
			vars2 = append(vars2, var2...)
		default:
			vars1 = append(vars1, corev1.EnvVar{Name: v.Name, Value: ""})
		}
	}
	return vars1, vars2, nil
}

// resolveClusterObjectVarRef resolves vars referred from cluster objects, returns the resolved non-credential and credential vars respectively.
func resolveClusterObjectVarRef(ctx context.Context, cli client.Reader, synthesizedComp *SynthesizedComponent,
	defineKey string, source appsv1alpha1.VarSource) ([]corev1.EnvVar, []corev1.EnvVar, error) {
	switch {
	case source.ConfigMapKeyRef != nil:
		return resolveConfigMapKeyRef(ctx, cli, synthesizedComp, defineKey, *source.ConfigMapKeyRef)
	case source.SecretKeyRef != nil:
		return resolveSecretKeyRef(ctx, cli, synthesizedComp, defineKey, *source.SecretKeyRef)
	case source.PodVarRef != nil:
		return resolvePodVarRef(ctx, cli, synthesizedComp, defineKey, *source.PodVarRef)
	case source.ServiceVarRef != nil:
		return resolveServiceVarRef(ctx, cli, synthesizedComp, defineKey, *source.ServiceVarRef)
	case source.CredentialVarRef != nil:
		return resolveCredentialVarRef(ctx, cli, synthesizedComp, defineKey, *source.CredentialVarRef)
	case source.ServiceRefVarRef != nil:
		return resolveServiceRefVarRef(ctx, cli, synthesizedComp, defineKey, *source.ServiceRefVarRef)
	}
	return nil, nil, nil
}

func resolveConfigMapKeyRef(ctx context.Context, cli client.Reader,
	synthesizedComp *SynthesizedComponent, defineKey string, selector corev1.ConfigMapKeySelector) ([]corev1.EnvVar, []corev1.EnvVar, error) {
	var1, var2, err := resolveNativeObjectKey(ctx, cli, synthesizedComp, &corev1.ConfigMap{},
		selector.Name, selector.Key, selector.Optional, func(obj client.Object) (*corev1.EnvVar, *corev1.EnvVar) {
			cm := obj.(*corev1.ConfigMap)
			if v, ok := cm.Data[selector.Key]; ok {
				return &corev1.EnvVar{
					Name:  defineKey,
					Value: v,
				}, nil
			}
			if v, ok := cm.BinaryData[selector.Key]; ok {
				return &corev1.EnvVar{
					Name:  defineKey,
					Value: string(v),
				}, nil
			}
			return nil, nil
		})
	return checkNBuildVars([]*corev1.EnvVar{var1}, []*corev1.EnvVar{var2}, err)
}

func resolveSecretKeyRef(ctx context.Context, cli client.Reader,
	synthesizedComp *SynthesizedComponent, defineKey string, selector corev1.SecretKeySelector) ([]corev1.EnvVar, []corev1.EnvVar, error) {
	var1, var2, err := resolveNativeObjectKey(ctx, cli, synthesizedComp, &corev1.Secret{},
		selector.Name, selector.Key, selector.Optional, func(obj client.Object) (*corev1.EnvVar, *corev1.EnvVar) {
			secret := obj.(*corev1.Secret)
			_, ok1 := secret.Data[selector.Key]
			_, ok2 := secret.StringData[selector.Key]
			if ok1 || ok2 {
				return nil, &corev1.EnvVar{
					Name: defineKey,
					ValueFrom: &corev1.EnvVarSource{
						SecretKeyRef: &corev1.SecretKeySelector{
							LocalObjectReference: corev1.LocalObjectReference{
								Name: secret.Name,
							},
							Key: selector.Key,
						},
					},
				}
			}
			return nil, nil
		})
	return checkNBuildVars([]*corev1.EnvVar{var1}, []*corev1.EnvVar{var2}, err)
}

func resolveNativeObjectKey(ctx context.Context, cli client.Reader, synthesizedComp *SynthesizedComponent,
	obj client.Object, objName, key string, optional *bool, resolve func(obj client.Object) (*corev1.EnvVar, *corev1.EnvVar)) (*corev1.EnvVar, *corev1.EnvVar, error) {
	kind := obj.GetObjectKind().GroupVersionKind().Kind
	_optional := func() bool {
		return optional != nil && *optional
	}
	if len(objName) == 0 || len(key) == 0 {
		if _optional() {
			return nil, nil, nil
		}
		return nil, nil, fmt.Errorf("the name of %s object is empty when resolving vars", kind)
	}

	objKey := types.NamespacedName{Namespace: synthesizedComp.Namespace, Name: objName}
	if err := cli.Get(ctx, objKey, obj, inDataContext()); err != nil {
		if apierrors.IsNotFound(err) && _optional() {
			return nil, nil, nil
		}
		return nil, nil, fmt.Errorf("resolving vars from %s object %s error: %s", kind, objName, err.Error())
	}

	if v1, v2 := resolve(obj); v1 != nil || v2 != nil {
		return v1, v2, nil
	}
	if _optional() {
		return nil, nil, nil
	}
	return nil, nil, fmt.Errorf("the required var is not found in %s object %s", kind, objName)
}

func resolvePodVarRef(ctx context.Context, cli client.Reader, synthesizedComp *SynthesizedComponent,
	defineKey string, selector appsv1alpha1.PodVarSelector) ([]corev1.EnvVar, []corev1.EnvVar, error) {
	var resolveFunc func(context.Context, client.Reader, *SynthesizedComponent, string, appsv1alpha1.PodVarSelector) ([]*corev1.EnvVar, []*corev1.EnvVar, error)
	switch {
	case selector.Container != nil && selector.Container.Port != nil:
		resolveFunc = resolveContainerPortRef
	default:
		return nil, nil, nil
	}
	return checkNBuildVars(resolveFunc(ctx, cli, synthesizedComp, defineKey, selector))
}

func resolveContainerPortRef(ctx context.Context, cli client.Reader, synthesizedComp *SynthesizedComponent,
	defineKey string, selector appsv1alpha1.PodVarSelector) ([]*corev1.EnvVar, []*corev1.EnvVar, error) {
	resolveContainerPort := func(obj any) (*corev1.EnvVar, *corev1.EnvVar) {
		podSpec := obj.(*corev1.PodSpec)
		for _, c := range podSpec.Containers {
			if c.Name == selector.Container.Name {
				for _, p := range c.Ports {
					if p.Name == selector.Container.Port.Name {
						return &corev1.EnvVar{
							Name:  defineKey,
							Value: strconv.Itoa(int(p.ContainerPort)),
						}, nil
					}
				}
			}
		}
		return nil, nil
	}
	return resolvePodVarRefLow(ctx, cli, synthesizedComp, selector, selector.Container.Port.Option, resolveContainerPort)
}

func resolveServiceVarRef(ctx context.Context, cli client.Reader, synthesizedComp *SynthesizedComponent,
	defineKey string, selector appsv1alpha1.ServiceVarSelector) ([]corev1.EnvVar, []corev1.EnvVar, error) {
	var resolveFunc func(context.Context, client.Reader, *SynthesizedComponent, string, appsv1alpha1.ServiceVarSelector) ([]*corev1.EnvVar, []*corev1.EnvVar, error)
	switch {
	case selector.Host != nil:
		resolveFunc = resolveServiceHostRef
	case selector.Port != nil:
		resolveFunc = resolveServicePortRef
	default:
		return nil, nil, nil
	}
	return checkNBuildVars(resolveFunc(ctx, cli, synthesizedComp, defineKey, selector))
}

type resolvedServiceObj struct {
	service     *corev1.Service
	podServices []*corev1.Service
}

func resolveServiceHostRef(ctx context.Context, cli client.Reader, synthesizedComp *SynthesizedComponent,
	defineKey string, selector appsv1alpha1.ServiceVarSelector) ([]*corev1.EnvVar, []*corev1.EnvVar, error) {
	resolveHost := func(obj any) (*corev1.EnvVar, *corev1.EnvVar) {
		return &corev1.EnvVar{Name: defineKey, Value: composeHostValueFromServices(obj)}, nil
	}
	return resolveServiceVarRefLow(ctx, cli, synthesizedComp, selector, selector.Host, resolveHost)
}

func composeHostValueFromServices(obj any) string {
	robj := obj.(*resolvedServiceObj)
	services := []*corev1.Service{robj.service}
	if robj.podServices != nil {
		services = robj.podServices
	}

	svcNames := make([]string, 0)
	for _, svc := range services {
		svcNames = append(svcNames, svc.Name)
	}
	slices.Sort(svcNames)

	return strings.Join(svcNames, ",")
}

func resolveServicePortRef(ctx context.Context, cli client.Reader, synthesizedComp *SynthesizedComponent,
	defineKey string, selector appsv1alpha1.ServiceVarSelector) ([]*corev1.EnvVar, []*corev1.EnvVar, error) {
	resolvePort := func(obj any) (*corev1.EnvVar, *corev1.EnvVar) {
		port := composePortValueFromServices(obj, selector.Port.Name)
		if port == nil {
			return nil, nil
		}
		return &corev1.EnvVar{Name: defineKey, Value: *port}, nil
	}
	return resolveServiceVarRefLow(ctx, cli, synthesizedComp, selector, selector.Port.Option, resolvePort)
}

func composePortValueFromServices(obj any, targetPortName string) *string {
	robj := obj.(*resolvedServiceObj)
	services := []*corev1.Service{robj.service}
	if robj.podServices != nil {
		services = robj.podServices
	}

	hasNodePort := func(svc *corev1.Service, svcPort corev1.ServicePort) bool {
		return (svc.Spec.Type == corev1.ServiceTypeNodePort || svc.Spec.Type == corev1.ServiceTypeLoadBalancer) && svcPort.NodePort > 0
	}

	port := func(svc *corev1.Service, svcPort corev1.ServicePort) int {
		if hasNodePort(svc, svcPort) {
			return int(svcPort.NodePort)
		}
		return int(svcPort.Port)
	}

	svcPorts := make(map[string]string)
	for _, svc := range services {
		for _, svcPort := range svc.Spec.Ports {
			if svcPort.Name == targetPortName {
				svcPorts[svc.Name] = strconv.Itoa(port(svc, svcPort))
				break
			}
		}

		if len(svc.Spec.Ports) == 1 && (len(svc.Spec.Ports[0].Name) == 0 || len(targetPortName) == 0) {
			svcPorts[svc.Name] = strconv.Itoa(port(svc, svc.Spec.Ports[0]))
		}
	}

	if len(svcPorts) > 0 {
		svcNames := maps.Keys(svcPorts)
		slices.Sort(svcNames)

		ports := func() []string {
			var ports []string
			for _, svcName := range svcNames {
				ports = append(ports, svcPorts[svcName])
			}
			return ports
		}
		namedPorts := func() []string {
			var namedPorts []string
			for _, svcName := range svcNames {
				namedPorts = append(namedPorts, fmt.Sprintf("%s:%s", svcName, svcPorts[svcName]))
			}
			return namedPorts
		}

		value := ""
		if robj.podServices == nil {
			value = ports()[0]
		} else {
			value = strings.Join(namedPorts(), ",")
		}
		return &value
	}
	return nil
}

func resolveCredentialVarRef(ctx context.Context, cli client.Reader, synthesizedComp *SynthesizedComponent,
	defineKey string, selector appsv1alpha1.CredentialVarSelector) ([]corev1.EnvVar, []corev1.EnvVar, error) {
	var resolveFunc func(context.Context, client.Reader, *SynthesizedComponent, string, appsv1alpha1.CredentialVarSelector) ([]*corev1.EnvVar, []*corev1.EnvVar, error)
	switch {
	case selector.Username != nil:
		resolveFunc = resolveCredentialUsernameRef
	case selector.Password != nil:
		resolveFunc = resolveCredentialPasswordRef
	default:
		return nil, nil, nil
	}
	return checkNBuildVars(resolveFunc(ctx, cli, synthesizedComp, defineKey, selector))
}

func resolveCredentialUsernameRef(ctx context.Context, cli client.Reader, synthesizedComp *SynthesizedComponent,
	defineKey string, selector appsv1alpha1.CredentialVarSelector) ([]*corev1.EnvVar, []*corev1.EnvVar, error) {
	resolveUsername := func(obj any) (*corev1.EnvVar, *corev1.EnvVar) {
		secret := obj.(*corev1.Secret)
		if secret.Data != nil {
			if _, ok := secret.Data[constant.AccountNameForSecret]; ok {
				return nil, &corev1.EnvVar{
					Name: defineKey,
					ValueFrom: &corev1.EnvVarSource{
						SecretKeyRef: &corev1.SecretKeySelector{
							LocalObjectReference: corev1.LocalObjectReference{
								Name: secret.Name,
							},
							Key: constant.AccountNameForSecret,
						},
					},
				}
			}
		}
		return nil, nil
	}
	return resolveCredentialVarRefLow(ctx, cli, synthesizedComp, selector, selector.Username, resolveUsername)
}

func resolveCredentialPasswordRef(ctx context.Context, cli client.Reader, synthesizedComp *SynthesizedComponent,
	defineKey string, selector appsv1alpha1.CredentialVarSelector) ([]*corev1.EnvVar, []*corev1.EnvVar, error) {
	resolvePassword := func(obj any) (*corev1.EnvVar, *corev1.EnvVar) {
		secret := obj.(*corev1.Secret)
		if secret.Data != nil {
			if _, ok := secret.Data[constant.AccountPasswdForSecret]; ok {
				return nil, &corev1.EnvVar{
					Name: defineKey,
					ValueFrom: &corev1.EnvVarSource{
						SecretKeyRef: &corev1.SecretKeySelector{
							LocalObjectReference: corev1.LocalObjectReference{
								Name: secret.Name,
							},
							Key: constant.AccountPasswdForSecret,
						},
					},
				}
			}
		}
		return nil, nil
	}
	return resolveCredentialVarRefLow(ctx, cli, synthesizedComp, selector, selector.Password, resolvePassword)
}

func resolveServiceRefVarRef(ctx context.Context, cli client.Reader, synthesizedComp *SynthesizedComponent,
	defineKey string, selector appsv1alpha1.ServiceRefVarSelector) ([]corev1.EnvVar, []corev1.EnvVar, error) {
	var resolveFunc func(context.Context, client.Reader, *SynthesizedComponent, string, appsv1alpha1.ServiceRefVarSelector) ([]*corev1.EnvVar, []*corev1.EnvVar, error)
	switch {
	case selector.Endpoint != nil:
		resolveFunc = resolveServiceRefEndpointRef
	case selector.Port != nil:
		resolveFunc = resolveServiceRefPortRef
	case selector.Username != nil:
		resolveFunc = resolveServiceRefUsernameRef
	case selector.Password != nil:
		resolveFunc = resolveServiceRefPasswordRef
	default:
		return nil, nil, nil
	}
	return checkNBuildVars(resolveFunc(ctx, cli, synthesizedComp, defineKey, selector))
}

func resolveServiceRefEndpointRef(ctx context.Context, cli client.Reader, synthesizedComp *SynthesizedComponent,
	defineKey string, selector appsv1alpha1.ServiceRefVarSelector) ([]*corev1.EnvVar, []*corev1.EnvVar, error) {
	resolveEndpoint := func(obj any) (*corev1.EnvVar, *corev1.EnvVar) {
		sd := obj.(*appsv1alpha1.ServiceDescriptor)
		if sd.Spec.Endpoint == nil {
			return nil, nil
		}
		return &corev1.EnvVar{
			Name:  defineKey,
			Value: sd.Spec.Endpoint.Value,
		}, nil
	}
	return resolveServiceRefVarRefLow(ctx, cli, synthesizedComp, selector, selector.Endpoint, resolveEndpoint)
}

func resolveServiceRefPortRef(ctx context.Context, cli client.Reader, synthesizedComp *SynthesizedComponent,
	defineKey string, selector appsv1alpha1.ServiceRefVarSelector) ([]*corev1.EnvVar, []*corev1.EnvVar, error) {
	resolvePort := func(obj any) (*corev1.EnvVar, *corev1.EnvVar) {
		sd := obj.(*appsv1alpha1.ServiceDescriptor)
		if sd.Spec.Port == nil {
			return nil, nil
		}
		return &corev1.EnvVar{
			Name:  defineKey,
			Value: sd.Spec.Port.Value,
		}, nil
	}
	return resolveServiceRefVarRefLow(ctx, cli, synthesizedComp, selector, selector.Port, resolvePort)
}

func resolveServiceRefUsernameRef(ctx context.Context, cli client.Reader, synthesizedComp *SynthesizedComponent,
	defineKey string, selector appsv1alpha1.ServiceRefVarSelector) ([]*corev1.EnvVar, []*corev1.EnvVar, error) {
	resolveUsername := func(obj any) (*corev1.EnvVar, *corev1.EnvVar) {
		sd := obj.(*appsv1alpha1.ServiceDescriptor)
		if sd.Spec.Auth == nil || sd.Spec.Auth.Username == nil {
			return nil, nil
		}
		if sd.Spec.Auth.Username.ValueFrom != nil {
			valueFrom := *sd.Spec.Auth.Username.ValueFrom
			return nil, &corev1.EnvVar{Name: defineKey, ValueFrom: &valueFrom}
		}
		// back-off to use .Value
		return nil, &corev1.EnvVar{Name: defineKey, Value: sd.Spec.Auth.Username.Value}
	}
	return resolveServiceRefVarRefLow(ctx, cli, synthesizedComp, selector, selector.Username, resolveUsername)
}

func resolveServiceRefPasswordRef(ctx context.Context, cli client.Reader, synthesizedComp *SynthesizedComponent,
	defineKey string, selector appsv1alpha1.ServiceRefVarSelector) ([]*corev1.EnvVar, []*corev1.EnvVar, error) {
	resolvePassword := func(obj any) (*corev1.EnvVar, *corev1.EnvVar) {
		sd := obj.(*appsv1alpha1.ServiceDescriptor)
		if sd.Spec.Auth == nil || sd.Spec.Auth.Password == nil {
			return nil, nil
		}
		if sd.Spec.Auth.Password.ValueFrom != nil {
			valueFrom := *sd.Spec.Auth.Password.ValueFrom
			return nil, &corev1.EnvVar{Name: defineKey, ValueFrom: &valueFrom}
		}
		// back-off to use .Value
		return nil, &corev1.EnvVar{Name: defineKey, Value: sd.Spec.Auth.Password.Value}
	}
	return resolveServiceRefVarRefLow(ctx, cli, synthesizedComp, selector, selector.Password, resolvePassword)
}

func resolvePodVarRefLow(ctx context.Context, cli client.Reader, synthesizedComp *SynthesizedComponent,
	selector appsv1alpha1.PodVarSelector, option *appsv1alpha1.VarOption, resolveVar func(any) (*corev1.EnvVar, *corev1.EnvVar)) ([]*corev1.EnvVar, []*corev1.EnvVar, error) {
	resolveObjs := func() (map[string]any, error) {
		getter := func(compName string) (any, error) {
			if compName == synthesizedComp.Name { // refer to self
				return synthesizedComp.PodSpec, nil
			} else {
				key := types.NamespacedName{
					Namespace: synthesizedComp.Namespace,
					Name:      constant.GenerateRSMNamePattern(synthesizedComp.ClusterName, compName),
				}
				rsm := &workloads.ReplicatedStateMachine{}
				err := cli.Get(ctx, key, rsm, inDataContext())
				if err != nil {
					return nil, err
				}
				return &rsm.Spec.Template.Spec, nil
			}
		}
		return resolveReferentObjects(synthesizedComp, selector.ClusterObjectReference, getter)
	}
	return resolveClusterObjectVars("Pod", selector.ClusterObjectReference, option, resolveObjs, resolveVar)
}

func resolveServiceVarRefLow(ctx context.Context, cli client.Reader, synthesizedComp *SynthesizedComponent,
	selector appsv1alpha1.ServiceVarSelector, option *appsv1alpha1.VarOption, resolveVar func(any) (*corev1.EnvVar, *corev1.EnvVar)) ([]*corev1.EnvVar, []*corev1.EnvVar, error) {
	resolveObjs := func() (map[string]any, error) {
		headlessGetter := func(compName string) (any, error) {
			return headlessCompServiceGetter(ctx, cli, synthesizedComp.Namespace, synthesizedComp.ClusterName, compName)
		}
		getter := func(compName string) (any, error) {
<<<<<<< HEAD
			svcName := constant.GenerateComponentServiceName(synthesizedComp.ClusterName, compName, selector.Name)
			key := types.NamespacedName{
				Namespace: synthesizedComp.Namespace,
				Name:      svcName,
			}
			obj := &corev1.Service{}
			err := cli.Get(ctx, key, obj, inDataContext())
			if err == nil {
				return &resolvedServiceObj{service: obj}, nil
			}
			if err != nil && !apierrors.IsNotFound(err) {
				return nil, err
			}

			// fall-back to list services and find the matched prefix
			svcList := &corev1.ServiceList{}
			matchingLabels := client.MatchingLabels(constant.GetComponentWellKnownLabels(synthesizedComp.ClusterName, compName))
			err = cli.List(ctx, svcList, matchingLabels, inDataContext())
			if err != nil {
				return nil, err
			}
			objs := make([]*corev1.Service, 0)
			for i, svc := range svcList.Items {
				if strings.HasPrefix(svc.Name, svcName) {
					objs = append(objs, &svcList.Items[i])
				}
			}
			if len(objs) == 0 {
				return nil, apierrors.NewNotFound(corev1.Resource("service"), selector.Name)
			}
			return &resolvedServiceObj{podServices: objs}, nil
=======
			return compServiceGetter(ctx, cli, synthesizedComp.Namespace, synthesizedComp.ClusterName, compName, selector.Name)
>>>>>>> d39cd4fc
		}
		if selector.Name == "headless" {
			return resolveReferentObjects(synthesizedComp, selector.ClusterObjectReference, headlessGetter)
		}
		return resolveReferentObjects(synthesizedComp, selector.ClusterObjectReference, getter)
	}
	return resolveClusterObjectVars("Service", selector.ClusterObjectReference, option, resolveObjs, resolveVar)
}

func clusterServiceGetter(ctx context.Context, cli client.Reader, namespace, clusterName, name string) (any, error) {
	key := types.NamespacedName{
		Namespace: namespace,
		Name:      constant.GenerateClusterServiceName(clusterName, name),
	}
	obj := &corev1.Service{}
	err := cli.Get(ctx, key, obj)
	return &resolvedServiceObj{service: obj}, err
}

func compServiceGetter(ctx context.Context, cli client.Reader, namespace, clusterName, compName, name string) (any, error) {
	svcName := constant.GenerateComponentServiceName(clusterName, compName, name)
	key := types.NamespacedName{
		Namespace: namespace,
		Name:      svcName,
	}
	obj := &corev1.Service{}
	err := cli.Get(ctx, key, obj)
	if err == nil {
		return &resolvedServiceObj{service: obj}, nil
	}
	if err != nil && !apierrors.IsNotFound(err) {
		return nil, err
	}

	// fall-back to list services and find the matched prefix
	svcList := &corev1.ServiceList{}
	matchingLabels := client.MatchingLabels(constant.GetComponentWellKnownLabels(clusterName, compName))
	err = cli.List(ctx, svcList, matchingLabels)
	if err != nil {
		return nil, err
	}
	objs := make([]*corev1.Service, 0)
	podServiceNamePrefix := fmt.Sprintf("%s-", svcName)
	for i, svc := range svcList.Items {
		if strings.HasPrefix(svc.Name, podServiceNamePrefix) {
			objs = append(objs, &svcList.Items[i])
		}
	}
	if len(objs) == 0 {
		return nil, apierrors.NewNotFound(corev1.Resource("service"), name)
	}
	return &resolvedServiceObj{podServices: objs}, nil
}

func headlessCompServiceGetter(ctx context.Context, cli client.Reader, namespace, clusterName, compName string) (any, error) {
	key := types.NamespacedName{
		Namespace: namespace,
		Name:      constant.GenerateDefaultComponentHeadlessServiceName(clusterName, compName),
	}
	obj := &corev1.Service{}
	err := cli.Get(ctx, key, obj)
	return &resolvedServiceObj{service: obj}, err
}

func resolveCredentialVarRefLow(ctx context.Context, cli client.Reader, synthesizedComp *SynthesizedComponent,
	selector appsv1alpha1.CredentialVarSelector, option *appsv1alpha1.VarOption, resolveVar func(any) (*corev1.EnvVar, *corev1.EnvVar)) ([]*corev1.EnvVar, []*corev1.EnvVar, error) {
	resolveObjs := func() (map[string]any, error) {
		getter := func(compName string) (any, error) {
			key := types.NamespacedName{
				Namespace: synthesizedComp.Namespace,
				Name:      constant.GenerateAccountSecretName(synthesizedComp.ClusterName, compName, selector.Name),
			}
			obj := &corev1.Secret{}
			err := cli.Get(ctx, key, obj, inDataContext())
			return obj, err
		}
		return resolveReferentObjects(synthesizedComp, selector.ClusterObjectReference, getter)
	}
	return resolveClusterObjectVars("Credential", selector.ClusterObjectReference, option, resolveObjs, resolveVar)
}

func resolveServiceRefVarRefLow(ctx context.Context, cli client.Reader, synthesizedComp *SynthesizedComponent,
	selector appsv1alpha1.ServiceRefVarSelector, option *appsv1alpha1.VarOption, resolveVar func(any) (*corev1.EnvVar, *corev1.EnvVar)) ([]*corev1.EnvVar, []*corev1.EnvVar, error) {
	resolveObjs := func() (map[string]any, error) {
		getter := func(compName string) (any, error) {
			if compName == synthesizedComp.Name {
				if synthesizedComp.ServiceReferences == nil {
					return nil, nil
				}
				return synthesizedComp.ServiceReferences[selector.Name], nil
			}
			// TODO: service ref about other components?
			return nil, nil
		}
		return resolveReferentObjects(synthesizedComp, selector.ClusterObjectReference, getter)
	}
	return resolveClusterObjectVars("ServiceRef", selector.ClusterObjectReference, option, resolveObjs, resolveVar)
}

func resolveReferentObjects(synthesizedComp *SynthesizedComponent,
	objRef appsv1alpha1.ClusterObjectReference, getter func(string) (any, error)) (map[string]any, error) {
	compNames, err := resolveReferentComponents(synthesizedComp, objRef)
	if err != nil {
		if apierrors.IsNotFound(err) {
			return nil, nil
		}
		return nil, err
	}

	objs := make(map[string]any)
	for _, compName := range compNames {
		obj, err := getter(compName)
		if err != nil && !apierrors.IsNotFound(err) {
			return nil, err
		}
		if apierrors.IsNotFound(err) {
			objs[compName] = nil
		} else {
			objs[compName] = obj
		}
	}
	return objs, nil
}

func resolveReferentComponents(synthesizedComp *SynthesizedComponent, objRef appsv1alpha1.ClusterObjectReference) ([]string, error) {
	// nolint:gocritic
	compDefMatched := func(def, defRef string) bool {
		return strings.HasPrefix(def, defRef) // prefix match
	}

	// match the current component when the multiple cluster object option not set
	if len(objRef.CompDef) == 0 || (compDefMatched(synthesizedComp.CompDefName, objRef.CompDef) && objRef.MultipleClusterObjectOption == nil) {
		return []string{synthesizedComp.Name}, nil
	}

	compNames := make([]string, 0)
	for k, v := range synthesizedComp.Comp2CompDefs {
		if compDefMatched(v, objRef.CompDef) {
			compNames = append(compNames, k)
		}
	}
	switch len(compNames) {
	case 1:
		return compNames, nil
	case 0:
		return nil, apierrors.NewNotFound(schema.GroupResource{}, "") // the error msg is trivial
	default:
		if objRef.MultipleClusterObjectOption == nil {
			return nil, fmt.Errorf("more than one referent component found: %s", strings.Join(compNames, ","))
		} else {
			return compNames, nil
		}
	}
}

func resolveClusterObjectVars(kind string, objRef appsv1alpha1.ClusterObjectReference, option *appsv1alpha1.VarOption,
	resolveObjs func() (map[string]any, error), resolveVar func(any) (*corev1.EnvVar, *corev1.EnvVar)) ([]*corev1.EnvVar, []*corev1.EnvVar, error) {
	objOptional := func() bool {
		return objRef.Optional != nil && *objRef.Optional
	}
	varOptional := func() bool {
		return option != nil && *option == appsv1alpha1.VarOptional
	}

	objs, err := resolveObjs()
	if err != nil {
		return nil, nil, fmt.Errorf("resolving vars from %s object %s error: %s", kind, objRef.Name, err.Error())
	}
	if len(objs) == 0 || isAllNil(objs) {
		if objOptional() {
			return nil, nil, nil
		}
		return nil, nil, fmt.Errorf("%s object %s is not found when resolving vars", kind, objRef.Name)
	}

	vars1, vars2 := make(map[string]*corev1.EnvVar), make(map[string]*corev1.EnvVar)
	for compName, obj := range objs {
		if obj == nil {
			vars1[compName], vars2[compName] = nil, nil
		} else {
			var1, var2 := resolveVar(obj)
			if var1 == nil && var2 == nil {
				if !varOptional() {
					return nil, nil, fmt.Errorf("the required var is not found in %s object %s", kind, objRef.Name)
				}
			}
			vars1[compName], vars2[compName] = var1, var2
		}
	}
	if len(objs) <= 1 {
		return maps.Values(vars1), maps.Values(vars2), nil
	}
	return handleMultipleClusterObjectVars(objRef, vars1, vars2)
}

func handleMultipleClusterObjectVars(objRef appsv1alpha1.ClusterObjectReference,
	vars1 map[string]*corev1.EnvVar, vars2 map[string]*corev1.EnvVar) ([]*corev1.EnvVar, []*corev1.EnvVar, error) {
	strategy := objRef.MultipleClusterObjectOption.Strategy
	switch strategy {
	case appsv1alpha1.MultipleClusterObjectStrategyIndividual:
		return handleMultipleClusterObjectVarsIndividual(vars1, vars2)
	case appsv1alpha1.MultipleClusterObjectStrategyCombined:
		return handleMultipleClusterObjectVarsCombined(objRef, vars1, vars2)
	default:
		return nil, nil, fmt.Errorf("unknown multiple cluster objects strategy: %s", strategy)
	}
}

func handleMultipleClusterObjectVarsIndividual(vars1, vars2 map[string]*corev1.EnvVar) ([]*corev1.EnvVar, []*corev1.EnvVar, error) {
	buildIndividualVars := func(vars map[string]*corev1.EnvVar) []*corev1.EnvVar {
		if isAllVarsNil(vars) {
			return nil
		}
		definedKey := definedKeyFromVars(vars)
		newVarName := func(compName string) string {
			return fmt.Sprintf("%s_%s", definedKey, strings.ToUpper(strings.ReplaceAll(compName, "-", "_")))
		}
		updateVarName := func(compName string, v *corev1.EnvVar) *corev1.EnvVar {
			v.Name = newVarName(compName)
			return v
		}
		allVars := []*corev1.EnvVar{newDummyVar(definedKey)}
		for _, compName := range orderedComps(vars) {
			v := vars[compName]
			if v == nil {
				allVars = append(allVars, newDummyVar(newVarName(compName)))
			} else {
				allVars = append(allVars, updateVarName(compName, v))
			}
		}
		return allVars
	}
	return buildIndividualVars(vars1), buildIndividualVars(vars2), nil
}

func handleMultipleClusterObjectVarsCombined(objRef appsv1alpha1.ClusterObjectReference,
	vars1, vars2 map[string]*corev1.EnvVar) ([]*corev1.EnvVar, []*corev1.EnvVar, error) {
	value1, value2, err := multipleClusterObjectVarsCombinedValue(objRef, vars1, vars2)
	if err != nil {
		return nil, nil, err
	}

	opt := objRef.MultipleClusterObjectOption.CombinedOption
	combinedVars := func(vars map[string]*corev1.EnvVar, value *string) []*corev1.EnvVar {
		if isAllVarsNil(vars) {
			return nil
		}
		definedKey := definedKeyFromVars(vars)
		reuseVar := func() *corev1.EnvVar {
			return &corev1.EnvVar{
				Name:  definedKey,
				Value: *value,
			}
		}
		newVar := func() *corev1.EnvVar {
			return &corev1.EnvVar{
				Name:  fmt.Sprintf("%s_%s", definedKey, *opt.NewVarSuffix),
				Value: *value,
			}
		}
		if opt == nil || opt.NewVarSuffix == nil {
			return []*corev1.EnvVar{reuseVar()}
		}
		return []*corev1.EnvVar{newDummyVar(definedKey), newVar()}
	}
	return combinedVars(vars1, value1), combinedVars(vars2, value2), nil
}

func multipleClusterObjectVarsCombinedValue(objRef appsv1alpha1.ClusterObjectReference,
	vars1, vars2 map[string]*corev1.EnvVar) (*string, *string, error) {
	var (
		pairDelimiter   = ","
		keyValDelimiter = ":"
	)
	opt := objRef.MultipleClusterObjectOption.CombinedOption
	if opt != nil && opt.FlattenFormat != nil {
		pairDelimiter = opt.FlattenFormat.Delimiter
		keyValDelimiter = opt.FlattenFormat.KeyValueDelimiter
	}

	composeVars := func(vars map[string]*corev1.EnvVar) (*string, error) {
		if isAllVarsNil(vars) {
			return nil, nil
		}
		values := make([]string, 0)
		for _, compName := range orderedComps(vars) {
			v := vars[compName]
			if v != nil && v.ValueFrom != nil {
				return nil, fmt.Errorf("combined strategy doesn't support vars with valueFrom values, var: %s, component: %s", v.Name, compName)
			}
			if v == nil {
				values = append(values, compName+keyValDelimiter)
			} else {
				values = append(values, compName+keyValDelimiter+v.Value)
			}
		}
		value := strings.Join(values, pairDelimiter)
		return &value, nil
	}

	value1, err1 := composeVars(vars1)
	if err1 != nil {
		return nil, nil, err1
	}
	value2, err2 := composeVars(vars2)
	if err2 != nil {
		return nil, nil, err2
	}
	return value1, value2, nil
}

func checkNBuildVars(pvars1, pvars2 []*corev1.EnvVar, err error) ([]corev1.EnvVar, []corev1.EnvVar, error) {
	if err != nil {
		return nil, nil, err
	}
	vars1, vars2 := make([]corev1.EnvVar, 0), make([]corev1.EnvVar, 0)
	for i := range pvars1 {
		if pvars1[i] != nil {
			vars1 = append(vars1, *pvars1[i])
		}
	}
	for i := range pvars2 {
		if pvars2[i] != nil {
			vars2 = append(vars2, *pvars2[i])
		}
	}
	return vars1, vars2, nil
}

func isAllNil(objs map[string]any) bool {
	isNil := func(o any) bool {
		return o == nil
	}
	return generics.CountFunc(maps.Values(objs), isNil) == len(objs)
}

func isAllVarsNil(vars map[string]*corev1.EnvVar) bool {
	isNil := func(v *corev1.EnvVar) bool {
		return v == nil
	}
	return len(vars) == 0 || generics.CountFunc(maps.Values(vars), isNil) == len(vars)
}

func orderedComps(vars map[string]*corev1.EnvVar) []string {
	compNames := maps.Keys(vars)
	slices.Sort(compNames)
	return compNames
}

func definedKeyFromVars(vars map[string]*corev1.EnvVar) string {
	for _, v := range maps.Values(vars) {
		if v != nil {
			return v.Name
		}
	}
	panic("runtime error: all vars are nil")
}

func newDummyVar(name string) *corev1.EnvVar {
	return &corev1.EnvVar{
		Name:      name,
		Value:     "",
		ValueFrom: nil,
	}
}<|MERGE_RESOLUTION|>--- conflicted
+++ resolved
@@ -819,41 +819,7 @@
 			return headlessCompServiceGetter(ctx, cli, synthesizedComp.Namespace, synthesizedComp.ClusterName, compName)
 		}
 		getter := func(compName string) (any, error) {
-<<<<<<< HEAD
-			svcName := constant.GenerateComponentServiceName(synthesizedComp.ClusterName, compName, selector.Name)
-			key := types.NamespacedName{
-				Namespace: synthesizedComp.Namespace,
-				Name:      svcName,
-			}
-			obj := &corev1.Service{}
-			err := cli.Get(ctx, key, obj, inDataContext())
-			if err == nil {
-				return &resolvedServiceObj{service: obj}, nil
-			}
-			if err != nil && !apierrors.IsNotFound(err) {
-				return nil, err
-			}
-
-			// fall-back to list services and find the matched prefix
-			svcList := &corev1.ServiceList{}
-			matchingLabels := client.MatchingLabels(constant.GetComponentWellKnownLabels(synthesizedComp.ClusterName, compName))
-			err = cli.List(ctx, svcList, matchingLabels, inDataContext())
-			if err != nil {
-				return nil, err
-			}
-			objs := make([]*corev1.Service, 0)
-			for i, svc := range svcList.Items {
-				if strings.HasPrefix(svc.Name, svcName) {
-					objs = append(objs, &svcList.Items[i])
-				}
-			}
-			if len(objs) == 0 {
-				return nil, apierrors.NewNotFound(corev1.Resource("service"), selector.Name)
-			}
-			return &resolvedServiceObj{podServices: objs}, nil
-=======
 			return compServiceGetter(ctx, cli, synthesizedComp.Namespace, synthesizedComp.ClusterName, compName, selector.Name)
->>>>>>> d39cd4fc
 		}
 		if selector.Name == "headless" {
 			return resolveReferentObjects(synthesizedComp, selector.ClusterObjectReference, headlessGetter)
@@ -869,7 +835,7 @@
 		Name:      constant.GenerateClusterServiceName(clusterName, name),
 	}
 	obj := &corev1.Service{}
-	err := cli.Get(ctx, key, obj)
+	err := cli.Get(ctx, key, obj, inDataContext())
 	return &resolvedServiceObj{service: obj}, err
 }
 
@@ -880,7 +846,7 @@
 		Name:      svcName,
 	}
 	obj := &corev1.Service{}
-	err := cli.Get(ctx, key, obj)
+	err := cli.Get(ctx, key, obj, inDataContext())
 	if err == nil {
 		return &resolvedServiceObj{service: obj}, nil
 	}
@@ -891,7 +857,7 @@
 	// fall-back to list services and find the matched prefix
 	svcList := &corev1.ServiceList{}
 	matchingLabels := client.MatchingLabels(constant.GetComponentWellKnownLabels(clusterName, compName))
-	err = cli.List(ctx, svcList, matchingLabels)
+	err = cli.List(ctx, svcList, matchingLabels, inDataContext())
 	if err != nil {
 		return nil, err
 	}
@@ -914,7 +880,7 @@
 		Name:      constant.GenerateDefaultComponentHeadlessServiceName(clusterName, compName),
 	}
 	obj := &corev1.Service{}
-	err := cli.Get(ctx, key, obj)
+	err := cli.Get(ctx, key, obj, inDataContext())
 	return &resolvedServiceObj{service: obj}, err
 }
 
