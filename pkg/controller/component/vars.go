/*
Copyright (C) 2022-2024 ApeCloud Co., Ltd

This file is part of KubeBlocks project

This program is free software: you can redistribute it and/or modify
it under the terms of the GNU Affero General Public License as published by
the Free Software Foundation, either version 3 of the License, or
(at your option) any later version.

This program is distributed in the hope that it will be useful
but WITHOUT ANY WARRANTY; without even the implied warranty of
MERCHANTABILITY or FITNESS FOR A PARTICULAR PURPOSE.  See the
GNU Affero General Public License for more details.

You should have received a copy of the GNU Affero General Public License
along with this program.  If not, see <http://www.gnu.org/licenses/>.
*/

package component

import (
	"context"
	"encoding/json"
	"fmt"
	"regexp"
	"slices"
	"sort"
	"strconv"
	"strings"
	"text/template"

	"github.com/Masterminds/sprig/v3"
	"golang.org/x/exp/maps"
	corev1 "k8s.io/api/core/v1"
	apierrors "k8s.io/apimachinery/pkg/api/errors"
	"k8s.io/apimachinery/pkg/runtime/schema"
	"k8s.io/apimachinery/pkg/types"
	"k8s.io/apimachinery/pkg/util/sets"
	"sigs.k8s.io/controller-runtime/pkg/client"

	appsv1 "github.com/apecloud/kubeblocks/apis/apps/v1"
	workloads "github.com/apecloud/kubeblocks/apis/workloads/v1"
	"github.com/apecloud/kubeblocks/pkg/common"
	"github.com/apecloud/kubeblocks/pkg/constant"
	"github.com/apecloud/kubeblocks/pkg/controller/instanceset"
	"github.com/apecloud/kubeblocks/pkg/generics"
	viper "github.com/apecloud/kubeblocks/pkg/viperx"
)

var (
	varReferenceRegExp = regexp.MustCompile(`\$\(([^)]+)\)`)
	varTemplate        = template.New("vars").Option("missingkey=error").Funcs(sprig.TxtFuncMap())
)

const builtinClusterDomain = "ClusterDomain"

func VarReferenceRegExp() *regexp.Regexp {
	return varReferenceRegExp
}

// ResolveTemplateNEnvVars resolves all built-in and user-defined vars for config template and Env usage.
func ResolveTemplateNEnvVars(ctx context.Context, cli client.Reader, synthesizedComp *SynthesizedComponent, definedVars []appsv1.EnvVar) (map[string]any, []corev1.EnvVar, error) {
	return resolveTemplateNEnvVars(ctx, cli, synthesizedComp, definedVars, false)
}

func ResolveEnvVars4LegacyCluster(ctx context.Context, cli client.Reader, synthesizedComp *SynthesizedComponent, definedVars []appsv1.EnvVar) (map[string]any, []corev1.EnvVar, error) {
	return resolveTemplateNEnvVars(ctx, cli, synthesizedComp, definedVars, true)
}

func InjectEnvVars(synthesizedComp *SynthesizedComponent, envVars []corev1.EnvVar, envFromSources []corev1.EnvFromSource) {
	InjectEnvVars4Containers(synthesizedComp, envVars, envFromSources, nil)
}

func InjectEnvVars4Containers(synthesizedComp *SynthesizedComponent, envVars []corev1.EnvVar,
	envFromSources []corev1.EnvFromSource, filter func(container *corev1.Container) bool) {
	for _, cc := range []*[]corev1.Container{&synthesizedComp.PodSpec.InitContainers, &synthesizedComp.PodSpec.Containers} {
		for i := range *cc {
			// have injected variables placed at the front of the slice
			c := &(*cc)[i]
			if filter != nil && !filter(c) {
				continue
			}
			if envVars != nil {
				if c.Env == nil {
					newEnv := make([]corev1.EnvVar, len(envVars))
					copy(newEnv, envVars)
					c.Env = newEnv
				} else {
					newEnv := make([]corev1.EnvVar, len(envVars), common.SafeAddInt(len(c.Env), len(envVars)))
					copy(newEnv, envVars)
					newEnv = append(newEnv, c.Env...)
					c.Env = newEnv
				}
			}
			if envFromSources != nil {
				if c.EnvFrom == nil {
					c.EnvFrom = make([]corev1.EnvFromSource, 0)
				}
				c.EnvFrom = append(c.EnvFrom, envFromSources...)
			}
		}
	}
}

func resolveTemplateNEnvVars(ctx context.Context, cli client.Reader, synthesizedComp *SynthesizedComponent,
	definedVars []appsv1.EnvVar, legacy bool) (map[string]any, []corev1.EnvVar, error) {
	templateVars, envVars, err := resolveNewTemplateNEnvVars(ctx, cli, synthesizedComp, definedVars)
	if err != nil {
		return nil, nil, err
	}

	implicitEnvVars, err := buildLegacyImplicitEnvVars(synthesizedComp, legacy)
	if err != nil {
		return nil, nil, err
	}

	if legacy {
		envVars = implicitEnvVars
	} else {
		// TODO: duplicated
		envVars = append(envVars, implicitEnvVars...)
	}

	formattedTemplateVars := func() map[string]any {
		vars := make(map[string]any)
		for _, v := range templateVars {
			vars[v.Name] = v.Value
		}
		return vars
	}
	return formattedTemplateVars(), envVars, nil
}

func resolveNewTemplateNEnvVars(ctx context.Context, cli client.Reader, synthesizedComp *SynthesizedComponent,
	definedVars []appsv1.EnvVar) ([]corev1.EnvVar, []corev1.EnvVar, error) {
	vars, credentialVars, err := resolveBuiltinNObjectRefVars(ctx, cli, synthesizedComp, definedVars)
	if err != nil {
		return nil, nil, err
	}
	envVars, templateVars := resolveVarsReferenceNEscaping(vars, credentialVars)
	return templateVars, append(envVars, credentialVars...), nil
}

func buildLegacyImplicitEnvVars(synthesizedComp *SynthesizedComponent, legacy bool) ([]corev1.EnvVar, error) {
	envVars := make([]corev1.EnvVar, 0)
	envVars = append(envVars, buildDefaultEnvVars(synthesizedComp, legacy)...)
	envVars = append(envVars, buildEnv4TLS(synthesizedComp)...)
	userDefinedVars, err := buildEnv4UserDefined(synthesizedComp.Annotations)
	if err != nil {
		return nil, err
	}
	envVars = append(envVars, userDefinedVars...)
	return envVars, nil
}

func resolveBuiltinNObjectRefVars(ctx context.Context, cli client.Reader, synthesizedComp *SynthesizedComponent,
	definedVars []appsv1.EnvVar) ([]corev1.EnvVar, []corev1.EnvVar, error) {
	vars := builtinTemplateVars(synthesizedComp, definedVars)
	vars1, vars2, err := resolveClusterObjectRefVars(ctx, cli, synthesizedComp, definedVars)
	if err != nil {
		return nil, nil, err
	}
	vars = append(vars, vars1...)
	if err = evaluateObjectVarsExpression(definedVars, vars2, &vars); err != nil {
		return nil, nil, err
	}
	return vars, vars2, nil
}

func builtinTemplateVars(synthesizedComp *SynthesizedComponent, definedVars []appsv1.EnvVar) []corev1.EnvVar {
	if synthesizedComp != nil {
		// keep those vars to be compatible with legacy.
		defined := sets.New[string]()
		for _, v := range definedVars {
			defined.Insert(v.Name)
		}

		vars := make([]corev1.EnvVar, 0)
		for _, e := range [][]string{
			{constant.KBEnvNamespace, synthesizedComp.Namespace},
			{constant.KBEnvClusterName, synthesizedComp.ClusterName},
			{constant.KBEnvClusterUID, synthesizedComp.ClusterUID},
			{constant.KBEnvClusterCompName, constant.GenerateClusterComponentName(synthesizedComp.ClusterName, synthesizedComp.Name)},
			{constant.KBEnvCompName, synthesizedComp.Name},
			{constant.KBEnvCompReplicas, strconv.Itoa(int(synthesizedComp.Replicas))},
			{constant.KBEnvClusterUIDPostfix8Deprecated, clusterUIDPostfix(synthesizedComp)},
		} {
			if !defined.Has(e[0]) {
				vars = append(vars, corev1.EnvVar{Name: e[0], Value: e[1]})
			}
		}
		return vars
	}
	return []corev1.EnvVar{}
}

func clusterUIDPostfix(synthesizedComp *SynthesizedComponent) string {
	if len(synthesizedComp.ClusterUID) > 8 {
		return synthesizedComp.ClusterUID[len(synthesizedComp.ClusterUID)-8:]
	}
	return synthesizedComp.ClusterUID
}

func resolveVarsReferenceNEscaping(templateVars []corev1.EnvVar, credentialVars []corev1.EnvVar) ([]corev1.EnvVar, []corev1.EnvVar) {
	l2m := func(vars []corev1.EnvVar) map[string]corev1.EnvVar {
		m := make(map[string]corev1.EnvVar)
		for i, v := range vars {
			m[v.Name] = vars[i]
		}
		return m
	}
	templateVarsMapping := l2m(templateVars)
	credentialVarsMapping := l2m(credentialVars)

	vars1, vars2 := make([]corev1.EnvVar, len(templateVars)), make([]corev1.EnvVar, len(templateVars))
	for i := range templateVars {
		var1, var2 := resolveVarReferenceNEscaping(templateVarsMapping, credentialVarsMapping, &templateVars[i])
		vars1[i] = *var1
		vars2[i] = *var2
	}
	return vars1, vars2
}

func resolveVarReferenceNEscaping(templateVars, credentialVars map[string]corev1.EnvVar, v *corev1.EnvVar) (*corev1.EnvVar, *corev1.EnvVar) {
	if len(v.Value) == 0 {
		return v, v
	}
	matches := varReferenceRegExp.FindAllStringSubmatchIndex(v.Value, -1)
	if len(matches) == 0 {
		return v, v
	}
	return resolveValueReferenceNEscaping(templateVars, credentialVars, *v, matches)
}

func resolveValueReferenceNEscaping(templateVars, credentialVars map[string]corev1.EnvVar,
	v corev1.EnvVar, matches [][]int) (*corev1.EnvVar, *corev1.EnvVar) {
	isEscapingMatch := func(match []int) bool {
		return match[0] > 0 && v.Value[match[0]-1] == '$'
	}
	resolveValue := func(match []int, resolveCredential bool) (string, *corev1.EnvVarSource) {
		if isEscapingMatch(match) {
			return v.Value[match[0]:match[1]], nil
		} else {
			name := v.Value[match[2]:match[3]]
			if vv, ok := templateVars[name]; ok {
				return vv.Value, nil
			}
			if resolveCredential {
				if vv, ok := credentialVars[name]; ok {
					if vv.ValueFrom == nil {
						return vv.Value, nil
					} else {
						// returns the token and matched valueFrom
						return v.Value[match[0]:match[1]], vv.ValueFrom
					}
				}
			}
			// not found
			return v.Value[match[0]:match[1]], nil
		}
	}

	tokens := make([]func(bool) (string, *corev1.EnvVarSource), 0)
	for idx, pos := 0, 0; pos < len(v.Value); idx++ {
		if idx >= len(matches) {
			lpos := pos
			tokens = append(tokens, func(bool) (string, *corev1.EnvVarSource) { return v.Value[lpos:len(v.Value)], nil })
			break
		}
		match := matches[idx]
		mpos := match[0]
		if isEscapingMatch(match) {
			mpos = match[0] - 1
		}
		if pos < mpos {
			lpos := pos
			tokens = append(tokens, func(bool) (string, *corev1.EnvVarSource) { return v.Value[lpos:mpos], nil })
		}
		tokens = append(tokens, func(credential bool) (string, *corev1.EnvVarSource) { return resolveValue(match, credential) })
		pos = match[1]
	}

	isFullyMatched := func() bool {
		return len(matches) == 1 && matches[0][0] == 0 && matches[0][1] == len(v.Value)
	}

	buildValue := func(resolveCredential bool) (string, *corev1.EnvVarSource) {
		builder := strings.Builder{}
		for _, token := range tokens {
			value, valueFrom := token(resolveCredential)
			if valueFrom != nil && isFullyMatched() {
				return "", valueFrom
			} else {
				// matched as value, or valueFrom but cannot dereference
				builder.WriteString(value)
			}
		}
		return builder.String(), nil
	}

	v1, v2 := v.DeepCopy(), v.DeepCopy()
	v1.Value, v1.ValueFrom = buildValue(true)
	v2.Value, v2.ValueFrom = buildValue(false)
	return v1, v2
}

func buildDefaultEnvVars(synthesizedComp *SynthesizedComponent, legacy bool) []corev1.EnvVar {
	vars := make([]corev1.EnvVar, 0)
	// can not use map, it is unordered
	namedFields := []struct {
		name      string
		fieldPath string
	}{
		{name: constant.KBEnvPodName, fieldPath: "metadata.name"},
		{name: constant.KBEnvPodUID, fieldPath: "metadata.uid"},
		{name: constant.KBEnvNamespace, fieldPath: "metadata.namespace"},
		{name: constant.KBEnvServiceAccountName, fieldPath: "spec.serviceAccountName"},
		{name: constant.KBEnvNodeName, fieldPath: "spec.nodeName"},
		{name: constant.KBEnvHostIP, fieldPath: "status.hostIP"},
		{name: constant.KBEnvPodIP, fieldPath: "status.podIP"},
		{name: constant.KBEnvPodIPs, fieldPath: "status.podIPs"},
		// deprecated
		{name: constant.KBEnvHostIPDeprecated, fieldPath: "status.hostIP"},
		{name: constant.KBEnvPodIPDeprecated, fieldPath: "status.podIP"},
		{name: constant.KBEnvPodIPsDeprecated, fieldPath: "status.podIPs"},
	}
	for _, v := range namedFields {
		vars = append(vars, corev1.EnvVar{
			Name: v.name,
			ValueFrom: &corev1.EnvVarSource{
				FieldRef: &corev1.ObjectFieldSelector{
					APIVersion: "v1",
					FieldPath:  v.fieldPath,
				},
			},
		})
	}
	clusterCompName := func() string {
		return constant.GenerateClusterComponentName(synthesizedComp.ClusterName, synthesizedComp.Name)
	}()
	if legacy {
		vars = append(vars, []corev1.EnvVar{
			{Name: constant.KBEnvClusterName, Value: synthesizedComp.ClusterName},
			{Name: constant.KBEnvCompName, Value: synthesizedComp.Name},
			{Name: constant.KBEnvClusterCompName, Value: clusterCompName},
			{Name: constant.KBEnvClusterUIDPostfix8Deprecated, Value: clusterUIDPostfix(synthesizedComp)},
			{Name: constant.KBEnvPodFQDN, Value: fmt.Sprintf("%s.%s-headless.%s.svc", constant.EnvPlaceHolder(constant.KBEnvPodName), constant.EnvPlaceHolder(constant.KBEnvClusterCompName), constant.EnvPlaceHolder(constant.KBEnvNamespace))}}...)
	} else {
		vars = append(vars, corev1.EnvVar{
			Name:  constant.KBEnvPodFQDN,
			Value: fmt.Sprintf("%s.%s-headless.%s.svc", constant.EnvPlaceHolder(constant.KBEnvPodName), clusterCompName, constant.EnvPlaceHolder(constant.KBEnvNamespace)),
		})
	}
	return vars
}

func buildEnv4TLS(synthesizedComp *SynthesizedComponent) []corev1.EnvVar {
	if synthesizedComp.TLSConfig == nil || !synthesizedComp.TLSConfig.Enable {
		return []corev1.EnvVar{}
	}
	return []corev1.EnvVar{
		{Name: constant.KBEnvTLSCertPath, Value: constant.MountPath},
		{Name: constant.KBEnvTLSCAFile, Value: constant.CAName},
		{Name: constant.KBEnvTLSCertFile, Value: constant.CertName},
		{Name: constant.KBEnvTLSKeyFile, Value: constant.KeyName},
	}
}

func buildEnv4UserDefined(annotations map[string]string) ([]corev1.EnvVar, error) {
	vars := make([]corev1.EnvVar, 0)
	if annotations == nil {
		return vars, nil
	}
	str, ok := annotations[constant.ExtraEnvAnnotationKey]
	if !ok {
		return vars, nil
	}

	udeMap := make(map[string]string)
	if err := json.Unmarshal([]byte(str), &udeMap); err != nil {
		return nil, err
	}
	keys := make([]string, 0)
	for k := range udeMap {
		if k == "" || udeMap[k] == "" {
			continue
		}
		keys = append(keys, k)
	}
	sort.Strings(keys)

	for _, k := range keys {
		vars = append(vars, corev1.EnvVar{Name: k, Value: udeMap[k]})
	}
	return vars, nil
}

func evaluateObjectVarsExpression(definedVars []appsv1.EnvVar, credentialVars []corev1.EnvVar, vars *[]corev1.EnvVar) error {
	var (
		isValues = make(map[string]bool)
		values   = make(map[string]string)
	)
	normalize := func(name string) string {
		return strings.ReplaceAll(name, "-", "_")
	}
	for _, v := range [][]corev1.EnvVar{*vars, credentialVars} {
		values[builtinClusterDomain] = viper.GetString(constant.KubernetesClusterDomainEnv)
		for _, vv := range v {
			if vv.ValueFrom == nil {
				isValues[vv.Name] = true
				values[normalize(vv.Name)] = vv.Value
			} else {
				isValues[vv.Name] = false
			}
		}
	}

	evaluable := func(v appsv1.EnvVar) bool {
		if v.Expression == nil || len(*v.Expression) == 0 {
			return false
		}
		isValue, ok := isValues[v.Name]
		// !ok is for vars that defined and resolved successfully, but have nil value.
		return !ok || isValue
	}

	update := func(name, value string) {
		if val, exist := values[normalize(name)]; exist {
			if val != value {
				for i := range *vars {
					if (*vars)[i].Name == name {
						(*vars)[i].Value = value
						break
					}
				}
			}
		} else {
			// TODO: insert the var to keep orders?
			*vars = append(*vars, corev1.EnvVar{Name: name, Value: value})
		}
		values[normalize(name)] = value
	}

	eval := func(v appsv1.EnvVar) error {
		if !evaluable(v) {
			return nil
		}
		tpl, err := varTemplate.Parse(*v.Expression)
		if err != nil {
			return err
		}
		var buf strings.Builder
		if err = tpl.Execute(&buf, values); err != nil {
			return err
		}
		update(v.Name, buf.String())
		return nil
	}

	for _, v := range definedVars {
		if err := eval(v); err != nil {
			return err
		}
	}
	return nil
}

func resolveClusterObjectRefVars(ctx context.Context, cli client.Reader, synthesizedComp *SynthesizedComponent,
	definedVars []appsv1.EnvVar) ([]corev1.EnvVar, []corev1.EnvVar, error) {
	if synthesizedComp == nil {
		return nil, nil, nil
	}
	vars1, vars2 := make([]corev1.EnvVar, 0), make([]corev1.EnvVar, 0)
	for _, v := range definedVars {
		switch {
		case v.ValueFrom != nil:
			var1, var2, err := resolveClusterObjectVarRef(ctx, cli, synthesizedComp, v.Name, *v.ValueFrom, v)
			if err != nil {
				return nil, nil, err
			}
			vars1 = append(vars1, var1...)
			vars2 = append(vars2, var2...)
		case len(v.Value) > 0:
			vars1 = append(vars1, corev1.EnvVar{Name: v.Name, Value: v.Value})
		default:
			vars1 = append(vars1, corev1.EnvVar{Name: v.Name, Value: ""})
		}
	}
	return vars1, vars2, nil
}

// resolveClusterObjectVarRef resolves vars referred from cluster objects, returns the resolved non-credential and credential vars respectively.
func resolveClusterObjectVarRef(ctx context.Context, cli client.Reader, synthesizedComp *SynthesizedComponent,
	defineKey string, source appsv1.VarSource, ext ...any) ([]corev1.EnvVar, []corev1.EnvVar, error) {
	switch {
	case source.ConfigMapKeyRef != nil:
		return resolveConfigMapKeyRef(ctx, cli, synthesizedComp, defineKey, *source.ConfigMapKeyRef)
	case source.SecretKeyRef != nil:
		return resolveSecretKeyRef(ctx, cli, synthesizedComp, defineKey, *source.SecretKeyRef)
	case source.HostNetworkVarRef != nil:
		return resolveHostNetworkVarRef(ctx, cli, synthesizedComp, defineKey, *source.HostNetworkVarRef, ext...)
	case source.ServiceVarRef != nil:
		return resolveServiceVarRef(ctx, cli, synthesizedComp, defineKey, *source.ServiceVarRef)
	case source.CredentialVarRef != nil:
		return resolveCredentialVarRef(ctx, cli, synthesizedComp, defineKey, *source.CredentialVarRef)
	case source.ServiceRefVarRef != nil:
		return resolveServiceRefVarRef(ctx, cli, synthesizedComp, defineKey, *source.ServiceRefVarRef)
	case source.ComponentVarRef != nil:
		return resolveComponentVarRef(ctx, cli, synthesizedComp, defineKey, *source.ComponentVarRef)
	case source.ClusterVarRef != nil:
		return resolveClusterVarRef(ctx, cli, synthesizedComp, defineKey, *source.ClusterVarRef)
	}
	return nil, nil, nil
}

func resolveConfigMapKeyRef(ctx context.Context, cli client.Reader,
	synthesizedComp *SynthesizedComponent, defineKey string, selector corev1.ConfigMapKeySelector) ([]corev1.EnvVar, []corev1.EnvVar, error) {
	var1, var2, err := resolveNativeObjectKey(ctx, cli, synthesizedComp, &corev1.ConfigMap{},
		selector.Name, selector.Key, selector.Optional, func(obj client.Object) (*corev1.EnvVar, *corev1.EnvVar) {
			cm := obj.(*corev1.ConfigMap)
			if v, ok := cm.Data[selector.Key]; ok {
				return &corev1.EnvVar{
					Name:  defineKey,
					Value: v,
				}, nil
			}
			if v, ok := cm.BinaryData[selector.Key]; ok {
				return &corev1.EnvVar{
					Name:  defineKey,
					Value: string(v),
				}, nil
			}
			return nil, nil
		})
	return checkNBuildVars([]*corev1.EnvVar{var1}, []*corev1.EnvVar{var2}, err)
}

func resolveSecretKeyRef(ctx context.Context, cli client.Reader,
	synthesizedComp *SynthesizedComponent, defineKey string, selector corev1.SecretKeySelector) ([]corev1.EnvVar, []corev1.EnvVar, error) {
	var1, var2, err := resolveNativeObjectKey(ctx, cli, synthesizedComp, &corev1.Secret{},
		selector.Name, selector.Key, selector.Optional, func(obj client.Object) (*corev1.EnvVar, *corev1.EnvVar) {
			secret := obj.(*corev1.Secret)
			_, ok1 := secret.Data[selector.Key]
			_, ok2 := secret.StringData[selector.Key]
			if ok1 || ok2 {
				return nil, &corev1.EnvVar{
					Name: defineKey,
					ValueFrom: &corev1.EnvVarSource{
						SecretKeyRef: &corev1.SecretKeySelector{
							LocalObjectReference: corev1.LocalObjectReference{
								Name: secret.Name,
							},
							Key: selector.Key,
						},
					},
				}
			}
			return nil, nil
		})
	return checkNBuildVars([]*corev1.EnvVar{var1}, []*corev1.EnvVar{var2}, err)
}

func resolveNativeObjectKey(ctx context.Context, cli client.Reader, synthesizedComp *SynthesizedComponent,
	obj client.Object, objName, key string, optional *bool, resolve func(obj client.Object) (*corev1.EnvVar, *corev1.EnvVar)) (*corev1.EnvVar, *corev1.EnvVar, error) {
	kind := obj.GetObjectKind().GroupVersionKind().Kind
	_optional := func() bool {
		return optional != nil && *optional
	}
	if len(objName) == 0 || len(key) == 0 {
		if _optional() {
			return nil, nil, nil
		}
		return nil, nil, fmt.Errorf("the name of %s object is empty when resolving vars", kind)
	}

	objKey := types.NamespacedName{Namespace: synthesizedComp.Namespace, Name: objName}
	if err := cli.Get(ctx, objKey, obj, inDataContext()); err != nil {
		if apierrors.IsNotFound(err) && _optional() {
			return nil, nil, nil
		}
		return nil, nil, fmt.Errorf("resolving vars from %s object %s error: %s", kind, objName, err.Error())
	}

	if v1, v2 := resolve(obj); v1 != nil || v2 != nil {
		return v1, v2, nil
	}
	if _optional() {
		return nil, nil, nil
	}
	return nil, nil, fmt.Errorf("the required var is not found in %s object %s", kind, objName)
}

func resolveHostNetworkVarRef(ctx context.Context, cli client.Reader, synthesizedComp *SynthesizedComponent,
	defineKey string, selector appsv1.HostNetworkVarSelector, ext ...any) ([]corev1.EnvVar, []corev1.EnvVar, error) {
	var resolveFunc func(context.Context, client.Reader, *SynthesizedComponent, string, appsv1.HostNetworkVarSelector) ([]*corev1.EnvVar, []*corev1.EnvVar, error)
	switch {
	case selector.Container != nil && selector.Container.Port != nil:
		resolveFunc = resolveHostNetworkPortRef
	default:
		return nil, nil, nil
	}
	v1, _, err := resolveFunc(ctx, cli, synthesizedComp, defineKey, selector)
	// HACK: back-off to use v.Value if specified
	if v1 == nil && err == nil && len(ext) > 0 {
		v := ext[0].(appsv1.EnvVar)
		if len(v.Value) > 0 {
			v1 = []*corev1.EnvVar{{Name: v.Name, Value: v.Value}}
		}
	}
	return checkNBuildVars(v1, nil, err)
}

func resolveHostNetworkPortRef(ctx context.Context, cli client.Reader, synthesizedComp *SynthesizedComponent,
	defineKey string, selector appsv1.HostNetworkVarSelector) ([]*corev1.EnvVar, []*corev1.EnvVar, error) {
	resolvePort := func(obj any) (*corev1.EnvVar, *corev1.EnvVar, error) {
		compName := obj.(string)
		port, _ := getHostNetworkPort(ctx, cli, synthesizedComp.ClusterName, compName, selector.Container.Name, selector.Container.Port.Name)
		if port > 0 {
			return &corev1.EnvVar{
				Name:  defineKey,
				Value: strconv.Itoa(int(port)),
			}, nil, nil
		}
		return nil, nil, nil
	}
	return resolveHostNetworkVarRefLow(ctx, cli, synthesizedComp, selector, selector.Container.Port.Option, resolvePort)
}

func resolveServiceVarRef(ctx context.Context, cli client.Reader, synthesizedComp *SynthesizedComponent,
	defineKey string, selector appsv1.ServiceVarSelector) ([]corev1.EnvVar, []corev1.EnvVar, error) {
	var resolveFunc func(context.Context, client.Reader, *SynthesizedComponent, string, appsv1.ServiceVarSelector) ([]*corev1.EnvVar, []*corev1.EnvVar, error)
	switch {
	case selector.ServiceType != nil:
		resolveFunc = resolveServiceTypeRef
	case selector.Host != nil && selector.LoadBalancer != nil:
		resolveFunc = resolveServiceHostOrLoadBalancerRefAdaptive
	case selector.Host != nil:
		resolveFunc = resolveServiceHostRef
	case selector.Port != nil:
		resolveFunc = resolveServicePortRef
	case selector.LoadBalancer != nil:
		resolveFunc = resolveServiceLoadBalancerRef
	default:
		return nil, nil, nil
	}
	return checkNBuildVars(resolveFunc(ctx, cli, synthesizedComp, defineKey, selector))
}

type resolvedServiceObj struct {
	service     *corev1.Service
	podServices []*corev1.Service
}

func resolveServiceTypeRef(ctx context.Context, cli client.Reader, synthesizedComp *SynthesizedComponent,
	defineKey string, selector appsv1.ServiceVarSelector) ([]*corev1.EnvVar, []*corev1.EnvVar, error) {
	resolveServiceType := func(obj any) (*corev1.EnvVar, *corev1.EnvVar, error) {
		robj := obj.(*resolvedServiceObj)
		services := []*corev1.Service{robj.service}
		if robj.podServices != nil {
			services = robj.podServices
		}

		serviceType := ""
		if len(services) > 0 {
			// all services' type should be the same
			serviceType = string(services[0].Spec.Type)
		}
		return &corev1.EnvVar{Name: defineKey, Value: serviceType}, nil, nil
	}
	return resolveServiceVarRefLow(ctx, cli, synthesizedComp, selector, selector.ServiceType, resolveServiceType)
}

func resolveServiceHostRef(ctx context.Context, cli client.Reader, synthesizedComp *SynthesizedComponent,
	defineKey string, selector appsv1.ServiceVarSelector) ([]*corev1.EnvVar, []*corev1.EnvVar, error) {
	resolveHost := func(obj any) (*corev1.EnvVar, *corev1.EnvVar, error) {
		return &corev1.EnvVar{Name: defineKey, Value: composeHostValueFromServices(obj)}, nil, nil
	}
	return resolveServiceVarRefLow(ctx, cli, synthesizedComp, selector, selector.Host, resolveHost)
}

func composeHostValueFromServices(obj any) string {
	robj := obj.(*resolvedServiceObj)
	services := []*corev1.Service{robj.service}
	if robj.podServices != nil {
		services = robj.podServices
	}

	svcNames := make([]string, 0)
	for _, svc := range services {
		svcNames = append(svcNames, svc.Name)
	}
	slices.Sort(svcNames)

	return strings.Join(svcNames, ",")
}

func resolveServicePortRef(ctx context.Context, cli client.Reader, synthesizedComp *SynthesizedComponent,
	defineKey string, selector appsv1.ServiceVarSelector) ([]*corev1.EnvVar, []*corev1.EnvVar, error) {
	resolvePort := func(obj any) (*corev1.EnvVar, *corev1.EnvVar, error) {
		port := composePortValueFromServices(obj, selector.Port.Name)
		if port == nil {
			return nil, nil, nil
		}
		return &corev1.EnvVar{Name: defineKey, Value: *port}, nil, nil
	}
	return resolveServiceVarRefLow(ctx, cli, synthesizedComp, selector, selector.Port.Option, resolvePort)
}

func composePortValueFromServices(obj any, targetPortName string) *string {
	hasNodePort := func(svc *corev1.Service, svcPort corev1.ServicePort) bool {
		return svc.Spec.Type == corev1.ServiceTypeNodePort ||
			svc.Spec.Type == corev1.ServiceTypeLoadBalancer && svc.Spec.AllocateLoadBalancerNodePorts != nil && *svc.Spec.AllocateLoadBalancerNodePorts
	}

	selector := func(services []*corev1.Service) map[string]string {
		ports := make(map[string]string)
		insert := func(svc *corev1.Service, svcPort corev1.ServicePort) {
			port := svcPort.Port
			if hasNodePort(svc, svcPort) {
				port = svcPort.NodePort
			}
			if port > 0 {
				ports[svc.Name] = strconv.Itoa(int(port))
			}
		}
		for _, svc := range services {
			for _, svcPort := range svc.Spec.Ports {
				if svcPort.Name == targetPortName {
					insert(svc, svcPort)
					break
				}
			}
			if len(svc.Spec.Ports) == 1 && (len(svc.Spec.Ports[0].Name) == 0 || len(targetPortName) == 0) {
				insert(svc, svc.Spec.Ports[0])
			}
		}
		return ports
	}
	return composeNamedValueFromServices(obj, selector)
}

func resolveServiceLoadBalancerRef(ctx context.Context, cli client.Reader, synthesizedComp *SynthesizedComponent,
	defineKey string, selector appsv1.ServiceVarSelector) ([]*corev1.EnvVar, []*corev1.EnvVar, error) {
	resolveLoadBalancer := func(obj any) (*corev1.EnvVar, *corev1.EnvVar, error) {
		points := composeLoadBalancerValueFromServices(obj)
		if points == nil {
			return nil, nil, nil
		}
		return &corev1.EnvVar{Name: defineKey, Value: *points}, nil, nil
	}
	return resolveServiceVarRefLow(ctx, cli, synthesizedComp, selector, selector.Host, resolveLoadBalancer)
}

func composeLoadBalancerValueFromServices(obj any) *string {
	selector := func(services []*corev1.Service) map[string]string {
		points := make(map[string]string)
		for _, svc := range services {
			if svc.Spec.Type != corev1.ServiceTypeLoadBalancer || len(svc.Status.LoadBalancer.Ingress) == 0 {
				break
			}
			ingress := svc.Status.LoadBalancer.Ingress[0]
			if len(ingress.IP) == 0 && len(ingress.Hostname) == 0 {
				break
			}
			if len(ingress.IP) > 0 {
				points[svc.Name] = ingress.IP
			} else {
				points[svc.Name] = ingress.Hostname
			}
		}
		return points
	}
	return composeNamedValueFromServices(obj, selector)
}

func composeNamedValueFromServices(obj any, selector func([]*corev1.Service) map[string]string) *string {
	robj := obj.(*resolvedServiceObj)
	services := []*corev1.Service{robj.service}
	if robj.podServices != nil {
		services = robj.podServices
	}

	values := selector(services)
	if len(values) == 0 || len(values) != len(services) {
		return nil
	}

	svcNames := maps.Keys(values)
	slices.Sort(svcNames)

	nameless := func() []string {
		var vals []string
		for _, svcName := range svcNames {
			vals = append(vals, values[svcName])
		}
		return vals
	}
	named := func() []string {
		var vals []string
		for _, svcName := range svcNames {
			vals = append(vals, fmt.Sprintf("%s:%s", svcName, values[svcName]))
		}
		return vals
	}

	value := ""
	if robj.podServices == nil {
		value = nameless()[0]
	} else {
		value = strings.Join(named(), ",")
	}
	return &value
}

func resolveServiceHostOrLoadBalancerRefAdaptive(ctx context.Context, cli client.Reader, synthesizedComp *SynthesizedComponent,
	defineKey string, selector appsv1.ServiceVarSelector) ([]*corev1.EnvVar, []*corev1.EnvVar, error) {
	host := func(obj any) (*corev1.EnvVar, *corev1.EnvVar, error) {
		return &corev1.EnvVar{Name: defineKey, Value: composeHostValueFromServices(obj)}, nil, nil
	}
	loadBalancer := func(obj any) (*corev1.EnvVar, *corev1.EnvVar, error) {
		points := composeLoadBalancerValueFromServices(obj)
		if points == nil {
			return nil, nil, nil
		}
		return &corev1.EnvVar{Name: defineKey, Value: *points}, nil, nil
	}
	adaptive := func(obj any) (*corev1.EnvVar, *corev1.EnvVar, error) {
		hasLBService := func() bool {
			robj := obj.(*resolvedServiceObj)
			services := []*corev1.Service{robj.service}
			if robj.podServices != nil {
				services = robj.podServices
			}
			for _, svc := range services {
				if svc.Spec.Type == corev1.ServiceTypeLoadBalancer {
					return true
				}
			}
			return false
		}
		if hasLBService() {
			return loadBalancer(obj)
		}
		return host(obj)
	}
	return resolveServiceVarRefLow(ctx, cli, synthesizedComp, selector, selector.Host, adaptive)
}

func resolveCredentialVarRef(ctx context.Context, cli client.Reader, synthesizedComp *SynthesizedComponent,
	defineKey string, selector appsv1.CredentialVarSelector) ([]corev1.EnvVar, []corev1.EnvVar, error) {
	var resolveFunc func(context.Context, client.Reader, *SynthesizedComponent, string, appsv1.CredentialVarSelector) ([]*corev1.EnvVar, []*corev1.EnvVar, error)
	switch {
	case selector.Username != nil:
		resolveFunc = resolveCredentialUsernameRef
	case selector.Password != nil:
		resolveFunc = resolveCredentialPasswordRef
	default:
		return nil, nil, nil
	}
	return checkNBuildVars(resolveFunc(ctx, cli, synthesizedComp, defineKey, selector))
}

func resolveCredentialUsernameRef(ctx context.Context, cli client.Reader, synthesizedComp *SynthesizedComponent,
	defineKey string, selector appsv1.CredentialVarSelector) ([]*corev1.EnvVar, []*corev1.EnvVar, error) {
	resolveUsername := func(obj any) (*corev1.EnvVar, *corev1.EnvVar, error) {
		secret := obj.(*corev1.Secret)
		if secret.Data != nil {
			if _, ok := secret.Data[constant.AccountNameForSecret]; ok {
				return nil, &corev1.EnvVar{
					Name: defineKey,
					ValueFrom: &corev1.EnvVarSource{
						SecretKeyRef: &corev1.SecretKeySelector{
							LocalObjectReference: corev1.LocalObjectReference{
								Name: secret.Name,
							},
							Key: constant.AccountNameForSecret,
						},
					},
				}, nil
			}
		}
		return nil, nil, nil
	}
	return resolveCredentialVarRefLow(ctx, cli, synthesizedComp, selector, selector.Username, resolveUsername)
}

func resolveCredentialPasswordRef(ctx context.Context, cli client.Reader, synthesizedComp *SynthesizedComponent,
	defineKey string, selector appsv1.CredentialVarSelector) ([]*corev1.EnvVar, []*corev1.EnvVar, error) {
	resolvePassword := func(obj any) (*corev1.EnvVar, *corev1.EnvVar, error) {
		secret := obj.(*corev1.Secret)
		if secret.Data != nil {
			if _, ok := secret.Data[constant.AccountPasswdForSecret]; ok {
				return nil, &corev1.EnvVar{
					Name: defineKey,
					ValueFrom: &corev1.EnvVarSource{
						SecretKeyRef: &corev1.SecretKeySelector{
							LocalObjectReference: corev1.LocalObjectReference{
								Name: secret.Name,
							},
							Key: constant.AccountPasswdForSecret,
						},
					},
				}, nil
			}
		}
		return nil, nil, nil
	}
	return resolveCredentialVarRefLow(ctx, cli, synthesizedComp, selector, selector.Password, resolvePassword)
}

func resolveServiceRefVarRef(ctx context.Context, cli client.Reader, synthesizedComp *SynthesizedComponent,
	defineKey string, selector appsv1.ServiceRefVarSelector) ([]corev1.EnvVar, []corev1.EnvVar, error) {
	var resolveFunc func(context.Context, client.Reader, *SynthesizedComponent, string, appsv1.ServiceRefVarSelector) ([]*corev1.EnvVar, []*corev1.EnvVar, error)
	switch {
	case selector.Endpoint != nil:
		resolveFunc = resolveServiceRefEndpointRef
	case selector.Host != nil:
		resolveFunc = resolveServiceRefHostRef
	case selector.Port != nil:
		resolveFunc = resolveServiceRefPortRef
	case selector.Username != nil:
		resolveFunc = resolveServiceRefUsernameRef
	case selector.Password != nil:
		resolveFunc = resolveServiceRefPasswordRef
	default:
		return nil, nil, nil
	}
	return checkNBuildVars(resolveFunc(ctx, cli, synthesizedComp, defineKey, selector))
}

func resolveServiceRefEndpointRef(ctx context.Context, cli client.Reader, synthesizedComp *SynthesizedComponent,
	defineKey string, selector appsv1.ServiceRefVarSelector) ([]*corev1.EnvVar, []*corev1.EnvVar, error) {
	resolveEndpoint := func(obj any) (*corev1.EnvVar, *corev1.EnvVar, error) {
		sd := obj.(*appsv1.ServiceDescriptor)
		if sd.Spec.Endpoint == nil {
			return nil, nil, nil
		}
		return &corev1.EnvVar{
			Name:  defineKey,
			Value: sd.Spec.Endpoint.Value,
		}, nil, nil
	}
	return resolveServiceRefVarRefLow(ctx, cli, synthesizedComp, selector, selector.Endpoint, resolveEndpoint)
}

func resolveServiceRefHostRef(ctx context.Context, cli client.Reader, synthesizedComp *SynthesizedComponent,
	defineKey string, selector appsv1.ServiceRefVarSelector) ([]*corev1.EnvVar, []*corev1.EnvVar, error) {
	resolveHost := func(obj any) (*corev1.EnvVar, *corev1.EnvVar, error) {
		sd := obj.(*appsv1.ServiceDescriptor)
		if sd.Spec.Host == nil {
			return nil, nil, nil
		}
		return &corev1.EnvVar{
			Name:  defineKey,
			Value: sd.Spec.Host.Value,
		}, nil, nil
	}
	return resolveServiceRefVarRefLow(ctx, cli, synthesizedComp, selector, selector.Host, resolveHost)
}

func resolveServiceRefPortRef(ctx context.Context, cli client.Reader, synthesizedComp *SynthesizedComponent,
	defineKey string, selector appsv1.ServiceRefVarSelector) ([]*corev1.EnvVar, []*corev1.EnvVar, error) {
	resolvePort := func(obj any) (*corev1.EnvVar, *corev1.EnvVar, error) {
		sd := obj.(*appsv1.ServiceDescriptor)
		if sd.Spec.Port == nil {
			return nil, nil, nil
		}
		return &corev1.EnvVar{
			Name:  defineKey,
			Value: sd.Spec.Port.Value,
		}, nil, nil
	}
	return resolveServiceRefVarRefLow(ctx, cli, synthesizedComp, selector, selector.Port, resolvePort)
}

func resolveServiceRefUsernameRef(ctx context.Context, cli client.Reader, synthesizedComp *SynthesizedComponent,
	defineKey string, selector appsv1.ServiceRefVarSelector) ([]*corev1.EnvVar, []*corev1.EnvVar, error) {
	resolveUsername := func(obj any) (*corev1.EnvVar, *corev1.EnvVar, error) {
		sd := obj.(*appsv1.ServiceDescriptor)
		if sd.Spec.Auth == nil || sd.Spec.Auth.Username == nil {
			return nil, nil, nil
		}
		if sd.Spec.Auth.Username.ValueFrom != nil {
			valueFrom := *sd.Spec.Auth.Username.ValueFrom
			return nil, &corev1.EnvVar{Name: defineKey, ValueFrom: &valueFrom}, nil
		}
		// back-off to use .Value
		return nil, &corev1.EnvVar{Name: defineKey, Value: sd.Spec.Auth.Username.Value}, nil
	}
	return resolveServiceRefVarRefLow(ctx, cli, synthesizedComp, selector, selector.Username, resolveUsername)
}

func resolveServiceRefPasswordRef(ctx context.Context, cli client.Reader, synthesizedComp *SynthesizedComponent,
	defineKey string, selector appsv1.ServiceRefVarSelector) ([]*corev1.EnvVar, []*corev1.EnvVar, error) {
	resolvePassword := func(obj any) (*corev1.EnvVar, *corev1.EnvVar, error) {
		sd := obj.(*appsv1.ServiceDescriptor)
		if sd.Spec.Auth == nil || sd.Spec.Auth.Password == nil {
			return nil, nil, nil
		}
		if sd.Spec.Auth.Password.ValueFrom != nil {
			valueFrom := *sd.Spec.Auth.Password.ValueFrom
			return nil, &corev1.EnvVar{Name: defineKey, ValueFrom: &valueFrom}, nil
		}
		// back-off to use .Value
		return nil, &corev1.EnvVar{Name: defineKey, Value: sd.Spec.Auth.Password.Value}, nil
	}
	return resolveServiceRefVarRefLow(ctx, cli, synthesizedComp, selector, selector.Password, resolvePassword)
}

func resolveHostNetworkVarRefLow(ctx context.Context, cli client.Reader, synthesizedComp *SynthesizedComponent,
	selector appsv1.HostNetworkVarSelector, option *appsv1.VarOption, resolveVar func(any) (*corev1.EnvVar, *corev1.EnvVar, error)) ([]*corev1.EnvVar, []*corev1.EnvVar, error) {
	resolveObjs := func() (map[string]any, error) {
		getter := func(compName string) (any, error) {
			enabled, err := isHostNetworkEnabled(ctx, cli, synthesizedComp, compName)
			if err != nil {
				return nil, err
			}
			if enabled {
				return compName, nil
			}
			return nil, nil
		}
		return resolveReferentObjects(synthesizedComp, selector.ClusterObjectReference, getter)
	}
	return resolveClusterObjectVars("HostNetwork", selector.ClusterObjectReference, option, resolveObjs, resolveVar)
}

func resolveServiceVarRefLow(ctx context.Context, cli client.Reader, synthesizedComp *SynthesizedComponent,
	selector appsv1.ServiceVarSelector, option *appsv1.VarOption, resolveVar func(any) (*corev1.EnvVar, *corev1.EnvVar, error)) ([]*corev1.EnvVar, []*corev1.EnvVar, error) {
	resolveObjs := func() (map[string]any, error) {
		headlessGetter := func(compName string) (any, error) {
			return headlessCompServiceGetter(ctx, cli, synthesizedComp.Namespace, synthesizedComp.ClusterName, compName)
		}
		getter := func(compName string) (any, error) {
			return compServiceGetter(ctx, cli, synthesizedComp.Namespace, synthesizedComp.ClusterName, compName, selector.Name)
		}
		if selector.Name == "headless" {
			return resolveReferentObjects(synthesizedComp, selector.ClusterObjectReference, headlessGetter)
		}
		return resolveReferentObjects(synthesizedComp, selector.ClusterObjectReference, getter)
	}
	return resolveClusterObjectVars("Service", selector.ClusterObjectReference, option, resolveObjs, resolveVar)
}

func clusterServiceGetter(ctx context.Context, cli client.Reader, namespace, clusterName, name string) (any, error) {
	key := types.NamespacedName{
		Namespace: namespace,
		Name:      constant.GenerateClusterServiceName(clusterName, name),
	}
	obj := &corev1.Service{}
	err := cli.Get(ctx, key, obj, inDataContext())
	return &resolvedServiceObj{service: obj}, err
}

func compServiceGetter(ctx context.Context, cli client.Reader, namespace, clusterName, compName, name string) (any, error) {
	svcName, err := func() (string, error) {
		if len(name) == 0 {
			return constant.GenerateDefaultComponentServiceName(clusterName, compName), nil
		}

		// resolve service name from referenced component definition
		_, compDef, err := GetCompNCompDefByName(ctx, cli, namespace, FullName(clusterName, compName))
		if err != nil {
			return "", err
		}
		for _, svc := range compDef.Spec.Services {
			if svc.Name == name {
				return constant.GenerateComponentServiceName(clusterName, compName, svc.ServiceName), nil
			}
		}
		return "", fmt.Errorf("service %s not defined in the component definition that component %s used", name, compName)
	}()
	if err != nil {
		return nil, err
	}

	key := types.NamespacedName{
		Namespace: namespace,
		Name:      svcName,
	}
	obj := &corev1.Service{}
	err = cli.Get(ctx, key, obj, inDataContext())
	if err == nil {
		return &resolvedServiceObj{service: obj}, nil
	}
	if err != nil && !apierrors.IsNotFound(err) {
		return nil, err
	}

	// fall-back to list services and find the matched prefix
	svcList := &corev1.ServiceList{}
	matchingLabels := client.MatchingLabels(constant.GetComponentWellKnownLabels(clusterName, compName))
	err = cli.List(ctx, svcList, matchingLabels, inDataContext())
	if err != nil {
		return nil, err
	}
	objs := make([]*corev1.Service, 0)
	podServiceNamePrefix := fmt.Sprintf("%s-", svcName)
	for i, svc := range svcList.Items {
		if strings.HasPrefix(svc.Name, podServiceNamePrefix) {
			objs = append(objs, &svcList.Items[i])
		}
	}
	if len(objs) == 0 {
		return nil, apierrors.NewNotFound(corev1.Resource("service"), name)
	}
	return &resolvedServiceObj{podServices: objs}, nil
}

func headlessCompServiceGetter(ctx context.Context, cli client.Reader, namespace, clusterName, compName string) (any, error) {
	key := types.NamespacedName{
		Namespace: namespace,
		Name:      constant.GenerateDefaultComponentHeadlessServiceName(clusterName, compName),
	}
	obj := &corev1.Service{}
	err := cli.Get(ctx, key, obj, inDataContext())
	return &resolvedServiceObj{service: obj}, err
}

func resolveCredentialVarRefLow(ctx context.Context, cli client.Reader, synthesizedComp *SynthesizedComponent,
	selector appsv1.CredentialVarSelector, option *appsv1.VarOption, resolveVar func(any) (*corev1.EnvVar, *corev1.EnvVar, error)) ([]*corev1.EnvVar, []*corev1.EnvVar, error) {
	resolveObjs := func() (map[string]any, error) {
		getter := func(compName string) (any, error) {
			key := types.NamespacedName{
				Namespace: synthesizedComp.Namespace,
				Name:      constant.GenerateAccountSecretName(synthesizedComp.ClusterName, compName, selector.Name),
			}
			obj := &corev1.Secret{}
			err := cli.Get(ctx, key, obj, inDataContext())
			return obj, err
		}
		return resolveReferentObjects(synthesizedComp, selector.ClusterObjectReference, getter)
	}
	return resolveClusterObjectVars("Credential", selector.ClusterObjectReference, option, resolveObjs, resolveVar)
}

func resolveServiceRefVarRefLow(ctx context.Context, cli client.Reader, synthesizedComp *SynthesizedComponent,
	selector appsv1.ServiceRefVarSelector, option *appsv1.VarOption, resolveVar func(any) (*corev1.EnvVar, *corev1.EnvVar, error)) ([]*corev1.EnvVar, []*corev1.EnvVar, error) {
	resolveObjs := func() (map[string]any, error) {
		getter := func(compName string) (any, error) {
			if compName == synthesizedComp.Name {
				if synthesizedComp.ServiceReferences == nil {
					return nil, nil
				}
				return synthesizedComp.ServiceReferences[selector.Name], nil
			}
			// TODO: service ref about other components?
			return nil, nil
		}
		return resolveReferentObjects(synthesizedComp, selector.ClusterObjectReference, getter)
	}
	return resolveClusterObjectVars("ServiceRef", selector.ClusterObjectReference, option, resolveObjs, resolveVar)
}

func resolveComponentVarRef(ctx context.Context, cli client.Reader, synthesizedComp *SynthesizedComponent,
	defineKey string, selector appsv1.ComponentVarSelector) ([]corev1.EnvVar, []corev1.EnvVar, error) {
	var resolveFunc func(context.Context, client.Reader, *SynthesizedComponent, string, appsv1.ComponentVarSelector) ([]*corev1.EnvVar, []*corev1.EnvVar, error)
	switch {
	case selector.ComponentName != nil || selector.ShortName != nil:
		resolveFunc = resolveComponentNameRef
	case selector.Replicas != nil:
		resolveFunc = resolveComponentReplicasRef
	case selector.PodNames != nil || selector.PodFQDNs != nil:
		resolveFunc = resolveComponentPodsRef
	case selector.PodNamesForRole != nil || selector.PodFQDNsForRole != nil:
		resolveFunc = resolveComponentPodsForRoleRef
	default:
		return nil, nil, nil
	}
	return checkNBuildVars(resolveFunc(ctx, cli, synthesizedComp, defineKey, selector))
}

func resolveComponentNameRef(ctx context.Context, cli client.Reader, synthesizedComp *SynthesizedComponent,
	defineKey string, selector appsv1.ComponentVarSelector) ([]*corev1.EnvVar, []*corev1.EnvVar, error) {
	resolveComponentName := func(obj any) (*corev1.EnvVar, *corev1.EnvVar, error) {
		comp := obj.(*appsv1.Component)
		name := comp.Name
		if selector.ShortName != nil {
			name = synthesizedComp.Name
		}
		return &corev1.EnvVar{Name: defineKey, Value: name}, nil, nil
	}
	return resolveComponentVarRefLow(ctx, cli, synthesizedComp, selector, selector.ComponentName, resolveComponentName)
}

func resolveComponentReplicasRef(ctx context.Context, cli client.Reader, synthesizedComp *SynthesizedComponent,
	defineKey string, selector appsv1.ComponentVarSelector) ([]*corev1.EnvVar, []*corev1.EnvVar, error) {
	resolveReplicas := func(obj any) (*corev1.EnvVar, *corev1.EnvVar, error) {
		comp := obj.(*appsv1.Component)
		return &corev1.EnvVar{Name: defineKey, Value: strconv.Itoa(int(comp.Spec.Replicas))}, nil, nil
	}
	return resolveComponentVarRefLow(ctx, cli, synthesizedComp, selector, selector.Replicas, resolveReplicas)
}

func resolveComponentPodsRef(ctx context.Context, cli client.Reader, synthesizedComp *SynthesizedComponent,
	defineKey string, selector appsv1.ComponentVarSelector) ([]*corev1.EnvVar, []*corev1.EnvVar, error) {
	resolvePods := func(obj any) (*corev1.EnvVar, *corev1.EnvVar, error) {
		comp := obj.(*appsv1.Component)
		var templates []instanceset.InstanceTemplate
		for i := range comp.Spec.Instances {
			templates = append(templates, &workloads.InstanceTemplate{
				Name:     comp.Spec.Instances[i].Name,
				Replicas: comp.Spec.Instances[i].Replicas,
			})
		}
		names, err := instanceset.GenerateAllInstanceNames(comp.Name, comp.Spec.Replicas, templates, comp.Spec.OfflineInstances, workloads.Ordinals{})
		if err != nil {
			return nil, nil, err
		}
		if selector.PodFQDNs != nil {
			for i := range names {
				names[i] = PodFQDN(synthesizedComp.Namespace, comp.Name, names[i])
			}
		}
		return &corev1.EnvVar{Name: defineKey, Value: strings.Join(names, ",")}, nil, nil
	}
	option := selector.PodNames
	if selector.PodFQDNs != nil {
		option = selector.PodFQDNs
	}
	return resolveComponentVarRefLow(ctx, cli, synthesizedComp, selector, option, resolvePods)
}

func resolveComponentPodsForRoleRef(ctx context.Context, cli client.Reader, synthesizedComp *SynthesizedComponent,
	defineKey string, selector appsv1.ComponentVarSelector) ([]*corev1.EnvVar, []*corev1.EnvVar, error) {
	resolvePodsForRole := func(obj any) (*corev1.EnvVar, *corev1.EnvVar, error) {
		var (
			namespace   = synthesizedComp.Namespace
			clusterName = synthesizedComp.ClusterName
			comp        = obj.(*appsv1.Component)
			compName, _ = ShortName(clusterName, comp.Name)
		)
		pods, err := ListOwnedPods(ctx, cli, namespace, clusterName, compName)
		if err != nil {
			return nil, nil, err
		}

		// support multiple roles, and support empty role (has no role)
		targetRole := ""
		if selector.PodNamesForRole != nil {
			targetRole = selector.PodNamesForRole.Role
		} else {
			targetRole = selector.PodFQDNsForRole.Role
		}
		targetRoles := strings.Split(targetRole, ",")

		names := make([]string, 0)
		for _, pod := range pods {
			role := ""
			if pod.Labels != nil {
				role = pod.Labels[constant.RoleLabelKey]
			}
			if slices.Index(targetRoles, role) >= 0 {
				names = append(names, pod.Name)
			}
		}

		if selector.PodFQDNsForRole != nil {
			for i := range names {
				names[i] = PodFQDN(namespace, comp.Name, names[i])
			}
		}
		return &corev1.EnvVar{Name: defineKey, Value: strings.Join(names, ",")}, nil, nil
	}
	v := selector.PodNamesForRole
	if selector.PodFQDNsForRole != nil {
		v = selector.PodFQDNsForRole
	}
	return resolveComponentVarRefLow(ctx, cli, synthesizedComp, selector, v.Option, resolvePodsForRole)
}

func resolveComponentVarRefLow(ctx context.Context, cli client.Reader, synthesizedComp *SynthesizedComponent,
	selector appsv1.ComponentVarSelector, option *appsv1.VarOption, resolveVar func(any) (*corev1.EnvVar, *corev1.EnvVar, error)) ([]*corev1.EnvVar, []*corev1.EnvVar, error) {
	resolveObjs := func() (map[string]any, error) {
		getter := func(compName string) (any, error) {
			key := types.NamespacedName{
				Namespace: synthesizedComp.Namespace,
				Name:      constant.GenerateClusterComponentName(synthesizedComp.ClusterName, compName),
			}
			obj := &appsv1.Component{}
			err := cli.Get(ctx, key, obj, inDataContext())
			return obj, err
		}
		return resolveReferentObjects(synthesizedComp, selector.ClusterObjectReference, getter)
	}
	return resolveClusterObjectVars("Component", selector.ClusterObjectReference, option, resolveObjs, resolveVar)
}

func resolveClusterVarRef(ctx context.Context, cli client.Reader, synthesizedComp *SynthesizedComponent,
	defineKey string, selector appsv1.ClusterVarSelector) ([]corev1.EnvVar, []corev1.EnvVar, error) {
	switch {
	case selector.Namespace != nil:
		return []corev1.EnvVar{{Name: defineKey, Value: synthesizedComp.Namespace}}, nil, nil
	case selector.ClusterName != nil:
		return []corev1.EnvVar{{Name: defineKey, Value: synthesizedComp.ClusterName}}, nil, nil
	case selector.ClusterUID != nil:
		return []corev1.EnvVar{{Name: defineKey, Value: synthesizedComp.ClusterUID}}, nil, nil
	default:
		return nil, nil, nil
	}
}

func resolveReferentObjects(synthesizedComp *SynthesizedComponent,
	objRef appsv1.ClusterObjectReference, getter func(string) (any, error)) (map[string]any, error) {
	compNames, err := resolveReferentComponents(synthesizedComp, objRef)
	if err != nil {
		if apierrors.IsNotFound(err) {
			return nil, nil
		}
		return nil, err
	}

	objs := make(map[string]any)
	for _, compName := range compNames {
		obj, err := getter(compName)
		if err != nil && !apierrors.IsNotFound(err) {
			return nil, err
		}
		if apierrors.IsNotFound(err) {
			objs[compName] = nil
		} else {
			objs[compName] = obj
		}
	}
	return objs, nil
}

<<<<<<< HEAD
func resolveReferentComponents(synthesizedComp *SynthesizedComponent, objRef appsv1.ClusterObjectReference) ([]string, error) {
	// nolint:gocritic
	compDefMatched := func(def, defRef string) bool {
		return strings.HasPrefix(def, defRef) // prefix match
	}

=======
func resolveReferentComponents(synthesizedComp *SynthesizedComponent, objRef appsv1alpha1.ClusterObjectReference) ([]string, error) {
>>>>>>> c69f94f8
	// match the current component when the multiple cluster object option not set
	if len(objRef.CompDef) == 0 || (CompDefMatched(synthesizedComp.CompDefName, objRef.CompDef) && objRef.MultipleClusterObjectOption == nil) {
		return []string{synthesizedComp.Name}, nil
	}

	compNames := make([]string, 0)
	for k, v := range synthesizedComp.Comp2CompDefs {
		if CompDefMatched(v, objRef.CompDef) {
			compNames = append(compNames, k)
		}
	}
	switch len(compNames) {
	case 1:
		return compNames, nil
	case 0:
		return nil, apierrors.NewNotFound(schema.GroupResource{}, "") // the error msg is trivial
	default:
		if objRef.MultipleClusterObjectOption == nil {
			return nil, fmt.Errorf("more than one referent component found: %s", strings.Join(compNames, ","))
		} else {
			return compNames, nil
		}
	}
}

func resolveClusterObjectVars(kind string, objRef appsv1.ClusterObjectReference, option *appsv1.VarOption,
	resolveObjs func() (map[string]any, error), resolveVar func(any) (*corev1.EnvVar, *corev1.EnvVar, error)) ([]*corev1.EnvVar, []*corev1.EnvVar, error) {
	objOptional := func() bool {
		return objRef.Optional != nil && *objRef.Optional
	}
	varOptional := func() bool {
		return option != nil && *option == appsv1.VarOptional
	}

	objs, err := resolveObjs()
	if err != nil {
		return nil, nil, fmt.Errorf("resolving vars from %s object %s error: %s", kind, objRef.Name, err.Error())
	}
	switch {
	case objOptional() && isAllNil(objs):
		return nil, nil, nil
	case !objOptional() && (len(objs) == 0 || isHasNil(objs)):
		return nil, nil, fmt.Errorf("has no %s object %s found when resolving vars", kind, objRef.Name)
	}

	vars1, vars2 := make(map[string]*corev1.EnvVar), make(map[string]*corev1.EnvVar)
	for compName, obj := range objs {
		if obj == nil {
			vars1[compName], vars2[compName] = nil, nil
		} else {
			var1, var2, err := resolveVar(obj)
			if err != nil {
				return nil, nil, err
			}
			if var1 == nil && var2 == nil {
				if !varOptional() {
					return nil, nil, fmt.Errorf("the required var is not found in %s object %s", kind, objRef.Name)
				}
			}
			vars1[compName], vars2[compName] = var1, var2
		}
	}
	if len(objs) <= 1 {
		return maps.Values(vars1), maps.Values(vars2), nil
	}
	return handleMultipleClusterObjectVars(objRef, vars1, vars2)
}

func handleMultipleClusterObjectVars(objRef appsv1.ClusterObjectReference,
	vars1 map[string]*corev1.EnvVar, vars2 map[string]*corev1.EnvVar) ([]*corev1.EnvVar, []*corev1.EnvVar, error) {
	strategy := objRef.MultipleClusterObjectOption.Strategy
	switch strategy {
	case appsv1.MultipleClusterObjectStrategyIndividual:
		return handleMultipleClusterObjectVarsIndividual(vars1, vars2)
	case appsv1.MultipleClusterObjectStrategyCombined:
		return handleMultipleClusterObjectVarsCombined(objRef, vars1, vars2)
	default:
		return nil, nil, fmt.Errorf("unknown multiple cluster objects strategy: %s", strategy)
	}
}

func handleMultipleClusterObjectVarsIndividual(vars1, vars2 map[string]*corev1.EnvVar) ([]*corev1.EnvVar, []*corev1.EnvVar, error) {
	buildIndividualVars := func(vars map[string]*corev1.EnvVar) []*corev1.EnvVar {
		if isAllVarsNil(vars) {
			return nil
		}
		definedKey := definedKeyFromVars(vars)
		newVarName := func(compName string) string {
			return fmt.Sprintf("%s_%s", definedKey, strings.ToUpper(strings.ReplaceAll(compName, "-", "_")))
		}
		updateVarName := func(compName string, v *corev1.EnvVar) *corev1.EnvVar {
			v.Name = newVarName(compName)
			return v
		}
		allVars := []*corev1.EnvVar{newDummyVar(definedKey)}
		for _, compName := range orderedComps(vars) {
			v := vars[compName]
			if v == nil {
				allVars = append(allVars, newDummyVar(newVarName(compName)))
			} else {
				allVars = append(allVars, updateVarName(compName, v))
			}
		}
		return allVars
	}
	return buildIndividualVars(vars1), buildIndividualVars(vars2), nil
}

func handleMultipleClusterObjectVarsCombined(objRef appsv1.ClusterObjectReference,
	vars1, vars2 map[string]*corev1.EnvVar) ([]*corev1.EnvVar, []*corev1.EnvVar, error) {
	value1, value2, err := multipleClusterObjectVarsCombinedValue(objRef, vars1, vars2)
	if err != nil {
		return nil, nil, err
	}

	opt := objRef.MultipleClusterObjectOption.CombinedOption
	combinedVars := func(vars map[string]*corev1.EnvVar, value *string) []*corev1.EnvVar {
		if isAllVarsNil(vars) {
			return nil
		}
		definedKey := definedKeyFromVars(vars)
		reuseVar := func() *corev1.EnvVar {
			return &corev1.EnvVar{
				Name:  definedKey,
				Value: *value,
			}
		}
		newVar := func() *corev1.EnvVar {
			return &corev1.EnvVar{
				Name:  fmt.Sprintf("%s_%s", definedKey, *opt.NewVarSuffix),
				Value: *value,
			}
		}
		if opt == nil || opt.NewVarSuffix == nil {
			return []*corev1.EnvVar{reuseVar()}
		}
		return []*corev1.EnvVar{newDummyVar(definedKey), newVar()}
	}
	return combinedVars(vars1, value1), combinedVars(vars2, value2), nil
}

func multipleClusterObjectVarsCombinedValue(objRef appsv1.ClusterObjectReference,
	vars1, vars2 map[string]*corev1.EnvVar) (*string, *string, error) {
	var (
		pairDelimiter   = ","
		keyValDelimiter = ":"
	)
	opt := objRef.MultipleClusterObjectOption.CombinedOption
	if opt != nil && opt.FlattenFormat != nil {
		pairDelimiter = opt.FlattenFormat.Delimiter
		keyValDelimiter = opt.FlattenFormat.KeyValueDelimiter
	}

	composeVars := func(vars map[string]*corev1.EnvVar) (*string, error) {
		if isAllVarsNil(vars) {
			return nil, nil
		}
		values := make([]string, 0)
		for _, compName := range orderedComps(vars) {
			v := vars[compName]
			if v != nil && v.ValueFrom != nil {
				return nil, fmt.Errorf("combined strategy doesn't support vars with valueFrom values, var: %s, component: %s", v.Name, compName)
			}
			if v == nil {
				values = append(values, compName+keyValDelimiter)
			} else {
				values = append(values, compName+keyValDelimiter+v.Value)
			}
		}
		value := strings.Join(values, pairDelimiter)
		return &value, nil
	}

	value1, err1 := composeVars(vars1)
	if err1 != nil {
		return nil, nil, err1
	}
	value2, err2 := composeVars(vars2)
	if err2 != nil {
		return nil, nil, err2
	}
	return value1, value2, nil
}

func checkNBuildVars(pvars1, pvars2 []*corev1.EnvVar, err error) ([]corev1.EnvVar, []corev1.EnvVar, error) {
	if err != nil {
		return nil, nil, err
	}
	vars1, vars2 := make([]corev1.EnvVar, 0), make([]corev1.EnvVar, 0)
	for i := range pvars1 {
		if pvars1[i] != nil {
			vars1 = append(vars1, *pvars1[i])
		}
	}
	for i := range pvars2 {
		if pvars2[i] != nil {
			vars2 = append(vars2, *pvars2[i])
		}
	}
	return vars1, vars2, nil
}

func isAllNil(objs map[string]any) bool {
	isNil := func(o any) bool {
		return o == nil
	}
	return generics.CountFunc(maps.Values(objs), isNil) == len(objs)
}

func isHasNil(objs map[string]any) bool {
	isNil := func(o any) bool {
		return o == nil
	}
	return generics.CountFunc(maps.Values(objs), isNil) > 0
}

func isAllVarsNil(vars map[string]*corev1.EnvVar) bool {
	isNil := func(v *corev1.EnvVar) bool {
		return v == nil
	}
	return len(vars) == 0 || generics.CountFunc(maps.Values(vars), isNil) == len(vars)
}

func orderedComps(vars map[string]*corev1.EnvVar) []string {
	compNames := maps.Keys(vars)
	slices.Sort(compNames)
	return compNames
}

func definedKeyFromVars(vars map[string]*corev1.EnvVar) string {
	for _, v := range maps.Values(vars) {
		if v != nil {
			return v.Name
		}
	}
	panic("runtime error: all vars are nil")
}

func newDummyVar(name string) *corev1.EnvVar {
	return &corev1.EnvVar{
		Name:      name,
		Value:     "",
		ValueFrom: nil,
	}
}<|MERGE_RESOLUTION|>--- conflicted
+++ resolved
@@ -1326,16 +1326,7 @@
 	return objs, nil
 }
 
-<<<<<<< HEAD
 func resolveReferentComponents(synthesizedComp *SynthesizedComponent, objRef appsv1.ClusterObjectReference) ([]string, error) {
-	// nolint:gocritic
-	compDefMatched := func(def, defRef string) bool {
-		return strings.HasPrefix(def, defRef) // prefix match
-	}
-
-=======
-func resolveReferentComponents(synthesizedComp *SynthesizedComponent, objRef appsv1alpha1.ClusterObjectReference) ([]string, error) {
->>>>>>> c69f94f8
 	// match the current component when the multiple cluster object option not set
 	if len(objRef.CompDef) == 0 || (CompDefMatched(synthesizedComp.CompDefName, objRef.CompDef) && objRef.MultipleClusterObjectOption == nil) {
 		return []string{synthesizedComp.Name}, nil
