--- conflicted
+++ resolved
@@ -101,17 +101,6 @@
 		return nil, nil, err
 	}
 
-<<<<<<< HEAD
-=======
-	implicitEnvVars, err := buildLegacyImplicitEnvVars(synthesizedComp)
-	if err != nil {
-		return nil, nil, err
-	}
-
-	// TODO: duplicated
-	envVars = append(envVars, implicitEnvVars...)
-
->>>>>>> 240bbf84
 	formattedTemplateVars := func() map[string]any {
 		vars := make(map[string]any)
 		for _, v := range templateVars {
@@ -132,21 +121,6 @@
 	return templateVars, append(envVars, credentialVars...), nil
 }
 
-<<<<<<< HEAD
-=======
-func buildLegacyImplicitEnvVars(synthesizedComp *SynthesizedComponent) ([]corev1.EnvVar, error) {
-	envVars := make([]corev1.EnvVar, 0)
-	envVars = append(envVars, buildDefaultEnvVars(synthesizedComp)...)
-	envVars = append(envVars, buildEnv4TLS(synthesizedComp)...)
-	userDefinedVars, err := buildEnv4UserDefined(synthesizedComp.Annotations)
-	if err != nil {
-		return nil, err
-	}
-	envVars = append(envVars, userDefinedVars...)
-	return envVars, nil
-}
-
->>>>>>> 240bbf84
 func resolveBuiltinNObjectRefVars(ctx context.Context, cli client.Reader, synthesizedComp *SynthesizedComponent,
 	definedVars []appsv1.EnvVar) ([]corev1.EnvVar, []corev1.EnvVar, error) {
 	vars := builtinTemplateVars(synthesizedComp, definedVars)
@@ -177,7 +151,6 @@
 			{constant.KBEnvClusterCompName, constant.GenerateClusterComponentName(synthesizedComp.ClusterName, synthesizedComp.Name)},
 			{constant.KBEnvCompName, synthesizedComp.Name},
 			{constant.KBEnvCompReplicas, strconv.Itoa(int(synthesizedComp.Replicas))},
-			{constant.KBEnvClusterUIDPostfix8Deprecated, clusterUIDPostfix(synthesizedComp)},
 		} {
 			if !defined.Has(e[0]) {
 				vars = append(vars, corev1.EnvVar{Name: e[0], Value: e[1]})
@@ -186,13 +159,6 @@
 		return vars
 	}
 	return []corev1.EnvVar{}
-}
-
-func clusterUIDPostfix(synthesizedComp *SynthesizedComponent) string {
-	if len(synthesizedComp.ClusterUID) > 8 {
-		return synthesizedComp.ClusterUID[len(synthesizedComp.ClusterUID)-8:]
-	}
-	return synthesizedComp.ClusterUID
 }
 
 func resolveVarsReferenceNEscaping(templateVars []corev1.EnvVar, credentialVars []corev1.EnvVar) ([]corev1.EnvVar, []corev1.EnvVar) {
@@ -298,91 +264,6 @@
 	return v1, v2
 }
 
-<<<<<<< HEAD
-=======
-func buildDefaultEnvVars(synthesizedComp *SynthesizedComponent) []corev1.EnvVar {
-	vars := make([]corev1.EnvVar, 0)
-	// can not use map, it is unordered
-	namedFields := []struct {
-		name      string
-		fieldPath string
-	}{
-		{name: constant.KBEnvPodName, fieldPath: "metadata.name"},
-		{name: constant.KBEnvPodUID, fieldPath: "metadata.uid"},
-		{name: constant.KBEnvNamespace, fieldPath: "metadata.namespace"},
-		{name: constant.KBEnvServiceAccountName, fieldPath: "spec.serviceAccountName"},
-		{name: constant.KBEnvNodeName, fieldPath: "spec.nodeName"},
-		{name: constant.KBEnvHostIP, fieldPath: "status.hostIP"},
-		{name: constant.KBEnvPodIP, fieldPath: "status.podIP"},
-		{name: constant.KBEnvPodIPs, fieldPath: "status.podIPs"},
-		// deprecated
-		{name: constant.KBEnvHostIPDeprecated, fieldPath: "status.hostIP"},
-		{name: constant.KBEnvPodIPDeprecated, fieldPath: "status.podIP"},
-		{name: constant.KBEnvPodIPsDeprecated, fieldPath: "status.podIPs"},
-	}
-	for _, v := range namedFields {
-		vars = append(vars, corev1.EnvVar{
-			Name: v.name,
-			ValueFrom: &corev1.EnvVarSource{
-				FieldRef: &corev1.ObjectFieldSelector{
-					APIVersion: "v1",
-					FieldPath:  v.fieldPath,
-				},
-			},
-		})
-	}
-	clusterCompName := func() string {
-		return constant.GenerateClusterComponentName(synthesizedComp.ClusterName, synthesizedComp.Name)
-	}()
-	vars = append(vars, corev1.EnvVar{
-		Name:  constant.KBEnvPodFQDN,
-		Value: fmt.Sprintf("%s.%s-headless.%s.svc", constant.EnvPlaceHolder(constant.KBEnvPodName), clusterCompName, constant.EnvPlaceHolder(constant.KBEnvNamespace)),
-	})
-	return vars
-}
-
-func buildEnv4TLS(synthesizedComp *SynthesizedComponent) []corev1.EnvVar {
-	if synthesizedComp.TLSConfig == nil || !synthesizedComp.TLSConfig.Enable {
-		return []corev1.EnvVar{}
-	}
-	return []corev1.EnvVar{
-		{Name: constant.KBEnvTLSCertPath, Value: constant.MountPath},
-		{Name: constant.KBEnvTLSCAFile, Value: constant.CAName},
-		{Name: constant.KBEnvTLSCertFile, Value: constant.CertName},
-		{Name: constant.KBEnvTLSKeyFile, Value: constant.KeyName},
-	}
-}
-
-func buildEnv4UserDefined(annotations map[string]string) ([]corev1.EnvVar, error) {
-	vars := make([]corev1.EnvVar, 0)
-	if annotations == nil {
-		return vars, nil
-	}
-	str, ok := annotations[constant.ExtraEnvAnnotationKey]
-	if !ok {
-		return vars, nil
-	}
-
-	udeMap := make(map[string]string)
-	if err := json.Unmarshal([]byte(str), &udeMap); err != nil {
-		return nil, err
-	}
-	keys := make([]string, 0)
-	for k := range udeMap {
-		if k == "" || udeMap[k] == "" {
-			continue
-		}
-		keys = append(keys, k)
-	}
-	sort.Strings(keys)
-
-	for _, k := range keys {
-		vars = append(vars, corev1.EnvVar{Name: k, Value: udeMap[k]})
-	}
-	return vars, nil
-}
-
->>>>>>> 240bbf84
 func evaluateObjectVarsExpression(definedVars []appsv1.EnvVar, credentialVars []corev1.EnvVar, vars *[]corev1.EnvVar) error {
 	var (
 		isValues = make(map[string]bool)
