/*
Copyright (C) 2022-2024 ApeCloud Co., Ltd

This file is part of KubeBlocks project

This program is free software: you can redistribute it and/or modify
it under the terms of the GNU Affero General Public License as published by
the Free Software Foundation, either version 3 of the License, or
(at your option) any later version.

This program is distributed in the hope that it will be useful
but WITHOUT ANY WARRANTY; without even the implied warranty of
MERCHANTABILITY or FITNESS FOR A PARTICULAR PURPOSE.  See the
GNU Affero General Public License for more details.

You should have received a copy of the GNU Affero General Public License
along with this program.  If not, see <http://www.gnu.org/licenses/>.
*/

package component

import (
	"context"
	"encoding/json"
	"fmt"
	"regexp"
	"slices"
	"sort"
	"strconv"
	"strings"

	"golang.org/x/exp/maps"
	corev1 "k8s.io/api/core/v1"
	apierrors "k8s.io/apimachinery/pkg/api/errors"
	"k8s.io/apimachinery/pkg/runtime/schema"
	"k8s.io/apimachinery/pkg/types"
	"sigs.k8s.io/controller-runtime/pkg/client"

	appsv1alpha1 "github.com/apecloud/kubeblocks/apis/apps/v1alpha1"
	workloads "github.com/apecloud/kubeblocks/apis/workloads/v1alpha1"
	"github.com/apecloud/kubeblocks/pkg/common"
	"github.com/apecloud/kubeblocks/pkg/constant"
	"github.com/apecloud/kubeblocks/pkg/controller/multicluster"
	"github.com/apecloud/kubeblocks/pkg/generics"
)

var (
	varReferenceRegExp = regexp.MustCompile(`\$\(([^)]+)\)`)
)

func VarReferenceRegExp() *regexp.Regexp {
	return varReferenceRegExp
}

// ResolveTemplateNEnvVars resolves all built-in and user-defined vars for config template and Env usage.
func ResolveTemplateNEnvVars(ctx context.Context, cli client.Reader, synthesizedComp *SynthesizedComponent, definedVars []appsv1alpha1.EnvVar) (map[string]any, []corev1.EnvVar, error) {
	return resolveTemplateNEnvVars(ctx, cli, synthesizedComp, definedVars, false)
}

func ResolveEnvVars4LegacyCluster(ctx context.Context, cli client.Reader, synthesizedComp *SynthesizedComponent, definedVars []appsv1alpha1.EnvVar) (map[string]any, []corev1.EnvVar, error) {
	return resolveTemplateNEnvVars(ctx, cli, synthesizedComp, definedVars, true)
}

func InjectEnvVars(synthesizedComp *SynthesizedComponent, envVars []corev1.EnvVar, envFromSources []corev1.EnvFromSource) {
	InjectEnvVars4Containers(synthesizedComp, envVars, envFromSources, nil)
}

func InjectEnvVars4Containers(synthesizedComp *SynthesizedComponent, envVars []corev1.EnvVar,
	envFromSources []corev1.EnvFromSource, filter func(container *corev1.Container) bool) {
	for _, cc := range []*[]corev1.Container{&synthesizedComp.PodSpec.InitContainers, &synthesizedComp.PodSpec.Containers} {
		for i := range *cc {
			// have injected variables placed at the front of the slice
			c := &(*cc)[i]
			if filter != nil && !filter(c) {
				continue
			}
			if envVars != nil {
				if c.Env == nil {
					newEnv := make([]corev1.EnvVar, len(envVars))
					copy(newEnv, envVars)
					c.Env = newEnv
				} else {
					newEnv := make([]corev1.EnvVar, len(envVars), common.SafeAddInt(len(c.Env), len(envVars)))
					copy(newEnv, envVars)
					newEnv = append(newEnv, c.Env...)
					c.Env = newEnv
				}
			}
			if envFromSources != nil {
				if c.EnvFrom == nil {
					c.EnvFrom = make([]corev1.EnvFromSource, 0)
				}
				c.EnvFrom = append(c.EnvFrom, envFromSources...)
			}
		}
	}
}

func resolveTemplateNEnvVars(ctx context.Context, cli client.Reader, synthesizedComp *SynthesizedComponent,
	definedVars []appsv1alpha1.EnvVar, legacy bool) (map[string]any, []corev1.EnvVar, error) {
	templateVars, envVars, err := resolveNewTemplateNEnvVars(ctx, cli, synthesizedComp, definedVars)
	if err != nil {
		return nil, nil, err
	}

	implicitEnvVars, err := buildLegacyImplicitEnvVars(synthesizedComp, legacy)
	if err != nil {
		return nil, nil, err
	}

	if legacy {
		envVars = implicitEnvVars
	} else {
		// TODO: duplicated
		envVars = append(envVars, implicitEnvVars...)
	}

	formattedTemplateVars := func() map[string]any {
		vars := make(map[string]any)
		for _, v := range templateVars {
			vars[v.Name] = v.Value
		}
		return vars
	}
	return formattedTemplateVars(), envVars, nil
}

func resolveNewTemplateNEnvVars(ctx context.Context, cli client.Reader, synthesizedComp *SynthesizedComponent,
	definedVars []appsv1alpha1.EnvVar) ([]corev1.EnvVar, []corev1.EnvVar, error) {
	vars, credentialVars, err := resolveBuiltinNObjectRefVars(ctx, cli, synthesizedComp, definedVars)
	if err != nil {
		return nil, nil, err
	}
	envVars, templateVars := resolveVarsReferenceNEscaping(vars, credentialVars)
	return templateVars, append(envVars, credentialVars...), nil
}

func buildLegacyImplicitEnvVars(synthesizedComp *SynthesizedComponent, legacy bool) ([]corev1.EnvVar, error) {
	envVars := make([]corev1.EnvVar, 0)
	envVars = append(envVars, buildDefaultEnvVars(synthesizedComp, legacy)...)
	envVars = append(envVars, buildEnv4TLS(synthesizedComp)...)
	userDefinedVars, err := buildEnv4UserDefined(synthesizedComp.Annotations)
	if err != nil {
		return nil, err
	}
	envVars = append(envVars, userDefinedVars...)
	return envVars, nil
}

func resolveBuiltinNObjectRefVars(ctx context.Context, cli client.Reader, synthesizedComp *SynthesizedComponent,
	definedVars []appsv1alpha1.EnvVar) ([]corev1.EnvVar, []corev1.EnvVar, error) {
	vars := builtinTemplateVars(synthesizedComp)
	vars1, vars2, err := resolveClusterObjectRefVars(ctx, cli, synthesizedComp, definedVars)
	if err != nil {
		return nil, nil, err
	}
	vars = append(vars, vars1...)
	return vars, vars2, nil
}

func builtinTemplateVars(synthesizedComp *SynthesizedComponent) []corev1.EnvVar {
	if synthesizedComp != nil {
		return []corev1.EnvVar{
			{Name: constant.KBEnvNamespace, Value: synthesizedComp.Namespace},
			{Name: constant.KBEnvClusterName, Value: synthesizedComp.ClusterName},
			{Name: constant.KBEnvClusterUID, Value: synthesizedComp.ClusterUID},
			{Name: constant.KBEnvClusterCompName, Value: constant.GenerateClusterComponentName(synthesizedComp.ClusterName, synthesizedComp.Name)},
			{Name: constant.KBEnvCompName, Value: synthesizedComp.Name},
			{Name: constant.KBEnvCompReplicas, Value: strconv.Itoa(int(synthesizedComp.Replicas))},
			{Name: constant.KBEnvClusterUIDPostfix8Deprecated, Value: clusterUIDPostfix(synthesizedComp)},
		}
	}
	return []corev1.EnvVar{}
}

func clusterUIDPostfix(synthesizedComp *SynthesizedComponent) string {
	if len(synthesizedComp.ClusterUID) > 8 {
		return synthesizedComp.ClusterUID[len(synthesizedComp.ClusterUID)-8:]
	}
	return synthesizedComp.ClusterUID
}

func resolveVarsReferenceNEscaping(templateVars []corev1.EnvVar, credentialVars []corev1.EnvVar) ([]corev1.EnvVar, []corev1.EnvVar) {
	l2m := func(vars []corev1.EnvVar) map[string]corev1.EnvVar {
		m := make(map[string]corev1.EnvVar)
		for i, v := range vars {
			m[v.Name] = vars[i]
		}
		return m
	}
	templateVarsMapping := l2m(templateVars)
	credentialVarsMapping := l2m(credentialVars)

	vars1, vars2 := make([]corev1.EnvVar, len(templateVars)), make([]corev1.EnvVar, len(templateVars))
	for i := range templateVars {
		var1, var2 := resolveVarReferenceNEscaping(templateVarsMapping, credentialVarsMapping, &templateVars[i])
		vars1[i] = *var1
		vars2[i] = *var2
	}
	return vars1, vars2
}

func resolveVarReferenceNEscaping(templateVars, credentialVars map[string]corev1.EnvVar, v *corev1.EnvVar) (*corev1.EnvVar, *corev1.EnvVar) {
	if len(v.Value) == 0 {
		return v, v
	}
	matches := varReferenceRegExp.FindAllStringSubmatchIndex(v.Value, -1)
	if len(matches) == 0 {
		return v, v
	}
	return resolveValueReferenceNEscaping(templateVars, credentialVars, *v, matches)
}

func resolveValueReferenceNEscaping(templateVars, credentialVars map[string]corev1.EnvVar,
	v corev1.EnvVar, matches [][]int) (*corev1.EnvVar, *corev1.EnvVar) {
	isEscapingMatch := func(match []int) bool {
		return match[0] > 0 && v.Value[match[0]-1] == '$'
	}
	resolveValue := func(match []int, resolveCredential bool) (string, *corev1.EnvVarSource) {
		if isEscapingMatch(match) {
			return v.Value[match[0]:match[1]], nil
		} else {
			name := v.Value[match[2]:match[3]]
			if vv, ok := templateVars[name]; ok {
				return vv.Value, nil
			}
			if resolveCredential {
				if vv, ok := credentialVars[name]; ok {
					if vv.ValueFrom == nil {
						return vv.Value, nil
					} else {
						// returns the token and matched valueFrom
						return v.Value[match[0]:match[1]], vv.ValueFrom
					}
				}
			}
			// not found
			return v.Value[match[0]:match[1]], nil
		}
	}

	tokens := make([]func(bool) (string, *corev1.EnvVarSource), 0)
	for idx, pos := 0, 0; pos < len(v.Value); idx++ {
		if idx >= len(matches) {
			lpos := pos
			tokens = append(tokens, func(bool) (string, *corev1.EnvVarSource) { return v.Value[lpos:len(v.Value)], nil })
			break
		}
		match := matches[idx]
		mpos := match[0]
		if isEscapingMatch(match) {
			mpos = match[0] - 1
		}
		if pos < mpos {
			lpos := pos
			tokens = append(tokens, func(bool) (string, *corev1.EnvVarSource) { return v.Value[lpos:mpos], nil })
		}
		tokens = append(tokens, func(credential bool) (string, *corev1.EnvVarSource) { return resolveValue(match, credential) })
		pos = match[1]
	}

	isFullyMatched := func() bool {
		return len(matches) == 1 && matches[0][0] == 0 && matches[0][1] == len(v.Value)
	}

	buildValue := func(resolveCredential bool) (string, *corev1.EnvVarSource) {
		builder := strings.Builder{}
		for _, token := range tokens {
			value, valueFrom := token(resolveCredential)
			if valueFrom != nil && isFullyMatched() {
				return "", valueFrom
			} else {
				// matched as value, or valueFrom but cannot dereference
				builder.WriteString(value)
			}
		}
		return builder.String(), nil
	}

	v1, v2 := v.DeepCopy(), v.DeepCopy()
	v1.Value, v1.ValueFrom = buildValue(true)
	v2.Value, v2.ValueFrom = buildValue(false)
	return v1, v2
}

func buildDefaultEnvVars(synthesizedComp *SynthesizedComponent, legacy bool) []corev1.EnvVar {
	vars := make([]corev1.EnvVar, 0)
	// can not use map, it is unordered
	namedFields := []struct {
		name      string
		fieldPath string
	}{
		{name: constant.KBEnvPodName, fieldPath: "metadata.name"},
		{name: constant.KBEnvPodUID, fieldPath: "metadata.uid"},
		{name: constant.KBEnvNamespace, fieldPath: "metadata.namespace"},
		{name: constant.KBEnvServiceAccountName, fieldPath: "spec.serviceAccountName"},
		{name: constant.KBEnvNodeName, fieldPath: "spec.nodeName"},
		{name: constant.KBEnvHostIP, fieldPath: "status.hostIP"},
		{name: constant.KBEnvPodIP, fieldPath: "status.podIP"},
		{name: constant.KBEnvPodIPs, fieldPath: "status.podIPs"},
		// deprecated
		{name: constant.KBEnvHostIPDeprecated, fieldPath: "status.hostIP"},
		{name: constant.KBEnvPodIPDeprecated, fieldPath: "status.podIP"},
		{name: constant.KBEnvPodIPsDeprecated, fieldPath: "status.podIPs"},
	}
	for _, v := range namedFields {
		vars = append(vars, corev1.EnvVar{
			Name: v.name,
			ValueFrom: &corev1.EnvVarSource{
				FieldRef: &corev1.ObjectFieldSelector{
					APIVersion: "v1",
					FieldPath:  v.fieldPath,
				},
			},
		})
	}
	clusterCompName := func() string {
		return constant.GenerateClusterComponentName(synthesizedComp.ClusterName, synthesizedComp.Name)
	}()
	if legacy {
		vars = append(vars, []corev1.EnvVar{
			{Name: constant.KBEnvClusterName, Value: synthesizedComp.ClusterName},
			{Name: constant.KBEnvCompName, Value: synthesizedComp.Name},
			{Name: constant.KBEnvClusterCompName, Value: clusterCompName},
			{Name: constant.KBEnvClusterUIDPostfix8Deprecated, Value: clusterUIDPostfix(synthesizedComp)},
			{Name: constant.KBEnvPodFQDN, Value: fmt.Sprintf("%s.%s-headless.%s.svc", constant.EnvPlaceHolder(constant.KBEnvPodName), constant.EnvPlaceHolder(constant.KBEnvClusterCompName), constant.EnvPlaceHolder(constant.KBEnvNamespace))}}...)
	} else {
		vars = append(vars, corev1.EnvVar{
			Name:  constant.KBEnvPodFQDN,
			Value: fmt.Sprintf("%s.%s-headless.%s.svc", constant.EnvPlaceHolder(constant.KBEnvPodName), clusterCompName, constant.EnvPlaceHolder(constant.KBEnvNamespace)),
		})
	}
	return vars
}

func buildEnv4TLS(synthesizedComp *SynthesizedComponent) []corev1.EnvVar {
	if synthesizedComp.TLSConfig == nil || !synthesizedComp.TLSConfig.Enable {
		return []corev1.EnvVar{}
	}
	return []corev1.EnvVar{
		{Name: constant.KBEnvTLSCertPath, Value: constant.MountPath},
		{Name: constant.KBEnvTLSCAFile, Value: constant.CAName},
		{Name: constant.KBEnvTLSCertFile, Value: constant.CertName},
		{Name: constant.KBEnvTLSKeyFile, Value: constant.KeyName},
	}
}

func buildEnv4UserDefined(annotations map[string]string) ([]corev1.EnvVar, error) {
	vars := make([]corev1.EnvVar, 0)
	if annotations == nil {
		return vars, nil
	}
	str, ok := annotations[constant.ExtraEnvAnnotationKey]
	if !ok {
		return vars, nil
	}

	udeMap := make(map[string]string)
	if err := json.Unmarshal([]byte(str), &udeMap); err != nil {
		return nil, err
	}
	keys := make([]string, 0)
	for k := range udeMap {
		if k == "" || udeMap[k] == "" {
			continue
		}
		keys = append(keys, k)
	}
	sort.Strings(keys)

	for _, k := range keys {
		vars = append(vars, corev1.EnvVar{Name: k, Value: udeMap[k]})
	}
	return vars, nil
}

func resolveClusterObjectRefVars(ctx context.Context, cli client.Reader, synthesizedComp *SynthesizedComponent,
	definedVars []appsv1alpha1.EnvVar) ([]corev1.EnvVar, []corev1.EnvVar, error) {
	if synthesizedComp == nil {
		return nil, nil, nil
	}
	vars1, vars2 := make([]corev1.EnvVar, 0), make([]corev1.EnvVar, 0)
	for _, v := range definedVars {
		switch {
		case len(v.Value) > 0:
			vars1 = append(vars1, corev1.EnvVar{Name: v.Name, Value: v.Value})
		case v.ValueFrom != nil:
			var1, var2, err := resolveClusterObjectVarRef(ctx, cli, synthesizedComp, v.Name, *v.ValueFrom)
			if err != nil {
				return nil, nil, err
			}
			vars1 = append(vars1, var1...)
			vars2 = append(vars2, var2...)
		default:
			vars1 = append(vars1, corev1.EnvVar{Name: v.Name, Value: ""})
		}
	}
	return vars1, vars2, nil
}

// resolveClusterObjectVarRef resolves vars referred from cluster objects, returns the resolved non-credential and credential vars respectively.
func resolveClusterObjectVarRef(ctx context.Context, cli client.Reader, synthesizedComp *SynthesizedComponent,
	defineKey string, source appsv1alpha1.VarSource) ([]corev1.EnvVar, []corev1.EnvVar, error) {
	switch {
	case source.ConfigMapKeyRef != nil:
		return resolveConfigMapKeyRef(ctx, cli, synthesizedComp, defineKey, *source.ConfigMapKeyRef)
	case source.SecretKeyRef != nil:
		return resolveSecretKeyRef(ctx, cli, synthesizedComp, defineKey, *source.SecretKeyRef)
	case source.PodVarRef != nil:
		return resolvePodVarRef(ctx, cli, synthesizedComp, defineKey, *source.PodVarRef)
	case source.ServiceVarRef != nil:
		return resolveServiceVarRef(ctx, cli, synthesizedComp, defineKey, *source.ServiceVarRef)
	case source.CredentialVarRef != nil:
		return resolveCredentialVarRef(ctx, cli, synthesizedComp, defineKey, *source.CredentialVarRef)
	case source.ServiceRefVarRef != nil:
		return resolveServiceRefVarRef(ctx, cli, synthesizedComp, defineKey, *source.ServiceRefVarRef)
	}
	return nil, nil, nil
}

func resolveConfigMapKeyRef(ctx context.Context, cli client.Reader,
	synthesizedComp *SynthesizedComponent, defineKey string, selector corev1.ConfigMapKeySelector) ([]corev1.EnvVar, []corev1.EnvVar, error) {
	var1, var2, err := resolveNativeObjectKey(ctx, cli, synthesizedComp, &corev1.ConfigMap{},
		selector.Name, selector.Key, selector.Optional, func(obj client.Object) (*corev1.EnvVar, *corev1.EnvVar) {
			cm := obj.(*corev1.ConfigMap)
			if v, ok := cm.Data[selector.Key]; ok {
				return &corev1.EnvVar{
					Name:  defineKey,
					Value: v,
				}, nil
			}
			if v, ok := cm.BinaryData[selector.Key]; ok {
				return &corev1.EnvVar{
					Name:  defineKey,
					Value: string(v),
				}, nil
			}
			return nil, nil
		})
	return checkNBuildVars([]*corev1.EnvVar{var1}, []*corev1.EnvVar{var2}, err)
}

func resolveSecretKeyRef(ctx context.Context, cli client.Reader,
	synthesizedComp *SynthesizedComponent, defineKey string, selector corev1.SecretKeySelector) ([]corev1.EnvVar, []corev1.EnvVar, error) {
	var1, var2, err := resolveNativeObjectKey(ctx, cli, synthesizedComp, &corev1.Secret{},
		selector.Name, selector.Key, selector.Optional, func(obj client.Object) (*corev1.EnvVar, *corev1.EnvVar) {
			secret := obj.(*corev1.Secret)
			_, ok1 := secret.Data[selector.Key]
			_, ok2 := secret.StringData[selector.Key]
			if ok1 || ok2 {
				return nil, &corev1.EnvVar{
					Name: defineKey,
					ValueFrom: &corev1.EnvVarSource{
						SecretKeyRef: &corev1.SecretKeySelector{
							LocalObjectReference: corev1.LocalObjectReference{
								Name: secret.Name,
							},
							Key: selector.Key,
						},
					},
				}
			}
			return nil, nil
		})
	return checkNBuildVars([]*corev1.EnvVar{var1}, []*corev1.EnvVar{var2}, err)
}

func resolveNativeObjectKey(ctx context.Context, cli client.Reader, synthesizedComp *SynthesizedComponent,
	obj client.Object, objName, key string, optional *bool, resolve func(obj client.Object) (*corev1.EnvVar, *corev1.EnvVar)) (*corev1.EnvVar, *corev1.EnvVar, error) {
	kind := obj.GetObjectKind().GroupVersionKind().Kind
	_optional := func() bool {
		return optional != nil && *optional
	}
	if len(objName) == 0 || len(key) == 0 {
		if _optional() {
			return nil, nil, nil
		}
		return nil, nil, fmt.Errorf("the name of %s object is empty when resolving vars", kind)
	}

	objKey := types.NamespacedName{Namespace: synthesizedComp.Namespace, Name: objName}
	if err := cli.Get(ctx, objKey, obj, multicluster.InDataContext()); err != nil {
		if apierrors.IsNotFound(err) && _optional() {
			return nil, nil, nil
		}
		return nil, nil, fmt.Errorf("resolving vars from %s object %s error: %s", kind, objName, err.Error())
	}

	if v1, v2 := resolve(obj); v1 != nil || v2 != nil {
		return v1, v2, nil
	}
	if _optional() {
		return nil, nil, nil
	}
	return nil, nil, fmt.Errorf("the required var is not found in %s object %s", kind, objName)
}

func resolvePodVarRef(ctx context.Context, cli client.Reader, synthesizedComp *SynthesizedComponent,
	defineKey string, selector appsv1alpha1.PodVarSelector) ([]corev1.EnvVar, []corev1.EnvVar, error) {
	var resolveFunc func(context.Context, client.Reader, *SynthesizedComponent, string, appsv1alpha1.PodVarSelector) ([]*corev1.EnvVar, []*corev1.EnvVar, error)
	switch {
	case selector.Container != nil && selector.Container.Port != nil:
		resolveFunc = resolveContainerPortRef
	default:
		return nil, nil, nil
	}
	return checkNBuildVars(resolveFunc(ctx, cli, synthesizedComp, defineKey, selector))
}

func resolveContainerPortRef(ctx context.Context, cli client.Reader, synthesizedComp *SynthesizedComponent,
	defineKey string, selector appsv1alpha1.PodVarSelector) ([]*corev1.EnvVar, []*corev1.EnvVar, error) {
	resolveContainerPort := func(obj any) (*corev1.EnvVar, *corev1.EnvVar) {
		podSpec := obj.(*corev1.PodSpec)
		for _, c := range podSpec.Containers {
			if c.Name == selector.Container.Name {
				for _, p := range c.Ports {
					if p.Name == selector.Container.Port.Name {
						return &corev1.EnvVar{
							Name:  defineKey,
							Value: strconv.Itoa(int(p.ContainerPort)),
						}, nil
					}
				}
			}
		}
		return nil, nil
	}
	return resolvePodVarRefLow(ctx, cli, synthesizedComp, selector, selector.Container.Port.Option, resolveContainerPort)
}

func resolveServiceVarRef(ctx context.Context, cli client.Reader, synthesizedComp *SynthesizedComponent,
	defineKey string, selector appsv1alpha1.ServiceVarSelector) ([]corev1.EnvVar, []corev1.EnvVar, error) {
	var resolveFunc func(context.Context, client.Reader, *SynthesizedComponent, string, appsv1alpha1.ServiceVarSelector) ([]*corev1.EnvVar, []*corev1.EnvVar, error)
	switch {
	case selector.Host != nil:
		resolveFunc = resolveServiceHostRef
	case selector.Port != nil:
		resolveFunc = resolveServicePortRef
	case selector.NodePort != nil:
		resolveFunc = resolveServiceNodePortRef
	default:
		return nil, nil, nil
	}
	return checkNBuildVars(resolveFunc(ctx, cli, synthesizedComp, defineKey, selector))
}

type resolvedServiceObj struct {
	service     *corev1.Service
	podServices []*corev1.Service
}

func resolveServiceHostRef(ctx context.Context, cli client.Reader, synthesizedComp *SynthesizedComponent,
	defineKey string, selector appsv1alpha1.ServiceVarSelector) ([]*corev1.EnvVar, []*corev1.EnvVar, error) {
	resolveHost := func(obj any) (*corev1.EnvVar, *corev1.EnvVar) {
		robj := obj.(*resolvedServiceObj)
		svcNames := make([]string, 0)
		if robj.service != nil {
			svcNames = append(svcNames, robj.service.Name)
		} else {
			for _, svc := range robj.podServices {
				svcNames = append(svcNames, svc.Name)
			}
		}
		slices.Sort(svcNames)
		return &corev1.EnvVar{
			Name:  defineKey,
			Value: strings.Join(svcNames, ","),
		}, nil
	}
	return resolveServiceVarRefLow(ctx, cli, synthesizedComp, selector, selector.Host, resolveHost)
}

func resolveServicePortRef(ctx context.Context, cli client.Reader, synthesizedComp *SynthesizedComponent,
	defineKey string, selector appsv1alpha1.ServiceVarSelector) ([]*corev1.EnvVar, []*corev1.EnvVar, error) {
	resolvePort := func(obj any) (*corev1.EnvVar, *corev1.EnvVar) {
		return resolveServicePort(defineKey, selector, obj.(*resolvedServiceObj), false)
	}
	return resolveServiceVarRefLow(ctx, cli, synthesizedComp, selector, selector.Port.Option, resolvePort)
}

func resolveServiceNodePortRef(ctx context.Context, cli client.Reader, synthesizedComp *SynthesizedComponent,
	defineKey string, selector appsv1alpha1.ServiceVarSelector) ([]*corev1.EnvVar, []*corev1.EnvVar, error) {
	resolveNodePort := func(obj any) (*corev1.EnvVar, *corev1.EnvVar) {
		robj := obj.(*resolvedServiceObj)
		services := []*corev1.Service{robj.service}
		if robj.podServices != nil {
			services = robj.podServices
		}
		for _, svc := range services {
			if svc.Spec.Type == corev1.ServiceTypeNodePort || svc.Spec.Type == corev1.ServiceTypeLoadBalancer {
				continue
			}
			return nil, nil
		}
		return resolveServicePort(defineKey, selector, robj, true)
	}
	return resolveServiceVarRefLow(ctx, cli, synthesizedComp, selector, selector.NodePort.Option, resolveNodePort)
}

func resolveServicePort(defineKey string, selector appsv1alpha1.ServiceVarSelector, robj *resolvedServiceObj, nodeport bool) (*corev1.EnvVar, *corev1.EnvVar) {
	services := []*corev1.Service{robj.service}
	if robj.podServices != nil {
		services = robj.podServices
	}

	filter := func() func(corev1.ServicePort) (bool, int) {
		if nodeport {
			return func(svcPort corev1.ServicePort) (bool, int) {
				if svcPort.NodePort != 0 && svcPort.Name == selector.NodePort.Name {
					return true, int(svcPort.NodePort)
				}
				return false, 0
			}
		}
		return func(svcPort corev1.ServicePort) (bool, int) {
			if svcPort.Name == selector.Port.Name {
				return true, int(svcPort.Port)
			}
			return false, 0
		}
	}()

	svcPorts := make(map[string]string)
	for _, svc := range services {
		for _, svcPort := range svc.Spec.Ports {
			matched, port := filter(svcPort)
			if matched {
				svcPorts[svc.Name] = strconv.Itoa(port)
				break
			}
		}

		v := func() *appsv1alpha1.NamedVar {
			if nodeport {
				return selector.NodePort
			}
			return selector.Port
		}
		if len(svc.Spec.Ports) == 1 && (len(svc.Spec.Ports[0].Name) == 0 || len(v().Name) == 0) {
			if nodeport {
				svcPorts[svc.Name] = strconv.Itoa(int(svc.Spec.Ports[0].NodePort))
			} else {
				svcPorts[svc.Name] = strconv.Itoa(int(svc.Spec.Ports[0].Port))
			}
		}
	}

	if len(svcPorts) > 0 {
		svcNames := maps.Keys(svcPorts)
		slices.Sort(svcNames)

		ports := func() []string {
			var ports []string
			for _, svcName := range svcNames {
				ports = append(ports, svcPorts[svcName])
			}
			return ports
		}
		namedPorts := func() []string {
			var namedPorts []string
			for _, svcName := range svcNames {
				namedPorts = append(namedPorts, fmt.Sprintf("%s:%s", svcName, svcPorts[svcName]))
			}
			return namedPorts
		}

		if robj.service != nil {
			return &corev1.EnvVar{
				Name:  defineKey,
				Value: ports()[0],
			}, nil
		} else {
			return &corev1.EnvVar{
				Name:  defineKey,
				Value: strings.Join(namedPorts(), ","),
			}, nil
		}
	}
	return nil, nil
}

func resolveCredentialVarRef(ctx context.Context, cli client.Reader, synthesizedComp *SynthesizedComponent,
	defineKey string, selector appsv1alpha1.CredentialVarSelector) ([]corev1.EnvVar, []corev1.EnvVar, error) {
	var resolveFunc func(context.Context, client.Reader, *SynthesizedComponent, string, appsv1alpha1.CredentialVarSelector) ([]*corev1.EnvVar, []*corev1.EnvVar, error)
	switch {
	case selector.Username != nil:
		resolveFunc = resolveCredentialUsernameRef
	case selector.Password != nil:
		resolveFunc = resolveCredentialPasswordRef
	default:
		return nil, nil, nil
	}
	return checkNBuildVars(resolveFunc(ctx, cli, synthesizedComp, defineKey, selector))
}

func resolveCredentialUsernameRef(ctx context.Context, cli client.Reader, synthesizedComp *SynthesizedComponent,
	defineKey string, selector appsv1alpha1.CredentialVarSelector) ([]*corev1.EnvVar, []*corev1.EnvVar, error) {
	resolveUsername := func(obj any) (*corev1.EnvVar, *corev1.EnvVar) {
		secret := obj.(*corev1.Secret)
		if secret.Data != nil {
			if _, ok := secret.Data[constant.AccountNameForSecret]; ok {
				return nil, &corev1.EnvVar{
					Name: defineKey,
					ValueFrom: &corev1.EnvVarSource{
						SecretKeyRef: &corev1.SecretKeySelector{
							LocalObjectReference: corev1.LocalObjectReference{
								Name: secret.Name,
							},
							Key: constant.AccountNameForSecret,
						},
					},
				}
			}
		}
		return nil, nil
	}
	return resolveCredentialVarRefLow(ctx, cli, synthesizedComp, selector, selector.Username, resolveUsername)
}

func resolveCredentialPasswordRef(ctx context.Context, cli client.Reader, synthesizedComp *SynthesizedComponent,
	defineKey string, selector appsv1alpha1.CredentialVarSelector) ([]*corev1.EnvVar, []*corev1.EnvVar, error) {
	resolvePassword := func(obj any) (*corev1.EnvVar, *corev1.EnvVar) {
		secret := obj.(*corev1.Secret)
		if secret.Data != nil {
			if _, ok := secret.Data[constant.AccountPasswdForSecret]; ok {
				return nil, &corev1.EnvVar{
					Name: defineKey,
					ValueFrom: &corev1.EnvVarSource{
						SecretKeyRef: &corev1.SecretKeySelector{
							LocalObjectReference: corev1.LocalObjectReference{
								Name: secret.Name,
							},
							Key: constant.AccountPasswdForSecret,
						},
					},
				}
			}
		}
		return nil, nil
	}
	return resolveCredentialVarRefLow(ctx, cli, synthesizedComp, selector, selector.Password, resolvePassword)
}

func resolveServiceRefVarRef(ctx context.Context, cli client.Reader, synthesizedComp *SynthesizedComponent,
	defineKey string, selector appsv1alpha1.ServiceRefVarSelector) ([]corev1.EnvVar, []corev1.EnvVar, error) {
	var resolveFunc func(context.Context, client.Reader, *SynthesizedComponent, string, appsv1alpha1.ServiceRefVarSelector) ([]*corev1.EnvVar, []*corev1.EnvVar, error)
	switch {
	case selector.Endpoint != nil:
		resolveFunc = resolveServiceRefEndpointRef
	case selector.Port != nil:
		resolveFunc = resolveServiceRefPortRef
	case selector.Username != nil:
		resolveFunc = resolveServiceRefUsernameRef
	case selector.Password != nil:
		resolveFunc = resolveServiceRefPasswordRef
	default:
		return nil, nil, nil
	}
	return checkNBuildVars(resolveFunc(ctx, cli, synthesizedComp, defineKey, selector))
}

func resolveServiceRefEndpointRef(ctx context.Context, cli client.Reader, synthesizedComp *SynthesizedComponent,
	defineKey string, selector appsv1alpha1.ServiceRefVarSelector) ([]*corev1.EnvVar, []*corev1.EnvVar, error) {
	resolveEndpoint := func(obj any) (*corev1.EnvVar, *corev1.EnvVar) {
		sd := obj.(*appsv1alpha1.ServiceDescriptor)
		if sd.Spec.Endpoint == nil {
			return nil, nil
		}
		return &corev1.EnvVar{
			Name:  defineKey,
			Value: sd.Spec.Endpoint.Value,
		}, nil
	}
	return resolveServiceRefVarRefLow(ctx, cli, synthesizedComp, selector, selector.Endpoint, resolveEndpoint)
}

func resolveServiceRefPortRef(ctx context.Context, cli client.Reader, synthesizedComp *SynthesizedComponent,
	defineKey string, selector appsv1alpha1.ServiceRefVarSelector) ([]*corev1.EnvVar, []*corev1.EnvVar, error) {
	resolvePort := func(obj any) (*corev1.EnvVar, *corev1.EnvVar) {
		sd := obj.(*appsv1alpha1.ServiceDescriptor)
		if sd.Spec.Port == nil {
			return nil, nil
		}
		return &corev1.EnvVar{
			Name:  defineKey,
			Value: sd.Spec.Port.Value,
		}, nil
	}
	return resolveServiceRefVarRefLow(ctx, cli, synthesizedComp, selector, selector.Port, resolvePort)
}

func resolveServiceRefUsernameRef(ctx context.Context, cli client.Reader, synthesizedComp *SynthesizedComponent,
	defineKey string, selector appsv1alpha1.ServiceRefVarSelector) ([]*corev1.EnvVar, []*corev1.EnvVar, error) {
	resolveUsername := func(obj any) (*corev1.EnvVar, *corev1.EnvVar) {
		sd := obj.(*appsv1alpha1.ServiceDescriptor)
		if sd.Spec.Auth == nil || sd.Spec.Auth.Username == nil {
			return nil, nil
		}
		if sd.Spec.Auth.Username.ValueFrom != nil {
			valueFrom := *sd.Spec.Auth.Username.ValueFrom
			return nil, &corev1.EnvVar{Name: defineKey, ValueFrom: &valueFrom}
		}
		// back-off to use .Value
		return nil, &corev1.EnvVar{Name: defineKey, Value: sd.Spec.Auth.Username.Value}
	}
	return resolveServiceRefVarRefLow(ctx, cli, synthesizedComp, selector, selector.Username, resolveUsername)
}

func resolveServiceRefPasswordRef(ctx context.Context, cli client.Reader, synthesizedComp *SynthesizedComponent,
	defineKey string, selector appsv1alpha1.ServiceRefVarSelector) ([]*corev1.EnvVar, []*corev1.EnvVar, error) {
	resolvePassword := func(obj any) (*corev1.EnvVar, *corev1.EnvVar) {
		sd := obj.(*appsv1alpha1.ServiceDescriptor)
		if sd.Spec.Auth == nil || sd.Spec.Auth.Password == nil {
			return nil, nil
		}
		if sd.Spec.Auth.Password.ValueFrom != nil {
			valueFrom := *sd.Spec.Auth.Password.ValueFrom
			return nil, &corev1.EnvVar{Name: defineKey, ValueFrom: &valueFrom}
		}
		// back-off to use .Value
		return nil, &corev1.EnvVar{Name: defineKey, Value: sd.Spec.Auth.Password.Value}
	}
	return resolveServiceRefVarRefLow(ctx, cli, synthesizedComp, selector, selector.Password, resolvePassword)
}

func resolvePodVarRefLow(ctx context.Context, cli client.Reader, synthesizedComp *SynthesizedComponent,
	selector appsv1alpha1.PodVarSelector, option *appsv1alpha1.VarOption, resolveVar func(any) (*corev1.EnvVar, *corev1.EnvVar)) ([]*corev1.EnvVar, []*corev1.EnvVar, error) {
	resolveObjs := func() (map[string]any, error) {
		getter := func(compName string) (any, error) {
			if compName == synthesizedComp.Name { // refer to self
				return synthesizedComp.PodSpec, nil
			} else {
				key := types.NamespacedName{
					Namespace: synthesizedComp.Namespace,
					Name:      constant.GenerateRSMNamePattern(synthesizedComp.ClusterName, compName),
				}
				rsm := &workloads.ReplicatedStateMachine{}
				err := cli.Get(ctx, key, rsm, multicluster.InDataContext())
				if err != nil {
					return nil, err
				}
				return &rsm.Spec.Template.Spec, nil
			}
		}
		return resolveReferentObjects(synthesizedComp, selector.ClusterObjectReference, getter)
	}
	return resolveClusterObjectVars("Pod", selector.ClusterObjectReference, option, resolveObjs, resolveVar)
}

func resolveServiceVarRefLow(ctx context.Context, cli client.Reader, synthesizedComp *SynthesizedComponent,
	selector appsv1alpha1.ServiceVarSelector, option *appsv1alpha1.VarOption, resolveVar func(any) (*corev1.EnvVar, *corev1.EnvVar)) ([]*corev1.EnvVar, []*corev1.EnvVar, error) {
	resolveObjs := func() (map[string]any, error) {
		headlessGetter := func(compName string) (any, error) {
			key := types.NamespacedName{
				Namespace: synthesizedComp.Namespace,
				Name:      constant.GenerateDefaultComponentHeadlessServiceName(synthesizedComp.ClusterName, compName),
			}
			obj := &corev1.Service{}
			err := cli.Get(ctx, key, obj)
			return &resolvedServiceObj{service: obj}, err
		}
		getter := func(compName string) (any, error) {
			svcName := constant.GenerateComponentServiceName(synthesizedComp.ClusterName, compName, selector.Name)
			key := types.NamespacedName{
				Namespace: synthesizedComp.Namespace,
				Name:      svcName,
			}
			obj := &corev1.Service{}
<<<<<<< HEAD
			err := cli.Get(ctx, key, obj, multicluster.InDataContext())
			return obj, err
=======
			err := cli.Get(ctx, key, obj)
			if err == nil {
				return &resolvedServiceObj{service: obj}, nil
			}
			if err != nil && !apierrors.IsNotFound(err) {
				return nil, err
			}

			// fall-back to list services and find the matched prefix
			svcList := &corev1.ServiceList{}
			err = cli.List(ctx, svcList, client.MatchingLabels(constant.GetComponentWellKnownLabels(synthesizedComp.ClusterName, compName)))
			if err != nil {
				return nil, err
			}
			objs := make([]*corev1.Service, 0)
			for i, svc := range svcList.Items {
				if strings.HasPrefix(svc.Name, svcName) {
					objs = append(objs, &svcList.Items[i])
				}
			}
			if len(objs) == 0 {
				return nil, apierrors.NewNotFound(corev1.Resource("service"), selector.Name)
			}
			return &resolvedServiceObj{podServices: objs}, nil
		}
		if selector.Name == "headless" {
			return resolveReferentObjects(synthesizedComp, selector.ClusterObjectReference, headlessGetter)
>>>>>>> 9ca602b1
		}
		return resolveReferentObjects(synthesizedComp, selector.ClusterObjectReference, getter)
	}
	return resolveClusterObjectVars("Service", selector.ClusterObjectReference, option, resolveObjs, resolveVar)
}

func resolveCredentialVarRefLow(ctx context.Context, cli client.Reader, synthesizedComp *SynthesizedComponent,
	selector appsv1alpha1.CredentialVarSelector, option *appsv1alpha1.VarOption, resolveVar func(any) (*corev1.EnvVar, *corev1.EnvVar)) ([]*corev1.EnvVar, []*corev1.EnvVar, error) {
	resolveObjs := func() (map[string]any, error) {
		getter := func(compName string) (any, error) {
			key := types.NamespacedName{
				Namespace: synthesizedComp.Namespace,
				Name:      constant.GenerateAccountSecretName(synthesizedComp.ClusterName, compName, selector.Name),
			}
			obj := &corev1.Secret{}
			err := cli.Get(ctx, key, obj, multicluster.InDataContext())
			return obj, err
		}
		return resolveReferentObjects(synthesizedComp, selector.ClusterObjectReference, getter)
	}
	return resolveClusterObjectVars("Credential", selector.ClusterObjectReference, option, resolveObjs, resolveVar)
}

func resolveServiceRefVarRefLow(ctx context.Context, cli client.Reader, synthesizedComp *SynthesizedComponent,
	selector appsv1alpha1.ServiceRefVarSelector, option *appsv1alpha1.VarOption, resolveVar func(any) (*corev1.EnvVar, *corev1.EnvVar)) ([]*corev1.EnvVar, []*corev1.EnvVar, error) {
	resolveObjs := func() (map[string]any, error) {
		getter := func(compName string) (any, error) {
			if compName == synthesizedComp.Name {
				if synthesizedComp.ServiceReferences == nil {
					return nil, nil
				}
				return synthesizedComp.ServiceReferences[selector.Name], nil
			}
			// TODO: service ref about other components?
			return nil, nil
		}
		return resolveReferentObjects(synthesizedComp, selector.ClusterObjectReference, getter)
	}
	return resolveClusterObjectVars("ServiceRef", selector.ClusterObjectReference, option, resolveObjs, resolveVar)
}

func resolveReferentObjects(synthesizedComp *SynthesizedComponent,
	objRef appsv1alpha1.ClusterObjectReference, getter func(string) (any, error)) (map[string]any, error) {
	compNames, err := resolveReferentComponents(synthesizedComp, objRef)
	if err != nil {
		if apierrors.IsNotFound(err) {
			return nil, nil
		}
		return nil, err
	}

	objs := make(map[string]any)
	for _, compName := range compNames {
		obj, err := getter(compName)
		if err != nil && !apierrors.IsNotFound(err) {
			return nil, err
		}
		if apierrors.IsNotFound(err) {
			objs[compName] = nil
		} else {
			objs[compName] = obj
		}
	}
	return objs, nil
}

func resolveReferentComponents(synthesizedComp *SynthesizedComponent, objRef appsv1alpha1.ClusterObjectReference) ([]string, error) {
	// nolint:gocritic
	compDefMatched := func(def, defRef string) bool {
		return strings.HasPrefix(def, defRef) // prefix match
	}

	// match the current component when the multiple cluster object option not set
	if len(objRef.CompDef) == 0 || (compDefMatched(synthesizedComp.CompDefName, objRef.CompDef) && objRef.MultipleClusterObjectOption == nil) {
		return []string{synthesizedComp.Name}, nil
	}

	compNames := make([]string, 0)
	for k, v := range synthesizedComp.Comp2CompDefs {
		if compDefMatched(v, objRef.CompDef) {
			compNames = append(compNames, k)
		}
	}
	switch len(compNames) {
	case 1:
		return compNames, nil
	case 0:
		return nil, apierrors.NewNotFound(schema.GroupResource{}, "") // the error msg is trivial
	default:
		if objRef.MultipleClusterObjectOption == nil {
			return nil, fmt.Errorf("more than one referent component found: %s", strings.Join(compNames, ","))
		} else {
			return compNames, nil
		}
	}
}

func resolveClusterObjectVars(kind string, objRef appsv1alpha1.ClusterObjectReference, option *appsv1alpha1.VarOption,
	resolveObjs func() (map[string]any, error), resolveVar func(any) (*corev1.EnvVar, *corev1.EnvVar)) ([]*corev1.EnvVar, []*corev1.EnvVar, error) {
	objOptional := func() bool {
		return objRef.Optional != nil && *objRef.Optional
	}
	varOptional := func() bool {
		return option != nil && *option == appsv1alpha1.VarOptional
	}

	objs, err := resolveObjs()
	if err != nil {
		return nil, nil, fmt.Errorf("resolving vars from %s object %s error: %s", kind, objRef.Name, err.Error())
	}
	if len(objs) == 0 || isAllNil(objs) {
		if objOptional() {
			return nil, nil, nil
		}
		return nil, nil, fmt.Errorf("%s object %s is not found when resolving vars", kind, objRef.Name)
	}

	vars1, vars2 := make(map[string]*corev1.EnvVar), make(map[string]*corev1.EnvVar)
	for compName, obj := range objs {
		if obj == nil {
			vars1[compName], vars2[compName] = nil, nil
		} else {
			var1, var2 := resolveVar(obj)
			if var1 == nil && var2 == nil {
				if !varOptional() {
					return nil, nil, fmt.Errorf("the required var is not found in %s object %s", kind, objRef.Name)
				}
			}
			vars1[compName], vars2[compName] = var1, var2
		}
	}
	if len(objs) <= 1 {
		return maps.Values(vars1), maps.Values(vars2), nil
	}
	return handleMultipleClusterObjectVars(objRef, vars1, vars2)
}

func handleMultipleClusterObjectVars(objRef appsv1alpha1.ClusterObjectReference,
	vars1 map[string]*corev1.EnvVar, vars2 map[string]*corev1.EnvVar) ([]*corev1.EnvVar, []*corev1.EnvVar, error) {
	strategy := objRef.MultipleClusterObjectOption.Strategy
	switch strategy {
	case appsv1alpha1.MultipleClusterObjectStrategyIndividual:
		return handleMultipleClusterObjectVarsIndividual(vars1, vars2)
	case appsv1alpha1.MultipleClusterObjectStrategyCombined:
		return handleMultipleClusterObjectVarsCombined(objRef, vars1, vars2)
	default:
		return nil, nil, fmt.Errorf("unknown multiple cluster objects strategy: %s", strategy)
	}
}

func handleMultipleClusterObjectVarsIndividual(vars1, vars2 map[string]*corev1.EnvVar) ([]*corev1.EnvVar, []*corev1.EnvVar, error) {
	buildIndividualVars := func(vars map[string]*corev1.EnvVar) []*corev1.EnvVar {
		if isAllVarsNil(vars) {
			return nil
		}
		definedKey := definedKeyFromVars(vars)
		newVarName := func(compName string) string {
			return fmt.Sprintf("%s_%s", definedKey, strings.ToUpper(strings.ReplaceAll(compName, "-", "_")))
		}
		updateVarName := func(compName string, v *corev1.EnvVar) *corev1.EnvVar {
			v.Name = newVarName(compName)
			return v
		}
		allVars := []*corev1.EnvVar{newDummyVar(definedKey)}
		for _, compName := range orderedComps(vars) {
			v := vars[compName]
			if v == nil {
				allVars = append(allVars, newDummyVar(newVarName(compName)))
			} else {
				allVars = append(allVars, updateVarName(compName, v))
			}
		}
		return allVars
	}
	return buildIndividualVars(vars1), buildIndividualVars(vars2), nil
}

func handleMultipleClusterObjectVarsCombined(objRef appsv1alpha1.ClusterObjectReference,
	vars1, vars2 map[string]*corev1.EnvVar) ([]*corev1.EnvVar, []*corev1.EnvVar, error) {
	value1, value2, err := multipleClusterObjectVarsCombinedValue(objRef, vars1, vars2)
	if err != nil {
		return nil, nil, err
	}

	opt := objRef.MultipleClusterObjectOption.CombinedOption
	combinedVars := func(vars map[string]*corev1.EnvVar, value *string) []*corev1.EnvVar {
		if isAllVarsNil(vars) {
			return nil
		}
		definedKey := definedKeyFromVars(vars)
		reuseVar := func() *corev1.EnvVar {
			return &corev1.EnvVar{
				Name:  definedKey,
				Value: *value,
			}
		}
		newVar := func() *corev1.EnvVar {
			return &corev1.EnvVar{
				Name:  fmt.Sprintf("%s_%s", definedKey, *opt.NewVarSuffix),
				Value: *value,
			}
		}
		if opt == nil || opt.NewVarSuffix == nil {
			return []*corev1.EnvVar{reuseVar()}
		}
		return []*corev1.EnvVar{newDummyVar(definedKey), newVar()}
	}
	return combinedVars(vars1, value1), combinedVars(vars2, value2), nil
}

func multipleClusterObjectVarsCombinedValue(objRef appsv1alpha1.ClusterObjectReference,
	vars1, vars2 map[string]*corev1.EnvVar) (*string, *string, error) {
	var (
		pairDelimiter   = ","
		keyValDelimiter = ":"
	)
	opt := objRef.MultipleClusterObjectOption.CombinedOption
	if opt != nil && opt.FlattenFormat != nil {
		pairDelimiter = opt.FlattenFormat.Delimiter
		keyValDelimiter = opt.FlattenFormat.KeyValueDelimiter
	}

	composeVars := func(vars map[string]*corev1.EnvVar) (*string, error) {
		if isAllVarsNil(vars) {
			return nil, nil
		}
		values := make([]string, 0)
		for _, compName := range orderedComps(vars) {
			v := vars[compName]
			if v != nil && v.ValueFrom != nil {
				return nil, fmt.Errorf("combined strategy doesn't support vars with valueFrom values, var: %s, component: %s", v.Name, compName)
			}
			if v == nil {
				values = append(values, compName+keyValDelimiter)
			} else {
				values = append(values, compName+keyValDelimiter+v.Value)
			}
		}
		value := strings.Join(values, pairDelimiter)
		return &value, nil
	}

	value1, err1 := composeVars(vars1)
	if err1 != nil {
		return nil, nil, err1
	}
	value2, err2 := composeVars(vars2)
	if err2 != nil {
		return nil, nil, err2
	}
	return value1, value2, nil
}

func checkNBuildVars(pvars1, pvars2 []*corev1.EnvVar, err error) ([]corev1.EnvVar, []corev1.EnvVar, error) {
	if err != nil {
		return nil, nil, err
	}
	vars1, vars2 := make([]corev1.EnvVar, 0), make([]corev1.EnvVar, 0)
	for i := range pvars1 {
		if pvars1[i] != nil {
			vars1 = append(vars1, *pvars1[i])
		}
	}
	for i := range pvars2 {
		if pvars2[i] != nil {
			vars2 = append(vars2, *pvars2[i])
		}
	}
	return vars1, vars2, nil
}

func isAllNil(objs map[string]any) bool {
	isNil := func(o any) bool {
		return o == nil
	}
	return generics.CountFunc(maps.Values(objs), isNil) == len(objs)
}

func isAllVarsNil(vars map[string]*corev1.EnvVar) bool {
	isNil := func(v *corev1.EnvVar) bool {
		return v == nil
	}
	return len(vars) == 0 || generics.CountFunc(maps.Values(vars), isNil) == len(vars)
}

func orderedComps(vars map[string]*corev1.EnvVar) []string {
	compNames := maps.Keys(vars)
	slices.Sort(compNames)
	return compNames
}

func definedKeyFromVars(vars map[string]*corev1.EnvVar) string {
	for _, v := range maps.Values(vars) {
		if v != nil {
			return v.Name
		}
	}
	panic("runtime error: all vars are nil")
}

func newDummyVar(name string) *corev1.EnvVar {
	return &corev1.EnvVar{
		Name:      name,
		Value:     "",
		ValueFrom: nil,
	}
}<|MERGE_RESOLUTION|>--- conflicted
+++ resolved
@@ -866,11 +866,7 @@
 				Name:      svcName,
 			}
 			obj := &corev1.Service{}
-<<<<<<< HEAD
 			err := cli.Get(ctx, key, obj, multicluster.InDataContext())
-			return obj, err
-=======
-			err := cli.Get(ctx, key, obj)
 			if err == nil {
 				return &resolvedServiceObj{service: obj}, nil
 			}
@@ -880,7 +876,8 @@
 
 			// fall-back to list services and find the matched prefix
 			svcList := &corev1.ServiceList{}
-			err = cli.List(ctx, svcList, client.MatchingLabels(constant.GetComponentWellKnownLabels(synthesizedComp.ClusterName, compName)))
+			matchingLabels := client.MatchingLabels(constant.GetComponentWellKnownLabels(synthesizedComp.ClusterName, compName))
+			err = cli.List(ctx, svcList, matchingLabels, multicluster.InDataContext())
 			if err != nil {
 				return nil, err
 			}
@@ -897,7 +894,6 @@
 		}
 		if selector.Name == "headless" {
 			return resolveReferentObjects(synthesizedComp, selector.ClusterObjectReference, headlessGetter)
->>>>>>> 9ca602b1
 		}
 		return resolveReferentObjects(synthesizedComp, selector.ClusterObjectReference, getter)
 	}
