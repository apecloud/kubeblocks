--- conflicted
+++ resolved
@@ -111,41 +111,22 @@
 		Expect(envVarMapping).ShouldNot(HaveKey(envName))
 	}
 
-<<<<<<< HEAD
-	checkEnvVarWithValue := func(synthesizedComp *SynthesizedComponent, envName, envValue string) {
-		for _, cc := range [][]corev1.Container{synthesizedComp.PodSpec.InitContainers, synthesizedComp.PodSpec.Containers} {
-			for _, c := range cc {
-				envVarMapping := map[string]string{}
-				for _, env := range c.Env {
-					if env.ValueFrom == nil {
-						envVarMapping[env.Name] = env.Value
-					}
-				}
-				Expect(envVarMapping).Should(HaveKeyWithValue(envName, envValue))
-			}
-		}
-	}
-
-	checkEnvVarWithValueFrom := func(synthesizedComp *SynthesizedComponent, envName string, envValue corev1.EnvVarSource) {
-		for _, cc := range [][]corev1.Container{synthesizedComp.PodSpec.InitContainers, synthesizedComp.PodSpec.Containers} {
-			for _, c := range cc {
-				envVarMapping := map[string]corev1.EnvVarSource{}
-				for _, env := range c.Env {
-					if env.ValueFrom != nil {
-						envVarMapping[env.Name] = *env.ValueFrom
-					}
-				}
-				Expect(envVarMapping).Should(HaveKeyWithValue(envName, envValue))
-			}
-=======
-	checkEnvVarExist := func(envVars []corev1.EnvVar, envName, envValue string) {
+	checkEnvVarWithValue := func(envVars []corev1.EnvVar, envName, envValue string) {
 		envVarMapping := map[string]string{}
 		for _, env := range envVars {
-			envVarMapping[env.Name] = env.Value
+			if env.ValueFrom == nil {
+				envVarMapping[env.Name] = env.Value
+			}
 		}
+		Expect(envVarMapping).Should(HaveKeyWithValue(envName, envValue))
+	}
+
+	checkEnvVarWithValueFrom := func(envVars []corev1.EnvVar, envName string, envValue corev1.EnvVarSource) {
+		envVarMapping := map[string]corev1.EnvVarSource{}
 		for _, env := range envVars {
-			envVarMapping[env.Name] = env.Value
->>>>>>> 128d3a71
+			if env.ValueFrom != nil {
+				envVarMapping[env.Name] = *env.ValueFrom
+			}
 		}
 		Expect(envVarMapping).Should(HaveKeyWithValue(envName, envValue))
 	}
@@ -310,16 +291,10 @@
 					},
 				},
 			}
-<<<<<<< HEAD
-			Expect(ResolveEnvNTemplateVars(testCtx.Ctx, reader, synthesizedComp, nil, vars)).Should(Succeed())
-			Expect(synthesizedComp.TemplateVars).Should(HaveKeyWithValue("cm-var", "cm-var-value"))
-			checkEnvVarWithValue(synthesizedComp, "cm-var", "cm-var-value")
-=======
 			templateVars, envVars, err = ResolveTemplateNEnvVars(testCtx.Ctx, reader, synthesizedComp, nil, vars)
 			Expect(err).Should(Succeed())
 			Expect(templateVars).Should(HaveKeyWithValue("cm-var", "cm-var-value"))
-			checkEnvVarExist(envVars, "cm-var", "cm-var-value")
->>>>>>> 128d3a71
+			checkEnvVarWithValue(envVars, "cm-var", "cm-var-value")
 		})
 
 		It("secret vars", func() {
@@ -389,10 +364,10 @@
 					},
 				},
 			}
-<<<<<<< HEAD
-			Expect(ResolveEnvNTemplateVars(testCtx.Ctx, reader, synthesizedComp, nil, vars)).Should(Succeed())
-			Expect(synthesizedComp.TemplateVars).ShouldNot(HaveKeyWithValue("secret-var", "secret-var-value"))
-			checkEnvVarWithValueFrom(synthesizedComp, "secret-var", corev1.EnvVarSource{
+			templateVars, envVars, err = ResolveTemplateNEnvVars(testCtx.Ctx, reader, synthesizedComp, nil, vars)
+			Expect(err).Should(Succeed())
+			Expect(templateVars).Should(HaveKeyWithValue("secret-var", "secret-var-value"))
+			checkEnvVarWithValueFrom(envVars, "secret-var", corev1.EnvVarSource{
 				SecretKeyRef: &corev1.SecretKeySelector{
 					LocalObjectReference: corev1.LocalObjectReference{
 						Name: "secret",
@@ -400,12 +375,6 @@
 					Key: "secret-key",
 				},
 			})
-=======
-			templateVars, envVars, err = ResolveTemplateNEnvVars(testCtx.Ctx, reader, synthesizedComp, nil, vars)
-			Expect(err).Should(Succeed())
-			Expect(templateVars).Should(HaveKeyWithValue("secret-var", "secret-var-value"))
-			checkEnvVarExist(envVars, "secret-var", "secret-var-value")
->>>>>>> 128d3a71
 		})
 
 		It("service vars", func() {
@@ -536,24 +505,14 @@
 					},
 				},
 			}
-<<<<<<< HEAD
-			Expect(ResolveEnvNTemplateVars(testCtx.Ctx, reader, synthesizedComp, nil, vars)).Should(Succeed())
-			Expect(synthesizedComp.TemplateVars).Should(HaveKeyWithValue("service-host", svcName))
-			Expect(synthesizedComp.TemplateVars).Should(HaveKeyWithValue("service-port", strconv.Itoa(svcPort)))
-			Expect(synthesizedComp.TemplateVars).Should(HaveKeyWithValue("service-port-wo-name", strconv.Itoa(svcPort+1)))
-			checkEnvVarWithValue(synthesizedComp, "service-host", svcName)
-			checkEnvVarWithValue(synthesizedComp, "service-port", strconv.Itoa(svcPort))
-			checkEnvVarWithValue(synthesizedComp, "service-port-wo-name", strconv.Itoa(svcPort+1))
-=======
 			templateVars, envVars, err = ResolveTemplateNEnvVars(testCtx.Ctx, reader, synthesizedComp, nil, vars)
 			Expect(err).Should(Succeed())
 			Expect(templateVars).Should(HaveKeyWithValue("service-host", svcName))
 			Expect(templateVars).Should(HaveKeyWithValue("service-port", strconv.Itoa(svcPort)))
 			Expect(templateVars).Should(HaveKeyWithValue("service-port-wo-name", strconv.Itoa(svcPort+1)))
-			checkEnvVarExist(envVars, "service-host", svcName)
-			checkEnvVarExist(envVars, "service-port", strconv.Itoa(svcPort))
-			checkEnvVarExist(envVars, "service-port-wo-name", strconv.Itoa(svcPort+1))
->>>>>>> 128d3a71
+			checkEnvVarWithValue(envVars, "service-host", svcName)
+			checkEnvVarWithValue(envVars, "service-port", strconv.Itoa(svcPort))
+			checkEnvVarWithValue(envVars, "service-port-wo-name", strconv.Itoa(svcPort+1))
 
 			By("service var ref with pod ordinal")
 			svcNameRefPrefix := "service-node-port"
@@ -621,16 +580,10 @@
 			Expect(err).ShouldNot(Succeed())
 			Expect(err.Error()).Should(ContainSubstring("the name and compDef of ServiceVarRef is required"))
 			vars[0].ValueFrom.ServiceVarRef.ClusterObjectReference.CompDef = synthesizedComp.CompDefName
-<<<<<<< HEAD
-			Expect(ResolveEnvNTemplateVars(testCtx.Ctx, reader, synthesizedComp, nil, vars)).Should(Succeed())
-			checkEnvVarWithValue(synthesizedComp, "service-node-port_0", "300001")
-			checkEnvVarWithValue(synthesizedComp, "service-node-port_1", "300002")
-=======
 			_, envVars, err = ResolveTemplateNEnvVars(testCtx.Ctx, reader, synthesizedComp, nil, vars)
 			Expect(err).Should(Succeed())
-			checkEnvVarExist(envVars, "service-node-port_0", "300001")
-			checkEnvVarExist(envVars, "service-node-port_1", "300002")
->>>>>>> 128d3a71
+			checkEnvVarWithValue(envVars, "service-node-port_0", "300001")
+			checkEnvVarWithValue(envVars, "service-node-port_1", "300002")
 		})
 
 		It("credential vars", func() {
@@ -722,11 +675,11 @@
 					},
 				},
 			}
-<<<<<<< HEAD
-			Expect(ResolveEnvNTemplateVars(testCtx.Ctx, reader, synthesizedComp, nil, vars)).Should(Succeed())
-			Expect(synthesizedComp.TemplateVars).ShouldNot(HaveKey("credential-username"))
-			Expect(synthesizedComp.TemplateVars).ShouldNot(HaveKey("credential-password"))
-			checkEnvVarWithValueFrom(synthesizedComp, "credential-username", corev1.EnvVarSource{
+			_, envVars, err = ResolveTemplateNEnvVars(testCtx.Ctx, reader, synthesizedComp, nil, vars)
+			Expect(err).Should(Succeed())
+			Expect(templateVars).ShouldNot(HaveKey("credential-username"))
+			Expect(templateVars).ShouldNot(HaveKey("credential-password"))
+			checkEnvVarWithValueFrom(envVars, "credential-username", corev1.EnvVarSource{
 				SecretKeyRef: &corev1.SecretKeySelector{
 					LocalObjectReference: corev1.LocalObjectReference{
 						Name: reader.objs[0].GetName(),
@@ -734,7 +687,7 @@
 					Key: "username",
 				},
 			})
-			checkEnvVarWithValueFrom(synthesizedComp, "credential-password", corev1.EnvVarSource{
+			checkEnvVarWithValueFrom(envVars, "credential-password", corev1.EnvVarSource{
 				SecretKeyRef: &corev1.SecretKeySelector{
 					LocalObjectReference: corev1.LocalObjectReference{
 						Name: reader.objs[0].GetName(),
@@ -742,14 +695,6 @@
 					Key: "password",
 				},
 			})
-=======
-			_, envVars, err = ResolveTemplateNEnvVars(testCtx.Ctx, reader, synthesizedComp, nil, vars)
-			Expect(err).Should(Succeed())
-			Expect(templateVars).ShouldNot(HaveKey("credential-username"))
-			Expect(templateVars).ShouldNot(HaveKey("credential-password"))
-			checkEnvVarExist(envVars, "credential-username", "username")
-			checkEnvVarExist(envVars, "credential-password", "password")
->>>>>>> 128d3a71
 		})
 
 		It("serviceref vars", func() {
@@ -884,28 +829,16 @@
 					},
 				},
 			}
-<<<<<<< HEAD
-			Expect(ResolveEnvNTemplateVars(testCtx.Ctx, testCtx.Cli, synthesizedComp, nil, vars)).Should(Succeed())
-			Expect(synthesizedComp.TemplateVars).Should(HaveKeyWithValue("serviceref-endpoint", "endpoint"))
-			Expect(synthesizedComp.TemplateVars).Should(HaveKeyWithValue("serviceref-port", "port"))
-			Expect(synthesizedComp.TemplateVars).ShouldNot(HaveKey("serviceref-username"))
-			Expect(synthesizedComp.TemplateVars).ShouldNot(HaveKey("serviceref-password"))
-			checkEnvVarWithValue(synthesizedComp, "serviceref-endpoint", "endpoint")
-			checkEnvVarWithValue(synthesizedComp, "serviceref-port", "port")
-			checkEnvVarWithValue(synthesizedComp, "serviceref-username", "username")
-			checkEnvVarWithValue(synthesizedComp, "serviceref-password", "password")
-=======
 			templateVars, envVars, err = ResolveTemplateNEnvVars(testCtx.Ctx, testCtx.Cli, synthesizedComp, nil, vars)
 			Expect(err).Should(Succeed())
 			Expect(templateVars).Should(HaveKeyWithValue("serviceref-endpoint", "endpoint"))
 			Expect(templateVars).Should(HaveKeyWithValue("serviceref-port", "port"))
 			Expect(templateVars).ShouldNot(HaveKey("serviceref-username"))
 			Expect(templateVars).ShouldNot(HaveKey("serviceref-password"))
-			checkEnvVarExist(envVars, "serviceref-endpoint", "endpoint")
-			checkEnvVarExist(envVars, "serviceref-port", "port")
-			checkEnvVarExist(envVars, "serviceref-username", "username")
-			checkEnvVarExist(envVars, "serviceref-password", "password")
->>>>>>> 128d3a71
+			checkEnvVarWithValue(envVars, "serviceref-endpoint", "endpoint")
+			checkEnvVarWithValue(envVars, "serviceref-port", "port")
+			checkEnvVarWithValue(envVars, "serviceref-username", "username")
+			checkEnvVarWithValue(envVars, "serviceref-password", "password")
 		})
 
 		It("referent component", func() {
@@ -1015,16 +948,10 @@
 					},
 				},
 			}
-<<<<<<< HEAD
-			Expect(ResolveEnvNTemplateVars(testCtx.Ctx, reader, synthesizedComp, nil, vars)).Should(Succeed())
-			Expect(synthesizedComp.TemplateVars).Should(HaveKeyWithValue("service-host", svcName))
-			checkEnvVarWithValue(synthesizedComp, "service-host", svcName)
-=======
 			templateVars, envVars, err = ResolveTemplateNEnvVars(testCtx.Ctx, reader, synthesizedComp, nil, vars)
 			Expect(err).Should(Succeed())
 			Expect(templateVars).Should(HaveKeyWithValue("service-host", svcName))
-			checkEnvVarExist(envVars, "service-host", svcName)
->>>>>>> 128d3a71
+			checkEnvVarWithValue(envVars, "service-host", svcName)
 		})
 
 		It("vars reference and escaping", func() {
@@ -1043,20 +970,12 @@
 					Value: "abc$(aa)xyz",
 				},
 			}
-<<<<<<< HEAD
-			Expect(ResolveEnvNTemplateVars(testCtx.Ctx, nil, synthesizedComp, nil, vars)).Should(Succeed())
-			Expect(synthesizedComp.TemplateVars).Should(HaveKeyWithValue("ab", "~"))
-			Expect(synthesizedComp.TemplateVars).Should(HaveKeyWithValue("ac", "abc~xyz"))
-			checkEnvVarWithValue(synthesizedComp, "ab", "~")
-			checkEnvVarWithValue(synthesizedComp, "ac", "abc~xyz")
-=======
 			templateVars, envVars, err := ResolveTemplateNEnvVars(testCtx.Ctx, nil, synthesizedComp, nil, vars)
 			Expect(err).Should(Succeed())
 			Expect(templateVars).Should(HaveKeyWithValue("ab", "~"))
 			Expect(templateVars).Should(HaveKeyWithValue("ac", "abc~xyz"))
-			checkEnvVarExist(envVars, "ab", "~")
-			checkEnvVarExist(envVars, "ac", "abc~xyz")
->>>>>>> 128d3a71
+			checkEnvVarWithValue(envVars, "ab", "~")
+			checkEnvVarWithValue(envVars, "ac", "abc~xyz")
 
 			By("reference not defined")
 			vars = []appsv1alpha1.EnvVar{
@@ -1073,21 +992,12 @@
 					Value: "abc$(x)xyz",
 				},
 			}
-
-<<<<<<< HEAD
-			Expect(ResolveEnvNTemplateVars(testCtx.Ctx, nil, synthesizedComp, nil, vars)).Should(Succeed())
-			Expect(synthesizedComp.TemplateVars).Should(HaveKeyWithValue("bb", "$(x)"))
-			Expect(synthesizedComp.TemplateVars).Should(HaveKeyWithValue("bc", "abc$(x)xyz"))
-			checkEnvVarWithValue(synthesizedComp, "bb", "$(x)")
-			checkEnvVarWithValue(synthesizedComp, "bc", "abc$(x)xyz")
-=======
 			templateVars, envVars, err = ResolveTemplateNEnvVars(testCtx.Ctx, nil, synthesizedComp, nil, vars)
 			Expect(err).Should(Succeed())
 			Expect(templateVars).Should(HaveKeyWithValue("bb", "$(x)"))
 			Expect(templateVars).Should(HaveKeyWithValue("bc", "abc$(x)xyz"))
-			checkEnvVarExist(envVars, "bb", "$(x)")
-			checkEnvVarExist(envVars, "bc", "abc$(x)xyz")
->>>>>>> 128d3a71
+			checkEnvVarWithValue(envVars, "bb", "$(x)")
+			checkEnvVarWithValue(envVars, "bc", "abc$(x)xyz")
 
 			By("reference credential var")
 			vars = []appsv1alpha1.EnvVar{
@@ -1129,10 +1039,10 @@
 					},
 				},
 			}
-<<<<<<< HEAD
-			Expect(ResolveEnvNTemplateVars(testCtx.Ctx, reader, synthesizedComp, nil, vars)).Should(Succeed())
-			Expect(synthesizedComp.TemplateVars).Should(HaveKeyWithValue("cb", "$(credential-username)"))
-			checkEnvVarWithValueFrom(synthesizedComp, "cb", corev1.EnvVarSource{
+			templateVars, envVars, err = ResolveTemplateNEnvVars(testCtx.Ctx, reader, synthesizedComp, nil, vars)
+			Expect(err).Should(Succeed())
+			Expect(templateVars).Should(HaveKeyWithValue("cb", "$(credential-username)"))
+			checkEnvVarWithValueFrom(envVars, "cb", corev1.EnvVarSource{
 				SecretKeyRef: &corev1.SecretKeySelector{
 					LocalObjectReference: corev1.LocalObjectReference{
 						Name: reader.objs[0].GetName(),
@@ -1140,12 +1050,6 @@
 					Key: "username",
 				},
 			})
-=======
-			templateVars, envVars, err = ResolveTemplateNEnvVars(testCtx.Ctx, reader, synthesizedComp, nil, vars)
-			Expect(err).Should(Succeed())
-			Expect(templateVars).Should(HaveKeyWithValue("cb", "$(credential-username)"))
-			checkEnvVarExist(envVars, "cb", "username")
->>>>>>> 128d3a71
 
 			By("escaping")
 			vars = []appsv1alpha1.EnvVar{
@@ -1162,20 +1066,12 @@
 					Value: "abc$$(da)xyz",
 				},
 			}
-<<<<<<< HEAD
-			Expect(ResolveEnvNTemplateVars(testCtx.Ctx, nil, synthesizedComp, nil, vars)).Should(Succeed())
-			Expect(synthesizedComp.TemplateVars).Should(HaveKeyWithValue("db", "$(da)"))
-			Expect(synthesizedComp.TemplateVars).Should(HaveKeyWithValue("dc", "abc$(da)xyz"))
-			checkEnvVarWithValue(synthesizedComp, "db", "$(da)")
-			checkEnvVarWithValue(synthesizedComp, "dc", "abc$(da)xyz")
-=======
 			templateVars, envVars, err = ResolveTemplateNEnvVars(testCtx.Ctx, nil, synthesizedComp, nil, vars)
 			Expect(err).Should(Succeed())
 			Expect(templateVars).Should(HaveKeyWithValue("db", "$(da)"))
 			Expect(templateVars).Should(HaveKeyWithValue("dc", "abc$(da)xyz"))
-			checkEnvVarExist(envVars, "db", "$(da)")
-			checkEnvVarExist(envVars, "dc", "abc$(da)xyz")
->>>>>>> 128d3a71
+			checkEnvVarWithValue(envVars, "db", "$(da)")
+			checkEnvVarWithValue(envVars, "dc", "abc$(da)xyz")
 
 			By("reference and escaping")
 			vars = []appsv1alpha1.EnvVar{
@@ -1196,24 +1092,14 @@
 					Value: "$$(x)$(x)",
 				},
 			}
-<<<<<<< HEAD
-			Expect(ResolveEnvNTemplateVars(testCtx.Ctx, nil, synthesizedComp, nil, vars)).Should(Succeed())
-			Expect(synthesizedComp.TemplateVars).Should(HaveKeyWithValue("eb", "~$(ea)$(ea)~~$(ea)"))
-			Expect(synthesizedComp.TemplateVars).Should(HaveKeyWithValue("ec", "abc~xyz$(ea)"))
-			Expect(synthesizedComp.TemplateVars).Should(HaveKeyWithValue("ed", "$(x)$(x)"))
-			checkEnvVarWithValue(synthesizedComp, "eb", "~$(ea)$(ea)~~$(ea)")
-			checkEnvVarWithValue(synthesizedComp, "ec", "abc~xyz$(ea)")
-			checkEnvVarWithValue(synthesizedComp, "ed", "$(x)$(x)")
-=======
 			templateVars, envVars, err = ResolveTemplateNEnvVars(testCtx.Ctx, nil, synthesizedComp, nil, vars)
 			Expect(err).Should(Succeed())
 			Expect(templateVars).Should(HaveKeyWithValue("eb", "~$(ea)$(ea)~~$(ea)"))
 			Expect(templateVars).Should(HaveKeyWithValue("ec", "abc~xyz$(ea)"))
 			Expect(templateVars).Should(HaveKeyWithValue("ed", "$(x)$(x)"))
-			checkEnvVarExist(envVars, "eb", "~$(ea)$(ea)~~$(ea)")
-			checkEnvVarExist(envVars, "ec", "abc~xyz$(ea)")
-			checkEnvVarExist(envVars, "ed", "$(x)$(x)")
->>>>>>> 128d3a71
+			checkEnvVarWithValue(envVars, "eb", "~$(ea)$(ea)~~$(ea)")
+			checkEnvVarWithValue(envVars, "ec", "abc~xyz$(ea)")
+			checkEnvVarWithValue(envVars, "ed", "$(x)$(x)")
 
 			By("all in one")
 			vars = []appsv1alpha1.EnvVar{
@@ -1240,16 +1126,10 @@
 					},
 				},
 			}
-<<<<<<< HEAD
-			Expect(ResolveEnvNTemplateVars(testCtx.Ctx, reader, synthesizedComp, nil, vars)).Should(Succeed())
-			Expect(synthesizedComp.TemplateVars).Should(HaveKeyWithValue("fb", "abc~$(fa)$(fa)$(credential-username)~$(x)$(x)xyz"))
-			checkEnvVarWithValue(synthesizedComp, "fb", "abc~$(fa)$(fa)$(credential-username)~$(x)$(x)xyz")
-=======
 			templateVars, envVars, err = ResolveTemplateNEnvVars(testCtx.Ctx, reader, synthesizedComp, nil, vars)
 			Expect(err).Should(Succeed())
 			Expect(templateVars).Should(HaveKeyWithValue("fb", "abc~$(fa)$(fa)$(credential-username)~$(x)$(x)xyz"))
-			checkEnvVarExist(envVars, "fb", "abc~$(fa)$(fa)username~$(x)$(x)xyz")
->>>>>>> 128d3a71
+			checkEnvVarWithValue(envVars, "fb", "abc~$(fa)$(fa)username~$(x)$(x)xyz")
 		})
 	})
 })