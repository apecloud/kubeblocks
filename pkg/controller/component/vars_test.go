--- conflicted
+++ resolved
@@ -136,53 +136,6 @@
 			}
 		})
 
-<<<<<<< HEAD
-=======
-		It("default vars", func() {
-			templateVars, envVars, err := ResolveTemplateNEnvVars(testCtx.Ctx, testCtx.Cli, synthesizedComp, nil)
-			Expect(err).Should(Succeed())
-
-			By("check default template vars")
-			checkTemplateVars(templateVars, builtinTemplateVars(synthesizedComp, nil))
-
-			By("check default env vars")
-			targetEnvVars := builtinTemplateVars(synthesizedComp, nil)
-			targetEnvVars = append(targetEnvVars, buildDefaultEnvVars(synthesizedComp)...)
-			checkEnvVars(envVars, targetEnvVars)
-		})
-
-		It("TLS env vars", func() {
-			synthesizedComp.TLSConfig = &appsv1.TLSConfig{
-				Enable: true,
-			}
-			_, envVars, err := ResolveTemplateNEnvVars(testCtx.Ctx, testCtx.Cli, synthesizedComp, nil)
-			Expect(err).Should(Succeed())
-			checkEnvVars(envVars, buildEnv4TLS(synthesizedComp))
-		})
-
-		It("user-defined env vars", func() {
-			By("invalid")
-			annotations := map[string]string{
-				constant.ExtraEnvAnnotationKey: "invalid-json-format",
-			}
-			synthesizedComp.Annotations = annotations
-			_, _, err := ResolveTemplateNEnvVars(testCtx.Ctx, testCtx.Cli, synthesizedComp, nil)
-			Expect(err).ShouldNot(Succeed())
-
-			By("ok")
-			data, _ := json.Marshal(map[string]string{
-				"user-defined-var": "user-defined-value",
-			})
-			annotations = map[string]string{
-				constant.ExtraEnvAnnotationKey: string(data),
-			}
-			synthesizedComp.Annotations = annotations
-			_, envVars, err := ResolveTemplateNEnvVars(testCtx.Ctx, testCtx.Cli, synthesizedComp, nil)
-			Expect(err).Should(Succeed())
-			checkEnvVars(envVars, []corev1.EnvVar{{Name: "user-defined-var", Value: "user-defined-value"}})
-		})
-
->>>>>>> 240bbf84
 		It("component-ref env vars", func() {})
 
 		It("configmap vars", func() {
