--- conflicted
+++ resolved
@@ -149,21 +149,12 @@
 		return nil, err
 	}
 
-<<<<<<< HEAD
 	vars := map[string]any{}
 	maps.Copy(vars, builtinObjects(c))
 	maps.Copy(vars, builtinVars(c))
 	objVars, err := resolveClusterObjectRefVars(c)
 	if err != nil {
 		return nil, err
-=======
-	builtInObjs := map[string]interface{}{
-		builtinClusterObject:           c.cluster,
-		builtinComponentObject:         c.component,
-		builtinPodObject:               c.podSpec,
-		builtinComponentResourceObject: c.componentValues.Resource,
-		builtinClusterDomainObject:     viper.GetString(constant.KubernetesClusterDomainEnv),
->>>>>>> 3c8565e6
 	}
 	maps.Copy(vars, objVars)
 
