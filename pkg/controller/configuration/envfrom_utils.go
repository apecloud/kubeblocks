/*
Copyright (C) 2022-2024 ApeCloud Co., Ltd

This file is part of KubeBlocks project

This program is free software: you can redistribute it and/or modify
it under the terms of the GNU Affero General Public License as published by
the Free Software Foundation, either version 3 of the License, or
(at your option) any later version.

This program is distributed in the hope that it will be useful
but WITHOUT ANY WARRANTY; without even the implied warranty of
MERCHANTABILITY or FITNESS FOR A PARTICULAR PURPOSE.  See the
GNU Affero General Public License for more details.

You should have received a copy of the GNU Affero General Public License
along with this program.  If not, see <http://www.gnu.org/licenses/>.
*/

package configuration

import (
	"context"

	"github.com/spf13/cast"
	corev1 "k8s.io/api/core/v1"
	apierrors "k8s.io/apimachinery/pkg/api/errors"
	"sigs.k8s.io/controller-runtime/pkg/client"

	appsv1 "github.com/apecloud/kubeblocks/apis/apps/v1"
	appsv1beta1 "github.com/apecloud/kubeblocks/apis/apps/v1beta1"
	"github.com/apecloud/kubeblocks/pkg/configuration/core"
	cfgutil "github.com/apecloud/kubeblocks/pkg/configuration/util"
	"github.com/apecloud/kubeblocks/pkg/configuration/validate"
	"github.com/apecloud/kubeblocks/pkg/constant"
	"github.com/apecloud/kubeblocks/pkg/controller/component"
	intctrlutil "github.com/apecloud/kubeblocks/pkg/controllerutil"
	"github.com/apecloud/kubeblocks/pkg/generics"
)

func injectTemplateEnvFrom(cluster *appsv1.Cluster, component *component.SynthesizedComponent, podSpec *corev1.PodSpec, cli client.Client, ctx context.Context, localObjs []client.Object) error {
	var err error
	var cm *corev1.ConfigMap

<<<<<<< HEAD
	injectConfigmap := func(envMap map[string]string, configSpec appsv1.ComponentConfigSpec, cmName string) error {
		envConfigMap, err := createEnvFromConfigmap(cluster, component.Name, configSpec, client.ObjectKeyFromObject(cm), envMap, ctx, cli)
		if err != nil {
			return core.WrapError(err, "failed to generate env configmap[%s]", cmName)
		}
		injectEnvFrom(podSpec.Containers, containersInjectedTo(configSpec), envConfigMap.Name)
		injectEnvFrom(podSpec.InitContainers, containersInjectedTo(configSpec), envConfigMap.Name)
=======
	withEnvSource := func(asSecret bool) func(name string) corev1.EnvFromSource {
		return func(name string) corev1.EnvFromSource {
			if asSecret {
				return corev1.EnvFromSource{
					SecretRef: &corev1.SecretEnvSource{
						LocalObjectReference: corev1.LocalObjectReference{
							Name: name,
						}}}
			}
			return corev1.EnvFromSource{
				ConfigMapRef: &corev1.ConfigMapEnvSource{
					LocalObjectReference: corev1.LocalObjectReference{
						Name: name,
					}}}
		}
	}

	injectConfigmap := func(envMap map[string]string, configSpec appsv1alpha1.ComponentConfigSpec, cmName string) error {
		envSourceObject, err := createOrUpdateResourceFromConfigTemplate(cluster, component, configSpec, client.ObjectKeyFromObject(cm), envMap, ctx, cli, true)
		if err != nil {
			return core.WrapError(err, "failed to generate env configmap[%s]", cmName)
		}
		if configSpec.ToSecret() && configSpec.VolumeName != "" {
			podSpec.Volumes = updateSecretVolumes(podSpec.Volumes, configSpec, envSourceObject, component)
		} else {
			injectEnvFrom(podSpec.Containers, configSpec.ContainersInjectedTo(), envSourceObject.GetName(), withEnvSource(configSpec.ToSecret()))
			injectEnvFrom(podSpec.InitContainers, configSpec.ContainersInjectedTo(), envSourceObject.GetName(), withEnvSource(configSpec.ToSecret()))
		}
>>>>>>> 9b8eef3c
		return nil
	}

	for _, template := range component.ConfigTemplates {
		if !InjectEnvEnabled(template) || template.ConfigConstraintRef == "" {
			continue
		}
		cmName := core.GetComponentCfgName(cluster.Name, component.Name, template.Name)
		if cm, err = fetchConfigmap(localObjs, cmName, cluster.Namespace, cli, ctx); err != nil {
			return err
		}
		cc, err := getConfigConstraint(template, cli, ctx)
		if err != nil {
			return err
		}
		envMap, err := fromConfigmapFiles(fromConfigSpec(template, cm), cm, cc.FileFormatConfig)
		if err != nil {
			return err
		}
		if len(envMap) == 0 {
			continue
		}
		if err := injectConfigmap(envMap, template, cmName); err != nil {
			return err
		}
	}
	return nil
}

<<<<<<< HEAD
func getConfigConstraint(template appsv1.ComponentConfigSpec, cli client.Client, ctx context.Context) (*appsv1beta1.ConfigConstraintSpec, error) {
=======
func updateSecretVolumes(volumes []corev1.Volume, configSpec appsv1alpha1.ComponentConfigSpec, secret client.Object, component *component.SynthesizedComponent) []corev1.Volume {
	sets := configSetFromComponent(component.ConfigTemplates)
	createFn := func(_ string) corev1.Volume {
		return corev1.Volume{
			VolumeSource: corev1.VolumeSource{
				Secret: &corev1.SecretVolumeSource{
					SecretName:  secret.GetName(),
					DefaultMode: intctrlutil.BuildVolumeMode(sets, configSpec.ComponentTemplateSpec),
				},
			},
			Name: configSpec.VolumeName,
		}
	}
	volumes, _ = intctrlutil.CreateOrUpdateVolume(volumes, configSpec.VolumeName, createFn, nil)
	return volumes
}

func getConfigConstraint(template appsv1alpha1.ComponentConfigSpec, cli client.Client, ctx context.Context) (*appsv1beta1.ConfigConstraintSpec, error) {
>>>>>>> 9b8eef3c
	ccKey := client.ObjectKey{
		Namespace: "",
		Name:      template.ConfigConstraintRef,
	}
	cc := &appsv1beta1.ConfigConstraint{}
	if err := cli.Get(ctx, ccKey, cc); err != nil {
		return nil, core.WrapError(err, "failed to get ConfigConstraint, key[%v]", ccKey)
	}
	if cc.Spec.FileFormatConfig == nil {
		return nil, core.MakeError("ConfigConstraint[%v] is not a formatter", cc.Name)
	}
	return &cc.Spec, nil
}

func fromConfigmapFiles(keys []string, cm *corev1.ConfigMap, formatter *appsv1beta1.FileFormatConfig) (map[string]string, error) {
	mergeMap := func(dst, src map[string]string) {
		for key, val := range src {
			dst[key] = val
		}
	}

	gEnvMap := make(map[string]string)
	for _, file := range keys {
		envMap, err := fromFileContent(formatter, cm.Data[file])
		if err != nil {
			return nil, err
		}
		mergeMap(gEnvMap, envMap)
	}
	return gEnvMap, nil
}

func fetchConfigmap(localObjs []client.Object, cmName, namespace string, cli client.Client, ctx context.Context) (*corev1.ConfigMap, error) {
	var (
		cmObj = &corev1.ConfigMap{}
		cmKey = client.ObjectKey{Name: cmName, Namespace: namespace}
	)

	localObject := findMatchedLocalObject(localObjs, cmKey, generics.ToGVK(cmObj))
	if localObject != nil {
		return localObject.(*corev1.ConfigMap), nil
	}
	if err := cli.Get(ctx, cmKey, cmObj, inDataContext()); err != nil {
		return nil, err
	}
	return cmObj, nil
}

<<<<<<< HEAD
func createEnvFromConfigmap(cluster *appsv1.Cluster, componentName string, template appsv1.ComponentConfigSpec, originKey client.ObjectKey, envMap map[string]string, ctx context.Context, cli client.Client) (*corev1.ConfigMap, error) {
=======
func createOrUpdateResourceFromConfigTemplate(cluster *appsv1alpha1.Cluster, component *component.SynthesizedComponent, template appsv1alpha1.ComponentConfigSpec, originKey client.ObjectKey, envMap map[string]string, ctx context.Context, cli client.Client, createOnly bool) (client.Object, error) {
>>>>>>> 9b8eef3c
	cmKey := client.ObjectKey{
		Name:      core.GenerateEnvFromName(originKey.Name),
		Namespace: originKey.Namespace,
	}

	updateObjectMeta := func(obj client.Object) {
		obj.SetLabels(constant.GetKBConfigMapWellKnownLabels(template.Name, component.CompDefName, component.ClusterName, component.Name))
		_ = intctrlutil.SetOwnerReference(cluster, obj)
	}

	if template.ToSecret() {
		return updateOrCreateEnvObject(ctx, cli, &corev1.Secret{}, cmKey, func(c *corev1.Secret) {
			c.StringData = envMap
			updateObjectMeta(c)
		}, createOnly)
	}
	return updateOrCreateEnvObject(ctx, cli, &corev1.ConfigMap{}, cmKey, func(c *corev1.ConfigMap) {
		c.Data = envMap
		updateObjectMeta(c)
	}, createOnly)
}

func updateOrCreateEnvObject[T generics.Object, PT generics.PObject[T]](ctx context.Context, cli client.Client, obj PT, objKey client.ObjectKey, updater func(PT), createOnly bool) (client.Object, error) {
	err := cli.Get(ctx, objKey, obj, inDataContext())
	switch {
	case err != nil:
		if !apierrors.IsNotFound(err) {
			return nil, err
		}
		obj.SetName(objKey.Name)
		obj.SetNamespace(objKey.Namespace)
		updater(obj)
		return obj, cli.Create(ctx, obj, inDataContext())
	case err == nil && createOnly:
		return obj, nil
	default:
		updater(obj)
		return obj, cli.Update(ctx, obj, inDataContext())
	}
}

func CheckEnvFrom(container *corev1.Container, cmName string) bool {
	for i := range container.EnvFrom {
		source := &container.EnvFrom[i]
		if source.ConfigMapRef != nil && source.ConfigMapRef.Name == cmName {
			return true
		}
		if source.SecretRef != nil && source.SecretRef.Name == cmName {
			return true
		}
	}
	return false
}

func injectEnvFrom(containers []corev1.Container, injectEnvTo []string, cmName string, fn func(string) corev1.EnvFromSource) {
	sets := cfgutil.NewSet(injectEnvTo...)
	for i := range containers {
		container := &containers[i]
		if sets.InArray(container.Name) && !CheckEnvFrom(container, cmName) {
			container.EnvFrom = append(container.EnvFrom, fn(cmName))
		}
	}
}

func fromFileContent(format *appsv1beta1.FileFormatConfig, configContext string) (map[string]string, error) {
	keyValue, err := validate.LoadConfigObjectFromContent(format.Format, configContext)
	if err != nil {
		return nil, err
	}
	envMap := make(map[string]string, len(keyValue))
	for key, v := range keyValue {
		envMap[key] = cast.ToString(v)
	}
	return envMap, nil
}

func fromConfigSpec(configSpec appsv1.ComponentConfigSpec, cm *corev1.ConfigMap) []string {
	keys := configSpec.Keys
	if len(keys) == 0 {
		keys = cfgutil.ToSet(cm.Data).AsSlice()
	}
	return keys
}

<<<<<<< HEAD
func SyncEnvConfigmap(configSpec appsv1.ComponentConfigSpec, cmObj *corev1.ConfigMap, cc *appsv1beta1.ConfigConstraintSpec, cli client.Client, ctx context.Context) error {
	if !InjectEnvEnabled(configSpec) || cc == nil || cc.FileFormatConfig == nil {
=======
func SyncEnvSourceObject(configSpec appsv1alpha1.ComponentConfigSpec, cmObj *corev1.ConfigMap, cc *appsv1beta1.ConfigConstraintSpec, cli client.Client, ctx context.Context, cluster *appsv1alpha1.Cluster, component *component.SynthesizedComponent) error {
	if !configSpec.InjectEnvEnabled() || cc == nil || cc.FileFormatConfig == nil {
>>>>>>> 9b8eef3c
		return nil
	}
	envMap, err := fromConfigmapFiles(fromConfigSpec(configSpec, cmObj), cmObj, cc.FileFormatConfig)
	if err != nil {
		return err
	}
	if len(envMap) != 0 {
		_, err = createOrUpdateResourceFromConfigTemplate(cluster, component, configSpec, client.ObjectKeyFromObject(cmObj), envMap, ctx, cli, false)
	}
<<<<<<< HEAD

	return updateEnvFromConfigmap(client.ObjectKeyFromObject(cmObj), envMap, cli, ctx)
}

// TODO(leon)
func updateEnvFromConfigmap(origObj client.ObjectKey, envMap map[string]string, cli client.Client, ctx context.Context) error {
	cmKey := client.ObjectKey{
		Name:      core.GenerateEnvFromName(origObj.Name),
		Namespace: origObj.Namespace,
	}
	cm := &corev1.ConfigMap{}
	if err := cli.Get(ctx, cmKey, cm); err != nil {
		return err
	}
	patch := client.MergeFrom(cm.DeepCopy())
	cm.Data = envMap
	if err := cli.Patch(ctx, cm, patch); err != nil {
		return err
	}
	return nil
}

func InjectEnvEnabled(spec appsv1.ComponentConfigSpec) bool {
	return len(spec.AsEnvFrom) > 0 || len(spec.InjectEnvTo) > 0
}

func containersInjectedTo(spec appsv1.ComponentConfigSpec) []string {
	if len(spec.InjectEnvTo) != 0 {
		return spec.InjectEnvTo
	}
	return spec.AsEnvFrom
=======
	return err
>>>>>>> 9b8eef3c
}<|MERGE_RESOLUTION|>--- conflicted
+++ resolved
@@ -42,15 +42,6 @@
 	var err error
 	var cm *corev1.ConfigMap
 
-<<<<<<< HEAD
-	injectConfigmap := func(envMap map[string]string, configSpec appsv1.ComponentConfigSpec, cmName string) error {
-		envConfigMap, err := createEnvFromConfigmap(cluster, component.Name, configSpec, client.ObjectKeyFromObject(cm), envMap, ctx, cli)
-		if err != nil {
-			return core.WrapError(err, "failed to generate env configmap[%s]", cmName)
-		}
-		injectEnvFrom(podSpec.Containers, containersInjectedTo(configSpec), envConfigMap.Name)
-		injectEnvFrom(podSpec.InitContainers, containersInjectedTo(configSpec), envConfigMap.Name)
-=======
 	withEnvSource := func(asSecret bool) func(name string) corev1.EnvFromSource {
 		return func(name string) corev1.EnvFromSource {
 			if asSecret {
@@ -68,18 +59,17 @@
 		}
 	}
 
-	injectConfigmap := func(envMap map[string]string, configSpec appsv1alpha1.ComponentConfigSpec, cmName string) error {
+	injectConfigmap := func(envMap map[string]string, configSpec appsv1.ComponentConfigSpec, cmName string) error {
 		envSourceObject, err := createOrUpdateResourceFromConfigTemplate(cluster, component, configSpec, client.ObjectKeyFromObject(cm), envMap, ctx, cli, true)
 		if err != nil {
 			return core.WrapError(err, "failed to generate env configmap[%s]", cmName)
 		}
-		if configSpec.ToSecret() && configSpec.VolumeName != "" {
+		if toSecret(configSpec) && configSpec.VolumeName != "" {
 			podSpec.Volumes = updateSecretVolumes(podSpec.Volumes, configSpec, envSourceObject, component)
 		} else {
-			injectEnvFrom(podSpec.Containers, configSpec.ContainersInjectedTo(), envSourceObject.GetName(), withEnvSource(configSpec.ToSecret()))
-			injectEnvFrom(podSpec.InitContainers, configSpec.ContainersInjectedTo(), envSourceObject.GetName(), withEnvSource(configSpec.ToSecret()))
-		}
->>>>>>> 9b8eef3c
+			injectEnvFrom(podSpec.Containers, containersInjectedTo(configSpec), envSourceObject.GetName(), withEnvSource(toSecret(configSpec)))
+			injectEnvFrom(podSpec.InitContainers, containersInjectedTo(configSpec), envSourceObject.GetName(), withEnvSource(toSecret(configSpec)))
+		}
 		return nil
 	}
 
@@ -109,10 +99,7 @@
 	return nil
 }
 
-<<<<<<< HEAD
-func getConfigConstraint(template appsv1.ComponentConfigSpec, cli client.Client, ctx context.Context) (*appsv1beta1.ConfigConstraintSpec, error) {
-=======
-func updateSecretVolumes(volumes []corev1.Volume, configSpec appsv1alpha1.ComponentConfigSpec, secret client.Object, component *component.SynthesizedComponent) []corev1.Volume {
+func updateSecretVolumes(volumes []corev1.Volume, configSpec appsv1.ComponentConfigSpec, secret client.Object, component *component.SynthesizedComponent) []corev1.Volume {
 	sets := configSetFromComponent(component.ConfigTemplates)
 	createFn := func(_ string) corev1.Volume {
 		return corev1.Volume{
@@ -129,8 +116,7 @@
 	return volumes
 }
 
-func getConfigConstraint(template appsv1alpha1.ComponentConfigSpec, cli client.Client, ctx context.Context) (*appsv1beta1.ConfigConstraintSpec, error) {
->>>>>>> 9b8eef3c
+func getConfigConstraint(template appsv1.ComponentConfigSpec, cli client.Client, ctx context.Context) (*appsv1beta1.ConfigConstraintSpec, error) {
 	ccKey := client.ObjectKey{
 		Namespace: "",
 		Name:      template.ConfigConstraintRef,
@@ -179,11 +165,7 @@
 	return cmObj, nil
 }
 
-<<<<<<< HEAD
-func createEnvFromConfigmap(cluster *appsv1.Cluster, componentName string, template appsv1.ComponentConfigSpec, originKey client.ObjectKey, envMap map[string]string, ctx context.Context, cli client.Client) (*corev1.ConfigMap, error) {
-=======
-func createOrUpdateResourceFromConfigTemplate(cluster *appsv1alpha1.Cluster, component *component.SynthesizedComponent, template appsv1alpha1.ComponentConfigSpec, originKey client.ObjectKey, envMap map[string]string, ctx context.Context, cli client.Client, createOnly bool) (client.Object, error) {
->>>>>>> 9b8eef3c
+func createOrUpdateResourceFromConfigTemplate(cluster *appsv1.Cluster, component *component.SynthesizedComponent, template appsv1.ComponentConfigSpec, originKey client.ObjectKey, envMap map[string]string, ctx context.Context, cli client.Client, createOnly bool) (client.Object, error) {
 	cmKey := client.ObjectKey{
 		Name:      core.GenerateEnvFromName(originKey.Name),
 		Namespace: originKey.Namespace,
@@ -194,7 +176,7 @@
 		_ = intctrlutil.SetOwnerReference(cluster, obj)
 	}
 
-	if template.ToSecret() {
+	if toSecret(template) {
 		return updateOrCreateEnvObject(ctx, cli, &corev1.Secret{}, cmKey, func(c *corev1.Secret) {
 			c.StringData = envMap
 			updateObjectMeta(c)
@@ -268,13 +250,8 @@
 	return keys
 }
 
-<<<<<<< HEAD
-func SyncEnvConfigmap(configSpec appsv1.ComponentConfigSpec, cmObj *corev1.ConfigMap, cc *appsv1beta1.ConfigConstraintSpec, cli client.Client, ctx context.Context) error {
+func SyncEnvSourceObject(configSpec appsv1.ComponentConfigSpec, cmObj *corev1.ConfigMap, cc *appsv1beta1.ConfigConstraintSpec, cli client.Client, ctx context.Context, cluster *appsv1.Cluster, component *component.SynthesizedComponent) error {
 	if !InjectEnvEnabled(configSpec) || cc == nil || cc.FileFormatConfig == nil {
-=======
-func SyncEnvSourceObject(configSpec appsv1alpha1.ComponentConfigSpec, cmObj *corev1.ConfigMap, cc *appsv1beta1.ConfigConstraintSpec, cli client.Client, ctx context.Context, cluster *appsv1alpha1.Cluster, component *component.SynthesizedComponent) error {
-	if !configSpec.InjectEnvEnabled() || cc == nil || cc.FileFormatConfig == nil {
->>>>>>> 9b8eef3c
 		return nil
 	}
 	envMap, err := fromConfigmapFiles(fromConfigSpec(configSpec, cmObj), cmObj, cc.FileFormatConfig)
@@ -284,31 +261,15 @@
 	if len(envMap) != 0 {
 		_, err = createOrUpdateResourceFromConfigTemplate(cluster, component, configSpec, client.ObjectKeyFromObject(cmObj), envMap, ctx, cli, false)
 	}
-<<<<<<< HEAD
-
-	return updateEnvFromConfigmap(client.ObjectKeyFromObject(cmObj), envMap, cli, ctx)
-}
-
-// TODO(leon)
-func updateEnvFromConfigmap(origObj client.ObjectKey, envMap map[string]string, cli client.Client, ctx context.Context) error {
-	cmKey := client.ObjectKey{
-		Name:      core.GenerateEnvFromName(origObj.Name),
-		Namespace: origObj.Namespace,
-	}
-	cm := &corev1.ConfigMap{}
-	if err := cli.Get(ctx, cmKey, cm); err != nil {
-		return err
-	}
-	patch := client.MergeFrom(cm.DeepCopy())
-	cm.Data = envMap
-	if err := cli.Patch(ctx, cm, patch); err != nil {
-		return err
-	}
-	return nil
+	return err
 }
 
 func InjectEnvEnabled(spec appsv1.ComponentConfigSpec) bool {
 	return len(spec.AsEnvFrom) > 0 || len(spec.InjectEnvTo) > 0
+}
+
+func toSecret(spec appsv1.ComponentConfigSpec) bool {
+	return spec.AsSecret != nil && *spec.AsSecret
 }
 
 func containersInjectedTo(spec appsv1.ComponentConfigSpec) []string {
@@ -316,7 +277,4 @@
 		return spec.InjectEnvTo
 	}
 	return spec.AsEnvFrom
-=======
-	return err
->>>>>>> 9b8eef3c
 }