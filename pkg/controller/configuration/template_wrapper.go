--- conflicted
+++ resolved
@@ -261,11 +261,7 @@
 	return nil
 }
 
-<<<<<<< HEAD
-func (wrapper *renderWrapper) addRenderedObject(templateSpec appsv1.ComponentTemplateSpec, cm *corev1.ConfigMap, configuration *appsv1alpha1.Configuration) (err error) {
-=======
 func (wrapper *renderWrapper) addRenderedObject(templateSpec appsv1.ComponentTemplateSpec, cm *corev1.ConfigMap, configuration *appsv1alpha1.Configuration, asVolume bool) (err error) {
->>>>>>> b6416ec5
 	// The owner of the configmap object is a cluster,
 	// in order to manage the life cycle of configmap
 	if configuration != nil {
@@ -282,15 +278,10 @@
 	return nil
 }
 
-<<<<<<< HEAD
-func (wrapper *renderWrapper) addVolumeMountMeta(templateSpec appsv1.ComponentTemplateSpec, object client.Object, rendered bool) {
-	wrapper.volumes[object.GetName()] = templateSpec
-=======
 func (wrapper *renderWrapper) addVolumeMountMeta(templateSpec appsv1.ComponentTemplateSpec, object client.Object, rendered bool, asVolume bool) {
 	if asVolume {
 		wrapper.volumes[object.GetName()] = templateSpec
 	}
->>>>>>> b6416ec5
 	if rendered {
 		wrapper.renderedObjs = append(wrapper.renderedObjs, object)
 	}
