--- conflicted
+++ resolved
@@ -200,107 +200,6 @@
 	}
 }
 
-<<<<<<< HEAD
-=======
-func randomString(length int) string {
-	return rand.String(length)
-}
-
-func strongRandomString(length int) string {
-	str, _ := common.GeneratePassword(length, 3, 3, false, "")
-	return str
-}
-
-func BuildConnCredential(clusterDefinition *appsv1alpha1.ClusterDefinition, cluster *appsv1alpha1.Cluster,
-	synthesizedComp *component.SynthesizedComponent) *corev1.Secret {
-	wellKnownLabels := constant.GetKBWellKnownLabels(clusterDefinition.Name, cluster.Name, "")
-	delete(wellKnownLabels, constant.KBAppComponentLabelKey)
-	credentialBuilder := builder.NewSecretBuilder(cluster.Namespace, constant.GenerateDefaultConnCredential(cluster.Name)).
-		AddLabelsInMap(wellKnownLabels).
-		SetStringData(clusterDefinition.Spec.ConnectionCredential)
-	connCredential := credentialBuilder.GetObject()
-
-	if len(connCredential.StringData) == 0 {
-		return connCredential
-	}
-
-	replaceVarObjects := func(k, v *string, i int, origValue string, varObjectsMap map[string]string) {
-		toReplace := origValue
-		for j, r := range varObjectsMap {
-			replaced := strings.ReplaceAll(toReplace, j, r)
-			if replaced == toReplace {
-				continue
-			}
-			toReplace = replaced
-			// replace key
-			if i == 0 {
-				delete(connCredential.StringData, origValue)
-				*k = replaced
-			} else {
-				*v = replaced
-			}
-		}
-	}
-
-	// REVIEW: perhaps handles value replacement at `func mergeComponents`
-	replaceData := func(varObjectsMap map[string]string) {
-		copyStringData := connCredential.DeepCopy().StringData
-		for k, v := range copyStringData {
-			for i, vv := range []string{k, v} {
-				if !strings.Contains(vv, "$(") {
-					continue
-				}
-				replaceVarObjects(&k, &v, i, vv, varObjectsMap)
-			}
-			connCredential.StringData[k] = v
-		}
-	}
-
-	// TODO: do JIT value generation for lower CPU resources
-	// 1st pass replace variables
-	uuidVal := uuid.New()
-	uuidBytes := uuidVal[:]
-	uuidStr := uuidVal.String()
-	uuidB64 := base64.RawStdEncoding.EncodeToString(uuidBytes)
-	uuidStrB64 := base64.RawStdEncoding.EncodeToString([]byte(strings.ReplaceAll(uuidStr, "-", "")))
-	uuidHex := hex.EncodeToString(uuidBytes)
-	randomPassword := randomString(8)
-	strongRandomPasswd := strongRandomString(16)
-	restorePassword := GetRestorePassword(synthesizedComp)
-	// check if a connection password is specified during recovery.
-	// if exists, replace the random password
-	if restorePassword != "" {
-		randomPassword = restorePassword
-		strongRandomPasswd = restorePassword
-	}
-	m := map[string]string{
-		"$(RANDOM_PASSWD)":        randomPassword,
-		"$(STRONG_RANDOM_PASSWD)": strongRandomPasswd,
-		"$(UUID)":                 uuidStr,
-		"$(UUID_B64)":             uuidB64,
-		"$(UUID_STR_B64)":         uuidStrB64,
-		"$(UUID_HEX)":             uuidHex,
-		"$(SVC_FQDN)":             constant.GenerateDefaultComponentServiceName(cluster.Name, synthesizedComp.Name),
-		constant.EnvPlaceHolder(constant.KBEnvClusterCompName): constant.GenerateClusterComponentName(cluster.Name, synthesizedComp.Name),
-		"$(HEADLESS_SVC_FQDN)":                                 constant.GenerateDefaultComponentHeadlessServiceName(cluster.Name, synthesizedComp.Name),
-	}
-	if len(synthesizedComp.ComponentServices) > 0 {
-		for _, p := range synthesizedComp.ComponentServices[0].Spec.Ports {
-			m[fmt.Sprintf("$(SVC_PORT_%s)", p.Name)] = strconv.Itoa(int(p.Port))
-		}
-	}
-	replaceData(m)
-
-	// 2nd pass replace $(CONN_CREDENTIAL) variables
-	m = map[string]string{}
-	for k, v := range connCredential.StringData {
-		m[fmt.Sprintf("$(CONN_CREDENTIAL).%s", k)] = v
-	}
-	replaceData(m)
-	return connCredential
-}
-
->>>>>>> 49be5b6a
 // GetRestorePassword gets restore password if exists during recovery.
 func GetRestorePassword(synthesizedComp *component.SynthesizedComponent) string {
 	valueString := synthesizedComp.Annotations[constant.RestoreFromBackupAnnotationKey]
