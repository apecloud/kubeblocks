--- conflicted
+++ resolved
@@ -176,47 +176,6 @@
 			Expect(err).Should(BeNil())
 			Expect(its).ShouldNot(BeNil())
 			Expect(*its.Spec.Replicas).Should(BeEquivalentTo(2))
-<<<<<<< HEAD
-			// test extra envs
-			Expect(its.Spec.Template.Spec.Containers).ShouldNot(BeEmpty())
-			for _, container := range its.Spec.Template.Spec.Containers {
-				isContainEnv := false
-				for _, env := range container.Env {
-					if env.Name == "mock-key" && env.Value == "mock-value" {
-						isContainEnv = true
-						break
-					}
-				}
-				Expect(isContainEnv).Should(BeTrue())
-			}
-
-			// test roles
-			Expect(its.Spec.Roles).Should(HaveLen(2))
-			for _, roleName := range []string{constant.Primary, constant.Secondary} {
-				Expect(slices.IndexFunc(its.Spec.Roles, func(role workloads.ReplicaRole) bool {
-					return role.Name == roleName
-				})).Should(BeNumerically(">", -1))
-			}
-
-			// test role probe
-			Expect(its.Spec.RoleProbe).Should(BeNil())
-
-			// test member update strategy
-			Expect(its.Spec.MemberUpdateStrategy).ShouldNot(BeNil())
-			Expect(*its.Spec.MemberUpdateStrategy).Should(BeEquivalentTo(workloads.SerialUpdateStrategy))
-
-			By("set workload type to Consensus")
-			clusterDef.Spec.ComponentDefs[0].WorkloadType = appsv1alpha1.Consensus
-			clusterDef.Spec.ComponentDefs[0].CharacterType = mysqlCharacterType
-			clusterDef.Spec.ComponentDefs[0].ConsensusSpec = appsv1alpha1.NewConsensusSetSpec()
-			clusterDef.Spec.ComponentDefs[0].ConsensusSpec.UpdateStrategy = appsv1alpha1.BestEffortParallelStrategy
-			cluster.Spec.ComponentSpecs[0].Replicas = 3
-			csComponent := newAllFieldsSynthesizedComponent(clusterDef, nil, cluster)
-			its, err = BuildInstanceSet(csComponent, nil)
-			Expect(err).Should(BeNil())
-			Expect(its).ShouldNot(BeNil())
-=======
->>>>>>> a22856f4
 
 			// test roles
 			Expect(its.Spec.Roles).Should(HaveLen(len(compDef.Spec.Roles)))
