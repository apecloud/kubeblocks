--- conflicted
+++ resolved
@@ -151,27 +151,6 @@
 			Expect(pvc.Spec.AccessModes).Should(Equal(its.Spec.VolumeClaimTemplates[0].Spec.AccessModes))
 			Expect(pvc.Spec.Resources).Should(Equal(synthesizedComponent.VolumeClaimTemplates[0].Spec.Resources))
 			Expect(pvc.Spec.StorageClassName).Should(Equal(synthesizedComponent.VolumeClaimTemplates[0].Spec.StorageClassName))
-<<<<<<< HEAD
-			Expect(pvc.Labels[constant.VolumeTypeLabelKey]).ShouldNot(BeEmpty())
-=======
-		})
-
-		It("builds Conn. Credential during restoring from backup", func() {
-			originalPassword := "test-passw0rd"
-			encryptionKey := "encryptionKey"
-			viper.Set(constant.CfgKeyDPEncryptionKey, encryptionKey)
-			var (
-				clusterDefObj                             = testapps.NewClusterDefFactoryWithConnCredential("conn-cred", mysqlCompDefName).GetObject()
-				clusterDef, cluster, synthesizedComponent = newClusterObjs(clusterDefObj)
-			)
-			e := intctrlutil.NewEncryptor(encryptionKey)
-			ciphertext, _ := e.Encrypt([]byte(originalPassword))
-			cluster.Annotations[constant.RestoreFromBackupAnnotationKey] = fmt.Sprintf(`{"%s":{"%s":"%s"}}`,
-				synthesizedComponent.Name, constant.ConnectionPassword, ciphertext)
-			credential := BuildConnCredential(clusterDef, cluster, synthesizedComponent)
-			Expect(credential).ShouldNot(BeNil())
-			Expect(credential.StringData["RANDOM_PASSWD"]).Should(Equal(originalPassword))
->>>>>>> 0565e797
 		})
 
 		It("builds InstanceSet correctly", func() {
