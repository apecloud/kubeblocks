/*
Copyright (C) 2022-2025 ApeCloud Co., Ltd

This file is part of KubeBlocks project

This program is free software: you can redistribute it and/or modify
it under the terms of the GNU Affero General Public License as published by
the Free Software Foundation, either version 3 of the License, or
(at your option) any later version.

This program is distributed in the hope that it will be useful
but WITHOUT ANY WARRANTY; without even the implied warranty of
MERCHANTABILITY or FITNESS FOR A PARTICULAR PURPOSE.  See the
GNU Affero General Public License for more details.

You should have received a copy of the GNU Affero General Public License
along with this program.  If not, see <http://www.gnu.org/licenses/>.
*/

package instance

import (
	"reflect"
	"slices"
	"strings"

	corev1 "k8s.io/api/core/v1"
	metav1 "k8s.io/apimachinery/pkg/apis/meta/v1"
	"sigs.k8s.io/controller-runtime/pkg/client"
	"sigs.k8s.io/controller-runtime/pkg/controller/controllerutil"

	kbappsv1 "github.com/apecloud/kubeblocks/apis/apps/v1"
	workloads "github.com/apecloud/kubeblocks/apis/workloads/v1"
	"github.com/apecloud/kubeblocks/pkg/constant"
	"github.com/apecloud/kubeblocks/pkg/controller/builder"
	"github.com/apecloud/kubeblocks/pkg/controller/lifecycle"
	"github.com/apecloud/kubeblocks/pkg/controller/model"
	intctrlutil "github.com/apecloud/kubeblocks/pkg/controllerutil"
)

func podName(inst *workloads.Instance) string {
	return inst.Name
}

func podObj(inst *workloads.Instance) *corev1.Pod {
	return &corev1.Pod{
		ObjectMeta: metav1.ObjectMeta{
			Namespace: inst.Namespace,
			Name:      podName(inst),
		},
	}
}

// getRoleName gets role name of pod
func getRoleName(pod *corev1.Pod) string {
	return strings.ToLower(pod.Labels[constant.RoleLabelKey])
}

func composeRoleMap(inst *workloads.Instance) map[string]workloads.ReplicaRole {
	roleMap := make(map[string]workloads.ReplicaRole)
	for _, role := range inst.Spec.Roles {
		roleMap[strings.ToLower(role.Name)] = role
	}
	return roleMap
}

// mergeMap merge src to dst, dst is modified in place
// Items in src will overwrite items in dst, if possible.
func mergeMap[K comparable, V any](src, dst *map[K]V) {
	if len(*src) == 0 {
		return
	}
	if *dst == nil {
		*dst = make(map[K]V)
	}
	for k, v := range *src {
		(*dst)[k] = v
	}
}

func getMatchLabels(name string) map[string]string {
	return map[string]string{
		constant.AppManagedByLabelKey:      constant.AppName,
		constant.KBAppInstanceNameLabelKey: name,
	}
}

// isRoleReady returns true if pod has role label
func isRoleReady(pod *corev1.Pod, roles []workloads.ReplicaRole) bool {
	if len(roles) == 0 {
		return true
	}
	_, ok := pod.Labels[constant.RoleLabelKey]
	return ok
}

// isCreated returns true if pod has been created and is maintained by the API server
func isCreated(pod *corev1.Pod) bool {
	return pod.Status.Phase != ""
}

// isTerminating returns true if pod's DeletionTimestamp has been set
func isTerminating(pod *corev1.Pod) bool {
	return pod.DeletionTimestamp != nil
}

func isPodPending(pod *corev1.Pod) bool {
	return pod.Status.Phase == corev1.PodPending
}

// isImageMatched returns true if all container statuses have same image as defined in pod spec
func isImageMatched(pod *corev1.Pod) bool {
	for _, container := range pod.Spec.Containers {
		index := slices.IndexFunc(pod.Status.ContainerStatuses, func(status corev1.ContainerStatus) bool {
			return status.Name == container.Name
		})
		if index == -1 {
			continue
		}
		specImage := container.Image
		statusImage := pod.Status.ContainerStatuses[index].Image
		// Image in status may not match the image used in the PodSpec.
		// More info: https://kubernetes.io/docs/reference/kubernetes-api/workload-resources/pod-v1/#PodStatus
		specName, specTag, specDigest := imageSplit(specImage)
		statusName, statusTag, statusDigest := imageSplit(statusImage)
		// if digest presents in spec, it must be same in status
		if len(specDigest) != 0 && specDigest != statusDigest {
			return false
		}
		// if tag presents in spec, it must be same in status
		if len(specTag) != 0 && specTag != statusTag {
			return false
		}
		// otherwise, statusName should be same as or has suffix of specName
		if specName != statusName {
			specNames := strings.Split(specName, "/")
			statusNames := strings.Split(statusName, "/")
			if specNames[len(specNames)-1] != statusNames[len(statusNames)-1] {
				return false
			}
		}
	}
	return true
}

// imageSplit separates and returns the name and tag parts
// from the image string using either colon `:` or at `@` separators.
// image reference pattern: [[host[:port]/]component/]component[:tag][@digest]
func imageSplit(imageName string) (name string, tag string, digest string) {
	// check if image name contains a domain
	// if domain is present, ignore domain and check for `:`
	searchName := imageName
	slashIndex := strings.Index(imageName, "/")
	if slashIndex > 0 {
		searchName = imageName[slashIndex:]
	} else {
		slashIndex = 0
	}

	id := strings.Index(searchName, "@")
	ic := strings.Index(searchName, ":")

	// no tag or digest
	if ic < 0 && id < 0 {
		return imageName, "", ""
	}

	// digest only
	if id >= 0 && (id < ic || ic < 0) {
		id += slashIndex
		name = imageName[:id]
		digest = strings.TrimPrefix(imageName[id:], "@")
		return name, "", digest
	}

	// tag and digest
	if id >= 0 && ic >= 0 {
		id += slashIndex
		ic += slashIndex
		name = imageName[:ic]
		tag = strings.TrimPrefix(imageName[ic:id], ":")
		digest = strings.TrimPrefix(imageName[id:], "@")
		return name, tag, digest
	}

	// tag only
	ic += slashIndex
	name = imageName[:ic]
	tag = strings.TrimPrefix(imageName[ic:], ":")
	return name, tag, ""
}

func buildInstancePod(inst *workloads.Instance, revision string) (*corev1.Pod, error) {
	// 1. build a pod from pod template
	var err error
	if len(revision) == 0 {
		revision, err = buildInstancePodRevision(&inst.Spec.Template, inst)
		if err != nil {
			return nil, err
		}
	}
	labels := getMatchLabels(inst.Name)
	pod := builder.NewPodBuilder(inst.Namespace, inst.Name).
		AddAnnotationsInMap(inst.Spec.Template.Annotations).
		AddLabelsInMap(inst.Spec.Template.Labels).
		AddLabelsInMap(labels).
		AddLabels(constant.KBAppPodNameLabelKey, inst.Name). // used as a pod-service selector
		AddLabels(constant.KBAppInstanceTemplateLabelKey, inst.Spec.InstanceTemplateName).
		AddControllerRevisionHashLabel(revision).
		SetPodSpec(*inst.Spec.Template.Spec.DeepCopy()).
		GetObject()

	// 2. build pvcs from template
	pvcNameMap := make(map[string]string)
	for _, claimTemplate := range inst.Spec.VolumeClaimTemplates {
		pvcName := intctrlutil.ComposePVCName(corev1.PersistentVolumeClaim{ObjectMeta: claimTemplate.ObjectMeta}, inst.Spec.InstanceSetName, pod.GetName())
		pvcNameMap[pvcName] = claimTemplate.Name
	}

	// 3. update pod volumes
	var volumeList []corev1.Volume
	for pvcName, claimTemplateName := range pvcNameMap {
		volume := builder.NewVolumeBuilder(claimTemplateName).
			SetVolumeSource(corev1.VolumeSource{
				PersistentVolumeClaim: &corev1.PersistentVolumeClaimVolumeSource{ClaimName: pvcName},
			}).GetObject()
		volumeList = append(volumeList, *volume)
	}
	intctrlutil.MergeList(&volumeList, &pod.Spec.Volumes, func(item corev1.Volume) func(corev1.Volume) bool {
		return func(v corev1.Volume) bool {
			return v.Name == item.Name
		}
	})

	if err := controllerutil.SetControllerReference(inst, pod, model.GetScheme()); err != nil {
		return nil, err
	}
	return pod, nil
}

func buildInstancePVCs(inst *workloads.Instance) ([]*corev1.PersistentVolumeClaim, error) {
	var pvcs []*corev1.PersistentVolumeClaim
	labels := getMatchLabels(inst.Name)
	for _, claimTemplate := range inst.Spec.VolumeClaimTemplates {
		pvcName := intctrlutil.ComposePVCName(corev1.PersistentVolumeClaim{ObjectMeta: claimTemplate.ObjectMeta}, inst.Spec.InstanceSetName, inst.Name)
		pvc := builder.NewPVCBuilder(inst.Namespace, pvcName).
			AddLabelsInMap(labels).
			AddLabelsInMap(claimTemplate.Labels).
			AddLabels(constant.KBAppPodNameLabelKey, inst.Name).
			AddLabels(constant.VolumeClaimTemplateNameLabelKey, claimTemplate.Name).
			AddAnnotationsInMap(claimTemplate.Annotations).
			SetSpec(*claimTemplate.Spec.DeepCopy()).
			GetObject()
		if inst.Spec.InstanceTemplateName != "" {
			pvc.Labels[constant.KBAppInstanceTemplateLabelKey] = inst.Spec.InstanceTemplateName
		}
		pvcs = append(pvcs, pvc)
	}
	for _, pvc := range pvcs {
		if err := controllerutil.SetControllerReference(inst, pvc, model.GetScheme()); err != nil {
			return nil, err
		}
	}
	return pvcs, nil
}

func copyAndMerge(oldObj, newObj client.Object) client.Object {
	if reflect.TypeOf(oldObj) != reflect.TypeOf(newObj) {
		return nil
	}

	copyAndMergeSvc := func(oldSvc *corev1.Service, newSvc *corev1.Service) client.Object {
		intctrlutil.MergeList(&newSvc.Finalizers, &oldSvc.Finalizers, func(finalizer string) func(string) bool {
			return func(item string) bool {
				return finalizer == item
			}
		})
		intctrlutil.MergeList(&newSvc.OwnerReferences, &oldSvc.OwnerReferences, func(reference metav1.OwnerReference) func(metav1.OwnerReference) bool {
			return func(item metav1.OwnerReference) bool {
				return reference.UID == item.UID
			}
		})
		mergeMap(&newSvc.Annotations, &oldSvc.Annotations)
		mergeMap(&newSvc.Labels, &oldSvc.Labels)
		oldSvc.Spec.Selector = newSvc.Spec.Selector
		oldSvc.Spec.Type = newSvc.Spec.Type
		oldSvc.Spec.PublishNotReadyAddresses = newSvc.Spec.PublishNotReadyAddresses
		// ignore NodePort&LB svc here, instanceSet only supports default headless svc
		oldSvc.Spec.Ports = newSvc.Spec.Ports
		return oldSvc
	}

	copyAndMergeCm := func(oldCm, newCm *corev1.ConfigMap) client.Object {
		intctrlutil.MergeList(&newCm.Finalizers, &oldCm.Finalizers, func(finalizer string) func(string) bool {
			return func(item string) bool {
				return finalizer == item
			}
		})
		intctrlutil.MergeList(&newCm.OwnerReferences, &oldCm.OwnerReferences, func(reference metav1.OwnerReference) func(metav1.OwnerReference) bool {
			return func(item metav1.OwnerReference) bool {
				return reference.UID == item.UID
			}
		})
		oldCm.Data = newCm.Data
		oldCm.BinaryData = newCm.BinaryData
		return oldCm
	}

	copyAndMergePod := func(oldPod, newPod *corev1.Pod) client.Object {
		mergeInPlaceFields(newPod, oldPod)
		return oldPod
	}

	copyAndMergePVC := func(oldPVC, newPVC *corev1.PersistentVolumeClaim) client.Object {
		mergeMap(&newPVC.Annotations, &oldPVC.Annotations)
		mergeMap(&newPVC.Labels, &oldPVC.Labels)
		// resources.request.storage and accessModes support in-place update.
		// resources.request.storage only supports volume expansion.
		if reflect.DeepEqual(oldPVC.Spec.AccessModes, newPVC.Spec.AccessModes) &&
			oldPVC.Spec.Resources.Requests.Storage().Cmp(*newPVC.Spec.Resources.Requests.Storage()) >= 0 {
			return oldPVC
		}
		oldPVC.Spec.AccessModes = newPVC.Spec.AccessModes
		if newPVC.Spec.Resources.Requests == nil {
			return oldPVC
		}
		if _, ok := newPVC.Spec.Resources.Requests[corev1.ResourceStorage]; !ok {
			return oldPVC
		}
		requests := oldPVC.Spec.Resources.Requests
		if requests == nil {
			requests = make(corev1.ResourceList)
		}
		requests[corev1.ResourceStorage] = *newPVC.Spec.Resources.Requests.Storage()
		oldPVC.Spec.Resources.Requests = requests
		return oldPVC
	}

	targetObj := oldObj.DeepCopyObject()
	switch o := newObj.(type) {
	case *corev1.Service:
		return copyAndMergeSvc(targetObj.(*corev1.Service), o)
	case *corev1.ConfigMap:
		return copyAndMergeCm(targetObj.(*corev1.ConfigMap), o)
	case *corev1.Pod:
		return copyAndMergePod(targetObj.(*corev1.Pod), o)
	case *corev1.PersistentVolumeClaim:
		return copyAndMergePVC(targetObj.(*corev1.PersistentVolumeClaim), o)
	default:
		return newObj
	}
}

func newLifecycleAction(inst *workloads.Instance, objects []client.Object, pod *corev1.Pod) (lifecycle.Lifecycle, error) {
	var (
		clusterName      = inst.Labels[constant.AppInstanceLabelKey]
		compName         = inst.Labels[constant.KBAppComponentLabelKey]
		lifecycleActions = &kbappsv1.ComponentLifecycleActions{
			Switchover:  inst.Spec.LifecycleActions.Switchover,
<<<<<<< HEAD
			MemberJoin:  inst.Spec.LifecycleActions.MemberJoin,
			MemberLeave: inst.Spec.LifecycleActions.MemberLeave,
			// Reconfigure: Reconfigure: config.Reconfigure,
=======
			Reconfigure: inst.Spec.LifecycleActions.Reconfigure,
>>>>>>> cce5f384
		}
		pods []*corev1.Pod
	)
	for i := range objects {
		pods = append(pods, objects[i].(*corev1.Pod))
	}
	return lifecycle.New(inst.Namespace, clusterName, compName,
		lifecycleActions, inst.Spec.LifecycleActions.TemplateVars, pod, pods...)
}<|MERGE_RESOLUTION|>--- conflicted
+++ resolved
@@ -357,13 +357,9 @@
 		compName         = inst.Labels[constant.KBAppComponentLabelKey]
 		lifecycleActions = &kbappsv1.ComponentLifecycleActions{
 			Switchover:  inst.Spec.LifecycleActions.Switchover,
-<<<<<<< HEAD
 			MemberJoin:  inst.Spec.LifecycleActions.MemberJoin,
 			MemberLeave: inst.Spec.LifecycleActions.MemberLeave,
-			// Reconfigure: Reconfigure: config.Reconfigure,
-=======
 			Reconfigure: inst.Spec.LifecycleActions.Reconfigure,
->>>>>>> cce5f384
 		}
 		pods []*corev1.Pod
 	)
