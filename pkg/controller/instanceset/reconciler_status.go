/*
Copyright (C) 2022-2025 ApeCloud Co., Ltd

This file is part of KubeBlocks project

This program is free software: you can redistribute it and/or modify
it under the terms of the GNU Affero General Public License as published by
the Free Software Foundation, either version 3 of the License, or
(at your option) any later version.

This program is distributed in the hope that it will be useful
but WITHOUT ANY WARRANTY; without even the implied warranty of
MERCHANTABILITY or FITNESS FOR A PARTICULAR PURPOSE.  See the
GNU Affero General Public License for more details.

You should have received a copy of the GNU Affero General Public License
along with this program.  If not, see <http://www.gnu.org/licenses/>.
*/

package instanceset

import (
	"encoding/json"
	"fmt"
	"slices"
	"sort"
	"strings"
	"time"

	corev1 "k8s.io/api/core/v1"
	"k8s.io/apimachinery/pkg/api/meta"
	metav1 "k8s.io/apimachinery/pkg/apis/meta/v1"
	"k8s.io/apimachinery/pkg/util/sets"

	workloads "github.com/apecloud/kubeblocks/apis/workloads/v1"
<<<<<<< HEAD
	"github.com/apecloud/kubeblocks/pkg/constant"
	"github.com/apecloud/kubeblocks/pkg/controller/instanceset/instancetemplate"
=======
	"github.com/apecloud/kubeblocks/pkg/controller/instancetemplate"
>>>>>>> 370e09ba
	"github.com/apecloud/kubeblocks/pkg/controller/kubebuilderx"
	"github.com/apecloud/kubeblocks/pkg/controller/model"
	intctrlutil "github.com/apecloud/kubeblocks/pkg/controllerutil"
)

// statusReconciler computes the current status
type statusReconciler struct{}

var _ kubebuilderx.Reconciler = &statusReconciler{}

func NewStatusReconciler() kubebuilderx.Reconciler {
	return &statusReconciler{}
}

func (r *statusReconciler) PreCondition(tree *kubebuilderx.ObjectTree) *kubebuilderx.CheckResult {
	if tree.GetRoot() == nil || !model.IsObjectStatusUpdating(tree.GetRoot()) {
		return kubebuilderx.ConditionUnsatisfied
	}
	return kubebuilderx.ConditionSatisfied
}

func (r *statusReconciler) Reconcile(tree *kubebuilderx.ObjectTree) (kubebuilderx.Result, error) {
	its, _ := tree.GetRoot().(*workloads.InstanceSet)
	// 1. get all pods
	pods := tree.List(&corev1.Pod{})
	var podList []*corev1.Pod
	for _, object := range pods {
		pod, _ := object.(*corev1.Pod)
		podList = append(podList, pod)
	}
	// 2. calculate status summary
	updateRevisions, err := GetRevisions(its.Status.UpdateRevisions)
	if err != nil {
		return kubebuilderx.Continue, err
	}
	replicas := int32(0)
	ordinals := make([]int32, 0)
	currentReplicas, updatedReplicas := int32(0), int32(0)
	readyReplicas, availableReplicas := int32(0), int32(0)
	notReadyNames := sets.New[string]()
	notAvailableNames := sets.New[string]()
	currentRevisions := map[string]string{}

	template2TemplatesStatus := map[string]*workloads.InstanceTemplateStatus{}
	template2TotalReplicas := map[string]int32{}
	for _, template := range its.Spec.Instances {
		templateReplicas := int32(1)
		if template.Replicas != nil {
			templateReplicas = *template.Replicas
		}
		template2TotalReplicas[template.Name] = templateReplicas
	}

	podToNodeMapping, err := ParseNodeSelectorOnceAnnotation(its)
	if err != nil {
		return kubebuilderx.Continue, err
	}

	for _, pod := range podList {
		_, ordinal := parseParentNameAndOrdinal(pod.Name)
		templateName := pod.Labels[instancetemplate.TemplateNameLabelKey]
		if template2TemplatesStatus[templateName] == nil {
			template2TemplatesStatus[templateName] = &workloads.InstanceTemplateStatus{
				Name:     templateName,
				Ordinals: make([]int32, 0),
			}
		}
		currentRevisions[pod.Name] = getPodRevision(pod)
		if isCreated(pod) {
			notReadyNames.Insert(pod.Name)
			replicas++
			if len(templateName) == 0 {
				ordinals = append(ordinals, int32(ordinal))
			}
			template2TemplatesStatus[templateName].Replicas++
			template2TemplatesStatus[templateName].Ordinals = append(template2TemplatesStatus[templateName].Ordinals, int32(ordinal))
		}
		if isImageMatched(pod) && intctrlutil.IsPodReady(pod) {
			readyReplicas++
			template2TemplatesStatus[templateName].ReadyReplicas++
			notReadyNames.Delete(pod.Name)
			if intctrlutil.IsPodAvailable(pod, its.Spec.MinReadySeconds) {
				availableReplicas++
				template2TemplatesStatus[templateName].AvailableReplicas++
			} else {
				notAvailableNames.Insert(pod.Name)
			}
		}
		if isCreated(pod) && !isTerminating(pod) {
			isPodUpdated, err := IsPodUpdated(its, pod)
			if err != nil {
				return kubebuilderx.Continue, err
			}
			switch _, ok := updateRevisions[pod.Name]; {
			case !ok, !isPodUpdated:
				currentReplicas++
				template2TemplatesStatus[templateName].CurrentReplicas++
			default:
				updatedReplicas++
				template2TemplatesStatus[templateName].UpdatedReplicas++
			}
		}

		if nodeName, ok := podToNodeMapping[pod.Name]; ok {
			// there's chance that a pod is currently running and wait to be deleted so that it can be rescheduled
			if pod.Spec.NodeName == nodeName {
				if err := deleteNodeSelectorOnceAnnotation(its, pod.Name); err != nil {
					return kubebuilderx.Continue, err
				}
			}
		}
	}
	its.Status.Replicas = replicas
	its.Status.Ordinals = ordinals
	slices.Sort(its.Status.Ordinals)
	its.Status.ReadyReplicas = readyReplicas
	its.Status.AvailableReplicas = availableReplicas
	its.Status.CurrentReplicas = currentReplicas
	its.Status.UpdatedReplicas = updatedReplicas
	its.Status.CurrentRevisions, _ = buildRevisions(currentRevisions)
	its.Status.TemplatesStatus = buildTemplatesStatus(template2TemplatesStatus)
	// all pods have been updated
	totalReplicas := int32(1)
	if its.Spec.Replicas != nil {
		totalReplicas = *its.Spec.Replicas
	}
	if its.Status.Replicas == totalReplicas && its.Status.UpdatedReplicas == totalReplicas {
		its.Status.CurrentRevision = its.Status.UpdateRevision
		its.Status.CurrentReplicas = totalReplicas
	}
	for idx, templateStatus := range its.Status.TemplatesStatus {
		templateTotalReplicas := template2TotalReplicas[templateStatus.Name]
		if templateStatus.Replicas == templateTotalReplicas && templateStatus.UpdatedReplicas == templateTotalReplicas {
			its.Status.TemplatesStatus[idx].CurrentReplicas = templateTotalReplicas
		}
	}

	readyCondition, err := buildReadyCondition(its, readyReplicas >= replicas, notReadyNames)
	if err != nil {
		return kubebuilderx.Continue, err
	}
	meta.SetStatusCondition(&its.Status.Conditions, *readyCondition)

	availableCondition, err := buildAvailableCondition(its, availableReplicas >= replicas, notAvailableNames)
	if err != nil {
		return kubebuilderx.Continue, err
	}
	meta.SetStatusCondition(&its.Status.Conditions, *availableCondition)

	// 3. set InstanceFailure condition
	failureCondition, err := buildFailureCondition(its, podList)
	if err != nil {
		return kubebuilderx.Continue, err
	}
	if failureCondition != nil {
		meta.SetStatusCondition(&its.Status.Conditions, *failureCondition)
	} else {
		meta.RemoveStatusCondition(&its.Status.Conditions, string(workloads.InstanceFailure))
	}

	// 4. set instance status
<<<<<<< HEAD
	setInstanceStatus(tree, its, podList)
=======
	setInstanceStatus(its, podList)
>>>>>>> 370e09ba

	if its.Spec.MinReadySeconds > 0 && availableReplicas != readyReplicas {
		return kubebuilderx.RetryAfter(time.Second), nil
	}
	return kubebuilderx.Continue, nil
}

func buildConditionMessageWithNames(podNames []string) ([]byte, error) {
	baseSort(podNames, func(i int) (string, int) {
		return parseParentNameAndOrdinal(podNames[i])
	}, nil, true)
	return json.Marshal(podNames)
}

func buildTemplatesStatus(template2TemplatesStatus map[string]*workloads.InstanceTemplateStatus) []workloads.InstanceTemplateStatus {
	var templatesStatus []workloads.InstanceTemplateStatus
	for templateName, templateStatus := range template2TemplatesStatus {
		if len(templateName) == 0 {
			continue
		}
		slices.Sort(templateStatus.Ordinals)
		templatesStatus = append(templatesStatus, *templateStatus)
	}
	sort.Slice(templatesStatus, func(i, j int) bool {
		return templatesStatus[i].Name < templatesStatus[j].Name
	})
	return templatesStatus
}

func buildReadyCondition(its *workloads.InstanceSet, ready bool, notReadyNames sets.Set[string]) (*metav1.Condition, error) {
	condition := &metav1.Condition{
		Type:               string(workloads.InstanceReady),
		Status:             metav1.ConditionTrue,
		ObservedGeneration: its.Generation,
		Reason:             workloads.ReasonReady,
	}
	if !ready {
		condition.Status = metav1.ConditionFalse
		condition.Reason = workloads.ReasonNotReady
		message, err := buildConditionMessageWithNames(notReadyNames.UnsortedList())
		if err != nil {
			return nil, err
		}
		condition.Message = string(message)
	}
	return condition, nil
}

func buildAvailableCondition(its *workloads.InstanceSet, available bool, notAvailableNames sets.Set[string]) (*metav1.Condition, error) {
	condition := &metav1.Condition{
		Type:               string(workloads.InstanceAvailable),
		Status:             metav1.ConditionTrue,
		ObservedGeneration: its.Generation,
		Reason:             workloads.ReasonAvailable,
	}
	if !available {
		condition.Status = metav1.ConditionFalse
		condition.Reason = workloads.ReasonNotAvailable
		message, err := buildConditionMessageWithNames(notAvailableNames.UnsortedList())
		if err != nil {
			return nil, err
		}
		condition.Message = string(message)
	}
	return condition, nil
}

func buildFailureCondition(its *workloads.InstanceSet, pods []*corev1.Pod) (*metav1.Condition, error) {
	var failureNames []string
	for _, pod := range pods {
		if isTerminating(pod) {
			continue
		}
		// Kubernetes says the Pod is 'Failed'
		if pod.Status.Phase == corev1.PodFailed {
			failureNames = append(failureNames, pod.Name)
			continue
		}
		// KubeBlocks says the Pod is 'Failed'
		isFailed, isTimedOut, _ := intctrlutil.IsPodFailedAndTimedOut(pod)
		if isFailed && isTimedOut {
			failureNames = append(failureNames, pod.Name)
		}
	}
	if len(failureNames) == 0 {
		return nil, nil
	}
	message, err := buildConditionMessageWithNames(failureNames)
	if err != nil {
		return nil, err
	}
	return &metav1.Condition{
		Type:               string(workloads.InstanceFailure),
		Status:             metav1.ConditionTrue,
		ObservedGeneration: its.Generation,
		Reason:             workloads.ReasonInstanceFailure,
		Message:            string(message),
	}, nil
}

<<<<<<< HEAD
func setInstanceStatus(tree *kubebuilderx.ObjectTree, its *workloads.InstanceSet, pods []*corev1.Pod) {
	// compose new instance status
	newInstanceStatus := make([]workloads.InstanceStatus, 0)
	for _, pod := range pods {
		instanceStatus := workloads.InstanceStatus{
			PodName: pod.Name,
=======
func setInstanceStatus(its *workloads.InstanceSet, pods []*corev1.Pod) {
	instanceStatus := make([]workloads.InstanceStatus, 0)
	for _, pod := range pods {
		status := workloads.InstanceStatus{
			PodName: pod.Name,
		}
		instanceStatus = append(instanceStatus, status)
	}

	syncMemberStatus(its, instanceStatus, pods)

	syncInstanceConfigStatus(its, instanceStatus)

	sortInstanceStatus(instanceStatus)
	its.Status.InstanceStatus = instanceStatus
}

func syncMemberStatus(its *workloads.InstanceSet, instanceStatus []workloads.InstanceStatus, pods []*corev1.Pod) {
	if its.Spec.Roles != nil {
		roleMap := composeRoleMap(*its)
		for _, pod := range pods {
			if !intctrlutil.PodIsReadyWithLabel(*pod) {
				continue
			}
			roleName := getRoleName(pod)
			role, ok := roleMap[roleName]
			if !ok {
				continue
			}
			for i, inst := range instanceStatus {
				if inst.PodName == pod.Name {
					instanceStatus[i].Role = role.Name
					break
				}
			}
>>>>>>> 370e09ba
		}
	}
<<<<<<< HEAD

	syncMemberStatus(its, newInstanceStatus, pods)

	syncInstanceConfigStatus(its, newInstanceStatus)

	if tree != nil {
		syncInstancePVCStatus(tree, its, newInstanceStatus)
	}

	sortInstanceStatus(newInstanceStatus)
	its.Status.InstanceStatus = newInstanceStatus
=======
>>>>>>> 370e09ba
}

func sortInstanceStatus(instanceStatus []workloads.InstanceStatus) {
	getNameNOrdinalFunc := func(i int) (string, int) {
		return parseParentNameAndOrdinal(instanceStatus[i].PodName)
	}
	baseSort(instanceStatus, getNameNOrdinalFunc, nil, true)
}

func syncMemberStatus(its *workloads.InstanceSet, instanceStatus []workloads.InstanceStatus, pods []*corev1.Pod) {
	if its.Spec.Roles != nil {
		roleMap := composeRoleMap(*its)
		for _, pod := range pods {
			if !intctrlutil.PodIsReadyWithLabel(*pod) {
				continue
			}
			roleName := getRoleName(pod)
			role, ok := roleMap[roleName]
			if !ok {
				continue
			}
			for i, inst := range instanceStatus {
				if inst.PodName == pod.Name {
					instanceStatus[i].Role = role.Name
					break
				}
			}
		}
	}
}

func syncInstanceConfigStatus(its *workloads.InstanceSet, instanceStatus []workloads.InstanceStatus) {
	if its.Status.InstanceStatus == nil {
		// initialize
		configs := make([]workloads.InstanceConfigStatus, 0)
		for _, config := range its.Spec.Configs {
			configs = append(configs, workloads.InstanceConfigStatus{
				Name:       config.Name,
				Generation: config.Generation,
			})
		}
		for i := range instanceStatus {
			instanceStatus[i].Configs = configs
		}
	} else {
		// HACK: copy the existing config status from the current its.status.instanceStatus
		configs := sets.New[string]()
		for _, config := range its.Spec.Configs {
			configs.Insert(config.Name)
		}
		for i, newStatus := range instanceStatus {
			for _, status := range its.Status.InstanceStatus {
				if status.PodName == newStatus.PodName {
					if instanceStatus[i].Configs == nil {
						instanceStatus[i].Configs = make([]workloads.InstanceConfigStatus, 0)
					}
					for j, config := range status.Configs {
						if configs.Has(config.Name) {
							instanceStatus[i].Configs = append(instanceStatus[i].Configs, status.Configs[j])
						}
					}
					break
				}
			}
		}
	}
}

func syncInstancePVCStatus(tree *kubebuilderx.ObjectTree, its *workloads.InstanceSet, instanceStatus []workloads.InstanceStatus) {
	pvcs := tree.List(&corev1.PersistentVolumeClaim{})
	var pvcList []*corev1.PersistentVolumeClaim
	for _, obj := range pvcs {
		pvc, _ := obj.(*corev1.PersistentVolumeClaim)
		pvcList = append(pvcList, pvc)
	}
	for _, vct := range its.Spec.VolumeClaimTemplates {
		prefix := fmt.Sprintf("%s-%s", vct.Name, its.Name)
		for _, pvc := range pvcList {
			if !strings.HasPrefix(pvc.Name, prefix) {
				continue
			}
			if pvc.Status.Capacity == nil || pvc.Status.Capacity.Storage().Cmp(pvc.Spec.Resources.Requests[corev1.ResourceStorage]) >= 0 {
				continue
			}
			instName := ""
			if pvc.Labels != nil {
				instName = pvc.Labels[constant.KBAppPodNameLabelKey]
			}
			if len(instName) > 0 {
				for i, inst := range instanceStatus {
					if inst.PodName == instName {
						// TODO: how to check the expansion failed?
						instanceStatus[i].VolumeExpansion = true
						break
					}
				}
			}
		}
	}
}<|MERGE_RESOLUTION|>--- conflicted
+++ resolved
@@ -33,12 +33,8 @@
 	"k8s.io/apimachinery/pkg/util/sets"
 
 	workloads "github.com/apecloud/kubeblocks/apis/workloads/v1"
-<<<<<<< HEAD
 	"github.com/apecloud/kubeblocks/pkg/constant"
-	"github.com/apecloud/kubeblocks/pkg/controller/instanceset/instancetemplate"
-=======
 	"github.com/apecloud/kubeblocks/pkg/controller/instancetemplate"
->>>>>>> 370e09ba
 	"github.com/apecloud/kubeblocks/pkg/controller/kubebuilderx"
 	"github.com/apecloud/kubeblocks/pkg/controller/model"
 	intctrlutil "github.com/apecloud/kubeblocks/pkg/controllerutil"
@@ -200,11 +196,7 @@
 	}
 
 	// 4. set instance status
-<<<<<<< HEAD
 	setInstanceStatus(tree, its, podList)
-=======
-	setInstanceStatus(its, podList)
->>>>>>> 370e09ba
 
 	if its.Spec.MinReadySeconds > 0 && availableReplicas != readyReplicas {
 		return kubebuilderx.RetryAfter(time.Second), nil
@@ -305,15 +297,7 @@
 	}, nil
 }
 
-<<<<<<< HEAD
 func setInstanceStatus(tree *kubebuilderx.ObjectTree, its *workloads.InstanceSet, pods []*corev1.Pod) {
-	// compose new instance status
-	newInstanceStatus := make([]workloads.InstanceStatus, 0)
-	for _, pod := range pods {
-		instanceStatus := workloads.InstanceStatus{
-			PodName: pod.Name,
-=======
-func setInstanceStatus(its *workloads.InstanceSet, pods []*corev1.Pod) {
 	instanceStatus := make([]workloads.InstanceStatus, 0)
 	for _, pod := range pods {
 		status := workloads.InstanceStatus{
@@ -326,45 +310,12 @@
 
 	syncInstanceConfigStatus(its, instanceStatus)
 
+	if tree != nil {
+		syncInstancePVCStatus(tree, its, instanceStatus)
+	}
+
 	sortInstanceStatus(instanceStatus)
 	its.Status.InstanceStatus = instanceStatus
-}
-
-func syncMemberStatus(its *workloads.InstanceSet, instanceStatus []workloads.InstanceStatus, pods []*corev1.Pod) {
-	if its.Spec.Roles != nil {
-		roleMap := composeRoleMap(*its)
-		for _, pod := range pods {
-			if !intctrlutil.PodIsReadyWithLabel(*pod) {
-				continue
-			}
-			roleName := getRoleName(pod)
-			role, ok := roleMap[roleName]
-			if !ok {
-				continue
-			}
-			for i, inst := range instanceStatus {
-				if inst.PodName == pod.Name {
-					instanceStatus[i].Role = role.Name
-					break
-				}
-			}
->>>>>>> 370e09ba
-		}
-	}
-<<<<<<< HEAD
-
-	syncMemberStatus(its, newInstanceStatus, pods)
-
-	syncInstanceConfigStatus(its, newInstanceStatus)
-
-	if tree != nil {
-		syncInstancePVCStatus(tree, its, newInstanceStatus)
-	}
-
-	sortInstanceStatus(newInstanceStatus)
-	its.Status.InstanceStatus = newInstanceStatus
-=======
->>>>>>> 370e09ba
 }
 
 func sortInstanceStatus(instanceStatus []workloads.InstanceStatus) {
