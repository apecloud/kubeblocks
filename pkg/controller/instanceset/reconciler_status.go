--- conflicted
+++ resolved
@@ -34,11 +34,7 @@
 
 	workloads "github.com/apecloud/kubeblocks/apis/workloads/v1"
 	"github.com/apecloud/kubeblocks/pkg/constant"
-<<<<<<< HEAD
-	"github.com/apecloud/kubeblocks/pkg/controller/instanceset/instancetemplate"
-=======
 	"github.com/apecloud/kubeblocks/pkg/controller/instancetemplate"
->>>>>>> 6c83bd7b
 	"github.com/apecloud/kubeblocks/pkg/controller/kubebuilderx"
 	"github.com/apecloud/kubeblocks/pkg/controller/model"
 	intctrlutil "github.com/apecloud/kubeblocks/pkg/controllerutil"
@@ -302,13 +298,6 @@
 }
 
 func setInstanceStatus(tree *kubebuilderx.ObjectTree, its *workloads.InstanceSet, pods []*corev1.Pod) {
-<<<<<<< HEAD
-	// compose new instance status
-	newInstanceStatus := make([]workloads.InstanceStatus, 0)
-	for _, pod := range pods {
-		instanceStatus := workloads.InstanceStatus{
-			PodName: pod.Name,
-=======
 	instanceStatus := make([]workloads.InstanceStatus, 0)
 	for _, pod := range pods {
 		status := workloads.InstanceStatus{
@@ -327,50 +316,6 @@
 
 	sortInstanceStatus(instanceStatus)
 	its.Status.InstanceStatus = instanceStatus
-}
-
-func sortInstanceStatus(instanceStatus []workloads.InstanceStatus) {
-	getNameNOrdinalFunc := func(i int) (string, int) {
-		return parseParentNameAndOrdinal(instanceStatus[i].PodName)
-	}
-	baseSort(instanceStatus, getNameNOrdinalFunc, nil, true)
-}
-
-func syncMemberStatus(its *workloads.InstanceSet, instanceStatus []workloads.InstanceStatus, pods []*corev1.Pod) {
-	if its.Spec.Roles != nil {
-		roleMap := composeRoleMap(*its)
-		for _, pod := range pods {
-			if !intctrlutil.PodIsReadyWithLabel(*pod) {
-				continue
-			}
-			roleName := getRoleName(pod)
-			role, ok := roleMap[roleName]
-			if !ok {
-				continue
-			}
-			for i, inst := range instanceStatus {
-				if inst.PodName == pod.Name {
-					instanceStatus[i].Role = role.Name
-					break
-				}
-			}
->>>>>>> 6c83bd7b
-		}
-	}
-<<<<<<< HEAD
-
-	syncMemberStatus(its, newInstanceStatus, pods)
-
-	syncInstanceConfigStatus(its, newInstanceStatus)
-
-	if tree != nil {
-		syncInstancePVCStatus(tree, its, newInstanceStatus)
-	}
-
-	sortInstanceStatus(newInstanceStatus)
-	its.Status.InstanceStatus = newInstanceStatus
-=======
->>>>>>> 6c83bd7b
 }
 
 func sortInstanceStatus(instanceStatus []workloads.InstanceStatus) {
