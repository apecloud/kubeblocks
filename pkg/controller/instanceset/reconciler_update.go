/*
Copyright (C) 2022-2025 ApeCloud Co., Ltd

This file is part of KubeBlocks project

This program is free software: you can redistribute it and/or modify
it under the terms of the GNU Affero General Public License as published by
the Free Software Foundation, either version 3 of the License, or
(at your option) any later version.

This program is distributed in the hope that it will be useful
but WITHOUT ANY WARRANTY; without even the implied warranty of
MERCHANTABILITY or FITNESS FOR A PARTICULAR PURPOSE.  See the
GNU Affero General Public License for more details.

You should have received a copy of the GNU Affero General Public License
along with this program.  If not, see <http://www.gnu.org/licenses/>.
*/

package instanceset

import (
	"errors"
	"fmt"
	"slices"
	"time"

	corev1 "k8s.io/api/core/v1"
	"k8s.io/apimachinery/pkg/api/meta"
	metav1 "k8s.io/apimachinery/pkg/apis/meta/v1"
	"k8s.io/apimachinery/pkg/util/intstr"
	"k8s.io/apimachinery/pkg/util/sets"

	kbappsv1 "github.com/apecloud/kubeblocks/apis/apps/v1"
	workloads "github.com/apecloud/kubeblocks/apis/workloads/v1"
	"github.com/apecloud/kubeblocks/pkg/controller/instancetemplate"
	"github.com/apecloud/kubeblocks/pkg/controller/kubebuilderx"
	"github.com/apecloud/kubeblocks/pkg/controller/lifecycle"
	"github.com/apecloud/kubeblocks/pkg/controller/model"
	intctrlutil "github.com/apecloud/kubeblocks/pkg/controllerutil"
)

// updateReconciler handles the updates of instances based on the UpdateStrategy.
// Currently, two update strategies are supported: 'OnDelete' and 'RollingUpdate'.
type updateReconciler struct{}

var _ kubebuilderx.Reconciler = &updateReconciler{}

func NewUpdateReconciler() kubebuilderx.Reconciler {
	return &updateReconciler{}
}

func (r *updateReconciler) PreCondition(tree *kubebuilderx.ObjectTree) *kubebuilderx.CheckResult {
	if tree.GetRoot() == nil || model.IsObjectDeleting(tree.GetRoot()) {
		return kubebuilderx.ConditionUnsatisfied
	}
	if model.IsReconciliationPaused(tree.GetRoot()) {
		return kubebuilderx.ConditionUnsatisfied
	}
	return kubebuilderx.ConditionSatisfied
}

func (r *updateReconciler) Reconcile(tree *kubebuilderx.ObjectTree) (kubebuilderx.Result, error) {
	its, _ := tree.GetRoot().(*workloads.InstanceSet)
	itsExt, err := instancetemplate.BuildInstanceSetExt(its, tree)
	if err != nil {
		return kubebuilderx.Continue, err
	}

	// 1. build desired name to template map
	nameBuilder, err := instancetemplate.NewPodNameBuilder(itsExt, nil)
	if err != nil {
		return kubebuilderx.Continue, err
	}
	nameToTemplateMap, err := nameBuilder.BuildInstanceName2TemplateMap()
	if err != nil {
		return kubebuilderx.Continue, err
	}

	// 2. validate the update set
	newNameSet := sets.New[string]()
	for name := range nameToTemplateMap {
		newNameSet.Insert(name)
	}
	oldNameSet := sets.New[string]()
	oldInstanceMap := make(map[string]*corev1.Pod)
	var oldPodList []*corev1.Pod
	for _, object := range tree.List(&corev1.Pod{}) {
		oldNameSet.Insert(object.GetName())
		pod, _ := object.(*corev1.Pod)
		oldInstanceMap[object.GetName()] = pod
		oldPodList = append(oldPodList, pod)
	}
	updateNameSet := oldNameSet.Intersection(newNameSet)
	if len(updateNameSet) != len(oldNameSet) || len(updateNameSet) != len(newNameSet) {
		tree.Logger.Info(fmt.Sprintf("InstanceSet %s/%s instances are not aligned", its.Namespace, its.Name))
		return kubebuilderx.Continue, nil
	}

	// 3. do update
	// do nothing if update strategy type is 'OnDelete'
	if its.Spec.InstanceUpdateStrategy != nil && its.Spec.InstanceUpdateStrategy.Type == kbappsv1.OnDeleteStrategyType {
		return kubebuilderx.Continue, nil
	}

	// handle 'RollingUpdate'
	replicas, maxUnavailable, err := parseReplicasNMaxUnavailable(its.Spec.InstanceUpdateStrategy, len(oldPodList))
	if err != nil {
		return kubebuilderx.Continue, err
	}
	currentUnavailable := 0
	for _, pod := range oldPodList {
		if !intctrlutil.IsPodAvailable(pod, its.Spec.MinReadySeconds) {
			currentUnavailable++
		}
	}
	unavailable := maxUnavailable - currentUnavailable

	// if it's a roleful InstanceSet, we use updateCount to represent Pods can be updated according to the spec.memberUpdateStrategy.
	updateCount := len(oldPodList)
	if len(its.Spec.Roles) > 0 {
		plan := NewUpdatePlan(*its, oldPodList, r.isInstanceUpdated)
		podsToBeUpdated, err := plan.Execute()
		if err != nil {
			return kubebuilderx.Continue, err
		}
		updateCount = len(podsToBeUpdated)
	}

	updatingPods := 0
	updatedPods := 0
	priorities := ComposeRolePriorityMap(its.Spec.Roles)
	isBlocked := false
	needRetry := false
	sortObjects(oldPodList, priorities, false)

	// treat old and Pending pod as a special case, as they can be updated without a consequence
	// PodUpdatePolicy is ignored here since in-place update for a pending pod doesn't make much sense.
	for _, pod := range oldPodList {
		updatePolicy, _, err := getPodUpdatePolicy(its, pod)
		if err != nil {
			return kubebuilderx.Continue, err
		}
		if isPodPending(pod) && updatePolicy != noOpsPolicy {
			err = tree.Delete(pod)
			// wait another reconciliation, so that the following update process won't be confused
			return kubebuilderx.Continue, err
		}
	}

	canBeUpdated := func(pod *corev1.Pod) bool {
		if !isImageMatched(pod) {
			tree.Logger.Info(fmt.Sprintf("InstanceSet %s/%s blocks on update as the pod %s does not have the same image(s) in the status and in the spec", its.Namespace, its.Name, pod.Name))
			return false
		}
		if !intctrlutil.IsPodReady(pod) {
			tree.Logger.Info(fmt.Sprintf("InstanceSet %s/%s blocks on update as the pod %s is not ready", its.Namespace, its.Name, pod.Name))
			return false
		}
		if !intctrlutil.IsPodAvailable(pod, its.Spec.MinReadySeconds) {
			tree.Logger.Info(fmt.Sprintf("InstanceSet %s/%s blocks on update as the pod %s is not available", its.Namespace, its.Name, pod.Name))
			// no pod event will trigger the next reconciliation, so retry it
			needRetry = true
			return false
		}
		if !isRoleReady(pod, its.Spec.Roles) {
			tree.Logger.Info(fmt.Sprintf("InstanceSet %s/%s blocks on update as the role of pod %s is not ready", its.Namespace, its.Name, pod.Name))
			return false
		}

		return true
	}

	for _, pod := range oldPodList {
		if updatingPods >= updateCount || updatingPods >= unavailable {
			break
		}
		if updatedPods >= replicas {
			break
		}

		if !canBeUpdated(pod) {
			break
		}

		updatePolicy, specUpdatePolicy, err := getPodUpdatePolicy(its, pod)
		if err != nil {
			return kubebuilderx.Continue, err
		}
		if updatePolicy == recreatePolicy && specUpdatePolicy == kbappsv1.StrictInPlacePodUpdatePolicyType {
			message := fmt.Sprintf("InstanceSet %s/%s blocks on update as the PodUpdatePolicy is %s and the pod %s can not inplace update",
				its.Namespace, its.Name, kbappsv1.StrictInPlacePodUpdatePolicyType, pod.Name)
			if tree != nil && tree.EventRecorder != nil {
				tree.EventRecorder.Eventf(its, corev1.EventTypeWarning, EventReasonStrictInPlace, message)
			}
			meta.SetStatusCondition(&its.Status.Conditions, *buildBlockedCondition(its, message))
			isBlocked = true
			break
		}
		if updatePolicy == inPlaceUpdatePolicy && specUpdatePolicy == kbappsv1.ReCreatePodUpdatePolicyType {
			updatePolicy = recreatePolicy
		}
		if updatePolicy == inPlaceUpdatePolicy {
			newPod, err := buildInstancePodByTemplate(pod.Name, nameToTemplateMap[pod.Name], its, getPodRevision(pod))
			if err != nil {
				return kubebuilderx.Continue, err
			}
			newMergedPod := copyAndMerge(pod, newPod)
			supportResizeSubResource, err := intctrlutil.SupportResizeSubResource()
			if err != nil {
				tree.Logger.Error(err, "check support resize sub resource error")
				return kubebuilderx.Continue, err
			}

			// if already updating using subresource, don't update it again, because without subresource, those fields are considered immutable.
			// Another reconciliation will be triggered since pod status will be updated.
			if !equalResourcesInPlaceFields(pod, newPod) && supportResizeSubResource {
				err = tree.Update(newMergedPod, kubebuilderx.WithSubResource("resize"))
			} else {
				if err = r.switchover(tree, its, newMergedPod.(*corev1.Pod)); err != nil {
					return kubebuilderx.Continue, err
				}
				err = tree.Update(newMergedPod)
			}
			if err != nil {
				return kubebuilderx.Continue, err
			}
			updatingPods++
		} else if updatePolicy == recreatePolicy {
			if !isTerminating(pod) {
				if err = r.switchover(tree, its, pod); err != nil {
					return kubebuilderx.Continue, err
				}
				if err = tree.Delete(pod); err != nil {
					return kubebuilderx.Continue, err
				}
			}
			updatingPods++
		}

		// actively reload the new configuration when the pod or container has not been updated
		if updatePolicy == noOpsPolicy {
			allUpdated, err := r.reconfigure(tree, its, pod)
			if err != nil {
				return kubebuilderx.Continue, err
			}
			if !allUpdated {
				updatingPods++
			}
		}
		// TODO: compose the status from pods but not the its spec and status
		r.updateInstanceConfigStatus(its, pod)

		updatedPods++
	}
	if !isBlocked {
		meta.RemoveStatusCondition(&its.Status.Conditions, string(workloads.InstanceUpdateRestricted))
	}
	if needRetry {
		return kubebuilderx.RetryAfter(time.Second * time.Duration(its.Spec.MinReadySeconds)), nil
	}
	return kubebuilderx.Continue, nil
}

func (r *updateReconciler) switchover(tree *kubebuilderx.ObjectTree, its *workloads.InstanceSet, pod *corev1.Pod) error {
	if its.Spec.LifecycleActions == nil || its.Spec.LifecycleActions.Switchover == nil {
		return nil
	}

	lfa, err := newLifecycleAction(its, nil, pod)
	if err != nil {
		return err
	}

	err = lfa.Switchover(tree.Context, nil, nil, "")
	if err == nil {
		tree.Logger.Info("succeed to call switchover action", "pod", pod.Name)
	} else if !errors.Is(err, lifecycle.ErrActionNotDefined) {
		tree.Logger.Info("failed to call switchover action, ignore it", "pod", pod.Name, "error", err)
	}
	return nil
}

func (r *updateReconciler) reconfigure(tree *kubebuilderx.ObjectTree, its *workloads.InstanceSet, pod *corev1.Pod) (bool, error) {
	allUpdated := true
	for _, config := range its.Spec.Configs {
		if !r.isConfigUpdated(its, pod, config) {
			allUpdated = false
			if err := r.reconfigureConfig(tree, its, pod, config); err != nil {
				return false, err
			}
		}
	}
	return allUpdated, nil
}

func (r *updateReconciler) reconfigureConfig(tree *kubebuilderx.ObjectTree, its *workloads.InstanceSet, pod *corev1.Pod, config workloads.ConfigTemplate) error {
	if config.Reconfigure == nil {
		return nil // skip
	}

	itsCopy := its.DeepCopy()
	if itsCopy.Spec.LifecycleActions == nil {
		itsCopy.Spec.LifecycleActions = &workloads.LifecycleActions{}
	}
	itsCopy.Spec.LifecycleActions.Reconfigure = config.Reconfigure
<<<<<<< HEAD
	lfa, err := newLifecycleAction(its, nil, pod)
=======
	lfa, err := newLifecycleAction(itsCopy, nil, pod)
>>>>>>> cce5f384
	if err != nil {
		return err
	}

	if len(config.ReconfigureActionName) == 0 {
		err = lfa.Reconfigure(tree.Context, nil, nil, config.Parameters)
	} else {
		err = lfa.UserDefined(tree.Context, nil, nil, config.ReconfigureActionName, config.Reconfigure, config.Parameters)
	}
	if err != nil {
		if errors.Is(err, lifecycle.ErrActionNotDefined) {
			return nil
		}
		if errors.Is(err, lifecycle.ErrPreconditionFailed) {
			return intctrlutil.NewDelayedRequeueError(time.Second,
				fmt.Sprintf("replicas not up-to-date when reconfiguring: %s", err.Error()))
		}
		return err
	}
	tree.Logger.Info("successfully reconfigure the pod", "pod", pod.Name, "generation", config.Generation)
	return nil
}

func (r *updateReconciler) updateInstanceConfigStatus(its *workloads.InstanceSet, pod *corev1.Pod) {
	idx1 := slices.IndexFunc(its.Status.InstanceStatus, func(instance workloads.InstanceStatus) bool {
		return instance.PodName == pod.Name
	})
	if idx1 < 0 {
		return // instance status for pod not found?
	}

	var configs []workloads.InstanceConfigStatus
	for _, config := range its.Spec.Configs {
		configs = append(configs, workloads.InstanceConfigStatus{Name: config.Name, Generation: config.Generation})
	}
	its.Status.InstanceStatus[idx1].Configs = configs
}

func (r *updateReconciler) isInstanceUpdated(its *workloads.InstanceSet, pod *corev1.Pod) (bool, error) {
	policy, _, err := getPodUpdatePolicy(its, pod)
	if err != nil {
		return false, err
	}
	if policy != noOpsPolicy {
		return false, nil
	}
	for _, config := range its.Spec.Configs {
		if !r.isConfigUpdated(its, pod, config) {
			return false, nil
		}
	}
	return true, nil
}

func (r *updateReconciler) isConfigUpdated(its *workloads.InstanceSet, pod *corev1.Pod, config workloads.ConfigTemplate) bool {
	idx := slices.IndexFunc(its.Status.InstanceStatus, func(instance workloads.InstanceStatus) bool {
		return instance.PodName == pod.Name
	})
	if idx < 0 {
		return true // new pod provisioned
	}
	for _, status := range its.Status.InstanceStatus[idx].Configs {
		if status.Name == config.Name {
			return config.Generation <= status.Generation
		}
	}
	return config.Generation <= 0
}

func buildBlockedCondition(its *workloads.InstanceSet, message string) *metav1.Condition {
	return &metav1.Condition{
		Type:               string(workloads.InstanceUpdateRestricted),
		Status:             metav1.ConditionTrue,
		ObservedGeneration: its.Generation,
		Reason:             workloads.ReasonInstanceUpdateRestricted,
		Message:            message,
	}
}

func parseReplicasNMaxUnavailable(updateStrategy *workloads.InstanceUpdateStrategy, totalReplicas int) (int, int, error) {
	replicas := totalReplicas
	maxUnavailable := 1
	if updateStrategy == nil {
		return replicas, maxUnavailable, nil
	}
	rollingUpdate := updateStrategy.RollingUpdate
	if rollingUpdate == nil {
		return replicas, maxUnavailable, nil
	}
	var err error
	if rollingUpdate.Replicas != nil {
		replicas, err = intstr.GetScaledValueFromIntOrPercent(rollingUpdate.Replicas, totalReplicas, false)
		if err != nil {
			return replicas, maxUnavailable, err
		}
	}
	if rollingUpdate.MaxUnavailable != nil {
		maxUnavailable, err = intstr.GetScaledValueFromIntOrPercent(intstr.ValueOrDefault(rollingUpdate.MaxUnavailable, intstr.FromInt32(1)), totalReplicas, false)
		if err != nil {
			return 0, 0, err
		}
		// maxUnavailable might be zero for small percentage with round down.
		// So we have to enforce it not to be less than 1.
		if maxUnavailable < 1 {
			maxUnavailable = 1
		}
	}
	return replicas, maxUnavailable, nil
}<|MERGE_RESOLUTION|>--- conflicted
+++ resolved
@@ -304,11 +304,7 @@
 		itsCopy.Spec.LifecycleActions = &workloads.LifecycleActions{}
 	}
 	itsCopy.Spec.LifecycleActions.Reconfigure = config.Reconfigure
-<<<<<<< HEAD
-	lfa, err := newLifecycleAction(its, nil, pod)
-=======
 	lfa, err := newLifecycleAction(itsCopy, nil, pod)
->>>>>>> cce5f384
 	if err != nil {
 		return err
 	}
