/*
Copyright (C) 2022-2024 ApeCloud Co., Ltd

This file is part of KubeBlocks project

This program is free software: you can redistribute it and/or modify
it under the terms of the GNU Affero General Public License as published by
the Free Software Foundation, either version 3 of the License, or
(at your option) any later version.

This program is distributed in the hope that it will be useful
but WITHOUT ANY WARRANTY; without even the implied warranty of
MERCHANTABILITY or FITNESS FOR A PARTICULAR PURPOSE.  See the
GNU Affero General Public License for more details.

You should have received a copy of the GNU Affero General Public License
along with this program.  If not, see <http://www.gnu.org/licenses/>.
*/

package instanceset

import (
	"encoding/json"
	"fmt"
	"strings"

	corev1 "k8s.io/api/core/v1"
	"k8s.io/apimachinery/pkg/api/meta"
	metav1 "k8s.io/apimachinery/pkg/apis/meta/v1"
	"k8s.io/apimachinery/pkg/util/intstr"
	"k8s.io/apimachinery/pkg/util/sets"
	"k8s.io/utils/integer"

	workloads "github.com/apecloud/kubeblocks/apis/workloads/v1"
	"github.com/apecloud/kubeblocks/pkg/constant"
)

const defaultPriority = 0

// ComposeRolePriorityMap generates a priority map based on roles.
func ComposeRolePriorityMap(roles []workloads.ReplicaRole) map[string]int {
	rolePriorityMap := make(map[string]int)
	rolePriorityMap[""] = defaultPriority
	for _, role := range roles {
		roleName := strings.ToLower(role.Name)
		rolePriorityMap[roleName] = role.UpdatePriority
	}

	return rolePriorityMap
}

// SortPods sorts pods by their role priority
// e.g.: unknown -> empty -> learner -> follower1 -> follower2 -> leader, with follower1.Name > follower2.Name
// reverse it if reverse==true
func SortPods(pods []corev1.Pod, rolePriorityMap map[string]int, reverse bool) {
	getRolePriorityFunc := func(i int) int {
		role := getRoleName(&pods[i])
		return rolePriorityMap[role]
	}
	getNameNOrdinalFunc := func(i int) (string, int) {
		return ParseParentNameAndOrdinal(pods[i].GetName())
	}
	baseSort(pods, getNameNOrdinalFunc, getRolePriorityFunc, reverse)
}

// getRoleName gets role name of pod 'pod'
func getRoleName(pod *corev1.Pod) string {
	return strings.ToLower(pod.Labels[constant.RoleLabelKey])
}

<<<<<<< HEAD
// IsInstancesReady gives Instance level 'ready' state when all instances are available
func IsInstancesReady(its *workloads.InstanceSet) bool {
	if its == nil {
		return false
	}
	// check whether the cluster has been initialized
	if its.Status.ReadyInitReplicas != its.Status.InitReplicas {
		return false
	}
	// check whether latest spec has been sent to the underlying workload
	if its.Status.ObservedGeneration != its.Generation {
		return false
	}
	// check whether the underlying workload is ready
	if its.Spec.Replicas == nil {
		return false
	}
	replicas := *its.Spec.Replicas
	if its.Status.Replicas != replicas ||
		its.Status.ReadyReplicas != replicas ||
		its.Status.UpdatedReplicas != replicas {
		return false
	}
	// check availableReplicas only if minReadySeconds is set
	if its.Spec.MinReadySeconds > 0 && its.Status.AvailableReplicas != replicas {
		return false
	}

	return true
}

// IsInstanceSetReady gives InstanceSet level 'ready' state:
// 1. all instances are available
// 2. and all members have role set (if they are role-ful)
func IsInstanceSetReady(its *workloads.InstanceSet) bool {
	instancesReady := IsInstancesReady(its)
	if !instancesReady {
		return false
	}

	// check whether role probe has done
	if len(its.Spec.Roles) == 0 {
		return true
	}
	membersStatus := its.Status.MembersStatus
	return len(membersStatus) == int(*its.Spec.Replicas)
}

=======
>>>>>>> fd21c31a
// AddAnnotationScope will add AnnotationScope defined by 'scope' to all keys in map 'annotations'.
func AddAnnotationScope(scope AnnotationScope, annotations map[string]string) map[string]string {
	if annotations == nil {
		return nil
	}
	scopedAnnotations := make(map[string]string, len(annotations))
	for k, v := range annotations {
		scopedAnnotations[fmt.Sprintf("%s%s", k, scope)] = v
	}
	return scopedAnnotations
}

// ParseAnnotationsOfScope parses all annotations with AnnotationScope defined by 'scope'.
// the AnnotationScope suffix of keys in result map will be trimmed.
func ParseAnnotationsOfScope(scope AnnotationScope, scopedAnnotations map[string]string) map[string]string {
	if scopedAnnotations == nil {
		return nil
	}

	annotations := make(map[string]string, 0)
	if scope == RootScope {
		for k, v := range scopedAnnotations {
			if strings.HasSuffix(k, scopeSuffix) {
				continue
			}
			annotations[k] = v
		}
		return annotations
	}

	for k, v := range scopedAnnotations {
		if strings.HasSuffix(k, string(scope)) {
			annotations[strings.TrimSuffix(k, string(scope))] = v
		}
	}
	return annotations
}

func composeRoleMap(its workloads.InstanceSet) map[string]workloads.ReplicaRole {
	roleMap := make(map[string]workloads.ReplicaRole)
	for _, role := range its.Spec.Roles {
		roleMap[strings.ToLower(role.Name)] = role
	}
	return roleMap
}

func mergeMap[K comparable, V any](src, dst *map[K]V) {
	if len(*src) == 0 {
		return
	}
	if *dst == nil {
		*dst = make(map[K]V)
	}
	for k, v := range *src {
		(*dst)[k] = v
	}
}

func getMatchLabels(name string) map[string]string {
	return map[string]string{
		constant.AppManagedByLabelKey: constant.AppName,
		WorkloadsManagedByLabelKey:    workloads.InstanceSetKind,
		WorkloadsInstanceLabelKey:     name,
	}
}

func getHeadlessSvcSelector(its *workloads.InstanceSet) map[string]string {
	selectors := make(map[string]string)

	for k, v := range its.Spec.Selector.MatchLabels {
		selectors[k] = v
	}
	return selectors
}

// GetPodNameSetFromInstanceSetCondition get the pod name sets from the InstanceSet conditions
func GetPodNameSetFromInstanceSetCondition(its *workloads.InstanceSet, conditionType workloads.ConditionType) map[string]sets.Empty {
	podSet := map[string]sets.Empty{}
	condition := meta.FindStatusCondition(its.Status.Conditions, string(conditionType))
	if condition != nil &&
		condition.Status == metav1.ConditionFalse &&
		condition.Message != "" {
		var podNames []string
		_ = json.Unmarshal([]byte(condition.Message), &podNames)
		podSet = sets.New(podNames...)
	}
	return podSet
}

// CalculateConcurrencyReplicas returns absolute value of concurrency for workload. This func can solve some
// corner cases about percentage-type concurrency, such as:
// - if concurrency > "0%" and replicas > 0, it will ensure at least 1 pod is reserved.
// - if concurrency < "100%" and replicas > 1, it will ensure at least 1 pod is reserved.
//
// if concurrency is nil, concurrency will be treated as 100%.
func CalculateConcurrencyReplicas(concurrency *intstr.IntOrString, replicas int) (int, error) {
	if concurrency == nil {
		return integer.IntMax(replicas, 1), nil
	}

	// 'roundUp=true' will ensure at least 1 pod is reserved if concurrency > "0%" and replicas > 0.
	pValue, err := intstr.GetScaledValueFromIntOrPercent(concurrency, replicas, true)
	if err != nil {
		return pValue, err
	}

	// if concurrency < "100%" and replicas > 1, it will ensure at least 1 pod is reserved.
	if replicas > 1 && pValue == replicas && concurrency.Type == intstr.String && concurrency.StrVal != "100%" {
		pValue = replicas - 1
	}

	// if the calculated concurrency is 0, it will ensure the concurrency at least 1.
	pValue = integer.IntMax(integer.IntMin(pValue, replicas), 1)
	return pValue, nil
}<|MERGE_RESOLUTION|>--- conflicted
+++ resolved
@@ -68,57 +68,6 @@
 	return strings.ToLower(pod.Labels[constant.RoleLabelKey])
 }
 
-<<<<<<< HEAD
-// IsInstancesReady gives Instance level 'ready' state when all instances are available
-func IsInstancesReady(its *workloads.InstanceSet) bool {
-	if its == nil {
-		return false
-	}
-	// check whether the cluster has been initialized
-	if its.Status.ReadyInitReplicas != its.Status.InitReplicas {
-		return false
-	}
-	// check whether latest spec has been sent to the underlying workload
-	if its.Status.ObservedGeneration != its.Generation {
-		return false
-	}
-	// check whether the underlying workload is ready
-	if its.Spec.Replicas == nil {
-		return false
-	}
-	replicas := *its.Spec.Replicas
-	if its.Status.Replicas != replicas ||
-		its.Status.ReadyReplicas != replicas ||
-		its.Status.UpdatedReplicas != replicas {
-		return false
-	}
-	// check availableReplicas only if minReadySeconds is set
-	if its.Spec.MinReadySeconds > 0 && its.Status.AvailableReplicas != replicas {
-		return false
-	}
-
-	return true
-}
-
-// IsInstanceSetReady gives InstanceSet level 'ready' state:
-// 1. all instances are available
-// 2. and all members have role set (if they are role-ful)
-func IsInstanceSetReady(its *workloads.InstanceSet) bool {
-	instancesReady := IsInstancesReady(its)
-	if !instancesReady {
-		return false
-	}
-
-	// check whether role probe has done
-	if len(its.Spec.Roles) == 0 {
-		return true
-	}
-	membersStatus := its.Status.MembersStatus
-	return len(membersStatus) == int(*its.Spec.Replicas)
-}
-
-=======
->>>>>>> fd21c31a
 // AddAnnotationScope will add AnnotationScope defined by 'scope' to all keys in map 'annotations'.
 func AddAnnotationScope(scope AnnotationScope, annotations map[string]string) map[string]string {
 	if annotations == nil {
