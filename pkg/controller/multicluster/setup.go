/*
Copyright (C) 2022-2024 ApeCloud Co., Ltd

This file is part of KubeBlocks project

This program is free software: you can redistribute it and/or modify
it under the terms of the GNU Affero General Public License as published by
the Free Software Foundation, either version 3 of the License, or
(at your option) any later version.

This program is distributed in the hope that it will be useful
but WITHOUT ANY WARRANTY; without even the implied warranty of
MERCHANTABILITY or FITNESS FOR A PARTICULAR PURPOSE.  See the
GNU Affero General Public License for more details.

You should have received a copy of the GNU Affero General Public License
along with this program.  If not, see <http://www.gnu.org/licenses/>.
*/

package multicluster

import (
	"fmt"
	"strings"

	"k8s.io/apimachinery/pkg/runtime"
	"k8s.io/client-go/rest"
	"k8s.io/client-go/tools/clientcmd"
	clientcmdapi "k8s.io/client-go/tools/clientcmd/api"
	"sigs.k8s.io/controller-runtime/pkg/cache"
	"sigs.k8s.io/controller-runtime/pkg/client"
	"sigs.k8s.io/controller-runtime/pkg/client/apiutil"
	"sigs.k8s.io/controller-runtime/pkg/client/config"
)

func Setup(scheme *runtime.Scheme, cli client.Client, kubeConfig, contexts string) (Manager, error) {
	if len(contexts) == 0 {
		return nil, nil
	}
<<<<<<< HEAD
	clients, caches, err := newClientNCache(scheme, kubeContexts)
=======
	clients, caches, err := newClientsNCaches(scheme, kubeConfig, contexts)
>>>>>>> ea1cfd25
	if err != nil {
		return nil, err
	}
	return &manager{
		cli:    NewClient(cli, clients),
		caches: caches,
	}, nil
}

<<<<<<< HEAD
func newClientNCache(scheme *runtime.Scheme, kubeContexts string) (map[string]client.Client, map[string]cache.Cache, error) {
=======
func newClientsNCaches(scheme *runtime.Scheme, kubeConfig, contexts string) (map[string]client.Client, map[string]cache.Cache, error) {
>>>>>>> ea1cfd25
	clients := make(map[string]client.Client)
	caches := make(map[string]cache.Cache)
	for _, context := range strings.Split(contexts, ",") {
		cli, cache, err := newClientNCache4Context(scheme, kubeConfig, context)
		if err != nil {
			return nil, nil, err
		}
		if cli != nil && cache != nil {
			clients[context] = cli
			caches[context] = cache
		}
	}
	return clients, caches, nil
}

func newClientNCache4Context(scheme *runtime.Scheme, kubeConfig, context string) (client.Client, cache.Cache, error) {
	if len(context) == 0 {
		return nil, nil, nil
	}

	config, err := getConfigWithContext(kubeConfig, context)
	if err != nil {
		return nil, nil, fmt.Errorf("unable to get kubeconfig for context %s: %s", context, err.Error())
	}
	if config.UserAgent == "" {
		config.UserAgent = rest.DefaultKubernetesUserAgent()
	}

	clientOpts, err := clientOptions(scheme, context, config)
	if err != nil {
		return nil, nil, err
	}

	cli, err := client.New(config, clientOpts)
	if err != nil {
		return nil, nil, fmt.Errorf("unable to create Client for context %s: %s", context, err.Error())
	}
	cache, err := cache.New(config, cacheOptions(clientOpts))
	if err != nil {
		return nil, nil, fmt.Errorf("unable to create Cache for context %s: %s", context, err.Error())
	}
	return cli, cache, nil
}

func getConfigWithContext(kubeConfig, context string) (*rest.Config, error) {
	if len(kubeConfig) == 0 {
		return config.GetConfigWithContext(context)
	}
	return getConfigWithContextFromSpecified(kubeConfig, context)
}

func getConfigWithContextFromSpecified(kubeConfig, context string) (*rest.Config, error) {
	return clientcmd.NewNonInteractiveDeferredLoadingClientConfig(
		&clientcmd.ClientConfigLoadingRules{ExplicitPath: kubeConfig},
		&clientcmd.ConfigOverrides{
			ClusterInfo: clientcmdapi.Cluster{
				Server: "",
			},
			CurrentContext: context,
		}).ClientConfig()
}

func clientOptions(scheme *runtime.Scheme, ctx string, config *rest.Config) (client.Options, error) {
	httpClient, err := rest.HTTPClientFor(config)
	if err != nil {
		return client.Options{}, fmt.Errorf("unable to create HTTP client for context %s: %s", ctx, err.Error())
	}

	mapper, err := apiutil.NewDynamicRESTMapper(config, httpClient)
	if err != nil {
		return client.Options{}, fmt.Errorf("failed to get API Group-Resources for context %s: %s", ctx, err.Error())
	}

	return client.Options{
		Scheme:     scheme,
		HTTPClient: httpClient,
		Mapper:     mapper,
		Cache: &client.CacheOptions{
			Unstructured: false,
			DisableFor:   []client.Object{},
		},
	}, nil
}

func cacheOptions(opts client.Options) cache.Options {
	return cache.Options{
		HTTPClient: opts.HTTPClient,
		Scheme:     opts.Scheme,
		Mapper:     opts.Mapper,
	}
}<|MERGE_RESOLUTION|>--- conflicted
+++ resolved
@@ -37,11 +37,7 @@
 	if len(contexts) == 0 {
 		return nil, nil
 	}
-<<<<<<< HEAD
-	clients, caches, err := newClientNCache(scheme, kubeContexts)
-=======
-	clients, caches, err := newClientsNCaches(scheme, kubeConfig, contexts)
->>>>>>> ea1cfd25
+	clients, caches, err := newClientNCache(scheme, kubeConfig, contexts)
 	if err != nil {
 		return nil, err
 	}
@@ -51,11 +47,7 @@
 	}, nil
 }
 
-<<<<<<< HEAD
-func newClientNCache(scheme *runtime.Scheme, kubeContexts string) (map[string]client.Client, map[string]cache.Cache, error) {
-=======
-func newClientsNCaches(scheme *runtime.Scheme, kubeConfig, contexts string) (map[string]client.Client, map[string]cache.Cache, error) {
->>>>>>> ea1cfd25
+func newClientNCache(scheme *runtime.Scheme, kubeConfig, contexts string) (map[string]client.Client, map[string]cache.Cache, error) {
 	clients := make(map[string]client.Client)
 	caches := make(map[string]cache.Cache)
 	for _, context := range strings.Split(contexts, ",") {
