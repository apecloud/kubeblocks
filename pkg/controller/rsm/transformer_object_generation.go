--- conflicted
+++ resolved
@@ -557,39 +557,28 @@
 
 	// if role probe container exists, update the readiness probe, env and serving container port
 	if container := tryToGetRoleProbeContainer(); container != nil {
-<<<<<<< HEAD
 		if roleProbe.RoleUpdateMechanism == workloads.ReadinessProbeEventUpdate {
-			// presume the second port is the grpc port.
-			// this is an easily broken contract between rsm controller and cluster controller.
-			// TODO(free6om): design a better way to do this
+			port := tryToGetLorryGrpcPort(container)
+			var portNum int
+			if port == nil {
+				portNum = probeGRPCPort
+				grpcPort := corev1.ContainerPort{
+					Name:          roleProbeGRPCPortName,
+					ContainerPort: int32(portNum),
+					Protocol:      "TCP",
+				}
+				container.Ports = append(container.Ports, grpcPort)
+			} else {
+				// if containerPort is invalid, adjust it
+				if port.ContainerPort < 0 || port.ContainerPort > 65536 {
+					port.ContainerPort = int32(probeGRPCPort)
+				}
+				portNum = int(port.ContainerPort)
+			}
 			readinessProbe.Exec.Command = []string{
 				grpcHealthProbeBinaryPath,
-				fmt.Sprintf(grpcHealthProbeArgsFormat, int(container.Ports[1].ContainerPort)),
-			}
-			readinessProbe.HTTPGet = nil
-			container.ReadinessProbe = readinessProbe
-=======
-		port := tryToGetLorryGrpcPort(container)
-		var portNum int
-		if port == nil {
-			portNum = probeGRPCPort
-			grpcPort := corev1.ContainerPort{
-				Name:          roleProbeGRPCPortName,
-				ContainerPort: int32(portNum),
-				Protocol:      "TCP",
-			}
-			container.Ports = append(container.Ports, grpcPort)
-		} else {
-			// if containerPort is invalid, adjust it
-			if port.ContainerPort < 0 || port.ContainerPort > 65536 {
-				port.ContainerPort = int32(probeGRPCPort)
-			}
-			portNum = int(port.ContainerPort)
-		}
-		readinessProbe.Exec.Command = []string{
-			grpcHealthProbeBinaryPath,
-			fmt.Sprintf(grpcHealthProbeArgsFormat, portNum),
->>>>>>> 38b1c887
+				fmt.Sprintf(grpcHealthProbeArgsFormat, portNum),
+			}
 		}
 		for _, e := range env {
 			if slices.IndexFunc(container.Env, func(v corev1.EnvVar) bool {
