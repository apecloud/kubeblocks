/*
Copyright (C) 2022-2023 ApeCloud Co., Ltd

This file is part of KubeBlocks project

This program is free software: you can redistribute it and/or modify
it under the terms of the GNU Affero General Public License as published by
the Free Software Foundation, either version 3 of the License, or
(at your option) any later version.

This program is distributed in the hope that it will be useful
but WITHOUT ANY WARRANTY; without even the implied warranty of
MERCHANTABILITY or FITNESS FOR A PARTICULAR PURPOSE.  See the
GNU Affero General Public License for more details.

You should have received a copy of the GNU Affero General Public License
along with this program.  If not, see <http://www.gnu.org/licenses/>.
*/

package rsm

import (
	"encoding/json"
	"fmt"
	"reflect"
	"strconv"
	"strings"

	"golang.org/x/exp/maps"
	"golang.org/x/exp/slices"
	apps "k8s.io/api/apps/v1"
	corev1 "k8s.io/api/core/v1"
	"k8s.io/apimachinery/pkg/util/intstr"
	"k8s.io/apimachinery/pkg/util/sets"
	"sigs.k8s.io/controller-runtime/pkg/client"

	workloads "github.com/apecloud/kubeblocks/apis/workloads/v1alpha1"
	"github.com/apecloud/kubeblocks/pkg/constant"
	"github.com/apecloud/kubeblocks/pkg/controller/builder"
	"github.com/apecloud/kubeblocks/pkg/controller/graph"
	"github.com/apecloud/kubeblocks/pkg/controller/model"
	"github.com/apecloud/kubeblocks/pkg/controllerutil"
	viper "github.com/apecloud/kubeblocks/pkg/viperx"
)

type ObjectGenerationTransformer struct{}

var _ graph.Transformer = &ObjectGenerationTransformer{}

func (t *ObjectGenerationTransformer) Transform(ctx graph.TransformContext, dag *graph.DAG) error {
	transCtx, _ := ctx.(*rsmTransformContext)
	rsm := transCtx.rsm
	rsmOrig := transCtx.rsmOrig
	cli, _ := transCtx.Client.(model.GraphClient)

	if model.IsObjectDeleting(rsmOrig) {
		return nil
	}

	// generate objects by current spec
	var objects []client.Object
	if rsm.Spec.RsmTransformPolicy == workloads.ToPod {
		pods := buildPods(*rsm)
		for idx := range pods {
			pod := pods[idx]
			objects = append(objects, pod)
		}
	} else {
		svc := buildSvc(*rsm)
		altSvs := buildAlternativeSvs(*rsm)
		headLessSvc := buildHeadlessSvc(*rsm)
		envConfig := buildEnvConfigMap(*rsm)
		sts := buildSts(*rsm, headLessSvc.Name, *envConfig)
		objects = append(objects, sts)
		objects = append(objects, headLessSvc, envConfig)
		if svc != nil {
			objects = append(objects, svc)
		}
		for _, s := range altSvs {
			objects = append(objects, s)
		}
	}

	for _, object := range objects {
		if err := setOwnership(rsm, object, model.GetScheme(), getFinalizer(object)); err != nil {
			return err
		}
	}

	// read cache snapshot
	ml := getLabels(rsm)
	oldSnapshot, err := model.ReadCacheSnapshot(ctx, rsm, ml, ownedKinds(rsm.Spec.RsmTransformPolicy)...)
	if err != nil {
		return err
	}

	// compute create/update/delete set
	newSnapshot := make(map[model.GVKNObjKey]client.Object)
	for _, object := range objects {
		name, err := model.GetGVKName(object)
		if err != nil {
			return err
		}
		newSnapshot[*name] = object
	}

	// now compute the diff between old and target snapshot and generate the plan
	oldNameSet := sets.KeySet(oldSnapshot)
	newNameSet := sets.KeySet(newSnapshot)

	createSet := newNameSet.Difference(oldNameSet)
	updateSet := newNameSet.Intersection(oldNameSet)
	deleteSet := oldNameSet.Difference(newNameSet)

	createNewObjects := func() {
		for name := range createSet {
			cli.Create(dag, newSnapshot[name])
		}
	}
	updateObjects := func() {
		for name := range updateSet {
			oldObj := oldSnapshot[name]
			newObj := copyAndMerge(oldObj, newSnapshot[name])
			if reflect.DeepEqual(oldObj, newObj) {
				continue
			}
			cli.Update(dag, oldObj, newObj)
		}
	}
	deleteOrphanObjects := func() {
		for name := range deleteSet {
			if viper.GetBool(FeatureGateRSMCompatibilityMode) {
				// filter non-env configmaps
				if _, ok := oldSnapshot[name].(*corev1.ConfigMap); ok {
					continue
				}
			}
			cli.Delete(dag, oldSnapshot[name])
		}
	}
	handleDependencies := func() {
		// RsmTransformPolicy might be "", treat empty as ToSts for backward compatibility
		if rsm.Spec.RsmTransformPolicy != workloads.ToPod {
			// objects[0] is the sts object
			cli.DependOn(dag, objects[0], objects[1:]...)
		}
	}

	// objects to be created
	createNewObjects()
	// objects to be updated
	updateObjects()
	// objects to be deleted
	deleteOrphanObjects()
	// handle object dependencies
	handleDependencies()

	return nil
}

// copyAndMerge merges two objects for updating:
// 1. new an object targetObj by copying from oldObj
// 2. merge all fields can be updated from newObj into targetObj
func copyAndMerge(oldObj, newObj client.Object) client.Object {
	if reflect.TypeOf(oldObj) != reflect.TypeOf(newObj) {
		return nil
	}

	// mergeMetadataMap keeps the original elements.
	mergeMetadataMap := func(originalMap map[string]string, targetMap map[string]string) map[string]string {
		if targetMap == nil && originalMap == nil {
			return nil
		}
		if targetMap == nil {
			targetMap = map[string]string{}
		}
		for k, v := range originalMap {
			// if the element not exist in targetMap, copy it from original.
			if _, ok := (targetMap)[k]; !ok {
				(targetMap)[k] = v
			}
		}
		return targetMap
	}

	getRoleProbeContainerIndex := func(containers []corev1.Container) int {
		return slices.IndexFunc(containers, func(c corev1.Container) bool {
			return c.Name == roleProbeContainerName || c.Name == constant.RoleProbeContainerName
		})
	}

	copyAndMergeSts := func(oldSts, newSts *apps.StatefulSet) client.Object {
		oldSts.Labels = mergeMetadataMap(oldSts.Labels, newSts.Labels)

		// for upgrade compatibility from 0.7 to 0.8
		oldRoleProbeContainerIndex := getRoleProbeContainerIndex(oldSts.Spec.Template.Spec.Containers)
		newRoleProbeContainerIndex := getRoleProbeContainerIndex(newSts.Spec.Template.Spec.Containers)
		if oldRoleProbeContainerIndex >= 0 && newRoleProbeContainerIndex >= 0 {
			newCopySts := newSts.DeepCopy()
			newCopySts.Spec.Template.Spec.Containers[newRoleProbeContainerIndex] = *oldSts.Spec.Template.Spec.Containers[oldRoleProbeContainerIndex].DeepCopy()
			for i := range newCopySts.Spec.Template.Spec.Containers {
				newContainer := &newCopySts.Spec.Template.Spec.Containers[i]
				for j := range oldSts.Spec.Template.Spec.Containers {
					oldContainer := oldSts.Spec.Template.Spec.Containers[j]
					if newContainer.Name == oldContainer.Name {
						controllerutil.ResolveContainerDefaultFields(oldContainer, newContainer)
						break
					}
				}
			}
			for i := range newCopySts.Spec.Template.Spec.InitContainers {
				newContainer := &newCopySts.Spec.Template.Spec.InitContainers[i]
				for j := range oldSts.Spec.Template.Spec.InitContainers {
					oldContainer := oldSts.Spec.Template.Spec.InitContainers[j]
					if newContainer.Name == oldContainer.Name {
						controllerutil.ResolveContainerDefaultFields(oldContainer, newContainer)
						break
					}
				}
			}

			if reflect.DeepEqual(newCopySts.Spec.Template.Spec.Containers, oldSts.Spec.Template.Spec.Containers) &&
				reflect.DeepEqual(newCopySts.Spec.Template.Spec.InitContainers, oldSts.Spec.Template.Spec.InitContainers) {
				newSts = newCopySts
			}
		}
		// if annotations exist and are replaced, the StatefulSet will be updated.
		oldSts.Annotations = mergeMetadataMap(oldSts.Annotations, newSts.Annotations)
		oldSts.Spec.Template = newSts.Spec.Template
		oldSts.Spec.Replicas = newSts.Spec.Replicas
		oldSts.Spec.UpdateStrategy = newSts.Spec.UpdateStrategy
		return oldSts
	}

	copyAndMergeSvc := func(oldSvc *corev1.Service, newSvc *corev1.Service) client.Object {
		oldSvc.Annotations = mergeMetadataMap(oldSvc.Annotations, newSvc.Annotations)
		oldSvc.Spec = newSvc.Spec
		return oldSvc
	}

	copyAndMergeCm := func(oldCm, newCm *corev1.ConfigMap) client.Object {
		oldCm.Data = newCm.Data
		oldCm.BinaryData = newCm.BinaryData
		return oldCm
	}

	copyAndMergePod := func(oldPod, newPod *corev1.Pod) client.Object {
		oldPod.Spec.ActiveDeadlineSeconds = newPod.Spec.ActiveDeadlineSeconds
		for idx := range oldPod.Spec.Containers {
			oldPod.Spec.Containers[idx].Image = newPod.Spec.Containers[idx].Image
		}
		for idx := range oldPod.Spec.InitContainers {
			oldPod.Spec.InitContainers[idx].Image = newPod.Spec.InitContainers[idx].Image
		}
		// TODO `spec.tolerations` (only additions to existing tolerations),`spec.terminationGracePeriodSeconds` (allow it to be set to 1 if it was previously negative)
		return oldPod
	}

	targetObj := oldObj.DeepCopyObject()
	switch o := newObj.(type) {
	case *apps.StatefulSet:
		return copyAndMergeSts(targetObj.(*apps.StatefulSet), o)
	case *corev1.Service:
		return copyAndMergeSvc(targetObj.(*corev1.Service), o)
	case *corev1.ConfigMap:
		return copyAndMergeCm(targetObj.(*corev1.ConfigMap), o)
	case *corev1.Pod:
		return copyAndMergePod(targetObj.(*corev1.Pod), o)
	default:
		return newObj
	}
}

func buildSvc(rsm workloads.ReplicatedStateMachine) *corev1.Service {
	if rsm.Spec.Service == nil {
		return nil
	}
	annotations := ParseAnnotationsOfScope(ServiceScope, rsm.Annotations)
	labels := getLabels(&rsm)
	selectors := getSvcSelector(&rsm, false)
	return builder.NewServiceBuilder(rsm.Namespace, rsm.Name).
		AddAnnotationsInMap(annotations).
		AddLabelsInMap(rsm.Spec.Service.Labels).
		AddLabelsInMap(labels).
		AddSelectorsInMap(selectors).
		AddPorts(rsm.Spec.Service.Spec.Ports...).
		SetType(rsm.Spec.Service.Spec.Type).
		GetObject()
}

func buildAlternativeSvs(rsm workloads.ReplicatedStateMachine) []*corev1.Service {
	if rsm.Spec.Service == nil {
		return nil
	}
	annotations := ParseAnnotationsOfScope(AlternativeServiceScope, rsm.Annotations)
	svcLabels := getLabels(&rsm)
	var services []*corev1.Service
	for i := range rsm.Spec.AlternativeServices {
		service := rsm.Spec.AlternativeServices[i]
		if len(service.Namespace) == 0 {
			service.Namespace = rsm.Namespace
		}
		labels := service.Labels
		if labels == nil {
			labels = make(map[string]string, 0)
		}
		for k, v := range svcLabels {
			labels[k] = v
		}
		service.Labels = labels
		newAnnotations := make(map[string]string, 0)
		maps.Copy(newAnnotations, service.Annotations)
		maps.Copy(newAnnotations, annotations)
		if len(newAnnotations) > 0 {
			service.Annotations = newAnnotations
		}
		services = append(services, &service)
	}
	return services
}

func buildHeadlessSvc(rsm workloads.ReplicatedStateMachine) *corev1.Service {
	annotations := ParseAnnotationsOfScope(HeadlessServiceScope, rsm.Annotations)
	labels := getLabels(&rsm)
	selectors := getSvcSelector(&rsm, true)
	hdlBuilder := builder.NewHeadlessServiceBuilder(rsm.Namespace, getHeadlessSvcName(rsm)).
		AddLabelsInMap(labels).
		AddSelectorsInMap(selectors).
		AddAnnotationsInMap(annotations)

	for _, container := range rsm.Spec.Template.Spec.Containers {
		for _, port := range container.Ports {
			servicePort := corev1.ServicePort{
				Protocol: port.Protocol,
				Port:     port.ContainerPort,
			}
			switch {
			case len(port.Name) > 0:
				servicePort.Name = port.Name
				servicePort.TargetPort = intstr.FromString(port.Name)
			default:
				servicePort.Name = fmt.Sprintf("%s-%d", strings.ToLower(string(port.Protocol)), port.ContainerPort)
				servicePort.TargetPort = intstr.FromInt(int(port.ContainerPort))
			}
			hdlBuilder.AddPorts(servicePort)
		}
	}
	return hdlBuilder.GetObject()
}

func buildSts(rsm workloads.ReplicatedStateMachine, headlessSvcName string, envConfig corev1.ConfigMap) *apps.StatefulSet {
	template := buildStsPodTemplate(rsm, envConfig)
	annotations := ParseAnnotationsOfScope(RootScope, rsm.Annotations)
	labels := getLabels(&rsm)
	return builder.NewStatefulSetBuilder(rsm.Namespace, rsm.Name).
		AddLabelsInMap(labels).
		AddLabels(rsmGenerationLabelKey, strconv.FormatInt(rsm.Generation, 10)).
		AddAnnotationsInMap(annotations).
		SetSelector(rsm.Spec.Selector).
		SetServiceName(headlessSvcName).
		SetReplicas(*rsm.Spec.Replicas).
		SetPodManagementPolicy(rsm.Spec.PodManagementPolicy).
		SetVolumeClaimTemplates(rsm.Spec.VolumeClaimTemplates...).
		SetTemplate(*template).
		SetUpdateStrategy(rsm.Spec.UpdateStrategy).
		GetObject()
}

func buildEnvConfigMap(rsm workloads.ReplicatedStateMachine) *corev1.ConfigMap {
	envData := buildEnvConfigData(rsm)
	annotations := ParseAnnotationsOfScope(ConfigMapScope, rsm.Annotations)
	labels := getLabels(&rsm)
	return builder.NewConfigMapBuilder(rsm.Namespace, getEnvConfigMapName(rsm.Name)).
		AddAnnotationsInMap(annotations).
		AddLabelsInMap(labels).
		SetData(envData).GetObject()
}

func buildStsPodTemplate(rsm workloads.ReplicatedStateMachine, envConfig corev1.ConfigMap) *corev1.PodTemplateSpec {
	template := rsm.Spec.Template
	// inject env ConfigMap into workload pods only
	for i := range template.Spec.Containers {
		template.Spec.Containers[i].EnvFrom = append(template.Spec.Containers[i].EnvFrom,
			corev1.EnvFromSource{
				ConfigMapRef: &corev1.ConfigMapEnvSource{
					LocalObjectReference: corev1.LocalObjectReference{
						Name: envConfig.Name,
					},
					Optional: func() *bool { optional := false; return &optional }(),
				}})
	}

	injectRoleProbeContainer(rsm, &template)

	return &template
}

func injectRoleProbeContainer(rsm workloads.ReplicatedStateMachine, template *corev1.PodTemplateSpec) {
	roleProbe := rsm.Spec.RoleProbe
	if roleProbe == nil {
		return
	}
	credential := rsm.Spec.Credential
	credentialEnv := make([]corev1.EnvVar, 0)
	if credential != nil {
		credentialEnv = append(credentialEnv,
			corev1.EnvVar{
				Name:      usernameCredentialVarName,
				Value:     credential.Username.Value,
				ValueFrom: credential.Username.ValueFrom,
			},
			corev1.EnvVar{
				Name:      passwordCredentialVarName,
				Value:     credential.Password.Value,
				ValueFrom: credential.Password.ValueFrom,
			})
	}

	actionSvcPorts := buildActionSvcPorts(template, roleProbe.CustomHandler)

	actionSvcList, _ := json.Marshal(actionSvcPorts)
	injectRoleProbeBaseContainer(rsm, template, string(actionSvcList), credentialEnv)

	if roleProbe.CustomHandler != nil {
		injectCustomRoleProbeContainer(rsm, template, actionSvcPorts, credentialEnv)
	}
}

func buildActionSvcPorts(template *corev1.PodTemplateSpec, actions []workloads.Action) []int32 {
	findAllUsedPorts := func() []int32 {
		allUsedPorts := make([]int32, 0)
		for _, container := range template.Spec.Containers {
			for _, port := range container.Ports {
				allUsedPorts = append(allUsedPorts, port.ContainerPort)
				allUsedPorts = append(allUsedPorts, port.HostPort)
			}
		}
		return allUsedPorts
	}

	findNextAvailablePort := func(base int32, allUsedPorts []int32) int32 {
		for port := base + 1; port < 65535; port++ {
			available := true
			for _, usedPort := range allUsedPorts {
				if port == usedPort {
					available = false
					break
				}
			}
			if available {
				return port
			}
		}
		return 0
	}

	allUsedPorts := findAllUsedPorts()
	svcPort := actionSvcPortBase
	var actionSvcPorts []int32
	for range actions {
		svcPort = findNextAvailablePort(svcPort, allUsedPorts)
		actionSvcPorts = append(actionSvcPorts, svcPort)
	}
	return actionSvcPorts
}

func injectRoleProbeBaseContainer(rsm workloads.ReplicatedStateMachine, template *corev1.PodTemplateSpec, actionSvcList string, credentialEnv []corev1.EnvVar) {
	// compute parameters for role probe base container
	roleProbe := rsm.Spec.RoleProbe
	if roleProbe == nil {
		return
	}
	credential := rsm.Spec.Credential
	image := viper.GetString(constant.KBToolsImage)
	probeHTTPPort := viper.GetInt("ROLE_SERVICE_HTTP_PORT")
	if probeHTTPPort == 0 {
		probeHTTPPort = defaultRoleProbeDaemonPort
	}
	probeGRPCPort := viper.GetInt("ROLE_PROBE_GRPC_PORT")
	if probeGRPCPort == 0 {
		probeGRPCPort = defaultRoleProbeGRPCPort
	}
	env := credentialEnv
	env = append(env,
		corev1.EnvVar{
			Name:  actionSvcListVarName,
			Value: actionSvcList,
		})
	if credential != nil {
		// for compatibility with old probe env var names
		env = append(env,
			corev1.EnvVar{
				Name:      constant.KBEnvServiceUser,
				Value:     credential.Username.Value,
				ValueFrom: credential.Username.ValueFrom,
			},
			corev1.EnvVar{
				Name:      constant.KBEnvServicePassword,
				Value:     credential.Password.Value,
				ValueFrom: credential.Password.ValueFrom,
			})
	}
	// find service port of th db engine
	servicePort := findSvcPort(rsm)
	if servicePort > 0 {
		env = append(env,
			corev1.EnvVar{
				Name:  servicePortVarName,
				Value: strconv.Itoa(servicePort),
			},
			// for compatibility with old probe env var names
			corev1.EnvVar{
				Name:  "KB_SERVICE_PORT",
				Value: strconv.Itoa(servicePort),
			})
	}

	// inject role update mechanism env
	env = append(env,
		corev1.EnvVar{
			Name:  RoleUpdateMechanismVarName,
			Value: string(roleProbe.RoleUpdateMechanism),
		})

	// inject role probe timeout env
	env = append(env,
		corev1.EnvVar{
			Name:  roleProbeTimeoutVarName,
			Value: strconv.Itoa(int(roleProbe.TimeoutSeconds)),
		})

	// lorry related envs
	env = append(env,
		corev1.EnvVar{
			Name: constant.KBEnvPodName,
			ValueFrom: &corev1.EnvVarSource{
				FieldRef: &corev1.ObjectFieldSelector{
					FieldPath: "metadata.name",
				},
			},
		},
		corev1.EnvVar{
			Name: constant.KBEnvNamespace,
			ValueFrom: &corev1.EnvVarSource{
				FieldRef: &corev1.ObjectFieldSelector{
					FieldPath: "metadata.namespace",
				},
			},
		},
		corev1.EnvVar{
			Name: constant.KBEnvPodUID,
			ValueFrom: &corev1.EnvVarSource{
				FieldRef: &corev1.ObjectFieldSelector{
					FieldPath: "metadata.uid",
				},
			},
		},
		corev1.EnvVar{
			Name: constant.KBEnvNodeName,
			ValueFrom: &corev1.EnvVarSource{
				FieldRef: &corev1.ObjectFieldSelector{
					FieldPath: "spec.nodeName",
				},
			},
		},
		corev1.EnvVar{
			Name: constant.KBEnvClusterName,
			ValueFrom: &corev1.EnvVarSource{
				FieldRef: &corev1.ObjectFieldSelector{
					FieldPath: "metadata.labels['" + constant.AppInstanceLabelKey + "']",
				},
			},
		},
		corev1.EnvVar{
			Name: constant.KBEnvCompName,
			ValueFrom: &corev1.EnvVarSource{
				FieldRef: &corev1.ObjectFieldSelector{
					FieldPath: "metadata.labels['" + constant.KBAppComponentLabelKey + "']",
				},
			},
		},
	)

	characterType := "custom"
	if roleProbe.BuiltinHandler != nil {
		characterType = *roleProbe.BuiltinHandler
	}
	env = append(env, corev1.EnvVar{
		Name:  constant.KBEnvCharacterType,
		Value: characterType,
	})

	readinessProbe := &corev1.Probe{
		InitialDelaySeconds: roleProbe.InitialDelaySeconds,
		TimeoutSeconds:      roleProbe.TimeoutSeconds,
		PeriodSeconds:       roleProbe.PeriodSeconds,
		SuccessThreshold:    roleProbe.SuccessThreshold,
		FailureThreshold:    roleProbe.FailureThreshold,
	}

	readinessProbe.ProbeHandler = corev1.ProbeHandler{
		Exec: &corev1.ExecAction{
			Command: []string{
				grpcHealthProbeBinaryPath,
				fmt.Sprintf(grpcHealthProbeArgsFormat, probeGRPCPort),
			},
<<<<<<< HEAD
		}
	} else {
		readinessProbe.HTTPGet = &corev1.HTTPGetAction{
			Path: httpRoleProbePath,
			Port: intstr.FromInt(probeDaemonPort),
		}
	}

	tryToGetRoleProbeContainer := func() *corev1.Container {
		for i, container := range template.Spec.Containers {
			if container.Name == constant.LorryContainerName {
				return &template.Spec.Containers[i]
			}
		}
		return nil
=======
		},
>>>>>>> a0ed1deb
	}

	tryToGetLorryGrpcPort := func(container *corev1.Container) *corev1.ContainerPort {
		for i, port := range container.Ports {
			if port.Name == constant.LorryGRPCPortName {
				return &container.Ports[i]
			}
		}
		return nil
	}

	// if role probe container exists, update the readiness probe, env and serving container port
	if container := controllerutil.GetLorryContainer(template.Spec.Containers); container != nil {
		if roleProbe.RoleUpdateMechanism == workloads.ReadinessProbeEventUpdate ||
			// for compatibility when upgrading from 0.7 to 0.8
			(container.ReadinessProbe != nil && container.ReadinessProbe.HTTPGet != nil &&
				strings.HasPrefix(container.ReadinessProbe.HTTPGet.Path, "/v1.0/bindings")) {
			port := tryToGetLorryGrpcPort(container)
			if port != nil && port.ContainerPort != int32(probeGRPCPort) {
				readinessProbe.Exec.Command = []string{
					grpcHealthProbeBinaryPath,
					fmt.Sprintf(grpcHealthProbeArgsFormat, port.ContainerPort),
				}
			}
			container.ReadinessProbe = readinessProbe
		}

		for _, e := range env {
			if slices.IndexFunc(container.Env, func(v corev1.EnvVar) bool {
				return v.Name == e.Name || e.Name == constant.KBEnvServiceUser ||
					e.Name == constant.KBEnvServicePassword || e.Name == usernameCredentialVarName || e.Name == passwordCredentialVarName
			}) >= 0 {
				continue
			}
			container.Env = append(container.Env, e)
		}
		return
	}

	// if role probe container doesn't exist, create a new one
	// build container
	container := builder.NewContainerBuilder(roleProbeContainerName).
		SetImage(image).
		SetImagePullPolicy(corev1.PullIfNotPresent).
		AddCommands([]string{
			roleProbeBinaryName,
			"--port", strconv.Itoa(probeHTTPPort),
			"--grpcport", strconv.Itoa(probeGRPCPort),
		}...).
		AddEnv(env...).
		AddPorts(
			corev1.ContainerPort{
				ContainerPort: int32(probeHTTPPort),
				Name:          roleProbeContainerName,
				Protocol:      "TCP",
			},
			corev1.ContainerPort{
				ContainerPort: int32(probeGRPCPort),
				Name:          roleProbeGRPCPortName,
				Protocol:      "TCP",
			},
		).
		SetReadinessProbe(*readinessProbe).
		GetObject()

	// inject role probe container
	template.Spec.Containers = append(template.Spec.Containers, *container)
}

func injectCustomRoleProbeContainer(rsm workloads.ReplicatedStateMachine, template *corev1.PodTemplateSpec, actionSvcPorts []int32, credentialEnv []corev1.EnvVar) {
	if rsm.Spec.RoleProbe == nil {
		return
	}

	// inject shared volume
	agentVolume := corev1.Volume{
		Name: roleAgentVolumeName,
		VolumeSource: corev1.VolumeSource{
			EmptyDir: &corev1.EmptyDirVolumeSource{},
		},
	}
	template.Spec.Volumes = append(template.Spec.Volumes, agentVolume)

	// inject init container
	agentVolumeMount := corev1.VolumeMount{
		Name:      roleAgentVolumeName,
		MountPath: roleAgentVolumeMountPath,
	}
	agentPath := strings.Join([]string{roleAgentVolumeMountPath, roleAgentName}, "/")
	initContainer := corev1.Container{
		Name:            roleAgentInstallerName,
		Image:           shell2httpImage,
		ImagePullPolicy: corev1.PullIfNotPresent,
		VolumeMounts:    []corev1.VolumeMount{agentVolumeMount},
		Command: []string{
			"cp",
			shell2httpBinaryPath,
			agentPath,
		},
	}
	template.Spec.InitContainers = append(template.Spec.InitContainers, initContainer)

	// inject action containers based on utility images
	for i, action := range rsm.Spec.RoleProbe.CustomHandler {
		image := action.Image
		if len(image) == 0 {
			image = defaultActionImage
		}
		command := []string{
			agentPath,
			"-port", fmt.Sprintf("%d", actionSvcPorts[i]),
			"-export-all-vars",
			"-form",
			shell2httpServePath,
			strings.Join(action.Command, " "),
		}
		container := corev1.Container{
			Name:            fmt.Sprintf("action-%d", i),
			Image:           image,
			ImagePullPolicy: corev1.PullIfNotPresent,
			VolumeMounts:    []corev1.VolumeMount{agentVolumeMount},
			Env:             credentialEnv,
			Command:         command,
		}
		template.Spec.Containers = append(template.Spec.Containers, container)
	}
}

func buildEnvConfigData(set workloads.ReplicatedStateMachine) map[string]string {
	envData := map[string]string{}
	svcName := getHeadlessSvcName(set)
	uid := string(set.UID)
	strReplicas := strconv.Itoa(int(*set.Spec.Replicas))
	generateReplicaEnv := func(prefix string) {
		for i := 0; i < int(*set.Spec.Replicas); i++ {
			hostNameTplKey := prefix + strconv.Itoa(i) + "_HOSTNAME"
			hostNameTplValue := set.Name + "-" + strconv.Itoa(i)
			envData[hostNameTplKey] = fmt.Sprintf("%s.%s", hostNameTplValue, svcName)
		}
	}
	// build member related envs from set.Status.MembersStatus
	generateMemberEnv := func(prefix string) {
		followers := ""
		for _, memberStatus := range set.Status.MembersStatus {
			if memberStatus.PodName == "" || memberStatus.PodName == defaultPodName {
				continue
			}
			switch {
			case memberStatus.IsLeader:
				envData[prefix+"LEADER"] = memberStatus.PodName
			case memberStatus.CanVote:
				if len(followers) > 0 {
					followers += ","
				}
				followers += memberStatus.PodName
			}
		}
		if followers != "" {
			envData[prefix+"FOLLOWERS"] = followers
		}
	}

	prefix := constant.KBPrefix + "_RSM_"
	envData[prefix+"N"] = strReplicas
	generateReplicaEnv(prefix)
	generateMemberEnv(prefix)
	// set owner uid to let pod know if the owner is recreated
	envData[prefix+"OWNER_UID"] = uid
	envData[prefix+"OWNER_UID_SUFFIX8"] = uid[len(uid)-4:]

	// have backward compatible handling for env generated in version prior 0.6.0
	prefix = constant.KBPrefix + "_"
	envData[prefix+"REPLICA_COUNT"] = strReplicas
	generateReplicaEnv(prefix)
	generateMemberEnv(prefix)
	envData[prefix+"CLUSTER_UID"] = uid

	// have backward compatible handling for CM key with 'compDefName' being part of the key name, prior 0.5.0
	// and introduce env/cm key naming reference complexity
	componentDefName := set.Labels[constant.AppComponentLabelKey]
	prefixWithCompDefName := prefix + strings.ToUpper(componentDefName) + "_"
	envData[prefixWithCompDefName+"N"] = strReplicas
	generateReplicaEnv(prefixWithCompDefName)
	generateMemberEnv(prefixWithCompDefName)
	envData[prefixWithCompDefName+"CLUSTER_UID"] = uid

	lorryHTTPPort, err := controllerutil.GetLorryHTTPPortFromContainers(set.Spec.Template.Spec.Containers)
	if err == nil {
		envData[constant.KBEnvLorryHTTPPort] = strconv.Itoa(int(lorryHTTPPort))

	}

	return envData
}<|MERGE_RESOLUTION|>--- conflicted
+++ resolved
@@ -604,25 +604,7 @@
 				grpcHealthProbeBinaryPath,
 				fmt.Sprintf(grpcHealthProbeArgsFormat, probeGRPCPort),
 			},
-<<<<<<< HEAD
-		}
-	} else {
-		readinessProbe.HTTPGet = &corev1.HTTPGetAction{
-			Path: httpRoleProbePath,
-			Port: intstr.FromInt(probeDaemonPort),
-		}
-	}
-
-	tryToGetRoleProbeContainer := func() *corev1.Container {
-		for i, container := range template.Spec.Containers {
-			if container.Name == constant.LorryContainerName {
-				return &template.Spec.Containers[i]
-			}
-		}
-		return nil
-=======
 		},
->>>>>>> a0ed1deb
 	}
 
 	tryToGetLorryGrpcPort := func(container *corev1.Container) *corev1.ContainerPort {
