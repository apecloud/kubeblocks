--- conflicted
+++ resolved
@@ -725,7 +725,6 @@
 	return annotations
 }
 
-<<<<<<< HEAD
 // ConvertRSMToSTS converts a rsm to sts
 // TODO(free6om): refactor this func out
 func ConvertRSMToSTS(rsm *workloads.ReplicatedStateMachine) *appsv1.StatefulSet {
@@ -748,8 +747,8 @@
 	sts.Status = rsm.Status.StatefulSetStatus
 	sts.Status.ObservedGeneration = rsm.Status.ObservedGeneration
 	return sts
-=======
+}
+
 func getEnvConfigMapName(rsmName string) string {
 	return fmt.Sprintf("%s-rsm-env", rsmName)
->>>>>>> a99cb642
 }