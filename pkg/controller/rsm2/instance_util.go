/*
Copyright (C) 2022-2024 ApeCloud Co., Ltd

This file is part of KubeBlocks project

This program is free software: you can redistribute it and/or modify
it under the terms of the GNU Affero General Public License as published by
the Free Software Foundation, either version 3 of the License, or
(at your option) any later version.

This program is distributed in the hope that it will be useful
but WITHOUT ANY WARRANTY; without even the implied warranty of
MERCHANTABILITY or FITNESS FOR A PARTICULAR PURPOSE.  See the
GNU Affero General Public License for more details.

You should have received a copy of the GNU Affero General Public License
along with this program.  If not, see <http://www.gnu.org/licenses/>.
*/

package rsm2

import (
	"encoding/json"
	"fmt"
	"reflect"
	"regexp"
	"sort"
	"strconv"
	"strings"

	"github.com/klauspost/compress/zstd"
	appsv1 "k8s.io/api/apps/v1"
	corev1 "k8s.io/api/core/v1"
	metav1 "k8s.io/apimachinery/pkg/apis/meta/v1"
	"k8s.io/apimachinery/pkg/util/runtime"
	"k8s.io/apimachinery/pkg/util/sets"
	"k8s.io/kubectl/pkg/util/podutils"
	"sigs.k8s.io/controller-runtime/pkg/client"
	"sigs.k8s.io/controller-runtime/pkg/controller/controllerutil"

	workloads "github.com/apecloud/kubeblocks/apis/workloads/v1alpha1"
	"github.com/apecloud/kubeblocks/pkg/constant"
	"github.com/apecloud/kubeblocks/pkg/controller/builder"
	"github.com/apecloud/kubeblocks/pkg/controller/kubebuilderx"
	"github.com/apecloud/kubeblocks/pkg/controller/model"
	rsm1 "github.com/apecloud/kubeblocks/pkg/controller/rsm"
)

type instanceTemplateExt struct {
	Name     string
	Replicas int32
	corev1.PodTemplateSpec
	VolumeClaimTemplates []corev1.PersistentVolumeClaim
}

type rsmExt struct {
	rsm               *workloads.ReplicatedStateMachine
	instanceTemplates []*workloads.InstanceTemplate
}

var instanceNameRegex = regexp.MustCompile("(.*)-([0-9]+)$")

var (
	reader *zstd.Decoder
	writer *zstd.Encoder
)

func init() {
	var err error
	reader, err = zstd.NewReader(nil)
	runtime.Must(err)
	writer, err = zstd.NewWriter(nil)
	runtime.Must(err)
}

type instance struct {
	pod  *corev1.Pod
	pvcs []*corev1.PersistentVolumeClaim
}

// ParseParentNameAndOrdinal parses parent (instance template) Name and ordinal from the give instance name.
// -1 will be returned if no numeric suffix contained.
func ParseParentNameAndOrdinal(s string) (string, int) {
	parent := s
	ordinal := -1
	subMatches := instanceNameRegex.FindStringSubmatch(s)
	if len(subMatches) < 3 {
		return parent, ordinal
	}
	parent = subMatches[1]
	if i, err := strconv.ParseInt(subMatches[2], 10, 32); err == nil {
		ordinal = int(i)
	}
	return parent, ordinal
}

// sortObjects sorts objects by their role priority and name
// e.g.: unknown -> empty -> learner -> follower1 -> follower2 -> leader, with follower1.Name < follower2.Name
// reverse it if reverse==true
func sortObjects[T client.Object](objects []T, rolePriorityMap map[string]int, reverse bool) {
	getRolePriorityFunc := func(i int) int {
		role := strings.ToLower(objects[i].GetLabels()[constant.RoleLabelKey])
		return rolePriorityMap[role]
	}
	getNameNOrdinalFunc := func(i int) (string, int) {
		return ParseParentNameAndOrdinal(objects[i].GetName())
	}
	BaseSort(objects, getNameNOrdinalFunc, getRolePriorityFunc, reverse)
}

func BaseSort(x any, getNameNOrdinalFunc func(i int) (string, int), getRolePriorityFunc func(i int) int, reverse bool) {
	if getRolePriorityFunc == nil {
		getRolePriorityFunc = func(_ int) int {
			return 0
		}
	}
	sort.SliceStable(x, func(i, j int) bool {
		if reverse {
			i, j = j, i
		}
		rolePriI := getRolePriorityFunc(i)
		rolePriJ := getRolePriorityFunc(j)
		if rolePriI != rolePriJ {
			return rolePriI < rolePriJ
		}
		name1, ordinal1 := getNameNOrdinalFunc(i)
		name2, ordinal2 := getNameNOrdinalFunc(j)
		if name1 != name2 {
			return name1 < name2
		}
		return ordinal1 < ordinal2
	})
}

// isRunningAndReady returns true if pod is in the PodRunning Phase, if it has a condition of PodReady.
func isRunningAndReady(pod *corev1.Pod) bool {
	return pod.Status.Phase == corev1.PodRunning && podutils.IsPodReady(pod)
}

func isRunningAndAvailable(pod *corev1.Pod, minReadySeconds int32) bool {
	return podutils.IsPodAvailable(pod, minReadySeconds, metav1.Now())
}

// isCreated returns true if pod has been created and is maintained by the API server
func isCreated(pod *corev1.Pod) bool {
	return pod.Status.Phase != ""
}

// isTerminating returns true if pod's DeletionTimestamp has been set
func isTerminating(pod *corev1.Pod) bool {
	return pod.DeletionTimestamp != nil
}

// isHealthy returns true if pod is running and ready and has not been terminated
func isHealthy(pod *corev1.Pod) bool {
	return isRunningAndReady(pod) && !isTerminating(pod)
}

// getPodRevision gets the revision of Pod by inspecting the StatefulSetRevisionLabel. If pod has no revision the empty
// string is returned.
func getPodRevision(pod *corev1.Pod) string {
	if pod.Labels == nil {
		return ""
	}
	return pod.Labels[appsv1.ControllerRevisionHashLabelKey]
}

func ValidateDupInstanceNames[T any](instances []T, getNameFunc func(item T) string) error {
	instanceNameCount := make(map[string]int)
	for _, r := range instances {
		name := getNameFunc(r)
		count, exist := instanceNameCount[name]
		if exist {
			count++
		} else {
			count = 1
		}
		instanceNameCount[name] = count
	}
	dupNames := ""
	for name, count := range instanceNameCount {
		if count > 1 {
			dupNames = fmt.Sprintf("%s%s,", dupNames, name)
		}
	}
	if len(dupNames) > 0 {
		return fmt.Errorf("duplicate pod names: %s", dupNames)
	}
	return nil
}

func buildInstanceName2TemplateMap(rsmExt *rsmExt) (map[string]*instanceTemplateExt, error) {
	instanceTemplateList := buildInstanceTemplateExts(rsmExt)
	allNameTemplateMap := make(map[string]*instanceTemplateExt)
	var instanceNameList []string
	for _, template := range instanceTemplateList {
		instanceNames := GenerateInstanceNamesFromTemplate(rsmExt.rsm.Name, template.Name, template.Replicas, rsmExt.rsm.Spec.OfflineInstances)
		instanceNameList = append(instanceNameList, instanceNames...)
		for _, name := range instanceNames {
			allNameTemplateMap[name] = template
		}
	}
	// validate duplicate pod names
	getNameFunc := func(n string) string {
		return n
	}
	if err := ValidateDupInstanceNames(instanceNameList, getNameFunc); err != nil {
		return nil, err
	}

	return allNameTemplateMap, nil
}

func GenerateInstanceNamesFromTemplate(parentName, templateName string, replicas int32, offlineInstances []string) []string {
	instanceNames, _ := generateInstanceNames(parentName, templateName, replicas, 0, offlineInstances)
	return instanceNames
}

// generateInstanceNames generates instance names based on certain rules:
// The naming convention for instances (pods) based on the Parent Name, InstanceTemplate Name, and ordinal.
// The constructed instance name follows the pattern: $(parent.name)-$(template.name)-$(ordinal).
func generateInstanceNames(parentName, templateName string,
	replicas int32, ordinal int32, offlineInstances []string) ([]string, int32) {
	usedNames := sets.New(offlineInstances...)
	var instanceNameList []string
	for count := int32(0); count < replicas; count++ {
		var name string
		for {
			if len(templateName) == 0 {
				name = fmt.Sprintf("%s-%d", parentName, ordinal)
			} else {
				name = fmt.Sprintf("%s-%s-%d", parentName, templateName, ordinal)
			}
			ordinal++
			if !usedNames.Has(name) {
				instanceNameList = append(instanceNameList, name)
				break
			}
		}
	}
	return instanceNameList, ordinal
}

func buildInstanceByTemplate(name string, template *instanceTemplateExt, parent *workloads.ReplicatedStateMachine, revision string) (*instance, error) {
	// 1. build a pod from template
	var err error
	if len(revision) == 0 {
		revision, err = buildInstanceTemplateRevision(template, parent)
		if err != nil {
			return nil, err
		}
	}
	pod := builder.NewPodBuilder(parent.Namespace, name).
		AddAnnotationsInMap(template.Annotations).
		AddLabelsInMap(template.Labels).
		AddControllerRevisionHashLabel(revision).
<<<<<<< HEAD
		// HACK: add the pod name to labels for that the pod can be selected by pod-services.
		AddLabelsInMap(map[string]string{constant.StatefulSetPodNameLabelKey: name}).
=======
		AddLabelsInMap(map[string]string{constant.KBAppPodNameLabelKey: name}).
>>>>>>> ef8f1430
		SetPodSpec(*template.Spec.DeepCopy()).
		GetObject()
	// Set these immutable fields only on initial Pod creation, not updates.
	pod.Spec.Hostname = pod.Name
	pod.Spec.Subdomain = parent.Spec.ServiceName

	// 2. build pvcs from template
	pvcMap := make(map[string]*corev1.PersistentVolumeClaim)
	pvcNameMap := make(map[string]string)
	for _, claimTemplate := range template.VolumeClaimTemplates {
		pvcName := fmt.Sprintf("%s-%s", claimTemplate.Name, pod.GetName())
		pvc := builder.NewPVCBuilder(parent.Namespace, pvcName).
			AddLabelsInMap(template.Labels).
			AddLabels(constant.VolumeClaimTemplateNameLabelKey, claimTemplate.Name).
			SetSpec(*claimTemplate.Spec.DeepCopy()).
			GetObject()
		pvcMap[pvcName] = pvc
		pvcNameMap[pvcName] = claimTemplate.Name
	}

	// 3. update pod volumes
	var pvcs []*corev1.PersistentVolumeClaim
	var volumeList []corev1.Volume
	for pvcName, pvc := range pvcMap {
		pvcs = append(pvcs, pvc)
		volume := builder.NewVolumeBuilder(pvcNameMap[pvcName]).
			SetVolumeSource(corev1.VolumeSource{
				PersistentVolumeClaim: &corev1.PersistentVolumeClaimVolumeSource{ClaimName: pvcName},
			}).GetObject()
		volumeList = append(volumeList, *volume)
	}
	mergeList(&volumeList, &pod.Spec.Volumes, func(item corev1.Volume) func(corev1.Volume) bool {
		return func(v corev1.Volume) bool {
			return v.Name == item.Name
		}
	})

	if err := controllerutil.SetControllerReference(parent, pod, model.GetScheme()); err != nil {
		return nil, err
	}
	inst := &instance{
		pod:  pod,
		pvcs: pvcs,
	}
	return inst, nil
}

// copyAndMerge merges two objects for updating:
// 1. new an object targetObj by copying from oldObj
// 2. merge all fields can be updated from newObj into targetObj
func copyAndMerge(oldObj, newObj client.Object) client.Object {
	if reflect.TypeOf(oldObj) != reflect.TypeOf(newObj) {
		return nil
	}

	// mergeMetadataMap keeps the original elements.
	mergeMetadataMap := func(originalMap map[string]string, targetMap map[string]string) map[string]string {
		if targetMap == nil && originalMap == nil {
			return nil
		}
		if targetMap == nil {
			targetMap = map[string]string{}
		}
		for k, v := range originalMap {
			// if the element not exist in targetMap, copy it from original.
			if _, ok := (targetMap)[k]; !ok {
				(targetMap)[k] = v
			}
		}
		return targetMap
	}

	copyAndMergeSts := func(oldSts, newSts *appsv1.StatefulSet) client.Object {
		oldSts.Labels = mergeMetadataMap(oldSts.Labels, newSts.Labels)
		// if annotations exist and are replaced, the StatefulSet will be updated.
		oldSts.Annotations = mergeMetadataMap(oldSts.Annotations, newSts.Annotations)
		oldSts.Spec.Template = newSts.Spec.Template
		oldSts.Spec.Replicas = newSts.Spec.Replicas
		oldSts.Spec.UpdateStrategy = newSts.Spec.UpdateStrategy
		return oldSts
	}

	copyAndMergeSvc := func(oldSvc *corev1.Service, newSvc *corev1.Service) client.Object {
		oldSvc.Annotations = mergeMetadataMap(oldSvc.Annotations, newSvc.Annotations)
		oldSvc.Spec = newSvc.Spec
		return oldSvc
	}

	copyAndMergeCm := func(oldCm, newCm *corev1.ConfigMap) client.Object {
		oldCm.Data = newCm.Data
		oldCm.BinaryData = newCm.BinaryData
		return oldCm
	}

	copyAndMergePod := func(oldPod, newPod *corev1.Pod) client.Object {
		mergeInPlaceFields(newPod, oldPod)
		return oldPod
	}

	copyAndMergePVC := func(oldPVC, newPVC *corev1.PersistentVolumeClaim) client.Object {
		// resources.request.storage and accessModes support in-place update.
		// resources.request.storage only supports volume expansion.
		if reflect.DeepEqual(oldPVC.Spec.AccessModes, newPVC.Spec.AccessModes) &&
			oldPVC.Spec.Resources.Requests.Storage().Cmp(*newPVC.Spec.Resources.Requests.Storage()) >= 0 {
			return nil
		}
		oldPVC.Spec.AccessModes = newPVC.Spec.AccessModes
		oldPVC.Spec.Resources.Requests[corev1.ResourceStorage] = *newPVC.Spec.Resources.Requests.Storage()
		return oldPVC
	}

	targetObj := oldObj.DeepCopyObject()
	switch o := newObj.(type) {
	case *appsv1.StatefulSet:
		return copyAndMergeSts(targetObj.(*appsv1.StatefulSet), o)
	case *corev1.Service:
		return copyAndMergeSvc(targetObj.(*corev1.Service), o)
	case *corev1.ConfigMap:
		return copyAndMergeCm(targetObj.(*corev1.ConfigMap), o)
	case *corev1.Pod:
		return copyAndMergePod(targetObj.(*corev1.Pod), o)
	case *corev1.PersistentVolumeClaim:
		return copyAndMergePVC(targetObj.(*corev1.PersistentVolumeClaim), o)
	default:
		return newObj
	}
}

func validateSpec(rsm *workloads.ReplicatedStateMachine, tree *kubebuilderx.ObjectTree) error {
	replicasInTemplates := int32(0)
	rsmExt, err := buildRSMExt(rsm, tree)
	if err != nil {
		return err
	}
	templateNames := sets.New[string]()
	for _, template := range rsmExt.instanceTemplates {
		replicas := int32(1)
		if template.Replicas != nil {
			replicas = *template.Replicas
		}
		replicasInTemplates += replicas
		if templateNames.Has(template.Name) {
			return fmt.Errorf("duplicate instance template name: %s", template.Name)
		}
		templateNames.Insert(template.Name)
	}
	// sum of spec.templates[*].replicas should not greater than spec.replicas
	if replicasInTemplates > *rsm.Spec.Replicas {
		return fmt.Errorf("total replicas in instances(%d) should not greater than replicas in spec(%d)", replicasInTemplates, *rsm.Spec.Replicas)
	}

	return nil
}

func buildInstanceTemplateRevision(template *instanceTemplateExt, parent *workloads.ReplicatedStateMachine) (string, error) {
	podTemplate := filterInPlaceFields(&template.PodTemplateSpec)
	rsm := builder.NewReplicatedStateMachineBuilder(parent.Namespace, parent.Name).
		SetUID(parent.UID).
		AddAnnotationsInMap(parent.Annotations).
		AddMatchLabelsInMap(parent.Labels).
		SetTemplate(*podTemplate).
		GetObject()

	cr, err := NewRevision(rsm)
	if err != nil {
		return "", err
	}
	return cr.Labels[ControllerRevisionHashLabel], nil
}

func buildInstanceTemplateExts(rsmExt *rsmExt) []*instanceTemplateExt {
	envConfigName := rsm1.GetEnvConfigMapName(rsmExt.rsm.Name)
	defaultTemplate := rsm1.BuildPodTemplate(rsmExt.rsm, envConfigName)
	makeInstanceTemplateExt := func() *instanceTemplateExt {
		var claims []corev1.PersistentVolumeClaim
		for _, template := range rsmExt.rsm.Spec.VolumeClaimTemplates {
			claims = append(claims, *template.DeepCopy())
		}
		return &instanceTemplateExt{
			PodTemplateSpec:      *defaultTemplate.DeepCopy(),
			VolumeClaimTemplates: claims,
		}
	}

	var instanceTemplateExtList []*instanceTemplateExt
	for _, template := range rsmExt.instanceTemplates {
		templateExt := makeInstanceTemplateExt()
		buildInstanceTemplateExt(*template, templateExt)
		instanceTemplateExtList = append(instanceTemplateExtList, templateExt)
	}

	return instanceTemplateExtList
}

func buildInstanceTemplates(totalReplicas int32, instances []workloads.InstanceTemplate, instancesCompressed *corev1.ConfigMap) []*workloads.InstanceTemplate {
	var instanceTemplateList []*workloads.InstanceTemplate
	var replicasInTemplates int32
	instanceTemplates := getInstanceTemplates(instances, instancesCompressed)
	for i := range instanceTemplates {
		instance := &instanceTemplates[i]
		replicas := int32(1)
		if instance.Replicas != nil {
			replicas = *instance.Replicas
		}
		instanceTemplateList = append(instanceTemplateList, instance)
		replicasInTemplates += replicas
	}
	if replicasInTemplates < totalReplicas {
		replicas := totalReplicas - replicasInTemplates
		instance := &workloads.InstanceTemplate{Replicas: &replicas}
		instanceTemplateList = append(instanceTemplateList, instance)
	}

	return instanceTemplateList
}

func getInstanceTemplateMap(annotations map[string]string) (map[string]string, error) {
	if annotations == nil {
		return nil, nil
	}
	templateRef, ok := annotations[templateRefAnnotationKey]
	if !ok {
		return nil, nil
	}
	templateMap := make(map[string]string)
	if err := json.Unmarshal([]byte(templateRef), &templateMap); err != nil {
		return nil, err
	}
	return templateMap, nil
}

func getInstanceTemplates(instances []workloads.InstanceTemplate, template *corev1.ConfigMap) []workloads.InstanceTemplate {
	if template == nil {
		return instances
	}

	// if template is found with incorrect format, try it as the whole templates is corrupted.
	if template.BinaryData == nil {
		return nil
	}
	templateData, ok := template.BinaryData[templateRefDataKey]
	if !ok {
		return nil
	}
	templateByte, err := reader.DecodeAll(templateData, nil)
	if err != nil {
		return nil
	}
	extraTemplates := make([]workloads.InstanceTemplate, 0)
	err = json.Unmarshal(templateByte, &extraTemplates)
	if err != nil {
		return nil
	}

	return append(instances, extraTemplates...)
}

func findTemplateObject(rsm *workloads.ReplicatedStateMachine, tree *kubebuilderx.ObjectTree) (*corev1.ConfigMap, error) {
	templateMap, err := getInstanceTemplateMap(rsm.Annotations)
	// error has been checked in prepare stage, there should be no error occurs
	if err != nil {
		return nil, nil
	}
	for name, templateName := range templateMap {
		if name != rsm.Name {
			continue
		}
		// find the compressed instance templates, parse them
		template := builder.NewConfigMapBuilder(rsm.Namespace, templateName).GetObject()
		templateObj, err := tree.Get(template)
		if err != nil {
			return nil, err
		}
		template, _ = templateObj.(*corev1.ConfigMap)
		return template, nil
	}
	return nil, nil
}

func buildInstanceTemplateExt(template workloads.InstanceTemplate, templateExt *instanceTemplateExt) {
	templateExt.Name = template.Name
	replicas := int32(1)
	if template.Replicas != nil {
		replicas = *template.Replicas
	}
	templateExt.Replicas = replicas
	if template.NodeName != nil {
		templateExt.Spec.NodeName = *template.NodeName
	}
	mergeMap(&template.Annotations, &templateExt.Annotations)
	mergeMap(&template.Labels, &templateExt.Labels)
	mergeMap(&template.NodeSelector, &templateExt.Spec.NodeSelector)
	if len(templateExt.Spec.Containers) > 0 {
		if template.Image != nil {
			templateExt.Spec.Containers[0].Image = *template.Image
		}
		if template.Resources != nil {
			templateExt.Spec.Containers[0].Resources = *template.Resources
		}
		if template.Env != nil {
			mergeList(&template.Env, &templateExt.Spec.Containers[0].Env,
				func(item corev1.EnvVar) func(corev1.EnvVar) bool {
					return func(env corev1.EnvVar) bool {
						return env.Name == item.Name
					}
				})
		}
	}
	mergeList(&template.Tolerations, &templateExt.Spec.Tolerations,
		func(item corev1.Toleration) func(corev1.Toleration) bool {
			return func(t corev1.Toleration) bool {
				return reflect.DeepEqual(item, t)
			}
		})
	templateExt.Spec.RuntimeClassName = template.RuntimeClassName
	mergeList(&template.Volumes, &templateExt.Spec.Volumes,
		func(item corev1.Volume) func(corev1.Volume) bool {
			return func(v corev1.Volume) bool {
				return v.Name == item.Name
			}
		})
	mergeList(&template.VolumeMounts, &templateExt.Spec.Containers[0].VolumeMounts,
		func(item corev1.VolumeMount) func(corev1.VolumeMount) bool {
			return func(vm corev1.VolumeMount) bool {
				return vm.Name == item.Name
			}
		})
	mergeList(&template.VolumeClaimTemplates, &templateExt.VolumeClaimTemplates,
		func(item corev1.PersistentVolumeClaim) func(corev1.PersistentVolumeClaim) bool {
			return func(claim corev1.PersistentVolumeClaim) bool {
				return claim.Name == item.Name
			}
		})
}

func buildRSMExt(rsm *workloads.ReplicatedStateMachine, tree *kubebuilderx.ObjectTree) (*rsmExt, error) {
	instancesCompressed, err := findTemplateObject(rsm, tree)
	if err != nil {
		return nil, err
	}

	instanceTemplateList := buildInstanceTemplates(*rsm.Spec.Replicas, rsm.Spec.Instances, instancesCompressed)

	return &rsmExt{
		rsm:               rsm,
		instanceTemplates: instanceTemplateList,
	}, nil
}<|MERGE_RESOLUTION|>--- conflicted
+++ resolved
@@ -254,12 +254,7 @@
 		AddAnnotationsInMap(template.Annotations).
 		AddLabelsInMap(template.Labels).
 		AddControllerRevisionHashLabel(revision).
-<<<<<<< HEAD
-		// HACK: add the pod name to labels for that the pod can be selected by pod-services.
-		AddLabelsInMap(map[string]string{constant.StatefulSetPodNameLabelKey: name}).
-=======
 		AddLabelsInMap(map[string]string{constant.KBAppPodNameLabelKey: name}).
->>>>>>> ef8f1430
 		SetPodSpec(*template.Spec.DeepCopy()).
 		GetObject()
 	// Set these immutable fields only on initial Pod creation, not updates.
