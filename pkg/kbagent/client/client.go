/*
Copyright (C) 2022-2024 ApeCloud Co., Ltd

This file is part of KubeBlocks project

This program is free software: you can redistribute it and/or modify
it under the terms of the GNU Affero General Public License as published by
the Free Software Foundation, either version 3 of the License, or
(at your option) any later version.

This program is distributed in the hope that it will be useful
but WITHOUT ANY WARRANTY; without even the implied warranty of
MERCHANTABILITY or FITNESS FOR A PARTICULAR PURPOSE.  See the
GNU Affero General Public License for more details.

You should have received a copy of the GNU Affero General Public License
along with this program.  If not, see <http://www.gnu.org/licenses/>.
*/

package client

import (
	"context"
	"net"
	"net/http"
	"time"

	"github.com/apecloud/kubeblocks/pkg/kbagent/proto"
)

const (
<<<<<<< HEAD
	kbAgentContainerName = "kba"
	kbAgentPortName      = "http"
=======
	defaultConnectTimeout = 5 * time.Second
>>>>>>> 608667d9
)

type Client interface {
	Action(ctx context.Context, req proto.ActionRequest) (proto.ActionResponse, error)
}

// HACK: for unit test only.
var mockClient Client
var mockClientError error

func SetMockClient(cli Client, err error) {
	mockClient = cli
	mockClientError = err
}

func UnsetMockClient() {
	mockClient = nil
	mockClientError = nil
}

func GetMockClient() Client {
	return mockClient
}

<<<<<<< HEAD
func NewClient(pod corev1.Pod, containerName string) (Client, error) {
	if mockClient != nil || mockClientError != nil {
		return mockClient, mockClientError
	}
	containerPortName := fmt.Sprintf("%s-%s", kbAgentContainerName, kbAgentPortName)
	port, err := intctrlutil.GetPortByName(pod, containerName, containerPortName)
	if err != nil {
=======
func NewClient(host string, port int32) (Client, error) {
	if mockClient != nil || mockClientError != nil {
		return mockClient, mockClientError
	}

	if host == "" && port == 0 {
>>>>>>> 608667d9
		return nil, nil
	}

	// don't use default http-client
	dialer := &net.Dialer{
		Timeout: defaultConnectTimeout,
	}
	transport := &http.Transport{
		Dial:                dialer.Dial,
		TLSHandshakeTimeout: defaultConnectTimeout,
	}
	cli := &http.Client{
		// don't set timeout at client level
		// Timeout:   time.Second * 30,
		Transport: transport,
	}
	return &httpClient{
		host:   host,
		port:   port,
		client: cli,
	}, nil
}<|MERGE_RESOLUTION|>--- conflicted
+++ resolved
@@ -29,12 +29,7 @@
 )
 
 const (
-<<<<<<< HEAD
-	kbAgentContainerName = "kba"
-	kbAgentPortName      = "http"
-=======
 	defaultConnectTimeout = 5 * time.Second
->>>>>>> 608667d9
 )
 
 type Client interface {
@@ -59,22 +54,12 @@
 	return mockClient
 }
 
-<<<<<<< HEAD
-func NewClient(pod corev1.Pod, containerName string) (Client, error) {
-	if mockClient != nil || mockClientError != nil {
-		return mockClient, mockClientError
-	}
-	containerPortName := fmt.Sprintf("%s-%s", kbAgentContainerName, kbAgentPortName)
-	port, err := intctrlutil.GetPortByName(pod, containerName, containerPortName)
-	if err != nil {
-=======
 func NewClient(host string, port int32) (Client, error) {
 	if mockClient != nil || mockClientError != nil {
 		return mockClient, mockClientError
 	}
 
 	if host == "" && port == 0 {
->>>>>>> 608667d9
 		return nil, nil
 	}
 
