/*
Copyright (C) 2022-2024 ApeCloud Co., Ltd

This file is part of KubeBlocks project

This program is free software: you can redistribute it and/or modify
it under the terms of the GNU Affero General Public License as published by
the Free Software Foundation, either version 3 of the License, or
(at your option) any later version.

This program is distributed in the hope that it will be useful
but WITHOUT ANY WARRANTY; without even the implied warranty of
MERCHANTABILITY or FITNESS FOR A PARTICULAR PURPOSE.  See the
GNU Affero General Public License for more details.

You should have received a copy of the GNU Affero General Public License
along with this program.  If not, see <http://www.gnu.org/licenses/>.
*/

package client

import (
	"bytes"
	"context"
	"encoding/json"
	"fmt"
	"io"
	"net/http"

	"github.com/apecloud/kubeblocks/pkg/kbagent/proto"
)

const (
	urlTemplate = "http://%s:%d%s"
)

type httpClient struct {
	host   string
	port   int32
	client *http.Client
}

var _ Client = &httpClient{}

func (c *httpClient) Action(ctx context.Context, req proto.ActionRequest) (proto.ActionResponse, error) {
	rsp := proto.ActionResponse{}

	data, err := json.Marshal(req)
	if err != nil {
		return rsp, err
	}

	url := fmt.Sprintf(urlTemplate, c.host, c.port, proto.ServiceAction.URI)
	payload, err := c.request(ctx, http.MethodPost, url, bytes.NewReader(data))
	if err != nil {
<<<<<<< HEAD
		return proto.ActionResponse{}, err
	}
	defer payload.Close()
	return c.decode(payload)
=======
		return rsp, err
	}

	defer payload.Close()
	return decode(payload, &rsp)
>>>>>>> 608667d9
}

func (c *httpClient) request(ctx context.Context, method, url string, body io.Reader) (io.ReadCloser, error) {
	req, err := http.NewRequestWithContext(ctx, method, url, body)
	if err != nil {
		return nil, err
	}

	rsp, err := c.client.Do(req)
	if err != nil {
		return nil, err // http error
	}

	switch rsp.StatusCode {
<<<<<<< HEAD
	case http.StatusOK, http.StatusNotImplemented, http.StatusInternalServerError:
		return rsp.Body, nil
	default:
		return nil, fmt.Errorf("http error: %s", rsp.Status)
=======
	case http.StatusOK, http.StatusInternalServerError:
		return rsp.Body, nil
	default:
		return nil, fmt.Errorf("unexpected http status code: %s", rsp.Status)
>>>>>>> 608667d9
	}
}

func decode[T any](body io.Reader, rsp *T) (T, error) {
	data, err := io.ReadAll(body)
	if err != nil {
		return *rsp, err
	}
	err = json.Unmarshal(data, &rsp)
	if err != nil {
		return *rsp, err
	}
	return *rsp, nil
}<|MERGE_RESOLUTION|>--- conflicted
+++ resolved
@@ -53,18 +53,11 @@
 	url := fmt.Sprintf(urlTemplate, c.host, c.port, proto.ServiceAction.URI)
 	payload, err := c.request(ctx, http.MethodPost, url, bytes.NewReader(data))
 	if err != nil {
-<<<<<<< HEAD
-		return proto.ActionResponse{}, err
-	}
-	defer payload.Close()
-	return c.decode(payload)
-=======
 		return rsp, err
 	}
 
 	defer payload.Close()
 	return decode(payload, &rsp)
->>>>>>> 608667d9
 }
 
 func (c *httpClient) request(ctx context.Context, method, url string, body io.Reader) (io.ReadCloser, error) {
@@ -79,17 +72,10 @@
 	}
 
 	switch rsp.StatusCode {
-<<<<<<< HEAD
-	case http.StatusOK, http.StatusNotImplemented, http.StatusInternalServerError:
-		return rsp.Body, nil
-	default:
-		return nil, fmt.Errorf("http error: %s", rsp.Status)
-=======
 	case http.StatusOK, http.StatusInternalServerError:
 		return rsp.Body, nil
 	default:
 		return nil, fmt.Errorf("unexpected http status code: %s", rsp.Status)
->>>>>>> 608667d9
 	}
 }
 
