--- conflicted
+++ resolved
@@ -86,11 +86,7 @@
 }
 
 func (s *probeService) HandleRequest(ctx context.Context, payload []byte) ([]byte, error) {
-<<<<<<< HEAD
-	return nil, proto.ErrNotImplemented
-=======
 	return nil, errors.Wrapf(proto.ErrNotImplemented, "service %s does not support request handling", s.Kind())
->>>>>>> 608667d9
 }
 
 type probeRunner struct {
