/*
Copyright (C) 2022-2024 ApeCloud Co., Ltd

This file is part of KubeBlocks project

This program is free software: you can redistribute it and/or modify
it under the terms of the GNU Affero General Public License as published by
the Free Software Foundation, either version 3 of the License, or
(at your option) any later version.

This program is distributed in the hope that it will be useful
but WITHOUT ANY WARRANTY; without even the implied warranty of
MERCHANTABILITY or FITNESS FOR A PARTICULAR PURPOSE.  See the
GNU Affero General Public License for more details.

You should have received a copy of the GNU Affero General Public License
along with this program.  If not, see <http://www.gnu.org/licenses/>.
*/

package util

import (
	"encoding/json"

	"github.com/go-logr/logr"
	corev1 "k8s.io/api/core/v1"

	"github.com/apecloud/kubeblocks/pkg/kbagent/proto"
	"github.com/apecloud/kubeblocks/pkg/kbagent/service"
	"github.com/apecloud/kubeblocks/pkg/kbagent/util"
)

const (
	ContainerName     = "kbagent"
	InitContainerName = "init-kbagent"
	DefaultPortName   = "http"

	actionEnvName = "KB_AGENT_ACTION"
	probeEnvName  = "KB_AGENT_PROBE"
)

func BuildStartupEnv(actions []proto.Action, probes []proto.Probe) ([]corev1.EnvVar, error) {
	da, dp, err := serializeActionNProbe(actions, probes)
	if err != nil {
		return nil, err
	}
<<<<<<< HEAD
	envs := util.DefaultEnvVars()
	envs = append(envs, []corev1.EnvVar{
=======
	return append(util.DefaultEnvVars(), []corev1.EnvVar{
>>>>>>> 2fb045e2
		{
			Name:  actionEnvName,
			Value: da,
		},
		{
			Name:  probeEnvName,
			Value: dp,
		},
<<<<<<< HEAD
	}...)
	return envs, nil
=======
	}...), nil
>>>>>>> 2fb045e2
}

func Initialize(logger logr.Logger, envs []string) ([]service.Service, error) {
	da, dp := getActionNProbeEnvValue(envs)
	if len(da) == 0 {
		return nil, nil
	}

	actions, probes, err := deserializeActionNProbe(da, dp)
	if err != nil {
		return nil, err
	}

	return service.New(logger, actions, probes)
}

func getActionNProbeEnvValue(envs []string) (string, string) {
	envVars := util.EnvL2M(envs)
	da, ok := envVars[actionEnvName]
	if !ok {
		return "", ""
	}
	dp, ok := envVars[probeEnvName]
	if !ok {
		return da, ""
	}
	return da, dp
}

func serializeActionNProbe(actions []proto.Action, probes []proto.Probe) (string, string, error) {
	da, err := json.Marshal(actions)
	if err != nil {
		return "", "", nil
	}
	dp, err := json.Marshal(probes)
	if err != nil {
		return "", "", nil
	}
	return string(da), string(dp), nil
}

func deserializeActionNProbe(da, dp string) ([]proto.Action, []proto.Probe, error) {
	actions := make([]proto.Action, 0)
	if err := json.Unmarshal([]byte(da), &actions); err != nil {
		return nil, nil, err
	}
	probes := make([]proto.Probe, 0)
	if err := json.Unmarshal([]byte(dp), &probes); err != nil {
		return nil, nil, err
	}
	return actions, probes, nil
}<|MERGE_RESOLUTION|>--- conflicted
+++ resolved
@@ -44,12 +44,7 @@
 	if err != nil {
 		return nil, err
 	}
-<<<<<<< HEAD
-	envs := util.DefaultEnvVars()
-	envs = append(envs, []corev1.EnvVar{
-=======
 	return append(util.DefaultEnvVars(), []corev1.EnvVar{
->>>>>>> 2fb045e2
 		{
 			Name:  actionEnvName,
 			Value: da,
@@ -58,12 +53,7 @@
 			Name:  probeEnvName,
 			Value: dp,
 		},
-<<<<<<< HEAD
-	}...)
-	return envs, nil
-=======
 	}...), nil
->>>>>>> 2fb045e2
 }
 
 func Initialize(logger logr.Logger, envs []string) ([]service.Service, error) {
