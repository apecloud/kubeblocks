--- conflicted
+++ resolved
@@ -30,11 +30,7 @@
 	kbEnvNamespace = "KB_AGENT_NAMESPACE"
 	kbEnvPodName   = "KB_AGENT_POD_NAME"
 	kbEnvPodUID    = "KB_AGENT_POD_UID"
-<<<<<<< HEAD
-	kbEnvNodeName  = "KB_AGENT_NODENAME"
-=======
 	kbEnvNodeName  = "KB_AGENT_NODE_NAME"
->>>>>>> 2fb045e2
 )
 
 func EnvM2L(m map[string]string) []string {
