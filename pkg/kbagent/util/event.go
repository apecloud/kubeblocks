--- conflicted
+++ resolved
@@ -42,16 +42,9 @@
 	retryInterval    = 10 * time.Second
 )
 
-<<<<<<< HEAD
-func SendEventWithMessage(logger *logr.Logger, reason string, message string) {
-	go func() {
-		err := createOrUpdateEvent(reason, message)
-=======
 func SendEventWithMessage(logger *logr.Logger, reason string, message string, sync bool) error {
 	send := func() error {
-		event := createEvent(reason, message)
-		err := sendEvent(event)
->>>>>>> 33bb8c89
+		err := createOrUpdateEvent(reason, message)
 		if logger != nil && err != nil {
 			logger.Error(err, "failed to send event",
 				"reason", reason,
