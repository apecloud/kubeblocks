/*
Copyright (C) 2022-2024 ApeCloud Co., Ltd

This file is part of KubeBlocks project

This program is free software: you can redistribute it and/or modify
it under the terms of the GNU Affero General Public License as published by
the Free Software Foundation, either version 3 of the License, or
(at your option) any later version.

This program is distributed in the hope that it will be useful
but WITHOUT ANY WARRANTY; without even the implied warranty of
MERCHANTABILITY or FITNESS FOR A PARTICULAR PURPOSE.  See the
GNU Affero General Public License for more details.

You should have received a copy of the GNU Affero General Public License
along with this program.  If not, see <http://www.gnu.org/licenses/>.
*/

package util

import (
	"context"
	"fmt"
	"time"

	"github.com/go-logr/logr"
	"github.com/pkg/errors"
	corev1 "k8s.io/api/core/v1"
	metav1 "k8s.io/apimachinery/pkg/apis/meta/v1"
	"k8s.io/apimachinery/pkg/types"
	"k8s.io/apimachinery/pkg/util/rand"
	"k8s.io/client-go/kubernetes"
	ctlruntime "sigs.k8s.io/controller-runtime"
<<<<<<< HEAD

	"github.com/apecloud/kubeblocks/pkg/constant"
	"github.com/apecloud/kubeblocks/pkg/kbagent/proto"
=======
>>>>>>> 54328df3
)

const (
	sendEventMaxAttempts   = 30
	sendEventRetryInterval = 10 * time.Second
)

func SendEventWithMessage(logger *logr.Logger, reason string, message string) {
	go func() {
		event := createEvent(reason, message)
		err := sendEvent(event)
		if logger != nil && err != nil {
			logger.Error(err, fmt.Sprintf("send event failed, reason: %s, message: %s", reason, message))
		}
	}()
}

func createEvent(reason string, message string) *corev1.Event {
<<<<<<< HEAD
	var (
		namespace = os.Getenv(constant.KBEnvNamespace)
		podName   = os.Getenv(constant.KBEnvPodName)
		podUID    = os.Getenv(constant.KBEnvPodUID)
		nodeName  = os.Getenv(constant.KBEnvNodeName)
	)
=======
>>>>>>> 54328df3
	return &corev1.Event{
		ObjectMeta: metav1.ObjectMeta{
			Name:      fmt.Sprintf("%s.%s", podName(), rand.String(16)),
			Namespace: namespace(),
		},
		InvolvedObject: corev1.ObjectReference{
			Kind:      "Pod",
<<<<<<< HEAD
			Namespace: namespace,
			Name:      podName,
			UID:       types.UID(podUID),
			FieldPath: proto.ProbeEventFieldPath,
=======
			Namespace: namespace(),
			Name:      podName(),
			UID:       types.UID(podUID()),
			FieldPath: "spec.containers{kbagent}",
>>>>>>> 54328df3
		},
		Reason:  reason,
		Message: message,
		Source: corev1.EventSource{
<<<<<<< HEAD
			Component: proto.ProbeEventSourceComponent,
			Host:      nodeName,
=======
			Component: "kbagent",
			Host:      nodeName(),
>>>>>>> 54328df3
		},
		FirstTimestamp:      metav1.Now(),
		LastTimestamp:       metav1.Now(),
		EventTime:           metav1.NowMicro(),
<<<<<<< HEAD
		ReportingController: proto.ProbeEventReportingController,
		ReportingInstance:   podName,
=======
		ReportingController: "kbagent",
		ReportingInstance:   podName(),
>>>>>>> 54328df3
		Action:              reason,
		Type:                "Normal",
	}
}

func sendEvent(event *corev1.Event) error {
	clientSet, err := getK8sClientSet()
	if err != nil {
		return err
	}
	for i := 0; i < sendEventMaxAttempts; i++ {
		_, err = clientSet.CoreV1().Events(namespace()).Create(context.Background(), event, metav1.CreateOptions{})
		if err == nil {
			return nil
		}
		time.Sleep(sendEventRetryInterval)
	}
	return err
}

func getK8sClientSet() (*kubernetes.Clientset, error) {
	restConfig, err := ctlruntime.GetConfig()
	if err != nil {
		return nil, errors.Wrap(err, "get kubeConfig failed")
	}
	clientSet, err := kubernetes.NewForConfig(restConfig)
	if err != nil {
		return nil, err
	}
	return clientSet, nil
}<|MERGE_RESOLUTION|>--- conflicted
+++ resolved
@@ -32,12 +32,8 @@
 	"k8s.io/apimachinery/pkg/util/rand"
 	"k8s.io/client-go/kubernetes"
 	ctlruntime "sigs.k8s.io/controller-runtime"
-<<<<<<< HEAD
 
-	"github.com/apecloud/kubeblocks/pkg/constant"
 	"github.com/apecloud/kubeblocks/pkg/kbagent/proto"
-=======
->>>>>>> 54328df3
 )
 
 const (
@@ -56,15 +52,6 @@
 }
 
 func createEvent(reason string, message string) *corev1.Event {
-<<<<<<< HEAD
-	var (
-		namespace = os.Getenv(constant.KBEnvNamespace)
-		podName   = os.Getenv(constant.KBEnvPodName)
-		podUID    = os.Getenv(constant.KBEnvPodUID)
-		nodeName  = os.Getenv(constant.KBEnvNodeName)
-	)
-=======
->>>>>>> 54328df3
 	return &corev1.Event{
 		ObjectMeta: metav1.ObjectMeta{
 			Name:      fmt.Sprintf("%s.%s", podName(), rand.String(16)),
@@ -72,39 +59,22 @@
 		},
 		InvolvedObject: corev1.ObjectReference{
 			Kind:      "Pod",
-<<<<<<< HEAD
-			Namespace: namespace,
-			Name:      podName,
-			UID:       types.UID(podUID),
-			FieldPath: proto.ProbeEventFieldPath,
-=======
 			Namespace: namespace(),
 			Name:      podName(),
 			UID:       types.UID(podUID()),
-			FieldPath: "spec.containers{kbagent}",
->>>>>>> 54328df3
+			FieldPath: proto.ProbeEventFieldPath,
 		},
 		Reason:  reason,
 		Message: message,
 		Source: corev1.EventSource{
-<<<<<<< HEAD
 			Component: proto.ProbeEventSourceComponent,
-			Host:      nodeName,
-=======
-			Component: "kbagent",
 			Host:      nodeName(),
->>>>>>> 54328df3
 		},
 		FirstTimestamp:      metav1.Now(),
 		LastTimestamp:       metav1.Now(),
 		EventTime:           metav1.NowMicro(),
-<<<<<<< HEAD
 		ReportingController: proto.ProbeEventReportingController,
-		ReportingInstance:   podName,
-=======
-		ReportingController: "kbagent",
 		ReportingInstance:   podName(),
->>>>>>> 54328df3
 		Action:              reason,
 		Type:                "Normal",
 	}
