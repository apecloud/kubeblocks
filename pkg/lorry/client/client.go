/*
Copyright (C) 2022-2024 ApeCloud Co., Ltd

This file is part of KubeBlocks project

This program is free software: you can redistribute it and/or modify
it under the terms of the GNU Affero General Public License as published by
the Free Software Foundation, either version 3 of the License, or
(at your option) any later version.

This program is distributed in the hope that it will be useful
but WITHOUT ANY WARRANTY; without even the implied warranty of
MERCHANTABILITY or FITNESS FOR A PARTICULAR PURPOSE.  See the
GNU Affero General Public License for more details.

You should have received a copy of the GNU Affero General Public License
along with this program.  If not, see <http://www.gnu.org/licenses/>.
*/

package client

import (
	"context"
	"errors"
	"net/http"

	corev1 "k8s.io/api/core/v1"
	"k8s.io/client-go/rest"

	. "github.com/apecloud/kubeblocks/pkg/lorry/util"
)

// HACK: for unit test only.
var mockClient Client
var mockClientError error

func SetMockClient(cli Client, err error) {
	mockClient = cli
	mockClientError = err
}

func UnsetMockClient() {
	mockClient = nil
	mockClientError = nil
}

func GetMockClient() Client {
	return mockClient
}

func NewClient(pod corev1.Pod) (Client, error) {
	if mockClient != nil || mockClientError != nil {
		return mockClient, mockClientError
	}

	_, err := rest.InClusterConfig()
	if err != nil {
		// As the service does not run as a pod in the Kubernetes cluster,
		// it is unable to call the lorry service running as a pod using the pod's IP address.
		// In this scenario, it is recommended to use an k8s exec client instead.
		execClient, err := NewK8sExecClientWithPod(nil, &pod)
		if err != nil {
			return nil, err
		}
		if execClient != nil {
			return execClient, nil
		}
		return nil, nil
	}

	httpClient, err := NewHTTPClientWithPod(&pod)
	if err != nil {
		return nil, err
	}
	if httpClient != nil {
		return httpClient, nil
	}

	// return Client as nil explicitly to indicate that Client interface is nil,
	// or Client will be a non-nil interface value even newclient returns nil.
	return nil, nil
}

type Requester interface {
	Request(ctx context.Context, operation, method string, req map[string]any) (map[string]any, error)
}
type lorryClient struct {
	requester Requester
}

func (cli *lorryClient) GetRole(ctx context.Context) (string, error) {
	resp, err := cli.Request(ctx, string(GetRoleOperation), http.MethodGet, nil)
	if err != nil {
		return "", err
	}

	role, ok := resp["role"]
	if !ok {
		return "", nil
	}

	return role.(string), nil
}

func (cli *lorryClient) CreateUser(ctx context.Context, userName, password, roleName string) error {
	parameters := map[string]any{
		"userName": userName,
		"password": password,
	}
	if roleName != "" {
		parameters["roleName"] = roleName
	}

	req := map[string]any{"parameters": parameters}
	_, err := cli.Request(ctx, string(CreateUserOp), http.MethodPost, req)
	return err
}

func (cli *lorryClient) DeleteUser(ctx context.Context, userName string) error {
	parameters := map[string]any{
		"userName": userName,
	}
	req := map[string]any{"parameters": parameters}
	_, err := cli.Request(ctx, string(DeleteUserOp), http.MethodPost, req)
	return err
}

func (cli *lorryClient) DescribeUser(ctx context.Context, userName string) (map[string]any, error) {
	parameters := map[string]any{
		"userName": userName,
	}
	req := map[string]any{"parameters": parameters}
	resp, err := cli.Request(ctx, string(DescribeUserOp), http.MethodGet, req)
	if err != nil {
		return nil, err
	}
	user, ok := resp["user"]
	if !ok {
		return nil, nil
	}

	return user.(map[string]any), nil
}

func (cli *lorryClient) GrantUserRole(ctx context.Context, userName, roleName string) error {
	parameters := map[string]any{
		"userName": userName,
		"roleName": roleName,
	}
	req := map[string]any{"parameters": parameters}
	_, err := cli.Request(ctx, string(GrantUserRoleOp), http.MethodPost, req)
	return err
}

func (cli *lorryClient) RevokeUserRole(ctx context.Context, userName, roleName string) error {
	parameters := map[string]any{
		"userName": userName,
		"roleName": roleName,
	}
	req := map[string]any{"parameters": parameters}
	_, err := cli.Request(ctx, string(RevokeUserRoleOp), http.MethodPost, req)
	return err
}

func (cli *lorryClient) Switchover(ctx context.Context, primary, candidate string, force bool) error {
	parameters := map[string]any{
		"primary":   primary,
		"candidate": candidate,
		"force":     force,
	}
	req := map[string]any{"parameters": parameters}
	_, err := cli.Request(ctx, string(SwitchoverOperation), http.MethodPost, req)
	return err
}

// ListUsers lists all normal users created
func (cli *lorryClient) ListUsers(ctx context.Context) ([]map[string]any, error) {
	resp, err := cli.Request(ctx, string(ListUsersOp), http.MethodGet, nil)
	if err != nil {
		return nil, err
	}
	users, ok := resp["users"]
	if !ok {
		return nil, nil
	}
	return convertToArrayOfMap(users)
}

// ListSystemAccounts lists all system accounts created
func (cli *lorryClient) ListSystemAccounts(ctx context.Context) ([]map[string]any, error) {
	resp, err := cli.Request(ctx, string(ListSystemAccountsOp), http.MethodGet, nil)
	if err != nil {
		return nil, err
	}
	systemAccounts, ok := resp["systemAccounts"]
	if !ok {
		return nil, nil
	}
	return convertToArrayOfMap(systemAccounts)
}

// JoinMember sends a join member operation request to Lorry, located on the target pod that is about to join.
func (cli *lorryClient) JoinMember(ctx context.Context) error {
	_, err := cli.Request(ctx, string(JoinMemberOperation), http.MethodPost, nil)
	return err
}

// LeaveMember sends a Leave member operation request to Lorry, located on the target pod that is about to leave.
func (cli *lorryClient) LeaveMember(ctx context.Context) error {
	_, err := cli.Request(ctx, string(LeaveMemberOperation), http.MethodPost, nil)
	return err
}

// Lock sends a set readonly request to Lorry.
func (cli *lorryClient) Lock(ctx context.Context) error {
	_, err := cli.Request(ctx, string(LockOperation), http.MethodPost, nil)
	return err
}

// Unlock sends a set readwrite request to Lorry.
func (cli *lorryClient) Unlock(ctx context.Context) error {
	_, err := cli.Request(ctx, string(UnlockOperation), http.MethodPost, nil)
	return err
}

// PostProvision sends a component post provision request to Lorry.
func (cli *lorryClient) PostProvision(ctx context.Context, componentNames, podNames, podIPs, podHostNames, podHostIPs string) error {
	parameters := map[string]any{
		"componentNames": componentNames,
		"podNames":       podNames,
		"podIPs":         podIPs,
		"podHostNames":   podHostNames,
		"podHostIPs":     podHostIPs,
	}
	req := map[string]any{"parameters": parameters}
	_, err := cli.Request(ctx, string(PostProvisionOperation), http.MethodPost, req)
	return err
}

// PreTerminate sends a pre terminate request to Lorry.
func (cli *lorryClient) PreTerminate(ctx context.Context) error {
	_, err := cli.Request(ctx, string(PreTerminateOperation), http.MethodPost, nil)
	return err
}

<<<<<<< HEAD
// Rebuild sends a slave rebuild request to Lorry.
func (cli *lorryClient) Rebuild(ctx context.Context) error {
	_, err := cli.Request(ctx, "rebuild", http.MethodPost, nil)
=======
func (cli *lorryClient) DataDump(ctx context.Context) error {
	_, err := cli.Request(ctx, string(DataDumpOperation), http.MethodPost, nil)
	return err
}

func (cli *lorryClient) DataLoad(ctx context.Context) error {
	_, err := cli.Request(ctx, string(DataLoadOperation), http.MethodPost, nil)
>>>>>>> 8d2eb67e
	return err
}

func (cli *lorryClient) Request(ctx context.Context, operation, method string, req map[string]any) (map[string]any, error) {
	if cli.requester == nil {
		return nil, errors.New("lorry client's requester must be set")
	}
	return cli.requester.Request(ctx, operation, method, req)
}<|MERGE_RESOLUTION|>--- conflicted
+++ resolved
@@ -243,11 +243,12 @@
 	return err
 }
 
-<<<<<<< HEAD
 // Rebuild sends a slave rebuild request to Lorry.
 func (cli *lorryClient) Rebuild(ctx context.Context) error {
 	_, err := cli.Request(ctx, "rebuild", http.MethodPost, nil)
-=======
+	return err
+}
+
 func (cli *lorryClient) DataDump(ctx context.Context) error {
 	_, err := cli.Request(ctx, string(DataDumpOperation), http.MethodPost, nil)
 	return err
@@ -255,7 +256,6 @@
 
 func (cli *lorryClient) DataLoad(ctx context.Context) error {
 	_, err := cli.Request(ctx, string(DataLoadOperation), http.MethodPost, nil)
->>>>>>> 8d2eb67e
 	return err
 }
 
