/*
Copyright (C) 2022-2024 ApeCloud Co., Ltd

This file is part of KubeBlocks project

This program is free software: you can redistribute it and/or modify
it under the terms of the GNU Affero General Public License as published by
the Free Software Foundation, either version 3 of the License, or
(at your option) any later version.

This program is distributed in the hope that it will be useful
but WITHOUT ANY WARRANTY; without even the implied warranty of
MERCHANTABILITY or FITNESS FOR A PARTICULAR PURPOSE.  See the
GNU Affero General Public License for more details.

You should have received a copy of the GNU Affero General Public License
along with this program.  If not, see <http://www.gnu.org/licenses/>.
*/

package client

import "context"

type Client interface {
	// GetRole return the replication role(like primary/secondary) of the target replica
	GetRole(ctx context.Context) (string, error)

	// user management funcs
	CreateUser(ctx context.Context, userName, password, roleName string) error
	DeleteUser(ctx context.Context, userName string) error
	DescribeUser(ctx context.Context, userName string) (map[string]any, error)
	GrantUserRole(ctx context.Context, userName, roleName string) error
	RevokeUserRole(ctx context.Context, userName, roleName string) error
	ListUsers(ctx context.Context) ([]map[string]any, error)
	ListSystemAccounts(ctx context.Context) ([]map[string]any, error)

	// JoinMember sends a join member operation request to Lorry, located on the target pod that is about to join.
	JoinMember(ctx context.Context) error

	// LeaveMember sends a Leave member operation request to Lorry, located on the target pod that is about to leave.
	LeaveMember(ctx context.Context) error

	Switchover(ctx context.Context, primary, candidate string, force bool) error
	Lock(ctx context.Context) error
	Unlock(ctx context.Context) error
	PostProvision(ctx context.Context, componentNames, podNames, podIPs, podHostNames, podHostIPs string) error
	PreTerminate(ctx context.Context) error

<<<<<<< HEAD
	// local rebuild slave
	Rebuild(ctx context.Context) error
=======
	DataDump(ctx context.Context) error
	DataLoad(ctx context.Context) error
>>>>>>> 8d2eb67e
}<|MERGE_RESOLUTION|>--- conflicted
+++ resolved
@@ -46,11 +46,8 @@
 	PostProvision(ctx context.Context, componentNames, podNames, podIPs, podHostNames, podHostIPs string) error
 	PreTerminate(ctx context.Context) error
 
-<<<<<<< HEAD
 	// local rebuild slave
 	Rebuild(ctx context.Context) error
-=======
 	DataDump(ctx context.Context) error
 	DataLoad(ctx context.Context) error
->>>>>>> 8d2eb67e
 }