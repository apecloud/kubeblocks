/*
Copyright (C) 2022-2023 ApeCloud Co., Ltd

This file is part of KubeBlocks project

This program is free software: you can redistribute it and/or modify
it under the terms of the GNU Affero General Public License as published by
the Free Software Foundation, either version 3 of the License, or
(at your option) any later version.

This program is distributed in the hope that it will be useful
but WITHOUT ANY WARRANTY; without even the implied warranty of
MERCHANTABILITY or FITNESS FOR A PARTICULAR PURPOSE.  See the
GNU Affero General Public License for more details.

You should have received a copy of the GNU Affero General Public License
along with this program.  If not, see <http://www.gnu.org/licenses/>.
*/

package models

type EngineType string

const (
	MySQL              EngineType = "mysql"
	WeSQL              EngineType = "wesql"
	PostgreSQL         EngineType = "postgresql"
	OfficialPostgreSQL EngineType = "official-postgresql"
	ApecloudPostgreSQL EngineType = "apecloud-postgresql"
	Redis              EngineType = "redis"
	ETCD               EngineType = "etcd"
	MongoDB            EngineType = "mongodb"
	Nebula             EngineType = "nebula"
	PolarDBX           EngineType = "polardbx"
	PulsarBroker       EngineType = "pulsar-broker"
	PulsarProxy        EngineType = "pulsar-proxy"
	FoxLake            EngineType = "foxlake"
	Oceanbase          EngineType = "oceanbase"
<<<<<<< HEAD
	Oracle             EngineType = "oracle"
=======
	OpenGauss          EngineType = "opengauss"
>>>>>>> 6273dd6f
	Custom             EngineType = "custom"
)<|MERGE_RESOLUTION|>--- conflicted
+++ resolved
@@ -36,10 +36,7 @@
 	PulsarProxy        EngineType = "pulsar-proxy"
 	FoxLake            EngineType = "foxlake"
 	Oceanbase          EngineType = "oceanbase"
-<<<<<<< HEAD
 	Oracle             EngineType = "oracle"
-=======
 	OpenGauss          EngineType = "opengauss"
->>>>>>> 6273dd6f
 	Custom             EngineType = "custom"
 )