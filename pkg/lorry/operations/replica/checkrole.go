/*
Copyright (C) 2022-2024 ApeCloud Co., Ltd

This file is part of KubeBlocks project

This program is free software: you can redistribute it and/or modify
it under the terms of the GNU Affero General Public License as published by
the Free Software Foundation, either version 3 of the License, or
(at your option) any later version.

This program is distributed in the hope that it will be useful
but WITHOUT ANY WARRANTY; without even the implied warranty of
MERCHANTABILITY or FITNESS FOR A PARTICULAR PURPOSE.  See the
GNU Affero General Public License for more details.

You should have received a copy of the GNU Affero General Public License
along with this program.  If not, see <http://www.gnu.org/licenses/>.
*/

package replica

import (
	"context"
	"encoding/json"
	"fmt"
	"strings"
	"time"

<<<<<<< HEAD
=======
	"github.com/apecloud/kubeblocks/pkg/lorry/engines"

	"github.com/go-logr/logr"
>>>>>>> da4a242c
	"github.com/pkg/errors"
	"github.com/spf13/viper"
	ctrl "sigs.k8s.io/controller-runtime"

	"github.com/apecloud/kubeblocks/pkg/common"
	"github.com/apecloud/kubeblocks/pkg/constant"
	"github.com/apecloud/kubeblocks/pkg/lorry/dcs"
	"github.com/apecloud/kubeblocks/pkg/lorry/operations"
	"github.com/apecloud/kubeblocks/pkg/lorry/util"
)

// AccessMode defines SVC access mode enums.
// +enum
type AccessMode string

type CheckRole struct {
	GetRole
	dcsStore                   dcs.DCS
	OriRole                    string
	CheckRoleFailedCount       int
	FailedEventReportFrequency int
	Timeout                    time.Duration
	DBRoles                    map[string]AccessMode
	IsDBStartupReady           bool
}

var checkrole operations.Operation = &CheckRole{}

func init() {
	err := operations.Register(strings.ToLower(string(util.CheckRoleOperation)), checkrole)
	if err != nil {
		panic(err.Error())
	}
}

func (s *CheckRole) Init(ctx context.Context) error {
	s.dcsStore = dcs.GetStore()
	if s.dcsStore == nil {
		return errors.New("dcs store init failed")
	}

	s.Logger = ctrl.Log.WithName("checkrole")
	val := viper.GetString(constant.KBEnvServiceRoles)
	if val != "" {
		if err := json.Unmarshal([]byte(val), &s.DBRoles); err != nil {
<<<<<<< HEAD
			s.Logger.Info("KB_DB_ROLES env format error", "error", err)
=======
			s.logger.Info("env format error", "env", constant.KBEnvServiceRoles, "value", val, "error", err.Error())
>>>>>>> da4a242c
		}
	}

	s.FailedEventReportFrequency = viper.GetInt("KB_FAILED_EVENT_REPORT_FREQUENCY")
	if s.FailedEventReportFrequency < 300 {
		s.FailedEventReportFrequency = 300
	} else if s.FailedEventReportFrequency > 3600 {
		s.FailedEventReportFrequency = 3600
	}

	timeoutSeconds := util.DefaultProbeTimeoutSeconds
	if viper.IsSet(constant.KBEnvRoleProbeTimeout) {
		timeoutSeconds = viper.GetInt(constant.KBEnvRoleProbeTimeout)
	}
	// lorry utilizes the pod readiness probe to trigger role probe and 'timeoutSeconds' is directly copied from the 'probe.timeoutSeconds' field of pod.
	// here we give 80% of the total time to role probe job and leave the remaining 20% to kubelet to handle the readiness probe related tasks.
	s.Timeout = time.Duration(timeoutSeconds) * (800 * time.Millisecond)
	s.Action = constant.RoleProbeAction
	return s.Base.Init(ctx)
}

func (s *CheckRole) IsReadonly(ctx context.Context) bool {
	return true
}

func (s *CheckRole) Do(ctx context.Context, _ *operations.OpsRequest) (*operations.OpsResponse, error) {
	resp := &operations.OpsResponse{
		Data: map[string]any{},
	}
	resp.Data["operation"] = util.CheckRoleOperation
	resp.Data["originalRole"] = s.OriRole
	var role string
	var err error

	ctx1, cancel := context.WithTimeout(ctx, s.Timeout)
	defer cancel()
	if !s.DBManager.IsDBStartupReady() {
		resp.Data["message"] = "db not ready"
		return resp, nil
	}

	cluster := s.dcsStore.GetClusterFromCache()

	role, err = s.DBManager.GetReplicaRole(ctx1, cluster)

	if err != nil {
		s.Logger.Info("executing checkRole error", "error", err.Error())
		// do not return err, as it will cause readinessprobe to fail
		err = nil
		if s.CheckRoleFailedCount%s.FailedEventReportFrequency == 0 {
			s.Logger.Info("role checks failed continuously", "times", s.CheckRoleFailedCount)
			// if err is not nil, send event through kubelet readinessprobe
			err = util.SentEventForProbe(ctx, resp.Data)
		}
		s.CheckRoleFailedCount++
		return resp, err
	}

	s.CheckRoleFailedCount = 0
	if isValid, message := s.roleValidate(role); !isValid {
		resp.Data["message"] = message
		return resp, nil
	}

	if s.OriRole == role {
		return nil, nil
	}

	// When network partition occurs, the new primary needs to send global role change information to the controller.
	isLeader, err := manager.IsLeader(ctx, cluster)
	if err != nil {
		return nil, err
	}
	if isLeader {
		// we need to get latest member info to build global role snapshot
		members, err := s.dcsStore.GetMembers()
		if err != nil {
			return nil, err
		}
		cluster.Members = members
		resp.Data["role"] = s.buildGlobalRoleSnapshot(cluster, manager, role)
	} else {
		resp.Data["role"] = role
	}

	resp.Data["event"] = util.OperationSuccess
	s.OriRole = role
	err = util.SentEventForProbe(ctx, resp.Data)
	return resp, err
}

// Component may have some internal roles that needn't be exposed to end user,
// and not configured in component definition, e.g. ETCD's Candidate.
// roleValidate is used to filter the internal roles and decrease the number
// of report events to reduce the possibility of event conflicts.
func (s *CheckRole) roleValidate(role string) (bool, string) {
	if role == "" {
		return false, "role is none"
	}
	// do not validate them when db roles setting is missing
	if len(s.DBRoles) == 0 {
		return true, ""
	}

	var msg string
	isValid := false
	for r := range s.DBRoles {
		if strings.EqualFold(r, role) {
			isValid = true
			break
		}
	}
	if !isValid {
		msg = fmt.Sprintf("role %s is not configured in cluster definition %v", role, s.DBRoles)
	}
	return isValid, msg
}

func (s *CheckRole) buildGlobalRoleSnapshot(cluster *dcs.Cluster, mgr engines.DBManager, role string) string {
	currentMemberName := mgr.GetCurrentMemberName()
	roleSnapshot := &common.GlobalRoleSnapshot{
		Version: time.Now().Format(time.RFC3339Nano),
		PodRoleNamePairs: []common.PodRoleNamePair{
			{
				PodName:  currentMemberName,
				RoleName: role,
				PodUID:   cluster.GetMemberWithName(currentMemberName).UID,
			},
		},
	}

	for _, member := range cluster.Members {
		if member.Name != currentMemberName {
			// get old primary and set it's role to none
			if member.Role == role {
				_, err := mgr.IsLeaderMember(context.Background(), cluster, &member)
				if err == nil {
					// old leader member is still healthy, just ignore it, and let it's lorry to handle the role change
					continue
				}
				s.logger.Info("old leader member access failed and reset it's role", "member", member.Name, "error", err.Error())
				roleSnapshot.PodRoleNamePairs = append(roleSnapshot.PodRoleNamePairs, common.PodRoleNamePair{
					PodName:  member.Name,
					RoleName: "",
					PodUID:   cluster.GetMemberWithName(member.Name).UID,
				})
			}
		}
	}

	b, _ := json.Marshal(roleSnapshot)
	return string(b)
}<|MERGE_RESOLUTION|>--- conflicted
+++ resolved
@@ -26,12 +26,6 @@
 	"strings"
 	"time"
 
-<<<<<<< HEAD
-=======
-	"github.com/apecloud/kubeblocks/pkg/lorry/engines"
-
-	"github.com/go-logr/logr"
->>>>>>> da4a242c
 	"github.com/pkg/errors"
 	"github.com/spf13/viper"
 	ctrl "sigs.k8s.io/controller-runtime"
@@ -77,11 +71,7 @@
 	val := viper.GetString(constant.KBEnvServiceRoles)
 	if val != "" {
 		if err := json.Unmarshal([]byte(val), &s.DBRoles); err != nil {
-<<<<<<< HEAD
-			s.Logger.Info("KB_DB_ROLES env format error", "error", err)
-=======
-			s.logger.Info("env format error", "env", constant.KBEnvServiceRoles, "value", val, "error", err.Error())
->>>>>>> da4a242c
+			s.Logger.Info("env format error", "env", constant.KBEnvServiceRoles, "value", val, "error", err.Error())
 		}
 	}
 
@@ -151,7 +141,7 @@
 	}
 
 	// When network partition occurs, the new primary needs to send global role change information to the controller.
-	isLeader, err := manager.IsLeader(ctx, cluster)
+	isLeader, err := s.DBManager.IsLeader(ctx, cluster)
 	if err != nil {
 		return nil, err
 	}
@@ -162,7 +152,7 @@
 			return nil, err
 		}
 		cluster.Members = members
-		resp.Data["role"] = s.buildGlobalRoleSnapshot(cluster, manager, role)
+		resp.Data["role"] = s.buildGlobalRoleSnapshot(cluster, role)
 	} else {
 		resp.Data["role"] = role
 	}
@@ -200,8 +190,8 @@
 	return isValid, msg
 }
 
-func (s *CheckRole) buildGlobalRoleSnapshot(cluster *dcs.Cluster, mgr engines.DBManager, role string) string {
-	currentMemberName := mgr.GetCurrentMemberName()
+func (s *CheckRole) buildGlobalRoleSnapshot(cluster *dcs.Cluster, role string) string {
+	currentMemberName := s.DBManager.GetCurrentMemberName()
 	roleSnapshot := &common.GlobalRoleSnapshot{
 		Version: time.Now().Format(time.RFC3339Nano),
 		PodRoleNamePairs: []common.PodRoleNamePair{
@@ -217,12 +207,12 @@
 		if member.Name != currentMemberName {
 			// get old primary and set it's role to none
 			if member.Role == role {
-				_, err := mgr.IsLeaderMember(context.Background(), cluster, &member)
+				_, err := s.DBManager.IsLeaderMember(context.Background(), cluster, &member)
 				if err == nil {
 					// old leader member is still healthy, just ignore it, and let it's lorry to handle the role change
 					continue
 				}
-				s.logger.Info("old leader member access failed and reset it's role", "member", member.Name, "error", err.Error())
+				s.Logger.Info("old leader member access failed and reset it's role", "member", member.Name, "error", err.Error())
 				roleSnapshot.PodRoleNamePairs = append(roleSnapshot.PodRoleNamePairs, common.PodRoleNamePair{
 					PodName:  member.Name,
 					RoleName: "",
