--- conflicted
+++ resolved
@@ -74,12 +74,7 @@
 	s.server.Stop()
 }
 
-<<<<<<< HEAD
-func (s *nonBlockingGRPCServer) serve(endpoint string, dbPlugin DBPluginServer) {
-=======
 func (s *nonBlockingGRPCServer) serve(endpoint string, servicePlugin ServicePluginServer) {
-
->>>>>>> a99d80e0
 	proto, addr, err := ParseEndpoint(endpoint)
 	if err != nil {
 		panic(err.Error())
