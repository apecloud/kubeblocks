/*
Copyright (C) 2022-2024 ApeCloud Co., Ltd

This file is part of KubeBlocks project

This program is free software: you can redistribute it and/or modify
it under the terms of the GNU Affero General Public License as published by
the Free Software Foundation, either version 3 of the License, or
(at your option) any later version.

This program is distributed in the hope that it will be useful
but WITHOUT ANY WARRANTY; without even the implied warranty of
MERCHANTABILITY or FITNESS FOR A PARTICULAR PURPOSE.  See the
GNU Affero General Public License for more details.

You should have received a copy of the GNU Affero General Public License
along with this program.  If not, see <http://www.gnu.org/licenses/>.
*/

package plugin

import (
	"fmt"
	"strings"

	"github.com/apecloud/kubeblocks/pkg/constant"
	"github.com/spf13/viper"
<<<<<<< HEAD
	"golang.org/x/net/context"
	"google.golang.org/grpc"
=======
>>>>>>> 89ee49f1
)

func ParseEndpoint(ep string) (string, string, error) {
	if strings.HasPrefix(strings.ToLower(ep), "unix://") || strings.HasPrefix(strings.ToLower(ep), "tcp://") {
		s := strings.SplitN(ep, "://", 2)
		if s[1] != "" {
			return s[0], s[1], nil
		}
	}
	return "", "", fmt.Errorf("invalid endpoint: %v", ep)
}

<<<<<<< HEAD
func logGRPC(ctx context.Context, req interface{}, info *grpc.UnaryServerInfo, handler grpc.UnaryHandler) (interface{}, error) {
	// glog.V(3).Infof("GRPC call: %s", info.FullMethod)
	// glog.V(5).Infof("GRPC request: %s", StripSecrets(req))
	resp, err := handler(ctx, req)
	// if err != nil {
	// 	 glog.Errorf("GRPC error: %v", err)
	// } else {
	// 	glog.V(5).Infof("GRPC response: %s", StripSecrets(resp))
	// }
	return resp, err
}

=======
>>>>>>> 89ee49f1
func GetDBInfo() *DBInfo {
	return &DBInfo{
		Fqdn:          viper.GetString(constant.KBEnvPodFQDN),
		Port:          viper.GetString(constant.KBEnvServicePort),
		AdminUser:     viper.GetString(constant.KBEnvServiceUser),
		AdminPassword: viper.GetString(constant.KBEnvServicePassword),
	}
}<|MERGE_RESOLUTION|>--- conflicted
+++ resolved
@@ -25,11 +25,6 @@
 
 	"github.com/apecloud/kubeblocks/pkg/constant"
 	"github.com/spf13/viper"
-<<<<<<< HEAD
-	"golang.org/x/net/context"
-	"google.golang.org/grpc"
-=======
->>>>>>> 89ee49f1
 )
 
 func ParseEndpoint(ep string) (string, string, error) {
@@ -42,21 +37,6 @@
 	return "", "", fmt.Errorf("invalid endpoint: %v", ep)
 }
 
-<<<<<<< HEAD
-func logGRPC(ctx context.Context, req interface{}, info *grpc.UnaryServerInfo, handler grpc.UnaryHandler) (interface{}, error) {
-	// glog.V(3).Infof("GRPC call: %s", info.FullMethod)
-	// glog.V(5).Infof("GRPC request: %s", StripSecrets(req))
-	resp, err := handler(ctx, req)
-	// if err != nil {
-	// 	 glog.Errorf("GRPC error: %v", err)
-	// } else {
-	// 	glog.V(5).Infof("GRPC response: %s", StripSecrets(resp))
-	// }
-	return resp, err
-}
-
-=======
->>>>>>> 89ee49f1
 func GetDBInfo() *DBInfo {
 	return &DBInfo{
 		Fqdn:          viper.GetString(constant.KBEnvPodFQDN),
