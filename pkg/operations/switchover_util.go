--- conflicted
+++ resolved
@@ -113,182 +113,6 @@
 	return false, nil
 }
 
-<<<<<<< HEAD
-// renderSwitchoverCmdJob renders and creates the switchover command jobs.
-func renderSwitchoverCmdJob(ctx context.Context,
-	cli client.Client,
-	cluster *appsv1.Cluster,
-	synthesizedComp *component.SynthesizedComponent,
-	switchover *opsv1alpha1.Switchover) (*batchv1.Job, error) {
-	if synthesizedComp.LifecycleActions == nil || synthesizedComp.LifecycleActions.Switchover == nil || switchover == nil {
-		return nil, errors.New("switchover spec not found")
-	}
-	pod, err := getServiceableNWritablePod(ctx, cli, *synthesizedComp)
-	if err != nil {
-		return nil, err
-	}
-	if pod == nil {
-		return nil, errors.New("serviceable and writable pod not found")
-	}
-
-	renderJob := func(switchoverSpec *appsv1.Action, switchoverEnvs []corev1.EnvVar) (*batchv1.Job, error) {
-		if switchoverSpec == nil {
-			return nil, errors.New("switchover exec action not found")
-		}
-
-		// jobName named with generation to distinguish different switchover jobs.
-		jobName := genSwitchoverJobName(cluster.Name, synthesizedComp.Name, cluster.Generation)
-		job := &batchv1.Job{
-			ObjectMeta: metav1.ObjectMeta{
-				Namespace: cluster.Namespace,
-				Name:      jobName,
-				Labels:    getSwitchoverCmdJobLabel(cluster.Name, synthesizedComp.Name),
-			},
-			Spec: batchv1.JobSpec{
-				Template: corev1.PodTemplateSpec{
-					ObjectMeta: metav1.ObjectMeta{
-						Namespace: cluster.Namespace,
-						Name:      jobName,
-					},
-					Spec: corev1.PodSpec{
-						RestartPolicy: corev1.RestartPolicyNever,
-						Containers: []corev1.Container{
-							{
-								Name:            KBSwitchoverJobContainerName,
-								Image:           intctrlutil.ReplaceImageRegistry(switchoverSpec.Exec.Image),
-								ImagePullPolicy: corev1.PullIfNotPresent,
-								Command:         switchoverSpec.Exec.Command,
-								Args:            switchoverSpec.Exec.Args,
-								Env:             switchoverEnvs,
-							},
-						},
-					},
-				},
-			},
-		}
-		for i := range job.Spec.Template.Spec.Containers {
-			intctrlutil.InjectZeroResourcesLimitsIfEmpty(&job.Spec.Template.Spec.Containers[i])
-		}
-		if err := jobutil.BuildJobTolerations(cluster, job); err != nil {
-			return nil, err
-		}
-		return job, nil
-	}
-
-	switchoverEnvs, err := buildSwitchoverEnvs(ctx, cli, cluster, synthesizedComp, switchover)
-	if err != nil {
-		return nil, err
-	}
-	job, err := renderJob(synthesizedComp.LifecycleActions.Switchover, switchoverEnvs)
-	if err != nil {
-		return nil, err
-	}
-	return job, nil
-}
-
-// genSwitchoverJobName generates the switchover job name.
-func genSwitchoverJobName(clusterName, componentName string, generation int64) string {
-	return fmt.Sprintf("%s-%s-%s-%d", KBSwitchoverJobNamePrefix, clusterName, componentName, generation)
-}
-
-// getSwitchoverCmdJobLabel gets the labels for job that execute the switchover commands.
-func getSwitchoverCmdJobLabel(clusterName, componentName string) map[string]string {
-	return map[string]string{
-		constant.AppInstanceLabelKey:    clusterName,
-		constant.KBAppComponentLabelKey: componentName,
-		constant.AppManagedByLabelKey:   constant.AppName,
-		KBSwitchoverJobLabelKey:         KBSwitchoverJobLabelValue,
-	}
-}
-
-// buildSwitchoverCandidateEnv builds the candidate instance name environment variable for the switchover job.
-func buildSwitchoverCandidateEnv(
-	cluster *appsv1.Cluster,
-	componentName string,
-	switchover *opsv1alpha1.Switchover) []corev1.EnvVar {
-	svcName := strings.Join([]string{cluster.Name, componentName, "headless"}, "-")
-	if switchover == nil {
-		return nil
-	}
-	if switchover.InstanceName == KBSwitchoverCandidateInstanceForAnyPod {
-		return nil
-	}
-	return []corev1.EnvVar{
-		{
-			Name:  KBSwitchoverCandidateName,
-			Value: switchover.InstanceName,
-		},
-		{
-			Name:  KBSwitchoverCandidateFqdn,
-			Value: fmt.Sprintf("%s.%s", switchover.InstanceName, svcName),
-		},
-	}
-}
-
-// buildSwitchoverEnvs builds the environment variables for the switchover job.
-func buildSwitchoverEnvs(ctx context.Context,
-	cli client.Client,
-	cluster *appsv1.Cluster,
-	synthesizeComp *component.SynthesizedComponent,
-	switchover *opsv1alpha1.Switchover) ([]corev1.EnvVar, error) {
-	if synthesizeComp == nil || synthesizeComp.LifecycleActions == nil ||
-		synthesizeComp.LifecycleActions.Switchover == nil ||
-		synthesizeComp.LifecycleActions.Switchover.Exec == nil || switchover == nil {
-		return nil, errors.New("switchover spec not found")
-	}
-
-	var switchoverEnvs []corev1.EnvVar
-	switchoverEnvs = append(switchoverEnvs, synthesizeComp.LifecycleActions.Switchover.Exec.Env...)
-
-	// inject the old primary info into the environment variable
-	workloadEnvs, err := buildSwitchoverWorkloadEnvs(ctx, cli, synthesizeComp)
-	if err != nil {
-		return nil, err
-	}
-	switchoverEnvs = append(switchoverEnvs, workloadEnvs...)
-
-	// inject the candidate instance name into the environment variable if specify the candidate instance
-	switchoverCandidateEnvs := buildSwitchoverCandidateEnv(cluster, synthesizeComp.Name, switchover)
-	switchoverEnvs = append(switchoverEnvs, switchoverCandidateEnvs...)
-	return switchoverEnvs, nil
-}
-
-// buildSwitchoverWorkloadEnvs builds the replication or consensus workload environment variables for the switchover job.
-func buildSwitchoverWorkloadEnvs(ctx context.Context,
-	cli client.Client,
-	synthesizeComp *component.SynthesizedComponent) ([]corev1.EnvVar, error) {
-	var workloadEnvs []corev1.EnvVar
-	pod, err := getServiceableNWritablePod(ctx, cli, *synthesizeComp)
-	if err != nil {
-		return nil, err
-	}
-	if pod == nil {
-		return nil, errors.New("serviceable and writable pod not found")
-	}
-	svcName := strings.Join([]string{synthesizeComp.ClusterName, synthesizeComp.Name, "headless"}, "-")
-
-	workloadEnvs = append(workloadEnvs, []corev1.EnvVar{
-		{
-			Name:  KBSwitchoverLeaderPodIP,
-			Value: pod.Status.PodIP,
-		},
-		{
-			Name:  KBSwitchoverLeaderPodName,
-			Value: pod.Name,
-		},
-		{
-			Name:  KBSwitchoverLeaderPodFqdn,
-			Value: fmt.Sprintf("%s.%s", pod.Name, svcName),
-		},
-	}...)
-
-	// add the first container's environment variables of the primary pod
-	workloadEnvs = append(workloadEnvs, pod.Spec.Containers[0].Env...)
-	return workloadEnvs, nil
-}
-
-=======
->>>>>>> 5cc108f1
 // getServiceableNWritablePod returns the serviceable and writable pod of the component.
 func getServiceableNWritablePod(ctx context.Context, cli client.Reader, synthesizeComp component.SynthesizedComponent) (*corev1.Pod, error) {
 	if synthesizeComp.Roles == nil {
