/*
Copyright (C) 2022-2025 ApeCloud Co., Ltd

This file is part of KubeBlocks project

This program is free software: you can redistribute it and/or modify
it under the terms of the GNU Affero General Public License as published by
the Free Software Foundation, either version 3 of the License, or
(at your option) any later version.

This program is distributed in the hope that it will be useful
but WITHOUT ANY WARRANTY; without even the implied warranty of
MERCHANTABILITY or FITNESS FOR A PARTICULAR PURPOSE.  See the
GNU Affero General Public License for more details.

You should have received a copy of the GNU Affero General Public License
along with this program.  If not, see <http://www.gnu.org/licenses/>.
*/

package configmanager

import (
	"context"
	"fmt"
	"os"
	"os/exec"
	"path/filepath"
	"strings"

<<<<<<< HEAD
	"github.com/pkg/errors"
=======
	"github.com/fsnotify/fsnotify"
>>>>>>> 42f835be

	appsv1alpha1 "github.com/apecloud/kubeblocks/apis/apps/v1alpha1"
	parametersv1alpha1 "github.com/apecloud/kubeblocks/apis/parameters/v1alpha1"
	cfgcore "github.com/apecloud/kubeblocks/pkg/parameters/core"
	cfgutil "github.com/apecloud/kubeblocks/pkg/parameters/util"
)

func CreateCombinedHandler(config string) (ConfigHandler, error) {
	shellHandler := func(configMeta ConfigSpecInfo, backupPath string) (ConfigHandler, error) {
		if configMeta.ShellTrigger == nil {
			return nil, cfgcore.MakeError("shell trigger is nil")
		}
		shellTrigger := configMeta.ShellTrigger
		return createExecHandler(shellTrigger.Command, &configMeta, filepath.Join(backupPath, configMeta.ConfigSpec.Name))
	}
	tplHandler := func(tplTrigger *parametersv1alpha1.TPLScriptTrigger, configMeta ConfigSpecInfo, backupPath string) (ConfigHandler, error) {
		if tplTrigger == nil {
			return nil, cfgcore.MakeError("tpl trigger is nil")
		}
		return createTPLScriptHandler(
			configMeta.ConfigSpec.Name,
			configMeta.TPLConfig,
			[]string{configMeta.MountPoint},
			backupPath,
		)
	}

	var h ConfigHandler
	var handlerMetas []ConfigSpecInfo
	err := cfgutil.FromYamlConfig(config, &handlerMetas)
	if err != nil {
		return nil, err
	}
	mHandler := &multiHandler{
		handlers: make(map[string]ConfigHandler, len(handlerMetas)),
	}

	tmpPath := ""
	for _, configMeta := range handlerMetas {
		switch configMeta.ReloadType {
		case parametersv1alpha1.ShellType:
			h, err = shellHandler(configMeta, tmpPath)
		case parametersv1alpha1.TPLScriptType:
			h, err = tplHandler(configMeta.ReloadAction.TPLScriptTrigger, configMeta, tmpPath)
		default:
			return nil, fmt.Errorf("not support reload type: %s", configMeta.ReloadType)
		}
		if err != nil {
			return nil, err
		}
		hkey := configMeta.ConfigSpec.Name
		if configMeta.ConfigFile != "" {
			hkey = hkey + "/" + configMeta.ConfigFile
		}
		mHandler.handlers[hkey] = h
	}
	return mHandler, nil
}

type multiHandler struct {
	handlers map[string]ConfigHandler
}

func (m *multiHandler) OnlineUpdate(ctx context.Context, name string, updatedParams map[string]string) error {
	if handler, ok := m.handlers[name]; ok {
		return handler.OnlineUpdate(ctx, name, updatedParams)
	}
	logger.Error(cfgcore.MakeError("not found handler for config name: %s", name), fmt.Sprintf("all config names: %v", cfgutil.ToSet(m.handlers).AsSlice()))
	return cfgcore.MakeError("not found handler for config name: %s", name)
}

type configVolumeHandleMeta struct {
	ConfigHandler

	reloadType parametersv1alpha1.DynamicReloadType
	configSpec appsv1alpha1.ComponentTemplateSpec

	formatterConfig *parametersv1alpha1.FileFormatConfig
}

func (s *configVolumeHandleMeta) OnlineUpdate(_ context.Context, _ string, _ map[string]string) error {
	return cfgcore.MakeError("not support online update")
}

func createConfigVolumeMeta(configSpecName string, reloadType parametersv1alpha1.DynamicReloadType, formatterConfig *parametersv1alpha1.FileFormatConfig) configVolumeHandleMeta {
	return configVolumeHandleMeta{
		reloadType: reloadType,
		configSpec: appsv1alpha1.ComponentTemplateSpec{
			Name: configSpecName,
		},
		formatterConfig: formatterConfig,
	}
}

type shellCommandHandler struct {
	configVolumeHandleMeta
	command string
	arg     []string

	backupPath string
	configMeta *ConfigSpecInfo
<<<<<<< HEAD

	isBatchReload      bool
	batchInputTemplate string
}

func generateBatchStdinData(ctx context.Context, updatedParams map[string]string, batchInputTemplate string) (string, error) {
	tplValues := gotemplate.TplValues{}
	for k, v := range updatedParams {
		tplValues[k] = v
	}
	engine := gotemplate.NewTplEngine(&tplValues, nil, "render-batch-input-parameters", nil, ctx)
	stdinStr, err := engine.Render(batchInputTemplate)
	return strings.TrimSpace(stdinStr) + "\n", err
=======
	filter     regexFilter
>>>>>>> 42f835be
}

func (s *shellCommandHandler) OnlineUpdate(ctx context.Context, name string, updatedParams map[string]string) error {
	logger.V(1).Info(fmt.Sprintf("online update[%v]", updatedParams))
	logger.Info(fmt.Sprintf("updated parameters: %v", updatedParams))
	args := make([]string, len(s.arg))
	copy(args, s.arg)
	return s.execHandler(ctx, updatedParams, args...)
}

type actionCallback func(output string, err error)

<<<<<<< HEAD
func doBatchReloadAction(ctx context.Context, updatedParams map[string]string, fn actionCallback, batchInputTemplate string, commandName string, args ...string) error {
	// If there are any errors, try to check them before all steps.
	batchStdinStr, err := generateBatchStdinData(ctx, updatedParams, batchInputTemplate)
	if err != nil {
		logger.Error(err, "cannot generate batch stdin data")
		return err
	}

	command := exec.CommandContext(ctx, commandName, args...)
	stdin, err := command.StdinPipe()
	if err != nil {
		return errors.Wrap(err, "cannot create a pipe connecting to the STDIN of the command")
	}

	go func() {
		defer stdin.Close()
		if _, err := io.WriteString(stdin, batchStdinStr); err != nil {
			logger.Error(err, "cannot write batch stdin data into STDIN stream")
		}
	}()

	stdout, err := cfgutil.ExecShellCommand(command)
	if fn != nil {
		fn(stdout, err)
	}
	logger.Info("do batch reload action",
		"command", command.String(),
		"stdin", batchStdinStr,
		"stdout", stdout,
		"error", err,
	)
	return err
}

=======
>>>>>>> 42f835be
func doReloadAction(ctx context.Context, updatedParams map[string]string, fn actionCallback, commandName string, args ...string) error {
	commonHandle := func(args []string) error {
		command := exec.CommandContext(ctx, commandName, args...)
		stdout, err := cfgutil.ExecShellCommand(command)
		if fn != nil {
			fn(stdout, err)
		}
		logger.Info("do reload action",
			"command", command.String(),
			"stdout", stdout,
			"err", err,
		)
		return err
	}
	volumeHandle := func(baseCMD []string, paramName, paramValue string) error {
		args := make([]string, len(baseCMD))
		copy(args, baseCMD)
		args = append(args, paramName, paramValue)
		return commonHandle(args)
	}
	for key, value := range updatedParams {
		if err := volumeHandle(args, key, value); err != nil {
			return err
		}
	}
	return nil
}

func (s *shellCommandHandler) execHandler(ctx context.Context, updatedParams map[string]string, args ...string) error {
	return doReloadAction(ctx, updatedParams, nil, s.command, args...)
}

<<<<<<< HEAD
func isShellCommand(configMeta *ConfigSpecInfo) bool {
	return configMeta != nil &&
		configMeta.ReloadAction != nil &&
		configMeta.ReloadAction.ShellTrigger != nil
}

func isBatchReloadMode(shellAction *parametersv1alpha1.ShellTrigger) bool {
	return shellAction.BatchReload != nil && *shellAction.BatchReload
}

func isValidBatchReload(shellAction *parametersv1alpha1.ShellTrigger) bool {
	return isBatchReloadMode(shellAction) && len(shellAction.BatchParamsFormatterTemplate) > 0
}

func isBatchReload(configMeta *ConfigSpecInfo) bool {
	return isShellCommand(configMeta) && isBatchReloadMode(configMeta.ReloadAction.ShellTrigger)
}

func getBatchInputTemplate(configMeta *ConfigSpecInfo) string {
	if !isShellCommand(configMeta) {
		return ""
	}

	shellAction := configMeta.ReloadAction.ShellTrigger
	if isValidBatchReload(shellAction) {
		return shellAction.BatchParamsFormatterTemplate
	}
	return ""
}

func createExecHandler(command []string, configMeta *ConfigSpecInfo, backupPath string) (ConfigHandler, error) {
=======
func (s *shellCommandHandler) VolumeHandle(ctx context.Context, event fsnotify.Event) error {
	commonHandle := func(args []string) error {
		command := exec.CommandContext(ctx, s.command, args...)
		stdout, err := cfgutil.ExecShellCommand(command)
		logger.Info(fmt.Sprintf("exec: [%s], stdout: [%s], stderr:%v", command.String(), stdout, err))
		return err
	}

	if mountPoint, ok := s.downwardAPIVolume(event); ok {
		return s.processDownwardAPI(ctx, mountPoint, event)
	}
	args := make([]string, len(s.arg))
	for i, v := range s.arg {
		args[i] = strings.ReplaceAll(v, "$volume_dir", event.Name)
	}
	if s.isDownwardAPITrigger() {
		return commonHandle(args)
	}

	logger.V(1).Info(fmt.Sprintf("mountpoint change trigger: [%s], %s", s.mountPoint, event.Name))
	updatedParams, files, err := s.checkAndPrepareUpdate(event)
	if err != nil {
		return err
	}
	if len(updatedParams) == 0 {
		logger.Info("not parameter updated, skip")
		return nil
	}

	logger.Info(fmt.Sprintf("updated parameters: %v", updatedParams))
	if err := s.execHandler(ctx, updatedParams, args...); err != nil {
		return err
	}
	if len(files) != 0 {
		return backupLastConfigFiles(files, s.backupPath)
	}
	return nil
}

func (s *shellCommandHandler) MountPoint() []string {
	return append(s.mountPoint, s.downwardAPIMountPoint...)
}

func (s *shellCommandHandler) checkAndPrepareUpdate(event fsnotify.Event) (map[string]string, []string, error) {
	if s.configMeta == nil || s.backupPath == "" {
		return nil, nil, nil
	}
	updatedParams, files, err := s.prepare(s.backupPath, s.filter, event)
	if err != nil {
		return nil, nil, err
	}
	return updatedParams, files, nil
}

func (s *shellCommandHandler) downwardAPIVolume(event fsnotify.Event) (string, bool) {
	for _, v := range s.downwardAPIMountPoint {
		if strings.HasPrefix(event.Name, v) {
			return v, true
		}
	}
	return "", false
}

func (s *shellCommandHandler) processDownwardAPI(ctx context.Context, mountPoint string, event fsnotify.Event) error {
	if handle, ok := s.downwardAPIHandler[mountPoint]; ok {
		return handle.VolumeHandle(ctx, event)
	}
	logger.Info(fmt.Sprintf("not found downward api command, and pass. path: %s", event.Name))
	return nil
}

func (s *shellCommandHandler) isDownwardAPITrigger() bool {
	return s.downwardAPITrigger
}

func createConfigVolumeMeta(configSpecName string, reloadType parametersv1alpha1.DynamicReloadType, mountPoint []string, formatterConfig *parametersv1alpha1.FileFormatConfig) configVolumeHandleMeta {
	return configVolumeHandleMeta{
		reloadType: reloadType,
		mountPoint: mountPoint,
		configSpec: appsv1alpha1.ComponentTemplateSpec{
			Name: configSpecName,
		},
		formatterConfig: formatterConfig,
	}
}

func CreateExecHandler(command []string, mountPoint string, configMeta *ConfigSpecInfo, backupPath string) (ConfigHandler, error) {
>>>>>>> 42f835be
	if len(command) == 0 {
		return nil, cfgcore.MakeError("invalid command: %s", command)
	}
	filter, err := createFileRegex(fromConfigSpecInfo(configMeta))
	if err != nil {
		return nil, err
	}

	var formatterConfig *parametersv1alpha1.FileFormatConfig
	if backupPath != "" && configMeta != nil && configMeta.ReloadAction != nil {
		if err := checkAndBackup(*configMeta, []string{configMeta.MountPoint}, filter, backupPath); err != nil {
			return nil, err
		}
		formatterConfig = &configMeta.FormatterConfig
	}

	shellTrigger := &shellCommandHandler{
<<<<<<< HEAD
		command:                command[0],
		arg:                    command[1:],
		backupPath:             backupPath,
		configMeta:             configMeta,
		configVolumeHandleMeta: createConfigVolumeMeta(configMeta.ConfigSpec.Name, parametersv1alpha1.ShellType, formatterConfig),
		isBatchReload:          isBatchReload(configMeta),
		batchInputTemplate:     getBatchInputTemplate(configMeta),
=======
		command:    command[0],
		arg:        command[1:],
		backupPath: backupPath,
		configMeta: configMeta,
		filter:     filter,
		// for downward api watch
		downwardAPIMountPoint:  cfgutil.ToSet(handler).AsSlice(),
		downwardAPIHandler:     handler,
		configVolumeHandleMeta: createConfigVolumeMeta(configMeta.ConfigSpec.Name, parametersv1alpha1.ShellType, []string{mountPoint}, formatterConfig),
>>>>>>> 42f835be
	}
	return shellTrigger, nil
}

func checkAndBackup(configMeta ConfigSpecInfo, dirs []string, filter regexFilter, backupPath string) error {
	if isSyncReloadAction(configMeta) {
		return nil
	}
	if err := backupConfigFiles(dirs, filter, backupPath); err != nil {
		return err
	}
	return nil
}

func fromConfigSpecInfo(meta *ConfigSpecInfo) string {
	if meta == nil || len(meta.ConfigFile) == 0 {
		return ""
	}
	return meta.ConfigFile
}

type tplScriptHandler struct {
	configVolumeHandleMeta

	tplScripts string
	tplContent string
	engineType string
	dsn        string
	backupPath string
}

func (u *tplScriptHandler) OnlineUpdate(ctx context.Context, name string, updatedParams map[string]string) error {
	logger.V(1).Info(fmt.Sprintf("online update[%v]", updatedParams), "file", name)
	return wrapGoTemplateRun(ctx,
		u.tplScripts,
		u.tplContent,
		updatedParams,
		u.formatterConfig,
		u.engineType, u.dsn)
}

func createTPLScriptHandler(name, configPath string, dirs []string, backupPath string) (ConfigHandler, error) {
	tplConfig := TPLScriptConfig{}
	if err := cfgutil.FromYamlConfig(configPath, &tplConfig); err != nil {
		return nil, err
	}

	tplScripts := filepath.Join(filepath.Dir(configPath), tplConfig.Scripts)
	tplContent, err := os.ReadFile(tplScripts)
	if err != nil {
		return nil, err
	}
	if err := checkTPLScript(tplScripts, string(tplContent)); err != nil {
		return nil, err
	}
	filter, err := createFileRegex(tplConfig.FileRegex)
	if err != nil {
		return nil, err
	}
	dsn := tplConfig.DSN
	if dsn != "" {
		dsn, err = renderDSN(dsn)
		if err != nil {
			return nil, err
		}
	}
	if err := backupConfigFiles(dirs, filter, backupPath); err != nil {
		return nil, err
	}
	tplHandler := &tplScriptHandler{
		configVolumeHandleMeta: createConfigVolumeMeta(name, parametersv1alpha1.TPLScriptType, &tplConfig.FormatterConfig),
		tplContent:             string(tplContent),
		tplScripts:             tplScripts,
		engineType:             tplConfig.DataType,
		dsn:                    dsn,
		backupPath:             backupPath,
	}
	return tplHandler, nil
}<|MERGE_RESOLUTION|>--- conflicted
+++ resolved
@@ -25,13 +25,6 @@
 	"os"
 	"os/exec"
 	"path/filepath"
-	"strings"
-
-<<<<<<< HEAD
-	"github.com/pkg/errors"
-=======
-	"github.com/fsnotify/fsnotify"
->>>>>>> 42f835be
 
 	appsv1alpha1 "github.com/apecloud/kubeblocks/apis/apps/v1alpha1"
 	parametersv1alpha1 "github.com/apecloud/kubeblocks/apis/parameters/v1alpha1"
@@ -133,23 +126,6 @@
 
 	backupPath string
 	configMeta *ConfigSpecInfo
-<<<<<<< HEAD
-
-	isBatchReload      bool
-	batchInputTemplate string
-}
-
-func generateBatchStdinData(ctx context.Context, updatedParams map[string]string, batchInputTemplate string) (string, error) {
-	tplValues := gotemplate.TplValues{}
-	for k, v := range updatedParams {
-		tplValues[k] = v
-	}
-	engine := gotemplate.NewTplEngine(&tplValues, nil, "render-batch-input-parameters", nil, ctx)
-	stdinStr, err := engine.Render(batchInputTemplate)
-	return strings.TrimSpace(stdinStr) + "\n", err
-=======
-	filter     regexFilter
->>>>>>> 42f835be
 }
 
 func (s *shellCommandHandler) OnlineUpdate(ctx context.Context, name string, updatedParams map[string]string) error {
@@ -162,43 +138,6 @@
 
 type actionCallback func(output string, err error)
 
-<<<<<<< HEAD
-func doBatchReloadAction(ctx context.Context, updatedParams map[string]string, fn actionCallback, batchInputTemplate string, commandName string, args ...string) error {
-	// If there are any errors, try to check them before all steps.
-	batchStdinStr, err := generateBatchStdinData(ctx, updatedParams, batchInputTemplate)
-	if err != nil {
-		logger.Error(err, "cannot generate batch stdin data")
-		return err
-	}
-
-	command := exec.CommandContext(ctx, commandName, args...)
-	stdin, err := command.StdinPipe()
-	if err != nil {
-		return errors.Wrap(err, "cannot create a pipe connecting to the STDIN of the command")
-	}
-
-	go func() {
-		defer stdin.Close()
-		if _, err := io.WriteString(stdin, batchStdinStr); err != nil {
-			logger.Error(err, "cannot write batch stdin data into STDIN stream")
-		}
-	}()
-
-	stdout, err := cfgutil.ExecShellCommand(command)
-	if fn != nil {
-		fn(stdout, err)
-	}
-	logger.Info("do batch reload action",
-		"command", command.String(),
-		"stdin", batchStdinStr,
-		"stdout", stdout,
-		"error", err,
-	)
-	return err
-}
-
-=======
->>>>>>> 42f835be
 func doReloadAction(ctx context.Context, updatedParams map[string]string, fn actionCallback, commandName string, args ...string) error {
 	commonHandle := func(args []string) error {
 		command := exec.CommandContext(ctx, commandName, args...)
@@ -231,127 +170,7 @@
 	return doReloadAction(ctx, updatedParams, nil, s.command, args...)
 }
 
-<<<<<<< HEAD
-func isShellCommand(configMeta *ConfigSpecInfo) bool {
-	return configMeta != nil &&
-		configMeta.ReloadAction != nil &&
-		configMeta.ReloadAction.ShellTrigger != nil
-}
-
-func isBatchReloadMode(shellAction *parametersv1alpha1.ShellTrigger) bool {
-	return shellAction.BatchReload != nil && *shellAction.BatchReload
-}
-
-func isValidBatchReload(shellAction *parametersv1alpha1.ShellTrigger) bool {
-	return isBatchReloadMode(shellAction) && len(shellAction.BatchParamsFormatterTemplate) > 0
-}
-
-func isBatchReload(configMeta *ConfigSpecInfo) bool {
-	return isShellCommand(configMeta) && isBatchReloadMode(configMeta.ReloadAction.ShellTrigger)
-}
-
-func getBatchInputTemplate(configMeta *ConfigSpecInfo) string {
-	if !isShellCommand(configMeta) {
-		return ""
-	}
-
-	shellAction := configMeta.ReloadAction.ShellTrigger
-	if isValidBatchReload(shellAction) {
-		return shellAction.BatchParamsFormatterTemplate
-	}
-	return ""
-}
-
 func createExecHandler(command []string, configMeta *ConfigSpecInfo, backupPath string) (ConfigHandler, error) {
-=======
-func (s *shellCommandHandler) VolumeHandle(ctx context.Context, event fsnotify.Event) error {
-	commonHandle := func(args []string) error {
-		command := exec.CommandContext(ctx, s.command, args...)
-		stdout, err := cfgutil.ExecShellCommand(command)
-		logger.Info(fmt.Sprintf("exec: [%s], stdout: [%s], stderr:%v", command.String(), stdout, err))
-		return err
-	}
-
-	if mountPoint, ok := s.downwardAPIVolume(event); ok {
-		return s.processDownwardAPI(ctx, mountPoint, event)
-	}
-	args := make([]string, len(s.arg))
-	for i, v := range s.arg {
-		args[i] = strings.ReplaceAll(v, "$volume_dir", event.Name)
-	}
-	if s.isDownwardAPITrigger() {
-		return commonHandle(args)
-	}
-
-	logger.V(1).Info(fmt.Sprintf("mountpoint change trigger: [%s], %s", s.mountPoint, event.Name))
-	updatedParams, files, err := s.checkAndPrepareUpdate(event)
-	if err != nil {
-		return err
-	}
-	if len(updatedParams) == 0 {
-		logger.Info("not parameter updated, skip")
-		return nil
-	}
-
-	logger.Info(fmt.Sprintf("updated parameters: %v", updatedParams))
-	if err := s.execHandler(ctx, updatedParams, args...); err != nil {
-		return err
-	}
-	if len(files) != 0 {
-		return backupLastConfigFiles(files, s.backupPath)
-	}
-	return nil
-}
-
-func (s *shellCommandHandler) MountPoint() []string {
-	return append(s.mountPoint, s.downwardAPIMountPoint...)
-}
-
-func (s *shellCommandHandler) checkAndPrepareUpdate(event fsnotify.Event) (map[string]string, []string, error) {
-	if s.configMeta == nil || s.backupPath == "" {
-		return nil, nil, nil
-	}
-	updatedParams, files, err := s.prepare(s.backupPath, s.filter, event)
-	if err != nil {
-		return nil, nil, err
-	}
-	return updatedParams, files, nil
-}
-
-func (s *shellCommandHandler) downwardAPIVolume(event fsnotify.Event) (string, bool) {
-	for _, v := range s.downwardAPIMountPoint {
-		if strings.HasPrefix(event.Name, v) {
-			return v, true
-		}
-	}
-	return "", false
-}
-
-func (s *shellCommandHandler) processDownwardAPI(ctx context.Context, mountPoint string, event fsnotify.Event) error {
-	if handle, ok := s.downwardAPIHandler[mountPoint]; ok {
-		return handle.VolumeHandle(ctx, event)
-	}
-	logger.Info(fmt.Sprintf("not found downward api command, and pass. path: %s", event.Name))
-	return nil
-}
-
-func (s *shellCommandHandler) isDownwardAPITrigger() bool {
-	return s.downwardAPITrigger
-}
-
-func createConfigVolumeMeta(configSpecName string, reloadType parametersv1alpha1.DynamicReloadType, mountPoint []string, formatterConfig *parametersv1alpha1.FileFormatConfig) configVolumeHandleMeta {
-	return configVolumeHandleMeta{
-		reloadType: reloadType,
-		mountPoint: mountPoint,
-		configSpec: appsv1alpha1.ComponentTemplateSpec{
-			Name: configSpecName,
-		},
-		formatterConfig: formatterConfig,
-	}
-}
-
-func CreateExecHandler(command []string, mountPoint string, configMeta *ConfigSpecInfo, backupPath string) (ConfigHandler, error) {
->>>>>>> 42f835be
 	if len(command) == 0 {
 		return nil, cfgcore.MakeError("invalid command: %s", command)
 	}
@@ -369,25 +188,11 @@
 	}
 
 	shellTrigger := &shellCommandHandler{
-<<<<<<< HEAD
 		command:                command[0],
 		arg:                    command[1:],
 		backupPath:             backupPath,
 		configMeta:             configMeta,
 		configVolumeHandleMeta: createConfigVolumeMeta(configMeta.ConfigSpec.Name, parametersv1alpha1.ShellType, formatterConfig),
-		isBatchReload:          isBatchReload(configMeta),
-		batchInputTemplate:     getBatchInputTemplate(configMeta),
-=======
-		command:    command[0],
-		arg:        command[1:],
-		backupPath: backupPath,
-		configMeta: configMeta,
-		filter:     filter,
-		// for downward api watch
-		downwardAPIMountPoint:  cfgutil.ToSet(handler).AsSlice(),
-		downwardAPIHandler:     handler,
-		configVolumeHandleMeta: createConfigVolumeMeta(configMeta.ConfigSpec.Name, parametersv1alpha1.ShellType, []string{mountPoint}, formatterConfig),
->>>>>>> 42f835be
 	}
 	return shellTrigger, nil
 }
