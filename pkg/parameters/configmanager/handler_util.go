/*
Copyright (C) 2022-2025 ApeCloud Co., Ltd

This file is part of KubeBlocks project

This program is free software: you can redistribute it and/or modify
it under the terms of the GNU Affero General Public License as published by
the Free Software Foundation, either version 3 of the License, or
(at your option) any later version.

This program is distributed in the hope that it will be useful
but WITHOUT ANY WARRANTY; without even the implied warranty of
MERCHANTABILITY or FITNESS FOR A PARTICULAR PURPOSE.  See the
GNU Affero General Public License for more details.

You should have received a copy of the GNU Affero General Public License
along with this program.  If not, see <http://www.gnu.org/licenses/>.
*/

package configmanager

import (
	"context"

	corev1 "k8s.io/api/core/v1"
	"sigs.k8s.io/controller-runtime/pkg/client"

	parametersv1alpha1 "github.com/apecloud/kubeblocks/apis/parameters/v1alpha1"
	"github.com/apecloud/kubeblocks/pkg/parameters/core"
)

func NeedRestart(paramsDefs map[string]*parametersv1alpha1.ParametersDefinition, patch *core.ConfigPatchInfo) bool {
	if patch == nil {
		return false
	}
	for key := range patch.UpdateConfig {
		if paramsDef, ok := paramsDefs[key]; !ok || !IsSupportReload(paramsDef.Spec.ReloadAction) {
			return true
		}
	}
	return false
}

func IsSupportReload(reload *parametersv1alpha1.ReloadAction) bool {
	return reload != nil && isValidReloadPolicy(*reload)
}

func isValidReloadPolicy(reload parametersv1alpha1.ReloadAction) bool {
	return reload.AutoTrigger != nil || reload.ShellTrigger != nil
}

func IsAutoReload(reload *parametersv1alpha1.ReloadAction) bool {
	return reload != nil && reload.AutoTrigger != nil
}

<<<<<<< HEAD
=======
func FromReloadTypeConfig(reloadAction *parametersv1alpha1.ReloadAction) parametersv1alpha1.DynamicReloadType {
	switch {
	case reloadAction.ShellTrigger != nil:
		return parametersv1alpha1.ShellType
	case reloadAction.AutoTrigger != nil:
		return parametersv1alpha1.AutoType
	}
	return ""
}

>>>>>>> 6e1e3492
func ValidateReloadOptions(reloadAction *parametersv1alpha1.ReloadAction, cli client.Client, ctx context.Context) error {
	switch {
	case reloadAction.ShellTrigger != nil:
		return checkShellTrigger(reloadAction.ShellTrigger)
	case reloadAction.AutoTrigger != nil:
		return nil
	}
	return core.MakeError("require special reload type!")
}

func checkShellTrigger(options *parametersv1alpha1.ShellTrigger) error {
	if len(options.Command) == 0 {
		return core.MakeError("required shell trigger")
	}
	return nil
}

<<<<<<< HEAD
=======
func actionToolsImage(reloadAction *parametersv1alpha1.ReloadAction) *parametersv1alpha1.ToolsSetup {
	if reloadAction != nil && reloadAction.ShellTrigger != nil {
		return reloadAction.ShellTrigger.ToolsSetup
	}
	return nil
}

func actionToolsScripts(paramDef parametersv1alpha1.ParametersDefinitionSpec) []parametersv1alpha1.ScriptConfig {
	uniqueSlice := func(items []parametersv1alpha1.ScriptConfig) []parametersv1alpha1.ScriptConfig {
		var uniqItems []parametersv1alpha1.ScriptConfig
		for _, item := range items {
			if !slices.Contains(uniqItems, item) {
				uniqItems = append(uniqItems, item)
			}
		}
		return uniqItems
	}

	scriptConfigs := make([]parametersv1alpha1.ScriptConfig, 0)
	reloadAction := paramDef.ReloadAction
	if reloadAction != nil && reloadAction.ShellTrigger != nil && reloadAction.ShellTrigger.ScriptConfig != nil {
		scriptConfigs = append(scriptConfigs, *reloadAction.ShellTrigger.ScriptConfig)
	}
	return uniqueSlice(scriptConfigs)
}

func GetSupportReloadConfigSpecs(configSpecs []appsv1.ComponentFileTemplate,
	configDescs []parametersv1alpha1.ComponentConfigDescription,
	paramsDefs []*parametersv1alpha1.ParametersDefinition) ([]ConfigSpecMeta, error) {
	resolveReloadAction := func(fileName string) *parametersv1alpha1.ParametersDefinition {
		for _, paramsDef := range paramsDefs {
			if paramsDef.Spec.FileName == fileName {
				return paramsDef
			}
		}
		return nil
	}
	resolveConfigTemplate := func(name string) *appsv1.ComponentFileTemplate {
		for i, configSpec := range configSpecs {
			if configSpec.Name == name {
				return &configSpecs[i]
			}
		}
		return nil
	}

	var reloadConfigSpecMeta []ConfigSpecMeta
	for _, desc := range configDescs {
		paramsDef := resolveReloadAction(desc.Name)
		if paramsDef == nil || paramsDef.Spec.ReloadAction == nil || desc.FileFormatConfig == nil {
			continue
		}
		configSpec := resolveConfigTemplate(desc.TemplateName)
		if configSpec == nil {
			continue
		}
		action := paramsDef.Spec.ReloadAction
		if !IsSupportReload(action) || IsAutoReload(action) {
			continue
		}
		reloadConfigSpecMeta = append(reloadConfigSpecMeta, ConfigSpecMeta{
			ToolsImageSpec: actionToolsImage(action),
			ScriptConfig:   actionToolsScripts(paramsDef.Spec),
			ConfigSpecInfo: ConfigSpecInfo{
				ReloadAction: action,
				ConfigSpec:   *configSpec,
				ReloadType:   FromReloadTypeConfig(action),
				ConfigFile:   desc.Name,
			},
		})
	}
	return reloadConfigSpecMeta, nil
}

// FilterSupportReloadActionConfigSpecs filters the provided ConfigSpecMeta slices based on the reload action type and volume mount configuration.
// It handles two types of updates to ConfigMaps:
//
// 1. Async mode: KubeBlocks controller is responsible for updating the ConfigMap, while kubelet synchronizes the ConfigMap to volumes.
// The config-manager detects configuration changes using fsnotify and executes the reload action. This requires volume mounting the ConfigMap.
// However, in async mode, if the volume mount is a subpath, kubelet does not synchronize the ConfigMap content to the container (see kubernetes/kubernetes#50345).
// As a result, the config-manager cannot detect configuration changes and does not support dynamic parameter updates for such configurations.
// Therefore, async-type ConfigSpecs with subpath volume mounts need to be removed.
//
// 2. Sync mode: For sync mode (regardless of the reload action type - ShellType trigger), the controller directly watches
// the ConfigMap changes and actively invokes the reload action.
//
// Both async and sync types need to pass the ConfigSpecs to the config-manager.
//
// The check logic is an OR condition: either it is the first type (sync mode) or the second type (async) with a non-subpath volume mount configuration.
func FilterSupportReloadActionConfigSpecs(metas []ConfigSpecMeta, volumes []corev1.VolumeMount) []ConfigSpecMeta {
	var filtered []ConfigSpecMeta
	for _, meta := range metas {
		v := FindVolumeMount(volumes, meta.ConfigSpec.VolumeName)
		if isSyncReloadAction(meta.ConfigSpecInfo) || !isSubPathMount(v) {
			filtered = append(filtered, meta)
		}
	}
	return filtered
}

func isSubPathMount(v *corev1.VolumeMount) bool {
	// Configmap uses subPath case: https://github.com/kubernetes/kubernetes/issues/50345
	// The files are being updated on the host VM, but can't be updated in the container.
	return v != nil && v.SubPath != ""
}

>>>>>>> 6e1e3492
func isSyncReloadAction(meta ConfigSpecInfo) bool {
	// If synchronous reloadAction is supported, kubelet limitations can be ignored.
	return meta.ReloadType == parametersv1alpha1.ShellType && !core.IsWatchModuleForShellTrigger(meta.ShellTrigger)
}<|MERGE_RESOLUTION|>--- conflicted
+++ resolved
@@ -22,7 +22,6 @@
 import (
 	"context"
 
-	corev1 "k8s.io/api/core/v1"
 	"sigs.k8s.io/controller-runtime/pkg/client"
 
 	parametersv1alpha1 "github.com/apecloud/kubeblocks/apis/parameters/v1alpha1"
@@ -53,19 +52,6 @@
 	return reload != nil && reload.AutoTrigger != nil
 }
 
-<<<<<<< HEAD
-=======
-func FromReloadTypeConfig(reloadAction *parametersv1alpha1.ReloadAction) parametersv1alpha1.DynamicReloadType {
-	switch {
-	case reloadAction.ShellTrigger != nil:
-		return parametersv1alpha1.ShellType
-	case reloadAction.AutoTrigger != nil:
-		return parametersv1alpha1.AutoType
-	}
-	return ""
-}
-
->>>>>>> 6e1e3492
 func ValidateReloadOptions(reloadAction *parametersv1alpha1.ReloadAction, cli client.Client, ctx context.Context) error {
 	switch {
 	case reloadAction.ShellTrigger != nil:
@@ -81,118 +67,4 @@
 		return core.MakeError("required shell trigger")
 	}
 	return nil
-}
-
-<<<<<<< HEAD
-=======
-func actionToolsImage(reloadAction *parametersv1alpha1.ReloadAction) *parametersv1alpha1.ToolsSetup {
-	if reloadAction != nil && reloadAction.ShellTrigger != nil {
-		return reloadAction.ShellTrigger.ToolsSetup
-	}
-	return nil
-}
-
-func actionToolsScripts(paramDef parametersv1alpha1.ParametersDefinitionSpec) []parametersv1alpha1.ScriptConfig {
-	uniqueSlice := func(items []parametersv1alpha1.ScriptConfig) []parametersv1alpha1.ScriptConfig {
-		var uniqItems []parametersv1alpha1.ScriptConfig
-		for _, item := range items {
-			if !slices.Contains(uniqItems, item) {
-				uniqItems = append(uniqItems, item)
-			}
-		}
-		return uniqItems
-	}
-
-	scriptConfigs := make([]parametersv1alpha1.ScriptConfig, 0)
-	reloadAction := paramDef.ReloadAction
-	if reloadAction != nil && reloadAction.ShellTrigger != nil && reloadAction.ShellTrigger.ScriptConfig != nil {
-		scriptConfigs = append(scriptConfigs, *reloadAction.ShellTrigger.ScriptConfig)
-	}
-	return uniqueSlice(scriptConfigs)
-}
-
-func GetSupportReloadConfigSpecs(configSpecs []appsv1.ComponentFileTemplate,
-	configDescs []parametersv1alpha1.ComponentConfigDescription,
-	paramsDefs []*parametersv1alpha1.ParametersDefinition) ([]ConfigSpecMeta, error) {
-	resolveReloadAction := func(fileName string) *parametersv1alpha1.ParametersDefinition {
-		for _, paramsDef := range paramsDefs {
-			if paramsDef.Spec.FileName == fileName {
-				return paramsDef
-			}
-		}
-		return nil
-	}
-	resolveConfigTemplate := func(name string) *appsv1.ComponentFileTemplate {
-		for i, configSpec := range configSpecs {
-			if configSpec.Name == name {
-				return &configSpecs[i]
-			}
-		}
-		return nil
-	}
-
-	var reloadConfigSpecMeta []ConfigSpecMeta
-	for _, desc := range configDescs {
-		paramsDef := resolveReloadAction(desc.Name)
-		if paramsDef == nil || paramsDef.Spec.ReloadAction == nil || desc.FileFormatConfig == nil {
-			continue
-		}
-		configSpec := resolveConfigTemplate(desc.TemplateName)
-		if configSpec == nil {
-			continue
-		}
-		action := paramsDef.Spec.ReloadAction
-		if !IsSupportReload(action) || IsAutoReload(action) {
-			continue
-		}
-		reloadConfigSpecMeta = append(reloadConfigSpecMeta, ConfigSpecMeta{
-			ToolsImageSpec: actionToolsImage(action),
-			ScriptConfig:   actionToolsScripts(paramsDef.Spec),
-			ConfigSpecInfo: ConfigSpecInfo{
-				ReloadAction: action,
-				ConfigSpec:   *configSpec,
-				ReloadType:   FromReloadTypeConfig(action),
-				ConfigFile:   desc.Name,
-			},
-		})
-	}
-	return reloadConfigSpecMeta, nil
-}
-
-// FilterSupportReloadActionConfigSpecs filters the provided ConfigSpecMeta slices based on the reload action type and volume mount configuration.
-// It handles two types of updates to ConfigMaps:
-//
-// 1. Async mode: KubeBlocks controller is responsible for updating the ConfigMap, while kubelet synchronizes the ConfigMap to volumes.
-// The config-manager detects configuration changes using fsnotify and executes the reload action. This requires volume mounting the ConfigMap.
-// However, in async mode, if the volume mount is a subpath, kubelet does not synchronize the ConfigMap content to the container (see kubernetes/kubernetes#50345).
-// As a result, the config-manager cannot detect configuration changes and does not support dynamic parameter updates for such configurations.
-// Therefore, async-type ConfigSpecs with subpath volume mounts need to be removed.
-//
-// 2. Sync mode: For sync mode (regardless of the reload action type - ShellType trigger), the controller directly watches
-// the ConfigMap changes and actively invokes the reload action.
-//
-// Both async and sync types need to pass the ConfigSpecs to the config-manager.
-//
-// The check logic is an OR condition: either it is the first type (sync mode) or the second type (async) with a non-subpath volume mount configuration.
-func FilterSupportReloadActionConfigSpecs(metas []ConfigSpecMeta, volumes []corev1.VolumeMount) []ConfigSpecMeta {
-	var filtered []ConfigSpecMeta
-	for _, meta := range metas {
-		v := FindVolumeMount(volumes, meta.ConfigSpec.VolumeName)
-		if isSyncReloadAction(meta.ConfigSpecInfo) || !isSubPathMount(v) {
-			filtered = append(filtered, meta)
-		}
-	}
-	return filtered
-}
-
-func isSubPathMount(v *corev1.VolumeMount) bool {
-	// Configmap uses subPath case: https://github.com/kubernetes/kubernetes/issues/50345
-	// The files are being updated on the host VM, but can't be updated in the container.
-	return v != nil && v.SubPath != ""
-}
-
->>>>>>> 6e1e3492
-func isSyncReloadAction(meta ConfigSpecInfo) bool {
-	// If synchronous reloadAction is supported, kubelet limitations can be ignored.
-	return meta.ReloadType == parametersv1alpha1.ShellType && !core.IsWatchModuleForShellTrigger(meta.ShellTrigger)
 }