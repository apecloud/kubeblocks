/*
Copyright (C) 2022-2024 ApeCloud Co., Ltd

This file is part of KubeBlocks project

This program is free software: you can redistribute it and/or modify
it under the terms of the GNU Affero General Public License as published by
the Free Software Foundation, either version 3 of the License, or
(at your option) any later version.

This program is distributed in the hope that it will be useful
but WITHOUT ANY WARRANTY; without even the implied warranty of
MERCHANTABILITY or FITNESS FOR A PARTICULAR PURPOSE.  See the
GNU Affero General Public License for more details.

You should have received a copy of the GNU Affero General Public License
along with this program.  If not, see <http://www.gnu.org/licenses/>.
*/

package apps

import (
	corev1 "k8s.io/api/core/v1"
	"k8s.io/apimachinery/pkg/api/resource"
	"k8s.io/apimachinery/pkg/util/intstr"

	appsv1alpha1 "github.com/apecloud/kubeblocks/apis/apps/v1alpha1"
)

const (
	KubeBlocks          = "kubeblocks"
	LogVolumeName       = "log"
	ConfVolumeName      = "conf"
	DataVolumeName      = "data"
	ScriptsVolumeName   = "scripts"
	ServiceDefaultName  = "default"
	ServiceHeadlessName = "headless"
	ServiceVPCName      = "vpc-lb"
	ServiceInternetName = "internet-lb"

	ReplicationPodRoleVolume      = "pod-role"
	ReplicationRoleLabelFieldPath = "metadata.labels['kubeblocks.io/role']"
	DefaultReplicationReplicas    = 2

	ApeCloudMySQLImage        = "docker.io/apecloud/apecloud-mysql-server:latest"
	DefaultMySQLContainerName = "mysql"

	NginxImage                = "nginx"
	DefaultNginxContainerName = "nginx"

	DefaultRedisCompDefName       = "redis"
	DefaultRedisCompSpecName      = "redis-rsts"
	DefaultRedisImageName         = "redis:7.0.5"
	DefaultRedisContainerName     = "redis"
	DefaultRedisInitContainerName = "redis-init-container"

<<<<<<< HEAD
=======
	EnvKeyImageTag  = "IMAGE_TAG"
	DefaultImageTag = "test"

>>>>>>> 0e34a119
	DefaultConfigSpecName          = "config-cm"
	DefaultConfigSpecTplRef        = "env-from-config-tpl"
	DefaultConfigSpecVolumeName    = "volume"
	DefaultConfigSpecConstraintRef = "env-from-config-test"
	DefaultScriptSpecName          = "script-cm"
	DefaultScriptSpecTplRef        = "env-from-config-tpl"
	DefaultScriptSpecVolumeName    = "script-volume"
)

var (
	defaultBuiltinHandler         = appsv1alpha1.MySQLBuiltinActionHandler
	defaultLifecycleActionHandler = &appsv1alpha1.LifecycleActionHandler{
		BuiltinHandler: &defaultBuiltinHandler,
	}

	zeroResRequirements = corev1.ResourceRequirements{
		Limits: map[corev1.ResourceName]resource.Quantity{
			corev1.ResourceCPU:    resource.MustParse("0"),
			corev1.ResourceMemory: resource.MustParse("0"),
		},
	}

	statelessNginxComponent = appsv1alpha1.ClusterComponentDefinition{
		WorkloadType:  appsv1alpha1.Stateless,
		CharacterType: "stateless",
		Probes: &appsv1alpha1.ClusterDefinitionProbes{
			RoleProbe: &appsv1alpha1.ClusterDefinitionProbe{
				FailureThreshold: 3,
				PeriodSeconds:    1,
				TimeoutSeconds:   5,
			},
		},
		VolumeProtectionSpec: &appsv1alpha1.VolumeProtectionSpec{},
		PodSpec: &corev1.PodSpec{
			Containers: []corev1.Container{{
				Name:      DefaultNginxContainerName,
				Image:     NginxImage,
				Resources: zeroResRequirements,
			}},
		},
		Service: &appsv1alpha1.ServiceSpec{
			Ports: []appsv1alpha1.ServicePort{{
				Protocol: corev1.ProtocolTCP,
				Port:     80,
			}},
		},
	}

	// defaultSvc value are corresponding to defaultMySQLContainer.Ports name mapping and
	// corresponding to defaultConnectionCredential variable placeholder
	defaultSvcSpec = appsv1alpha1.ServiceSpec{
		Ports: []appsv1alpha1.ServicePort{
			{
				Name: "mysql",
				TargetPort: intstr.IntOrString{
					Type:   intstr.String,
					StrVal: "mysql",
				},
				Port: 3306,
			},
			{
				Name: "paxos",
				TargetPort: intstr.IntOrString{
					Type:   intstr.String,
					StrVal: "paxos",
				},
				Port: 13306,
			},
		},
	}

	defaultMySQLContainer = corev1.Container{
		Name:            DefaultMySQLContainerName,
		Image:           ApeCloudMySQLImage,
		ImagePullPolicy: corev1.PullIfNotPresent,
		Resources:       zeroResRequirements,
		Ports: []corev1.ContainerPort{
			{
				Name:          "mysql",
				Protocol:      corev1.ProtocolTCP,
				ContainerPort: 3306,
			},
			{
				Name:          "paxos",
				Protocol:      corev1.ProtocolTCP,
				ContainerPort: 13306,
			},
		},
		VolumeMounts: []corev1.VolumeMount{
			{
				Name:      DataVolumeName,
				MountPath: "/var/lib/mysql",
			},
			{
				Name:      LogVolumeName,
				MountPath: "/var/log",
			},
			{
				Name:      ScriptsVolumeName,
				MountPath: "/scripts",
			},
		},
		Env:     []corev1.EnvVar{{}},
		Command: []string{"/scripts/setup.sh"},
	}

	statefulMySQLComponent = appsv1alpha1.ClusterComponentDefinition{
		WorkloadType:  appsv1alpha1.Stateful,
		CharacterType: "mysql",
		Probes: &appsv1alpha1.ClusterDefinitionProbes{
			RoleProbe: &appsv1alpha1.ClusterDefinitionProbe{
				FailureThreshold: 3,
				PeriodSeconds:    1,
				TimeoutSeconds:   5,
			},
		},
		VolumeProtectionSpec: &appsv1alpha1.VolumeProtectionSpec{},
		Service:              &defaultMySQLService,
		PodSpec: &corev1.PodSpec{
			Containers: []corev1.Container{
				defaultMySQLContainer,
			},
		},
		VolumeTypes: []appsv1alpha1.VolumeTypeSpec{
			{
				Name: DataVolumeName,
				Type: appsv1alpha1.VolumeTypeData,
			},
		},
	}

	defaultConsensusSpec = appsv1alpha1.ConsensusSetSpec{
		Leader: appsv1alpha1.ConsensusMember{
			Name:       "leader",
			AccessMode: appsv1alpha1.ReadWrite,
		},
		Followers: []appsv1alpha1.ConsensusMember{{
			Name:       "follower",
			AccessMode: appsv1alpha1.Readonly,
		}},
		StatefulSetSpec: appsv1alpha1.StatefulSetSpec{
			UpdateStrategy: appsv1alpha1.BestEffortParallelStrategy,
		},
	}

	defaultMySQLService = appsv1alpha1.ServiceSpec{
		Ports: []appsv1alpha1.ServicePort{{
			Name:     "mysql",
			Protocol: corev1.ProtocolTCP,
			Port:     3306,
		}},
	}

	consensusMySQLComponent = appsv1alpha1.ClusterComponentDefinition{
		WorkloadType:  appsv1alpha1.Consensus,
		CharacterType: "mysql",
		ConsensusSpec: &defaultConsensusSpec,
		Probes: &appsv1alpha1.ClusterDefinitionProbes{
			RoleProbe: &appsv1alpha1.ClusterDefinitionProbe{
				FailureThreshold: 3,
				PeriodSeconds:    1,
				TimeoutSeconds:   5,
			},
		},
		VolumeProtectionSpec: &appsv1alpha1.VolumeProtectionSpec{},
		Service:              &defaultMySQLService,
		PodSpec: &corev1.PodSpec{
			Containers: []corev1.Container{
				defaultMySQLContainer,
			},
		},
		VolumeTypes: []appsv1alpha1.VolumeTypeSpec{
			{
				Name: DataVolumeName,
				Type: appsv1alpha1.VolumeTypeData,
			},
		},
	}

	defaultComponentDefSpec = appsv1alpha1.ComponentDefinitionSpec{
		Provider:       "kubeblocks.io",
		Description:    "ApeCloud MySQL is a database that is compatible with MySQL syntax and achieves high availability\n  through the utilization of the RAFT consensus protocol.",
		ServiceKind:    "mysql",
		ServiceVersion: "8.0.30",
		Runtime: corev1.PodSpec{
			Containers: []corev1.Container{
				defaultMySQLContainer,
			},
		},
		Volumes: []appsv1alpha1.ComponentVolume{
			{
				Name:         DataVolumeName,
				NeedSnapshot: true,
			},
			{
				Name:         LogVolumeName,
				NeedSnapshot: true,
			},
		},
		Services: []appsv1alpha1.ComponentService{
			{
				Service: appsv1alpha1.Service{
					Name:        "rw",
					ServiceName: "rw",
					Spec: corev1.ServiceSpec{
						Ports: []corev1.ServicePort{
							{
								Protocol: corev1.ProtocolTCP,
								Port:     3306,
								TargetPort: intstr.IntOrString{
									Type:   intstr.String,
									StrVal: "mysql",
								},
							},
						},
					},
					RoleSelector: "leader",
				},
			},
			{
				Service: appsv1alpha1.Service{
					Name:        "ro",
					ServiceName: "ro",
					Spec: corev1.ServiceSpec{
						Ports: []corev1.ServicePort{
							{
								Protocol: corev1.ProtocolTCP,
								Port:     3306,
								TargetPort: intstr.IntOrString{
									Type:   intstr.String,
									StrVal: "mysql",
								},
							},
						},
					},
					RoleSelector: "follower",
				},
			},
		},
		SystemAccounts: []appsv1alpha1.SystemAccount{
			{
				Name:        "root",
				InitAccount: true,
				PasswordGenerationPolicy: appsv1alpha1.PasswordConfig{
					Length:     16,
					NumDigits:  8,
					NumSymbols: 8,
					LetterCase: appsv1alpha1.MixedCases,
				},
			},
			{
				Name:      "admin",
				Statement: "CREATE USER $(USERNAME) IDENTIFIED BY '$(PASSWORD)'; GRANT ALL PRIVILEGES ON *.* TO $(USERNAME);",
				PasswordGenerationPolicy: appsv1alpha1.PasswordConfig{
					Length:     10,
					NumDigits:  5,
					NumSymbols: 0,
					LetterCase: appsv1alpha1.MixedCases,
				},
			},
		},
		Roles: []appsv1alpha1.ReplicaRole{
			{
				Name:        "leader",
				Serviceable: true,
				Writable:    true,
				Votable:     true,
			},
			{
				Name:        "follower",
				Serviceable: true,
				Writable:    false,
				Votable:     true,
			},
			{
				Name:        "learner",
				Serviceable: false,
				Writable:    false,
				Votable:     false,
			},
		},
		Exporter: &appsv1alpha1.Exporter{
			ScrapePath:   "metrics",
			ScrapePort:   "http-metric",
			ScrapeScheme: appsv1alpha1.HTTPProtocol,
		},
		LifecycleActions: &appsv1alpha1.ComponentLifecycleActions{
			PostProvision: defaultLifecycleActionHandler,
			PreTerminate:  defaultLifecycleActionHandler,
			RoleProbe: &appsv1alpha1.RoleProbe{
				LifecycleActionHandler: *defaultLifecycleActionHandler,
				PeriodSeconds:          1,
				TimeoutSeconds:         5,
			},
			Switchover:       nil,
			MemberJoin:       defaultLifecycleActionHandler,
			MemberLeave:      defaultLifecycleActionHandler,
			Readonly:         defaultLifecycleActionHandler,
			Readwrite:        defaultLifecycleActionHandler,
			DataDump:         defaultLifecycleActionHandler,
			DataLoad:         defaultLifecycleActionHandler,
			Reconfigure:      defaultLifecycleActionHandler,
			AccountProvision: defaultLifecycleActionHandler,
		},
	}

	DefaultCompDefConfigs = []appsv1alpha1.ComponentConfigSpec{
		{
			ComponentTemplateSpec: appsv1alpha1.ComponentTemplateSpec{
				Name:        DefaultConfigSpecName,
				TemplateRef: DefaultConfigSpecTplRef,
				VolumeName:  DefaultConfigSpecVolumeName,
			},
			ConfigConstraintRef: DefaultConfigSpecConstraintRef,
		},
	}

	DefaultCompDefScripts = []appsv1alpha1.ComponentTemplateSpec{
		{
			Name:        DefaultScriptSpecName,
			TemplateRef: DefaultScriptSpecTplRef,
			VolumeName:  DefaultScriptSpecVolumeName,
		},
	}

	defaultRedisService = appsv1alpha1.ServiceSpec{
		Ports: []appsv1alpha1.ServicePort{{
			Protocol: corev1.ProtocolTCP,
			Port:     6379,
		}},
	}

	defaultReplicationRedisVolumeMounts = []corev1.VolumeMount{
		{
			Name:      DataVolumeName,
			MountPath: "/data",
		},
		{
			Name:      ScriptsVolumeName,
			MountPath: "/scripts",
		},
		{
			Name:      ConfVolumeName,
			MountPath: "/etc/conf",
		},
		{
			Name:      ReplicationPodRoleVolume,
			MountPath: "/etc/conf/role",
		},
	}

	defaultRedisInitContainer = corev1.Container{
		Name:            DefaultRedisInitContainerName,
		Image:           DefaultRedisImageName,
		ImagePullPolicy: corev1.PullIfNotPresent,
		VolumeMounts:    defaultReplicationRedisVolumeMounts,
		Command:         []string{"/scripts/init.sh"},
		Resources:       zeroResRequirements,
	}

	defaultRedisContainer = corev1.Container{
		Name:            DefaultRedisContainerName,
		Image:           DefaultRedisImageName,
		ImagePullPolicy: corev1.PullIfNotPresent,
		Ports: []corev1.ContainerPort{
			{
				Name:          "redis",
				Protocol:      corev1.ProtocolTCP,
				ContainerPort: 6379,
			},
		},
		VolumeMounts: defaultReplicationRedisVolumeMounts,
		Args:         []string{"/etc/conf/redis.conf"},
		Lifecycle: &corev1.Lifecycle{
			PostStart: &corev1.LifecycleHandler{
				Exec: &corev1.ExecAction{
					Command: []string{"/scripts/setup.sh"},
				},
			},
		},
		Resources: zeroResRequirements,
	}

	replicationRedisComponent = appsv1alpha1.ClusterComponentDefinition{
		WorkloadType:  appsv1alpha1.Replication,
		CharacterType: "redis",
		Probes: &appsv1alpha1.ClusterDefinitionProbes{
			RoleProbe: &appsv1alpha1.ClusterDefinitionProbe{
				FailureThreshold: 3,
				PeriodSeconds:    1,
				TimeoutSeconds:   5,
			},
		},
		VolumeProtectionSpec: &appsv1alpha1.VolumeProtectionSpec{},
		Service:              &defaultRedisService,
		VolumeTypes: []appsv1alpha1.VolumeTypeSpec{{
			Name: DataVolumeName,
			Type: appsv1alpha1.VolumeTypeData,
		}},
		PodSpec: &corev1.PodSpec{
			Volumes: []corev1.Volume{
				{
					Name: ConfVolumeName,
					VolumeSource: corev1.VolumeSource{
						EmptyDir: &corev1.EmptyDirVolumeSource{},
					},
				},
				{
					Name: ReplicationPodRoleVolume,
					VolumeSource: corev1.VolumeSource{
						DownwardAPI: &corev1.DownwardAPIVolumeSource{
							Items: []corev1.DownwardAPIVolumeFile{
								{
									Path: "labels",
									FieldRef: &corev1.ObjectFieldSelector{
										FieldPath: ReplicationRoleLabelFieldPath,
									},
								},
							},
						},
					},
				},
			},
			InitContainers: []corev1.Container{defaultRedisInitContainer},
			Containers:     []corev1.Container{defaultRedisContainer},
		},
	}

	defaultComponentVerSpec = func(compDef string) appsv1alpha1.ComponentVersionSpec {
		return appsv1alpha1.ComponentVersionSpec{
			CompatibilityRules: []appsv1alpha1.ComponentVersionCompatibilityRule{
				{
					CompDefs: []string{compDef},
					Releases: []string{"8.0.30-r1"},
				},
			},
			Releases: []appsv1alpha1.ComponentVersionRelease{
				{
					Name:           "8.0.30-r1",
					Changes:        "init release",
					ServiceVersion: "8.0.30",
					Images: map[string]string{
						defaultMySQLContainer.Name: defaultMySQLContainer.Image,
					},
				},
			},
		}
	}
)<|MERGE_RESOLUTION|>--- conflicted
+++ resolved
@@ -54,12 +54,6 @@
 	DefaultRedisContainerName     = "redis"
 	DefaultRedisInitContainerName = "redis-init-container"
 
-<<<<<<< HEAD
-=======
-	EnvKeyImageTag  = "IMAGE_TAG"
-	DefaultImageTag = "test"
-
->>>>>>> 0e34a119
 	DefaultConfigSpecName          = "config-cm"
 	DefaultConfigSpecTplRef        = "env-from-config-tpl"
 	DefaultConfigSpecVolumeName    = "volume"
