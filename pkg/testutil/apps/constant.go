/*
Copyright (C) 2022-2024 ApeCloud Co., Ltd

This file is part of KubeBlocks project

This program is free software: you can redistribute it and/or modify
it under the terms of the GNU Affero General Public License as published by
the Free Software Foundation, either version 3 of the License, or
(at your option) any later version.

This program is distributed in the hope that it will be useful
but WITHOUT ANY WARRANTY; without even the implied warranty of
MERCHANTABILITY or FITNESS FOR A PARTICULAR PURPOSE.  See the
GNU Affero General Public License for more details.

You should have received a copy of the GNU Affero General Public License
along with this program.  If not, see <http://www.gnu.org/licenses/>.
*/

package apps

import (
	corev1 "k8s.io/api/core/v1"
	"k8s.io/apimachinery/pkg/api/resource"
	"k8s.io/apimachinery/pkg/util/intstr"

	appsv1alpha1 "github.com/apecloud/kubeblocks/apis/apps/v1alpha1"
)

const (
	KubeBlocks          = "kubeblocks"
	LogVolumeName       = "log"
	ConfVolumeName      = "conf"
	DataVolumeName      = "data"
	ScriptsVolumeName   = "scripts"
	ServiceDefaultName  = "default"
	ServiceHeadlessName = "headless"
	ServiceVPCName      = "vpc-lb"
	ServiceInternetName = "internet-lb"

	ReplicationPodRoleVolume      = "pod-role"
	ReplicationRoleLabelFieldPath = "metadata.labels['kubeblocks.io/role']"
	DefaultReplicationReplicas    = 2

	ApeCloudMySQLImage        = "docker.io/apecloud/apecloud-mysql-server:latest"
	DefaultMySQLContainerName = "mysql"

	NginxImage                = "nginx"
	DefaultNginxContainerName = "nginx"

	DefaultRedisCompDefName       = "redis"
	DefaultRedisCompSpecName      = "redis-rsts"
	DefaultRedisImageName         = "redis:7.0.5"
	DefaultRedisContainerName     = "redis"
	DefaultRedisInitContainerName = "redis-init-container"

	DefaultConfigSpecName          = "config-cm"
	DefaultConfigSpecTplRef        = "env-from-config-tpl"
	DefaultConfigSpecVolumeName    = "volume"
	DefaultConfigSpecConstraintRef = "env-from-config-test"
	DefaultScriptSpecName          = "script-cm"
	DefaultScriptSpecTplRef        = "env-from-config-tpl"
	DefaultScriptSpecVolumeName    = "script-volume"
)

var (
	defaultBuiltinHandler         = appsv1alpha1.MySQLBuiltinActionHandler
	defaultLifecycleActionHandler = &appsv1alpha1.LifecycleActionHandler{
		BuiltinHandler: &defaultBuiltinHandler,
	}

	zeroResRequirements = corev1.ResourceRequirements{
		Limits: map[corev1.ResourceName]resource.Quantity{
			corev1.ResourceCPU:    resource.MustParse("0"),
			corev1.ResourceMemory: resource.MustParse("0"),
		},
	}

	statelessNginxComponent = appsv1alpha1.ClusterComponentDefinition{
		WorkloadType: appsv1alpha1.Stateless,
		Probes: &appsv1alpha1.ClusterDefinitionProbes{
			RoleProbe: &appsv1alpha1.ClusterDefinitionProbe{
				FailureThreshold: 3,
				PeriodSeconds:    1,
				TimeoutSeconds:   5,
			},
		},
		PodSpec: &corev1.PodSpec{
			Containers: []corev1.Container{{
				Name:      DefaultNginxContainerName,
				Image:     NginxImage,
				Resources: zeroResRequirements,
			}},
		},
<<<<<<< HEAD
		Service: &appsv1alpha1.ServiceSpec{
			Ports: []appsv1alpha1.ServicePort{{
				Protocol: corev1.ProtocolTCP,
				Port:     80,
			}},
		},
=======
>>>>>>> 0565e797
	}

	defaultMySQLContainer = corev1.Container{
		Name:            DefaultMySQLContainerName,
		Image:           ApeCloudMySQLImage,
		ImagePullPolicy: corev1.PullIfNotPresent,
		Resources:       zeroResRequirements,
		Ports: []corev1.ContainerPort{
			{
				Name:          "mysql",
				Protocol:      corev1.ProtocolTCP,
				ContainerPort: 3306,
			},
			{
				Name:          "paxos",
				Protocol:      corev1.ProtocolTCP,
				ContainerPort: 13306,
			},
		},
		VolumeMounts: []corev1.VolumeMount{
			{
				Name:      DataVolumeName,
				MountPath: "/var/lib/mysql",
			},
			{
				Name:      LogVolumeName,
				MountPath: "/var/log",
			},
			{
				Name:      ScriptsVolumeName,
				MountPath: "/scripts",
			},
		},
		Env:     []corev1.EnvVar{{}},
		Command: []string{"/scripts/setup.sh"},
	}

	statefulMySQLComponent = appsv1alpha1.ClusterComponentDefinition{
		WorkloadType: appsv1alpha1.Stateful,
		Probes: &appsv1alpha1.ClusterDefinitionProbes{
			RoleProbe: &appsv1alpha1.ClusterDefinitionProbe{
				FailureThreshold: 3,
				PeriodSeconds:    1,
				TimeoutSeconds:   5,
			},
		},
		PodSpec: &corev1.PodSpec{
			Containers: []corev1.Container{
				defaultMySQLContainer,
			},
		},
	}

	defaultConsensusSpec = appsv1alpha1.ConsensusSetSpec{
		Leader: appsv1alpha1.ConsensusMember{
			Name:       "leader",
			AccessMode: appsv1alpha1.ReadWrite,
		},
		Followers: []appsv1alpha1.ConsensusMember{{
			Name:       "follower",
			AccessMode: appsv1alpha1.Readonly,
		}},
		StatefulSetSpec: appsv1alpha1.StatefulSetSpec{
			UpdateStrategy: appsv1alpha1.BestEffortParallelStrategy,
		},
	}

	consensusMySQLComponent = appsv1alpha1.ClusterComponentDefinition{
		WorkloadType:  appsv1alpha1.Consensus,
		ConsensusSpec: &defaultConsensusSpec,
		Probes: &appsv1alpha1.ClusterDefinitionProbes{
			RoleProbe: &appsv1alpha1.ClusterDefinitionProbe{
				FailureThreshold: 3,
				PeriodSeconds:    1,
				TimeoutSeconds:   5,
			},
		},
		PodSpec: &corev1.PodSpec{
			Containers: []corev1.Container{
				defaultMySQLContainer,
			},
		},
	}

	defaultComponentDefSpec = appsv1alpha1.ComponentDefinitionSpec{
		Provider:       "kubeblocks.io",
		Description:    "ApeCloud MySQL is a database that is compatible with MySQL syntax and achieves high availability\n  through the utilization of the RAFT consensus protocol.",
		ServiceKind:    "mysql",
		ServiceVersion: "8.0.30",
		Runtime: corev1.PodSpec{
			Containers: []corev1.Container{
				defaultMySQLContainer,
			},
		},
		Volumes: []appsv1alpha1.ComponentVolume{
			{
				Name:         DataVolumeName,
				NeedSnapshot: true,
			},
			{
				Name:         LogVolumeName,
				NeedSnapshot: true,
			},
		},
		Services: []appsv1alpha1.ComponentService{
			{
				Service: appsv1alpha1.Service{
					Name: "default",
					Spec: corev1.ServiceSpec{
						Ports: []corev1.ServicePort{
							{
								Protocol: corev1.ProtocolTCP,
								Port:     3306,
								TargetPort: intstr.IntOrString{
									Type:   intstr.String,
									StrVal: "mysql",
								},
							},
						},
					},
					RoleSelector: "leader",
				},
			},
			{
				Service: appsv1alpha1.Service{
					Name:        "rw",
					ServiceName: "rw",
					Spec: corev1.ServiceSpec{
						Ports: []corev1.ServicePort{
							{
								Protocol: corev1.ProtocolTCP,
								Port:     3306,
								TargetPort: intstr.IntOrString{
									Type:   intstr.String,
									StrVal: "mysql",
								},
							},
						},
					},
					RoleSelector: "leader",
				},
			},
			{
				Service: appsv1alpha1.Service{
					Name:        "ro",
					ServiceName: "ro",
					Spec: corev1.ServiceSpec{
						Ports: []corev1.ServicePort{
							{
								Protocol: corev1.ProtocolTCP,
								Port:     3306,
								TargetPort: intstr.IntOrString{
									Type:   intstr.String,
									StrVal: "mysql",
								},
							},
						},
					},
					RoleSelector: "follower",
				},
			},
		},
		SystemAccounts: []appsv1alpha1.SystemAccount{
			{
				Name:        "root",
				InitAccount: true,
				PasswordGenerationPolicy: appsv1alpha1.PasswordConfig{
					Length:     16,
					NumDigits:  8,
					NumSymbols: 8,
					LetterCase: appsv1alpha1.MixedCases,
				},
			},
			{
				Name:      "admin",
				Statement: "CREATE USER $(USERNAME) IDENTIFIED BY '$(PASSWORD)'; GRANT ALL PRIVILEGES ON *.* TO $(USERNAME);",
				PasswordGenerationPolicy: appsv1alpha1.PasswordConfig{
					Length:     10,
					NumDigits:  5,
					NumSymbols: 0,
					LetterCase: appsv1alpha1.MixedCases,
				},
			},
		},
		Roles: []appsv1alpha1.ReplicaRole{
			{
				Name:        "leader",
				Serviceable: true,
				Writable:    true,
				Votable:     true,
			},
			{
				Name:        "follower",
				Serviceable: true,
				Writable:    false,
				Votable:     true,
			},
			{
				Name:        "learner",
				Serviceable: false,
				Writable:    false,
				Votable:     false,
			},
		},
		Exporter: &appsv1alpha1.Exporter{
			ScrapePath:   "metrics",
			ScrapePort:   "http-metric",
			ScrapeScheme: appsv1alpha1.HTTPProtocol,
		},
		LifecycleActions: &appsv1alpha1.ComponentLifecycleActions{
			PostProvision: defaultLifecycleActionHandler,
			PreTerminate:  defaultLifecycleActionHandler,
			RoleProbe: &appsv1alpha1.Probe{
				BuiltinHandler: defaultLifecycleActionHandler.BuiltinHandler,
				Action: appsv1alpha1.Action{
					TimeoutSeconds: 5,
				},
				PeriodSeconds: 1,
			},
			Switchover:       nil,
			MemberJoin:       defaultLifecycleActionHandler,
			MemberLeave:      defaultLifecycleActionHandler,
			Readonly:         defaultLifecycleActionHandler,
			Readwrite:        defaultLifecycleActionHandler,
			DataDump:         defaultLifecycleActionHandler,
			DataLoad:         defaultLifecycleActionHandler,
			Reconfigure:      defaultLifecycleActionHandler,
			AccountProvision: defaultLifecycleActionHandler,
		},
	}

	DefaultCompDefConfigs = []appsv1alpha1.ComponentConfigSpec{
		{
			ComponentTemplateSpec: appsv1alpha1.ComponentTemplateSpec{
				Name:        DefaultConfigSpecName,
				TemplateRef: DefaultConfigSpecTplRef,
				VolumeName:  DefaultConfigSpecVolumeName,
			},
			ConfigConstraintRef: DefaultConfigSpecConstraintRef,
		},
	}

	DefaultCompDefScripts = []appsv1alpha1.ComponentTemplateSpec{
		{
			Name:        DefaultScriptSpecName,
			TemplateRef: DefaultScriptSpecTplRef,
			VolumeName:  DefaultScriptSpecVolumeName,
		},
	}

	defaultReplicationRedisVolumeMounts = []corev1.VolumeMount{
		{
			Name:      DataVolumeName,
			MountPath: "/data",
		},
		{
			Name:      ScriptsVolumeName,
			MountPath: "/scripts",
		},
		{
			Name:      ConfVolumeName,
			MountPath: "/etc/conf",
		},
		{
			Name:      ReplicationPodRoleVolume,
			MountPath: "/etc/conf/role",
		},
	}

	defaultRedisInitContainer = corev1.Container{
		Name:            DefaultRedisInitContainerName,
		Image:           DefaultRedisImageName,
		ImagePullPolicy: corev1.PullIfNotPresent,
		VolumeMounts:    defaultReplicationRedisVolumeMounts,
		Command:         []string{"/scripts/init.sh"},
		Resources:       zeroResRequirements,
	}

	defaultRedisContainer = corev1.Container{
		Name:            DefaultRedisContainerName,
		Image:           DefaultRedisImageName,
		ImagePullPolicy: corev1.PullIfNotPresent,
		Ports: []corev1.ContainerPort{
			{
				Name:          "redis",
				Protocol:      corev1.ProtocolTCP,
				ContainerPort: 6379,
			},
		},
		VolumeMounts: defaultReplicationRedisVolumeMounts,
		Args:         []string{"/etc/conf/redis.conf"},
		Lifecycle: &corev1.Lifecycle{
			PostStart: &corev1.LifecycleHandler{
				Exec: &corev1.ExecAction{
					Command: []string{"/scripts/setup.sh"},
				},
			},
		},
		Resources: zeroResRequirements,
	}

	replicationRedisComponent = appsv1alpha1.ClusterComponentDefinition{
		WorkloadType: appsv1alpha1.Replication,
		Probes: &appsv1alpha1.ClusterDefinitionProbes{
			RoleProbe: &appsv1alpha1.ClusterDefinitionProbe{
				FailureThreshold: 3,
				PeriodSeconds:    1,
				TimeoutSeconds:   5,
			},
		},
		PodSpec: &corev1.PodSpec{
			Volumes: []corev1.Volume{
				{
					Name: ConfVolumeName,
					VolumeSource: corev1.VolumeSource{
						EmptyDir: &corev1.EmptyDirVolumeSource{},
					},
				},
				{
					Name: ReplicationPodRoleVolume,
					VolumeSource: corev1.VolumeSource{
						DownwardAPI: &corev1.DownwardAPIVolumeSource{
							Items: []corev1.DownwardAPIVolumeFile{
								{
									Path: "labels",
									FieldRef: &corev1.ObjectFieldSelector{
										FieldPath: ReplicationRoleLabelFieldPath,
									},
								},
							},
						},
					},
				},
			},
			InitContainers: []corev1.Container{defaultRedisInitContainer},
			Containers:     []corev1.Container{defaultRedisContainer},
		},
	}

	defaultComponentVerSpec = func(compDef string) appsv1alpha1.ComponentVersionSpec {
		return appsv1alpha1.ComponentVersionSpec{
			CompatibilityRules: []appsv1alpha1.ComponentVersionCompatibilityRule{
				{
					CompDefs: []string{compDef},
					Releases: []string{"8.0.30-r1"},
				},
			},
			Releases: []appsv1alpha1.ComponentVersionRelease{
				{
					Name:           "8.0.30-r1",
					Changes:        "init release",
					ServiceVersion: "8.0.30",
					Images: map[string]string{
						defaultMySQLContainer.Name: defaultMySQLContainer.Image,
					},
				},
			},
		}
	}
)<|MERGE_RESOLUTION|>--- conflicted
+++ resolved
@@ -92,15 +92,6 @@
 				Resources: zeroResRequirements,
 			}},
 		},
-<<<<<<< HEAD
-		Service: &appsv1alpha1.ServiceSpec{
-			Ports: []appsv1alpha1.ServicePort{{
-				Protocol: corev1.ProtocolTCP,
-				Port:     80,
-			}},
-		},
-=======
->>>>>>> 0565e797
 	}
 
 	defaultMySQLContainer = corev1.Container{
