--- conflicted
+++ resolved
@@ -85,27 +85,10 @@
 	})
 }
 
-<<<<<<< HEAD
-func MockKBAgentContainer() corev1.Container {
-	return corev1.Container{
-		Name:  kbagent.ContainerName,
-		Image: "mock-image",
-		Ports: []corev1.ContainerPort{
-			{
-				Name:          kbagent.DefaultHTTPPortName,
-				ContainerPort: kbagent.DefaultHTTPPort,
-			},
-			{
-				Name:          kbagent.DefaultStreamingPortName,
-				ContainerPort: kbagent.DefaultStreamingPort,
-			},
-		},
-	}
-=======
 func MockKBAgentClient4Workload(testCtx *testutil.TestContext, pods []*corev1.Pod) {
 	const (
-		memberJoinCompoletedLabel  = "test.kubeblock.io/memberjoin-completed"
-		memberLeaveCompoletedLabel = "test.kubeblock.io/memberleave-completed"
+		memberJoinCompletedLabel  = "test.kubeblock.io/memberjoin-completed"
+		memberLeaveCompletedLabel = "test.kubeblock.io/memberleave-completed"
 	)
 
 	rsp := kbagentproto.ActionResponse{Message: "mock success"}
@@ -114,7 +97,7 @@
 			if pod.Name != podName {
 				continue
 			}
-			pod.Labels[memberLeaveCompoletedLabel] = "true"
+			pod.Labels[memberLeaveCompletedLabel] = "true"
 			err := testCtx.Cli.Update(testCtx.Ctx, pod)
 			if err != nil {
 				return kbagentproto.ActionResponse{}, err
@@ -128,7 +111,7 @@
 			if pod.Name != podName {
 				continue
 			}
-			pod.Labels[memberJoinCompoletedLabel] = "true"
+			pod.Labels[memberJoinCompletedLabel] = "true"
 			err := testCtx.Cli.Update(testCtx.Ctx, pod)
 			if err != nil {
 				return kbagentproto.ActionResponse{}, err
@@ -182,5 +165,21 @@
 			}
 		}).AnyTimes()
 	})
->>>>>>> bc7dd2f1
+}
+
+func MockKBAgentContainer() corev1.Container {
+	return corev1.Container{
+		Name:  kbagent.ContainerName,
+		Image: "mock-image",
+		Ports: []corev1.ContainerPort{
+			{
+				Name:          kbagent.DefaultHTTPPortName,
+				ContainerPort: kbagent.DefaultHTTPPort,
+			},
+			{
+				Name:          kbagent.DefaultStreamingPortName,
+				ContainerPort: kbagent.DefaultStreamingPort,
+			},
+		},
+	}
 }