---
# Source: pgcluster/templates/serviceaccount.yaml
apiVersion: v1
kind: ServiceAccount
metadata:
  name: kb-mycluster-pgcluster
  labels:
    
    helm.sh/chart: pgcluster-0.5.1-beta.0
    app.kubernetes.io/name: pgcluster
    app.kubernetes.io/instance: mycluster
    app.kubernetes.io/version: "14.7.1"
    app.kubernetes.io/managed-by: Helm
---
# Source: pgcluster/templates/role.yaml
apiVersion: rbac.authorization.k8s.io/v1
kind: Role
metadata:
  name: kb-mycluster-pgcluster
  namespace: default
  labels:
    
    helm.sh/chart: pgcluster-0.5.1-beta.0
    app.kubernetes.io/name: pgcluster
    app.kubernetes.io/instance: mycluster
    app.kubernetes.io/version: "14.7.1"
    app.kubernetes.io/managed-by: Helm
rules:
  - apiGroups:
      - ""
    resources:
      - configmaps
    verbs:
      - create
      - get
      - list
      - patch
      - update
      - watch
      # delete is required only for 'patronictl remove'
      - delete
  - apiGroups:
      - ""
    resources:
      - endpoints
    verbs:
      - get
      - patch
      - update
      - create
      - list
      - watch
      # delete is required only for 'patronictl remove'
      - delete
  - apiGroups:
      - ""
    resources:
      - pods
    verbs:
      - get
      - list
      - patch
      - update
      - watch
  - apiGroups:
      - ""
    resources:
      - events
    verbs:
      - create
---
# Source: pgcluster/templates/rolebinding.yaml
apiVersion: rbac.authorization.k8s.io/v1
kind: RoleBinding
metadata:
  name: kb-mycluster-pgcluster
  labels:
    
    helm.sh/chart: pgcluster-0.5.1-beta.0
    app.kubernetes.io/name: pgcluster
    app.kubernetes.io/instance: mycluster
    app.kubernetes.io/version: "14.7.1"
    app.kubernetes.io/managed-by: Helm
roleRef:
  apiGroup: rbac.authorization.k8s.io
  kind: Role
  name: kb-mycluster-pgcluster
subjects:
  - kind: ServiceAccount
    name: kb-mycluster-pgcluster
    namespace: default
---
# Source: pgcluster/templates/cluster.yaml
apiVersion: apps.kubeblocks.io/v1alpha1
kind: Cluster
metadata:
  name: mycluster-pgcluster
  labels: 
    helm.sh/chart: pgcluster-0.5.1-beta.0
    app.kubernetes.io/name: pgcluster
    app.kubernetes.io/instance: mycluster
    app.kubernetes.io/version: "14.7.1"
    app.kubernetes.io/managed-by: Helm
spec:
  clusterDefinitionRef: postgresql # ref clusterdefinition.name
  clusterVersionRef: postgresql-14.7.1 # ref clusterversion.name
  terminationPolicy: Delete
  affinity:
  componentSpecs:
    - name: postgresql # user-defined
      componentDefRef: postgresql # ref clusterdefinition components.name
      monitor: false
      replicas: 2
<<<<<<< HEAD
      serviceAccountName: kb-sa-mycluster
=======
      serviceAccountName: kb-mycluster-pgcluster
      primaryIndex: 0
>>>>>>> a212635c
      switchPolicy:
        type: Noop
      enabledLogs:     ["running"]
      volumeClaimTemplates:
        - name: data # ref clusterdefinition components.containers.volumeMounts.name
          spec:
            storageClassName: 
            accessModes:
              - ReadWriteOnce
            resources:
              requests:
                storage: 1Gi<|MERGE_RESOLUTION|>--- conflicted
+++ resolved
@@ -111,12 +111,7 @@
       componentDefRef: postgresql # ref clusterdefinition components.name
       monitor: false
       replicas: 2
-<<<<<<< HEAD
-      serviceAccountName: kb-sa-mycluster
-=======
       serviceAccountName: kb-mycluster-pgcluster
-      primaryIndex: 0
->>>>>>> a212635c
       switchPolicy:
         type: Noop
       enabledLogs:     ["running"]
