//go:build tools
// +build tools

/*
Copyright (C) 2022-2023 ApeCloud Co., Ltd

Licensed under the Apache License, Version 2.0 (the "License");
you may not use this file except in compliance with the License.
You may obtain a copy of the License at

    http://www.apache.org/licenses/LICENSE-2.0

Unless required by applicable law or agreed to in writing, software
distributed under the License is distributed on an "AS IS" BASIS,
WITHOUT WARRANTIES OR CONDITIONS OF ANY KIND, either express or implied.
See the License for the specific language governing permissions and
limitations under the License.
*/

// This package imports things required by build scripts, to force `go mod` to see them as dependencies
package tools

import (
	_ "github.com/golang/mock/mockgen"
<<<<<<< HEAD
	_ "github.com/onsi/ginkgo/v2/ginkgo"
	_ "k8s.io/code-generator"
=======
>>>>>>> ac657ff5
)<|MERGE_RESOLUTION|>--- conflicted
+++ resolved
@@ -22,9 +22,6 @@
 
 import (
 	_ "github.com/golang/mock/mockgen"
-<<<<<<< HEAD
 	_ "github.com/onsi/ginkgo/v2/ginkgo"
 	_ "k8s.io/code-generator"
-=======
->>>>>>> ac657ff5
 )